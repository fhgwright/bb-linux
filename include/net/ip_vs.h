--- conflicted
+++ resolved
@@ -700,25 +700,7 @@
 					    unsigned int proto_off,
 					    int inverse);
 
-<<<<<<< HEAD
-struct ip_vs_conn * ip_vs_conn_in_get_proto(int af, const struct sk_buff *skb,
-					    struct ip_vs_protocol *pp,
-					    const struct ip_vs_iphdr *iph,
-					    unsigned int proto_off,
-					    int inverse);
-
-extern struct ip_vs_conn *ip_vs_conn_out_get
-(int af, int protocol, const union nf_inet_addr *s_addr, __be16 s_port,
- const union nf_inet_addr *d_addr, __be16 d_port);
-=======
 struct ip_vs_conn *ip_vs_conn_out_get(const struct ip_vs_conn_param *p);
-
-struct ip_vs_conn * ip_vs_conn_out_get_proto(int af, const struct sk_buff *skb,
-					     struct ip_vs_protocol *pp,
-					     const struct ip_vs_iphdr *iph,
-					     unsigned int proto_off,
-					     int inverse);
->>>>>>> 45f53cc9
 
 struct ip_vs_conn * ip_vs_conn_out_get_proto(int af, const struct sk_buff *skb,
 					     struct ip_vs_protocol *pp,
@@ -1042,10 +1024,6 @@
 	return csum_partial(diff, sizeof(diff), oldsum);
 }
 
-<<<<<<< HEAD
-extern void ip_vs_update_conntrack(struct sk_buff *skb, struct ip_vs_conn *cp,
-				   int outin);
-=======
 /*
  * Forget current conntrack (unconfirmed) and attach notrack entry
  */
@@ -1105,7 +1083,6 @@
 }
 /* CONFIG_IP_VS_NFCT */
 #endif
->>>>>>> 45f53cc9
 
 #endif /* __KERNEL__ */
 
