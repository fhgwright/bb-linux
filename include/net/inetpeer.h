--- conflicted
+++ resolved
@@ -11,17 +11,6 @@
 #include <linux/init.h>
 #include <linux/jiffies.h>
 #include <linux/spinlock.h>
-<<<<<<< HEAD
-#include <net/ipv6.h>
-#include <asm/atomic.h>
-
-struct inetpeer_addr {
-	union {
-		__be32		a4;
-		__be32		a6[4];
-	};
-	__u16	family;
-=======
 #include <linux/rtnetlink.h>
 #include <net/ipv6.h>
 #include <asm/atomic.h>
@@ -36,7 +25,6 @@
 struct inetpeer_addr {
 	struct inetpeer_addr_base	addr;
 	__u16				family;
->>>>>>> 105e53f8
 };
 
 struct inet_peer {
@@ -50,13 +38,8 @@
 	atomic_t		refcnt;
 	/*
 	 * Once inet_peer is queued for deletion (refcnt == -1), following fields
-<<<<<<< HEAD
-	 * are not available: rid, ip_id_count, tcp_ts, tcp_ts_stamp
-	 * We can share memory with rcu_head to keep inet_peer small
-=======
 	 * are not available: rid, ip_id_count, tcp_ts, tcp_ts_stamp, metrics
 	 * We can share memory with rcu_head to help keep inet_peer small.
->>>>>>> 105e53f8
 	 */
 	union {
 		struct {
@@ -92,11 +75,7 @@
 {
 	struct inetpeer_addr daddr;
 
-<<<<<<< HEAD
-	daddr.a4 = v4daddr;
-=======
 	daddr.addr.a4 = v4daddr;
->>>>>>> 105e53f8
 	daddr.family = AF_INET;
 	return inet_getpeer(&daddr, create);
 }
@@ -105,11 +84,7 @@
 {
 	struct inetpeer_addr daddr;
 
-<<<<<<< HEAD
-	ipv6_addr_copy((struct in6_addr *)daddr.a6, v6daddr);
-=======
 	ipv6_addr_copy((struct in6_addr *)daddr.addr.a6, v6daddr);
->>>>>>> 105e53f8
 	daddr.family = AF_INET6;
 	return inet_getpeer(&daddr, create);
 }
