/*
 * camera image capture (abstract) bus driver header
 *
 * Copyright (C) 2006, Sascha Hauer, Pengutronix
 * Copyright (C) 2008, Guennadi Liakhovetski <kernel@pengutronix.de>
 *
 * This program is free software; you can redistribute it and/or modify
 * it under the terms of the GNU General Public License version 2 as
 * published by the Free Software Foundation.
 */

#ifndef SOC_CAMERA_H
#define SOC_CAMERA_H

#include <linux/device.h>
#include <linux/mutex.h>
#include <linux/pm.h>
#include <linux/videodev2.h>
#include <media/videobuf-core.h>
#include <media/v4l2-device.h>

extern struct bus_type soc_camera_bus_type;

<<<<<<< HEAD
=======
struct file;

>>>>>>> 45f53cc9
struct soc_camera_device {
	struct list_head list;
	struct device dev;
	struct device *pdev;		/* Platform device */
	s32 user_width;
	s32 user_height;
	enum v4l2_colorspace colorspace;
	unsigned char iface;		/* Host number */
	unsigned char devnum;		/* Device number per host */
	struct soc_camera_sense *sense;	/* See comment in struct definition */
	struct soc_camera_ops *ops;
	struct video_device *vdev;
	const struct soc_camera_format_xlate *current_fmt;
	struct soc_camera_format_xlate *user_formats;
	int num_user_formats;
	enum v4l2_field field;		/* Preserve field over close() */
	void *host_priv;		/* Per-device host private data */
	/* soc_camera.c private count. Only accessed with .video_lock held */
	int use_count;
	struct mutex video_lock;	/* Protects device data */
	struct file *streamer;		/* stream owner */
	struct videobuf_queue vb_vidq;
};

struct soc_camera_host {
	struct v4l2_device v4l2_dev;
	struct list_head list;
	unsigned char nr;				/* Host number */
	void *priv;
	const char *drv_name;
	struct soc_camera_host_ops *ops;
};

struct soc_camera_host_ops {
	struct module *owner;
	int (*add)(struct soc_camera_device *);
	void (*remove)(struct soc_camera_device *);
	int (*suspend)(struct soc_camera_device *, pm_message_t);
	int (*resume)(struct soc_camera_device *);
	/*
	 * .get_formats() is called for each client device format, but
	 * .put_formats() is only called once. Further, if any of the calls to
	 * .get_formats() fail, .put_formats() will not be called at all, the
	 * failing .get_formats() must then clean up internally.
	 */
	int (*get_formats)(struct soc_camera_device *, unsigned int,
			   struct soc_camera_format_xlate *);
	void (*put_formats)(struct soc_camera_device *);
	int (*cropcap)(struct soc_camera_device *, struct v4l2_cropcap *);
	int (*get_crop)(struct soc_camera_device *, struct v4l2_crop *);
	int (*set_crop)(struct soc_camera_device *, struct v4l2_crop *);
	int (*set_fmt)(struct soc_camera_device *, struct v4l2_format *);
	int (*try_fmt)(struct soc_camera_device *, struct v4l2_format *);
	void (*init_videobuf)(struct videobuf_queue *,
			      struct soc_camera_device *);
	int (*reqbufs)(struct soc_camera_device *, struct v4l2_requestbuffers *);
	int (*querycap)(struct soc_camera_host *, struct v4l2_capability *);
	int (*set_bus_param)(struct soc_camera_device *, __u32);
	int (*get_ctrl)(struct soc_camera_device *, struct v4l2_control *);
	int (*set_ctrl)(struct soc_camera_device *, struct v4l2_control *);
	int (*get_parm)(struct soc_camera_device *, struct v4l2_streamparm *);
	int (*set_parm)(struct soc_camera_device *, struct v4l2_streamparm *);
	unsigned int (*poll)(struct file *, poll_table *);
	const struct v4l2_queryctrl *controls;
	int num_controls;
};

#define SOCAM_SENSOR_INVERT_PCLK	(1 << 0)
#define SOCAM_SENSOR_INVERT_MCLK	(1 << 1)
#define SOCAM_SENSOR_INVERT_HSYNC	(1 << 2)
#define SOCAM_SENSOR_INVERT_VSYNC	(1 << 3)
#define SOCAM_SENSOR_INVERT_DATA	(1 << 4)

struct i2c_board_info;

struct soc_camera_link {
	/* Camera bus id, used to match a camera and a bus */
	int bus_id;
	/* Per camera SOCAM_SENSOR_* bus flags */
	unsigned long flags;
	int i2c_adapter_id;
	struct i2c_board_info *board_info;
	const char *module_name;
	void *priv;

	/*
	 * For non-I2C devices platform platform has to provide methods to
	 * add a device to the system and to remove
	 */
	int (*add_device)(struct soc_camera_link *, struct device *);
	void (*del_device)(struct soc_camera_link *);
	/* Optional callbacks to power on or off and reset the sensor */
	int (*power)(struct device *, int);
	int (*reset)(struct device *);
	/*
	 * some platforms may support different data widths than the sensors
	 * native ones due to different data line routing. Let the board code
	 * overwrite the width flags.
	 */
	int (*set_bus_param)(struct soc_camera_link *, unsigned long flags);
	unsigned long (*query_bus_param)(struct soc_camera_link *);
	void (*free_bus)(struct soc_camera_link *);
};

static inline struct soc_camera_device *to_soc_camera_dev(
	const struct device *dev)
{
	return container_of(dev, struct soc_camera_device, dev);
}

static inline struct soc_camera_host *to_soc_camera_host(
	const struct device *dev)
{
	struct v4l2_device *v4l2_dev = dev_get_drvdata(dev);

	return container_of(v4l2_dev, struct soc_camera_host, v4l2_dev);
}

static inline struct soc_camera_link *to_soc_camera_link(
	const struct soc_camera_device *icd)
{
	return icd->dev.platform_data;
}

static inline struct device *to_soc_camera_control(
	const struct soc_camera_device *icd)
{
	return dev_get_drvdata(&icd->dev);
}

static inline struct v4l2_subdev *soc_camera_to_subdev(
	const struct soc_camera_device *icd)
{
	struct device *control = to_soc_camera_control(icd);
	return dev_get_drvdata(control);
}

int soc_camera_host_register(struct soc_camera_host *ici);
void soc_camera_host_unregister(struct soc_camera_host *ici);

const struct soc_camera_format_xlate *soc_camera_xlate_by_fourcc(
	struct soc_camera_device *icd, unsigned int fourcc);

/**
 * struct soc_camera_format_xlate - match between host and sensor formats
 * @code: code of a sensor provided format
 * @host_fmt: host format after host translation from code
 *
 * Host and sensor translation structure. Used in table of host and sensor
 * formats matchings in soc_camera_device. A host can override the generic list
 * generation by implementing get_formats(), and use it for format checks and
 * format setup.
 */
struct soc_camera_format_xlate {
	enum v4l2_mbus_pixelcode code;
	const struct soc_mbus_pixelfmt *host_fmt;
};

struct soc_camera_ops {
	int (*suspend)(struct soc_camera_device *, pm_message_t state);
	int (*resume)(struct soc_camera_device *);
	unsigned long (*query_bus_param)(struct soc_camera_device *);
	int (*set_bus_param)(struct soc_camera_device *, unsigned long);
	int (*enum_input)(struct soc_camera_device *, struct v4l2_input *);
	const struct v4l2_queryctrl *controls;
	int num_controls;
};

#define SOCAM_SENSE_PCLK_CHANGED	(1 << 0)

/**
 * This struct can be attached to struct soc_camera_device by the host driver
 * to request sense from the camera, for example, when calling .set_fmt(). The
 * host then can check which flags are set and verify respective values if any.
 * For example, if SOCAM_SENSE_PCLK_CHANGED is set, it means, pixclock has
 * changed during this operation. After completion the host should detach sense.
 *
 * @flags		ored SOCAM_SENSE_* flags
 * @master_clock	if the host wants to be informed about pixel-clock
 *			change, it better set master_clock.
 * @pixel_clock_max	maximum pixel clock frequency supported by the host,
 *			camera is not allowed to exceed this.
 * @pixel_clock		if the camera driver changed pixel clock during this
 *			operation, it sets SOCAM_SENSE_PCLK_CHANGED, uses
 *			master_clock to calculate the new pixel-clock and
 *			sets this field.
 */
struct soc_camera_sense {
	unsigned long flags;
	unsigned long master_clock;
	unsigned long pixel_clock_max;
	unsigned long pixel_clock;
};

static inline struct v4l2_queryctrl const *soc_camera_find_qctrl(
	struct soc_camera_ops *ops, int id)
{
	int i;

	for (i = 0; i < ops->num_controls; i++)
		if (ops->controls[i].id == id)
			return &ops->controls[i];

	return NULL;
}

#define SOCAM_MASTER			(1 << 0)
#define SOCAM_SLAVE			(1 << 1)
#define SOCAM_HSYNC_ACTIVE_HIGH		(1 << 2)
#define SOCAM_HSYNC_ACTIVE_LOW		(1 << 3)
#define SOCAM_VSYNC_ACTIVE_HIGH		(1 << 4)
#define SOCAM_VSYNC_ACTIVE_LOW		(1 << 5)
#define SOCAM_DATAWIDTH_4		(1 << 6)
#define SOCAM_DATAWIDTH_8		(1 << 7)
#define SOCAM_DATAWIDTH_9		(1 << 8)
#define SOCAM_DATAWIDTH_10		(1 << 9)
#define SOCAM_DATAWIDTH_15		(1 << 10)
#define SOCAM_DATAWIDTH_16		(1 << 11)
#define SOCAM_PCLK_SAMPLE_RISING	(1 << 12)
#define SOCAM_PCLK_SAMPLE_FALLING	(1 << 13)
#define SOCAM_DATA_ACTIVE_HIGH		(1 << 14)
#define SOCAM_DATA_ACTIVE_LOW		(1 << 15)

#define SOCAM_DATAWIDTH_MASK (SOCAM_DATAWIDTH_4 | SOCAM_DATAWIDTH_8 | \
			      SOCAM_DATAWIDTH_9 | SOCAM_DATAWIDTH_10 | \
			      SOCAM_DATAWIDTH_15 | SOCAM_DATAWIDTH_16)

static inline unsigned long soc_camera_bus_param_compatible(
			unsigned long camera_flags, unsigned long bus_flags)
{
	unsigned long common_flags, hsync, vsync, pclk, data, buswidth, mode;

	common_flags = camera_flags & bus_flags;

	hsync = common_flags & (SOCAM_HSYNC_ACTIVE_HIGH | SOCAM_HSYNC_ACTIVE_LOW);
	vsync = common_flags & (SOCAM_VSYNC_ACTIVE_HIGH | SOCAM_VSYNC_ACTIVE_LOW);
	pclk = common_flags & (SOCAM_PCLK_SAMPLE_RISING | SOCAM_PCLK_SAMPLE_FALLING);
	data = common_flags & (SOCAM_DATA_ACTIVE_HIGH | SOCAM_DATA_ACTIVE_LOW);
	mode = common_flags & (SOCAM_MASTER | SOCAM_SLAVE);
	buswidth = common_flags & SOCAM_DATAWIDTH_MASK;

	return (!hsync || !vsync || !pclk || !data || !mode || !buswidth) ? 0 :
		common_flags;
}

static inline void soc_camera_limit_side(int *start, int *length,
		unsigned int start_min,
		unsigned int length_min, unsigned int length_max)
{
	if (*length < length_min)
		*length = length_min;
	else if (*length > length_max)
		*length = length_max;

	if (*start < start_min)
		*start = start_min;
	else if (*start > start_min + length_max - *length)
		*start = start_min + length_max - *length;
}

extern unsigned long soc_camera_apply_sensor_flags(struct soc_camera_link *icl,
						   unsigned long flags);

/* This is only temporary here - until v4l2-subdev begins to link to video_device */
#include <linux/i2c.h>
static inline struct video_device *soc_camera_i2c_to_vdev(struct i2c_client *client)
{
	struct soc_camera_device *icd = client->dev.platform_data;
	return icd->vdev;
}

#endif<|MERGE_RESOLUTION|>--- conflicted
+++ resolved
@@ -21,11 +21,8 @@
 
 extern struct bus_type soc_camera_bus_type;
 
-<<<<<<< HEAD
-=======
 struct file;
 
->>>>>>> 45f53cc9
 struct soc_camera_device {
 	struct list_head list;
 	struct device dev;
