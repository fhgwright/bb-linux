/* Generic I/O port emulation, based on MN10300 code
 *
 * Copyright (C) 2007 Red Hat, Inc. All Rights Reserved.
 * Written by David Howells (dhowells@redhat.com)
 *
 * This program is free software; you can redistribute it and/or
 * modify it under the terms of the GNU General Public Licence
 * as published by the Free Software Foundation; either version
 * 2 of the Licence, or (at your option) any later version.
 */
#ifndef __ASM_GENERIC_IO_H
#define __ASM_GENERIC_IO_H

#include <asm/page.h> /* I/O is all done through memory accesses */
#include <asm/cacheflush.h>
#include <linux/types.h>

#ifdef CONFIG_GENERIC_IOMAP
#include <asm-generic/iomap.h>
#endif

#ifndef mmiowb
#define mmiowb() do {} while (0)
#endif

/*****************************************************************************/
/*
 * readX/writeX() are used to access memory mapped devices. On some
 * architectures the memory mapped IO stuff needs to be accessed
 * differently. On the simple architectures, we just read/write the
 * memory location directly.
 */
#ifndef __raw_readb
static inline u8 __raw_readb(const volatile void __iomem *addr)
{
	return *(const volatile u8 __force *) addr;
}
#endif

#ifndef __raw_readw
static inline u16 __raw_readw(const volatile void __iomem *addr)
{
	return *(const volatile u16 __force *) addr;
}
#endif

#ifndef __raw_readl
static inline u32 __raw_readl(const volatile void __iomem *addr)
{
	return *(const volatile u32 __force *) addr;
}
#endif

#define readb __raw_readb
#define readw(addr) __le16_to_cpu(__raw_readw(addr))
#define readl(addr) __le32_to_cpu(__raw_readl(addr))

#ifndef __raw_writeb
static inline void __raw_writeb(u8 b, volatile void __iomem *addr)
{
	*(volatile u8 __force *) addr = b;
}
#endif

#ifndef __raw_writew
static inline void __raw_writew(u16 b, volatile void __iomem *addr)
{
	*(volatile u16 __force *) addr = b;
}
#endif

#ifndef __raw_writel
static inline void __raw_writel(u32 b, volatile void __iomem *addr)
{
	*(volatile u32 __force *) addr = b;
}
#endif

#define writeb __raw_writeb
#define writew(b,addr) __raw_writew(__cpu_to_le16(b),addr)
#define writel(b,addr) __raw_writel(__cpu_to_le32(b),addr)

#ifdef CONFIG_64BIT
static inline u64 __raw_readq(const volatile void __iomem *addr)
{
	return *(const volatile u64 __force *) addr;
}
#define readq(addr) __le64_to_cpu(__raw_readq(addr))

static inline void __raw_writeq(u64 b, volatile void __iomem *addr)
{
	*(volatile u64 __force *) addr = b;
}
#define writeq(b,addr) __raw_writeq(__cpu_to_le64(b),addr)
#endif

#ifndef PCI_IOBASE
#define PCI_IOBASE ((void __iomem *) 0)
#endif

/*****************************************************************************/
/*
 * traditional input/output functions
 */

static inline u8 inb(unsigned long addr)
{
	return readb(addr + PCI_IOBASE);
}

static inline u16 inw(unsigned long addr)
{
	return readw(addr + PCI_IOBASE);
}

static inline u32 inl(unsigned long addr)
{
	return readl(addr + PCI_IOBASE);
}

static inline void outb(u8 b, unsigned long addr)
{
	writeb(b, addr + PCI_IOBASE);
}

static inline void outw(u16 b, unsigned long addr)
{
	writew(b, addr + PCI_IOBASE);
}

static inline void outl(u32 b, unsigned long addr)
{
	writel(b, addr + PCI_IOBASE);
}

#define inb_p(addr)	inb(addr)
#define inw_p(addr)	inw(addr)
#define inl_p(addr)	inl(addr)
#define outb_p(x, addr)	outb((x), (addr))
#define outw_p(x, addr)	outw((x), (addr))
#define outl_p(x, addr)	outl((x), (addr))

#ifndef insb
static inline void insb(unsigned long addr, void *buffer, int count)
{
	if (count) {
		u8 *buf = buffer;
		do {
			u8 x = inb(addr);
			*buf++ = x;
		} while (--count);
	}
}
#endif

#ifndef insw
static inline void insw(unsigned long addr, void *buffer, int count)
{
	if (count) {
		u16 *buf = buffer;
		do {
			u16 x = inw(addr);
			*buf++ = x;
		} while (--count);
	}
}
#endif

#ifndef insl
static inline void insl(unsigned long addr, void *buffer, int count)
{
	if (count) {
		u32 *buf = buffer;
		do {
			u32 x = inl(addr);
			*buf++ = x;
		} while (--count);
	}
}
#endif

#ifndef outsb
static inline void outsb(unsigned long addr, const void *buffer, int count)
{
	if (count) {
		const u8 *buf = buffer;
		do {
			outb(*buf++, addr);
		} while (--count);
	}
}
#endif

#ifndef outsw
static inline void outsw(unsigned long addr, const void *buffer, int count)
{
	if (count) {
		const u16 *buf = buffer;
		do {
			outw(*buf++, addr);
		} while (--count);
	}
}
#endif

#ifndef outsl
static inline void outsl(unsigned long addr, const void *buffer, int count)
{
	if (count) {
		const u32 *buf = buffer;
		do {
			outl(*buf++, addr);
		} while (--count);
	}
}
#endif

static inline void readsl(const void __iomem *addr, void *buf, int len)
{
<<<<<<< HEAD
	insl((unsigned long)addr, buf, len);
=======
	insl(addr - PCI_IOBASE, buf, len);
>>>>>>> 105e53f8
}

static inline void readsw(const void __iomem *addr, void *buf, int len)
{
<<<<<<< HEAD
	insw((unsigned long)addr, buf, len);
=======
	insw(addr - PCI_IOBASE, buf, len);
>>>>>>> 105e53f8
}

static inline void readsb(const void __iomem *addr, void *buf, int len)
{
<<<<<<< HEAD
	insb((unsigned long)addr, buf, len);
=======
	insb(addr - PCI_IOBASE, buf, len);
>>>>>>> 105e53f8
}

static inline void writesl(const void __iomem *addr, const void *buf, int len)
{
<<<<<<< HEAD
	outsl((unsigned long)addr, buf, len);
=======
	outsl(addr - PCI_IOBASE, buf, len);
>>>>>>> 105e53f8
}

static inline void writesw(const void __iomem *addr, const void *buf, int len)
{
<<<<<<< HEAD
	outsw((unsigned long)addr, buf, len);
=======
	outsw(addr - PCI_IOBASE, buf, len);
>>>>>>> 105e53f8
}

static inline void writesb(const void __iomem *addr, const void *buf, int len)
{
<<<<<<< HEAD
	outsb((unsigned long)addr, buf, len);
=======
	outsb(addr - PCI_IOBASE, buf, len);
>>>>>>> 105e53f8
}

#ifndef CONFIG_GENERIC_IOMAP
#define ioread8(addr)		readb(addr)
#define ioread16(addr)		readw(addr)
#define ioread16be(addr)	be16_to_cpu(ioread16(addr))
#define ioread32(addr)		readl(addr)
#define ioread32be(addr)	be32_to_cpu(ioread32(addr))

#define iowrite8(v, addr)	writeb((v), (addr))
#define iowrite16(v, addr)	writew((v), (addr))
#define iowrite16be(v, addr)	iowrite16(be16_to_cpu(v), (addr))
#define iowrite32(v, addr)	writel((v), (addr))
#define iowrite32be(v, addr)	iowrite32(be32_to_cpu(v), (addr))

#define ioread8_rep(p, dst, count) \
	insb((unsigned long) (p), (dst), (count))
#define ioread16_rep(p, dst, count) \
	insw((unsigned long) (p), (dst), (count))
#define ioread32_rep(p, dst, count) \
	insl((unsigned long) (p), (dst), (count))

#define iowrite8_rep(p, src, count) \
	outsb((unsigned long) (p), (src), (count))
#define iowrite16_rep(p, src, count) \
	outsw((unsigned long) (p), (src), (count))
#define iowrite32_rep(p, src, count) \
	outsl((unsigned long) (p), (src), (count))
#endif /* CONFIG_GENERIC_IOMAP */

#ifndef IO_SPACE_LIMIT
#define IO_SPACE_LIMIT 0xffff
#endif

#ifdef __KERNEL__

#include <linux/vmalloc.h>
#define __io_virt(x) ((void __force *) (x))

#ifndef CONFIG_GENERIC_IOMAP
/* Create a virtual mapping cookie for a PCI BAR (memory or IO) */
struct pci_dev;
extern void __iomem *pci_iomap(struct pci_dev *dev, int bar, unsigned long max);
static inline void pci_iounmap(struct pci_dev *dev, void __iomem *p)
{
}
#endif /* CONFIG_GENERIC_IOMAP */

/*
 * Change virtual addresses to physical addresses and vv.
 * These are pretty trivial
 */
static inline unsigned long virt_to_phys(volatile void *address)
{
	return __pa((unsigned long)address);
}

static inline void *phys_to_virt(unsigned long address)
{
	return __va(address);
}

/*
 * Change "struct page" to physical address.
 */
static inline void __iomem *ioremap(phys_addr_t offset, unsigned long size)
{
	return (void __iomem*) (unsigned long)offset;
}

#define __ioremap(offset, size, flags)	ioremap(offset, size)

#ifndef ioremap_nocache
#define ioremap_nocache ioremap
#endif

#ifndef ioremap_wc
#define ioremap_wc ioremap_nocache
#endif

static inline void iounmap(void *addr)
{
}

#ifndef CONFIG_GENERIC_IOMAP
static inline void __iomem *ioport_map(unsigned long port, unsigned int nr)
{
	return (void __iomem *) port;
}

static inline void ioport_unmap(void __iomem *p)
{
}
#else /* CONFIG_GENERIC_IOMAP */
extern void __iomem *ioport_map(unsigned long port, unsigned int nr);
extern void ioport_unmap(void __iomem *p);
#endif /* CONFIG_GENERIC_IOMAP */

#define xlate_dev_kmem_ptr(p)	p
#define xlate_dev_mem_ptr(p)	((void *) (p))

#ifndef virt_to_bus
static inline unsigned long virt_to_bus(volatile void *address)
{
	return ((unsigned long) address);
}

static inline void *bus_to_virt(unsigned long address)
{
	return (void *) address;
}
#endif

#define memset_io(a, b, c)	memset(__io_virt(a), (b), (c))
#define memcpy_fromio(a, b, c)	memcpy((a), __io_virt(b), (c))
#define memcpy_toio(a, b, c)	memcpy(__io_virt(a), (b), (c))

#endif /* __KERNEL__ */

#endif /* __ASM_GENERIC_IO_H */<|MERGE_RESOLUTION|>--- conflicted
+++ resolved
@@ -217,56 +217,32 @@
 
 static inline void readsl(const void __iomem *addr, void *buf, int len)
 {
-<<<<<<< HEAD
-	insl((unsigned long)addr, buf, len);
-=======
 	insl(addr - PCI_IOBASE, buf, len);
->>>>>>> 105e53f8
 }
 
 static inline void readsw(const void __iomem *addr, void *buf, int len)
 {
-<<<<<<< HEAD
-	insw((unsigned long)addr, buf, len);
-=======
 	insw(addr - PCI_IOBASE, buf, len);
->>>>>>> 105e53f8
 }
 
 static inline void readsb(const void __iomem *addr, void *buf, int len)
 {
-<<<<<<< HEAD
-	insb((unsigned long)addr, buf, len);
-=======
 	insb(addr - PCI_IOBASE, buf, len);
->>>>>>> 105e53f8
 }
 
 static inline void writesl(const void __iomem *addr, const void *buf, int len)
 {
-<<<<<<< HEAD
-	outsl((unsigned long)addr, buf, len);
-=======
 	outsl(addr - PCI_IOBASE, buf, len);
->>>>>>> 105e53f8
 }
 
 static inline void writesw(const void __iomem *addr, const void *buf, int len)
 {
-<<<<<<< HEAD
-	outsw((unsigned long)addr, buf, len);
-=======
 	outsw(addr - PCI_IOBASE, buf, len);
->>>>>>> 105e53f8
 }
 
 static inline void writesb(const void __iomem *addr, const void *buf, int len)
 {
-<<<<<<< HEAD
-	outsb((unsigned long)addr, buf, len);
-=======
 	outsb(addr - PCI_IOBASE, buf, len);
->>>>>>> 105e53f8
 }
 
 #ifndef CONFIG_GENERIC_IOMAP
