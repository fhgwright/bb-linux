/**
 * \file drmP.h
 * Private header for Direct Rendering Manager
 *
 * \author Rickard E. (Rik) Faith <faith@valinux.com>
 * \author Gareth Hughes <gareth@valinux.com>
 */

/*
 * Copyright 1999 Precision Insight, Inc., Cedar Park, Texas.
 * Copyright 2000 VA Linux Systems, Inc., Sunnyvale, California.
 * Copyright (c) 2009-2010, Code Aurora Forum.
 * All rights reserved.
 *
 * Permission is hereby granted, free of charge, to any person obtaining a
 * copy of this software and associated documentation files (the "Software"),
 * to deal in the Software without restriction, including without limitation
 * the rights to use, copy, modify, merge, publish, distribute, sublicense,
 * and/or sell copies of the Software, and to permit persons to whom the
 * Software is furnished to do so, subject to the following conditions:
 *
 * The above copyright notice and this permission notice (including the next
 * paragraph) shall be included in all copies or substantial portions of the
 * Software.
 *
 * THE SOFTWARE IS PROVIDED "AS IS", WITHOUT WARRANTY OF ANY KIND, EXPRESS OR
 * IMPLIED, INCLUDING BUT NOT LIMITED TO THE WARRANTIES OF MERCHANTABILITY,
 * FITNESS FOR A PARTICULAR PURPOSE AND NONINFRINGEMENT.  IN NO EVENT SHALL
 * VA LINUX SYSTEMS AND/OR ITS SUPPLIERS BE LIABLE FOR ANY CLAIM, DAMAGES OR
 * OTHER LIABILITY, WHETHER IN AN ACTION OF CONTRACT, TORT OR OTHERWISE,
 * ARISING FROM, OUT OF OR IN CONNECTION WITH THE SOFTWARE OR THE USE OR
 * OTHER DEALINGS IN THE SOFTWARE.
 */

#ifndef _DRM_P_H_
#define _DRM_P_H_

#ifdef __KERNEL__
#ifdef __alpha__
/* add include of current.h so that "current" is defined
 * before static inline funcs in wait.h. Doing this so we
 * can build the DRM (part of PI DRI). 4/21/2000 S + B */
#include <asm/current.h>
#endif				/* __alpha__ */
#include <linux/module.h>
#include <linux/kernel.h>
#include <linux/miscdevice.h>
#include <linux/fs.h>
#include <linux/proc_fs.h>
#include <linux/init.h>
#include <linux/file.h>
#include <linux/platform_device.h>
#include <linux/pci.h>
#include <linux/jiffies.h>
#include <linux/dma-mapping.h>
#include <linux/mm.h>
#include <linux/cdev.h>
#include <linux/mutex.h>
#include <linux/slab.h>
#if defined(__alpha__) || defined(__powerpc__)
#include <asm/pgtable.h>	/* For pte_wrprotect */
#endif
#include <asm/io.h>
#include <asm/mman.h>
#include <asm/uaccess.h>
#ifdef CONFIG_MTRR
#include <asm/mtrr.h>
#endif
#if defined(CONFIG_AGP) || defined(CONFIG_AGP_MODULE)
#include <linux/types.h>
#include <linux/agp_backend.h>
#endif
#include <linux/workqueue.h>
#include <linux/poll.h>
#include <asm/pgalloc.h>
#include "drm.h"

#include <linux/idr.h>

#define __OS_HAS_AGP (defined(CONFIG_AGP) || (defined(CONFIG_AGP_MODULE) && defined(MODULE)))
#define __OS_HAS_MTRR (defined(CONFIG_MTRR))

struct drm_file;
struct drm_device;

#include "drm_os_linux.h"
#include "drm_hashtab.h"
#include "drm_mm.h"

#define DRM_UT_CORE 		0x01
#define DRM_UT_DRIVER		0x02
#define DRM_UT_KMS		0x04
/*
 * Three debug levels are defined.
 * drm_core, drm_driver, drm_kms
 * drm_core level can be used in the generic drm code. For example:
 * 	drm_ioctl, drm_mm, drm_memory
 * The macro definition of DRM_DEBUG is used.
 * 	DRM_DEBUG(fmt, args...)
 * 	The debug info by using the DRM_DEBUG can be obtained by adding
 * 	the boot option of "drm.debug=1".
 *
 * drm_driver level can be used in the specific drm driver. It is used
 * to add the debug info related with the drm driver. For example:
 * i915_drv, i915_dma, i915_gem, radeon_drv,
 * 	The macro definition of DRM_DEBUG_DRIVER can be used.
 * 	DRM_DEBUG_DRIVER(fmt, args...)
 * 	The debug info by using the DRM_DEBUG_DRIVER can be obtained by
 * 	adding the boot option of "drm.debug=0x02"
 *
 * drm_kms level can be used in the KMS code related with specific drm driver.
 * It is used to add the debug info related with KMS mode. For example:
 * the connector/crtc ,
 * 	The macro definition of DRM_DEBUG_KMS can be used.
 * 	DRM_DEBUG_KMS(fmt, args...)
 * 	The debug info by using the DRM_DEBUG_KMS can be obtained by
 * 	adding the boot option of "drm.debug=0x04"
 *
 * If we add the boot option of "drm.debug=0x06", we can get the debug info by
 * using the DRM_DEBUG_KMS and DRM_DEBUG_DRIVER.
 * If we add the boot option of "drm.debug=0x05", we can get the debug info by
 * using the DRM_DEBUG_KMS and DRM_DEBUG.
 */

extern void drm_ut_debug_printk(unsigned int request_level,
				const char *prefix,
				const char *function_name,
				const char *format, ...);
/***********************************************************************/
/** \name DRM template customization defaults */
/*@{*/

/* driver capabilities and requirements mask */
#define DRIVER_USE_AGP     0x1
#define DRIVER_REQUIRE_AGP 0x2
#define DRIVER_USE_MTRR    0x4
#define DRIVER_PCI_DMA     0x8
#define DRIVER_SG          0x10
#define DRIVER_HAVE_DMA    0x20
#define DRIVER_HAVE_IRQ    0x40
#define DRIVER_IRQ_SHARED  0x80
#define DRIVER_IRQ_VBL     0x100
#define DRIVER_DMA_QUEUE   0x200
#define DRIVER_FB_DMA      0x400
#define DRIVER_IRQ_VBL2    0x800
#define DRIVER_GEM         0x1000
#define DRIVER_MODESET     0x2000

#define DRIVER_BUS_PCI 0x1
#define DRIVER_BUS_PLATFORM 0x2
#define DRIVER_BUS_USB 0x3

/***********************************************************************/
/** \name Begin the DRM... */
/*@{*/

#define DRM_DEBUG_CODE 2	  /**< Include debugging code if > 1, then
				     also include looping detection. */

#define DRM_MAGIC_HASH_ORDER  4  /**< Size of key hash table. Must be power of 2. */
#define DRM_KERNEL_CONTEXT    0	 /**< Change drm_resctx if changed */
#define DRM_RESERVED_CONTEXTS 1	 /**< Change drm_resctx if changed */
#define DRM_LOOPING_LIMIT     5000000
#define DRM_TIME_SLICE	      (HZ/20)  /**< Time slice for GLXContexts */
#define DRM_LOCK_SLICE	      1	/**< Time slice for lock, in jiffies */

#define DRM_FLAG_DEBUG	  0x01

#define DRM_MAX_CTXBITMAP (PAGE_SIZE * 8)
#define DRM_MAP_HASH_OFFSET 0x10000000

/*@}*/

/***********************************************************************/
/** \name Macros to make printk easier */
/*@{*/

/**
 * Error output.
 *
 * \param fmt printf() like format string.
 * \param arg arguments
 */
#define DRM_ERROR(fmt, arg...) \
	printk(KERN_ERR "[" DRM_NAME ":%s] *ERROR* " fmt , __func__ , ##arg)

/**
 * Memory error output.
 *
 * \param area memory area where the error occurred.
 * \param fmt printf() like format string.
 * \param arg arguments
 */
#define DRM_MEM_ERROR(area, fmt, arg...) \
	printk(KERN_ERR "[" DRM_NAME ":%s:%s] *ERROR* " fmt , __func__, \
	       drm_mem_stats[area].name , ##arg)

#define DRM_INFO(fmt, arg...)  printk(KERN_INFO "[" DRM_NAME "] " fmt , ##arg)

/**
 * Debug output.
 *
 * \param fmt printf() like format string.
 * \param arg arguments
 */
#if DRM_DEBUG_CODE
#define DRM_DEBUG(fmt, args...)						\
	do {								\
		drm_ut_debug_printk(DRM_UT_CORE, DRM_NAME, 		\
					__func__, fmt, ##args);		\
	} while (0)

#define DRM_DEBUG_DRIVER(fmt, args...)					\
	do {								\
		drm_ut_debug_printk(DRM_UT_DRIVER, DRM_NAME,		\
					__func__, fmt, ##args);		\
	} while (0)
#define DRM_DEBUG_KMS(fmt, args...)				\
	do {								\
		drm_ut_debug_printk(DRM_UT_KMS, DRM_NAME, 		\
					 __func__, fmt, ##args);	\
	} while (0)
#define DRM_LOG(fmt, args...)						\
	do {								\
		drm_ut_debug_printk(DRM_UT_CORE, NULL,			\
					NULL, fmt, ##args);		\
	} while (0)
#define DRM_LOG_KMS(fmt, args...)					\
	do {								\
		drm_ut_debug_printk(DRM_UT_KMS, NULL,			\
					NULL, fmt, ##args);		\
	} while (0)
#define DRM_LOG_MODE(fmt, args...)					\
	do {								\
		drm_ut_debug_printk(DRM_UT_MODE, NULL,			\
					NULL, fmt, ##args);		\
	} while (0)
#define DRM_LOG_DRIVER(fmt, args...)					\
	do {								\
		drm_ut_debug_printk(DRM_UT_DRIVER, NULL,		\
					NULL, fmt, ##args);		\
	} while (0)
#else
#define DRM_DEBUG_DRIVER(fmt, args...) do { } while (0)
#define DRM_DEBUG_KMS(fmt, args...)	do { } while (0)
#define DRM_DEBUG(fmt, arg...)		 do { } while (0)
#define DRM_LOG(fmt, arg...)		do { } while (0)
#define DRM_LOG_KMS(fmt, args...) do { } while (0)
#define DRM_LOG_MODE(fmt, arg...) do { } while (0)
#define DRM_LOG_DRIVER(fmt, arg...) do { } while (0)

#endif

/*@}*/

/***********************************************************************/
/** \name Internal types and structures */
/*@{*/

#define DRM_ARRAY_SIZE(x) ARRAY_SIZE(x)

#define DRM_LEFTCOUNT(x) (((x)->rp + (x)->count - (x)->wp) % ((x)->count + 1))
#define DRM_BUFCOUNT(x) ((x)->count - DRM_LEFTCOUNT(x))

#define DRM_IF_VERSION(maj, min) (maj << 16 | min)

/**
 * Test that the hardware lock is held by the caller, returning otherwise.
 *
 * \param dev DRM device.
 * \param filp file pointer of the caller.
 */
#define LOCK_TEST_WITH_RETURN( dev, _file_priv )				\
do {										\
	if (!_DRM_LOCK_IS_HELD(_file_priv->master->lock.hw_lock->lock) ||	\
	    _file_priv->master->lock.file_priv != _file_priv)	{		\
		DRM_ERROR( "%s called without lock held, held  %d owner %p %p\n",\
			   __func__, _DRM_LOCK_IS_HELD(_file_priv->master->lock.hw_lock->lock),\
			   _file_priv->master->lock.file_priv, _file_priv);	\
		return -EINVAL;							\
	}									\
} while (0)

/**
 * Ioctl function type.
 *
 * \param inode device inode.
 * \param file_priv DRM file private pointer.
 * \param cmd command.
 * \param arg argument.
 */
typedef int drm_ioctl_t(struct drm_device *dev, void *data,
			struct drm_file *file_priv);

typedef int drm_ioctl_compat_t(struct file *filp, unsigned int cmd,
			       unsigned long arg);

#define DRM_IOCTL_NR(n)                _IOC_NR(n)
#define DRM_MAJOR       226

#define DRM_AUTH	0x1
#define	DRM_MASTER	0x2
#define DRM_ROOT_ONLY	0x4
#define DRM_CONTROL_ALLOW 0x8
#define DRM_UNLOCKED	0x10

struct drm_ioctl_desc {
	unsigned int cmd;
	int flags;
	drm_ioctl_t *func;
	unsigned int cmd_drv;
};

/**
 * Creates a driver or general drm_ioctl_desc array entry for the given
 * ioctl, for use by drm_ioctl().
 */

#define DRM_IOCTL_DEF_DRV(ioctl, _func, _flags)			\
	[DRM_IOCTL_NR(DRM_##ioctl)] = {.cmd = DRM_##ioctl, .func = _func, .flags = _flags, .cmd_drv = DRM_IOCTL_##ioctl}

struct drm_magic_entry {
	struct list_head head;
	struct drm_hash_item hash_item;
	struct drm_file *priv;
};

struct drm_vma_entry {
	struct list_head head;
	struct vm_area_struct *vma;
	pid_t pid;
};

/**
 * DMA buffer.
 */
struct drm_buf {
	int idx;		       /**< Index into master buflist */
	int total;		       /**< Buffer size */
	int order;		       /**< log-base-2(total) */
	int used;		       /**< Amount of buffer in use (for DMA) */
	unsigned long offset;	       /**< Byte offset (used internally) */
	void *address;		       /**< Address of buffer */
	unsigned long bus_address;     /**< Bus address of buffer */
	struct drm_buf *next;	       /**< Kernel-only: used for free list */
	__volatile__ int waiting;      /**< On kernel DMA queue */
	__volatile__ int pending;      /**< On hardware DMA queue */
	wait_queue_head_t dma_wait;    /**< Processes waiting */
	struct drm_file *file_priv;    /**< Private of holding file descr */
	int context;		       /**< Kernel queue for this buffer */
	int while_locked;	       /**< Dispatch this buffer while locked */
	enum {
		DRM_LIST_NONE = 0,
		DRM_LIST_FREE = 1,
		DRM_LIST_WAIT = 2,
		DRM_LIST_PEND = 3,
		DRM_LIST_PRIO = 4,
		DRM_LIST_RECLAIM = 5
	} list;			       /**< Which list we're on */

	int dev_priv_size;		 /**< Size of buffer private storage */
	void *dev_private;		 /**< Per-buffer private storage */
};

/** bufs is one longer than it has to be */
struct drm_waitlist {
	int count;			/**< Number of possible buffers */
	struct drm_buf **bufs;		/**< List of pointers to buffers */
	struct drm_buf **rp;			/**< Read pointer */
	struct drm_buf **wp;			/**< Write pointer */
	struct drm_buf **end;		/**< End pointer */
	spinlock_t read_lock;
	spinlock_t write_lock;
};

struct drm_freelist {
	int initialized;	       /**< Freelist in use */
	atomic_t count;		       /**< Number of free buffers */
	struct drm_buf *next;	       /**< End pointer */

	wait_queue_head_t waiting;     /**< Processes waiting on free bufs */
	int low_mark;		       /**< Low water mark */
	int high_mark;		       /**< High water mark */
	atomic_t wfh;		       /**< If waiting for high mark */
	spinlock_t lock;
};

typedef struct drm_dma_handle {
	dma_addr_t busaddr;
	void *vaddr;
	size_t size;
} drm_dma_handle_t;

/**
 * Buffer entry.  There is one of this for each buffer size order.
 */
struct drm_buf_entry {
	int buf_size;			/**< size */
	int buf_count;			/**< number of buffers */
	struct drm_buf *buflist;		/**< buffer list */
	int seg_count;
	int page_order;
	struct drm_dma_handle **seglist;

	struct drm_freelist freelist;
};

/* Event queued up for userspace to read */
struct drm_pending_event {
	struct drm_event *event;
	struct list_head link;
	struct drm_file *file_priv;
	pid_t pid; /* pid of requester, no guarantee it's valid by the time
		      we deliver the event, for tracing only */
	void (*destroy)(struct drm_pending_event *event);
};

/** File private data */
struct drm_file {
	int authenticated;
	pid_t pid;
	uid_t uid;
	drm_magic_t magic;
	unsigned long ioctl_count;
	struct list_head lhead;
	struct drm_minor *minor;
	unsigned long lock_count;

	/** Mapping of mm object handles to object pointers. */
	struct idr object_idr;
	/** Lock for synchronization of access to object_idr. */
	spinlock_t table_lock;

	struct file *filp;
	void *driver_priv;

	int is_master; /* this file private is a master for a minor */
	struct drm_master *master; /* master this node is currently associated with
				      N.B. not always minor->master */
	struct list_head fbs;

	wait_queue_head_t event_wait;
	struct list_head event_list;
	int event_space;
};

/** Wait queue */
struct drm_queue {
	atomic_t use_count;		/**< Outstanding uses (+1) */
	atomic_t finalization;		/**< Finalization in progress */
	atomic_t block_count;		/**< Count of processes waiting */
	atomic_t block_read;		/**< Queue blocked for reads */
	wait_queue_head_t read_queue;	/**< Processes waiting on block_read */
	atomic_t block_write;		/**< Queue blocked for writes */
	wait_queue_head_t write_queue;	/**< Processes waiting on block_write */
	atomic_t total_queued;		/**< Total queued statistic */
	atomic_t total_flushed;		/**< Total flushes statistic */
	atomic_t total_locks;		/**< Total locks statistics */
	enum drm_ctx_flags flags;	/**< Context preserving and 2D-only */
	struct drm_waitlist waitlist;	/**< Pending buffers */
	wait_queue_head_t flush_queue;	/**< Processes waiting until flush */
};

/**
 * Lock data.
 */
struct drm_lock_data {
	struct drm_hw_lock *hw_lock;	/**< Hardware lock */
	/** Private of lock holder's file (NULL=kernel) */
	struct drm_file *file_priv;
	wait_queue_head_t lock_queue;	/**< Queue of blocked processes */
	unsigned long lock_time;	/**< Time of last lock in jiffies */
	spinlock_t spinlock;
	uint32_t kernel_waiters;
	uint32_t user_waiters;
	int idle_has_lock;
};

/**
 * DMA data.
 */
struct drm_device_dma {

	struct drm_buf_entry bufs[DRM_MAX_ORDER + 1];	/**< buffers, grouped by their size order */
	int buf_count;			/**< total number of buffers */
	struct drm_buf **buflist;		/**< Vector of pointers into drm_device_dma::bufs */
	int seg_count;
	int page_count;			/**< number of pages */
	unsigned long *pagelist;	/**< page list */
	unsigned long byte_count;
	enum {
		_DRM_DMA_USE_AGP = 0x01,
		_DRM_DMA_USE_SG = 0x02,
		_DRM_DMA_USE_FB = 0x04,
		_DRM_DMA_USE_PCI_RO = 0x08
	} flags;

};

/**
 * AGP memory entry.  Stored as a doubly linked list.
 */
struct drm_agp_mem {
	unsigned long handle;		/**< handle */
	DRM_AGP_MEM *memory;
	unsigned long bound;		/**< address */
	int pages;
	struct list_head head;
};

/**
 * AGP data.
 *
 * \sa drm_agp_init() and drm_device::agp.
 */
struct drm_agp_head {
	DRM_AGP_KERN agp_info;		/**< AGP device information */
	struct list_head memory;
	unsigned long mode;		/**< AGP mode */
	struct agp_bridge_data *bridge;
	int enabled;			/**< whether the AGP bus as been enabled */
	int acquired;			/**< whether the AGP device has been acquired */
	unsigned long base;
	int agp_mtrr;
	int cant_use_aperture;
	unsigned long page_mask;
};

/**
 * Scatter-gather memory.
 */
struct drm_sg_mem {
	unsigned long handle;
	void *virtual;
	int pages;
	struct page **pagelist;
	dma_addr_t *busaddr;
};

struct drm_sigdata {
	int context;
	struct drm_hw_lock *lock;
};


/**
 * Kernel side of a mapping
 */
struct drm_local_map {
	resource_size_t offset;	 /**< Requested physical address (0 for SAREA)*/
	unsigned long size;	 /**< Requested physical size (bytes) */
	enum drm_map_type type;	 /**< Type of memory to map */
	enum drm_map_flags flags;	 /**< Flags */
	void *handle;		 /**< User-space: "Handle" to pass to mmap() */
				 /**< Kernel-space: kernel-virtual address */
	int mtrr;		 /**< MTRR slot used */
};

typedef struct drm_local_map drm_local_map_t;

/**
 * Mappings list
 */
struct drm_map_list {
	struct list_head head;		/**< list head */
	struct drm_hash_item hash;
	struct drm_local_map *map;	/**< mapping */
	uint64_t user_token;
	struct drm_master *master;
	struct drm_mm_node *file_offset_node;	/**< fake offset */
};

/**
 * Context handle list
 */
struct drm_ctx_list {
	struct list_head head;		/**< list head */
	drm_context_t handle;		/**< context handle */
	struct drm_file *tag;		/**< associated fd private data */
};

/* location of GART table */
#define DRM_ATI_GART_MAIN 1
#define DRM_ATI_GART_FB   2

#define DRM_ATI_GART_PCI 1
#define DRM_ATI_GART_PCIE 2
#define DRM_ATI_GART_IGP 3

struct drm_ati_pcigart_info {
	int gart_table_location;
	int gart_reg_if;
	void *addr;
	dma_addr_t bus_addr;
	dma_addr_t table_mask;
	struct drm_dma_handle *table_handle;
	struct drm_local_map mapping;
	int table_size;
};

/**
 * GEM specific mm private for tracking GEM objects
 */
struct drm_gem_mm {
	struct drm_mm offset_manager;	/**< Offset mgmt for buffer objects */
	struct drm_open_hash offset_hash; /**< User token hash table for maps */
};

/**
 * This structure defines the drm_mm memory object, which will be used by the
 * DRM for its buffer objects.
 */
struct drm_gem_object {
	/** Reference count of this object */
	struct kref refcount;

	/** Handle count of this object. Each handle also holds a reference */
	atomic_t handle_count; /* number of handles on this object */

	/** Related drm device */
	struct drm_device *dev;

	/** File representing the shmem storage */
	struct file *filp;

	/* Mapping info for this object */
	struct drm_map_list map_list;

	/**
	 * Size of the object, in bytes.  Immutable over the object's
	 * lifetime.
	 */
	size_t size;

	/**
	 * Global name for this object, starts at 1. 0 means unnamed.
	 * Access is covered by the object_name_lock in the related drm_device
	 */
	int name;

	/**
	 * Memory domains. These monitor which caches contain read/write data
	 * related to the object. When transitioning from one set of domains
	 * to another, the driver is called to ensure that caches are suitably
	 * flushed and invalidated
	 */
	uint32_t read_domains;
	uint32_t write_domain;

	/**
	 * While validating an exec operation, the
	 * new read/write domain values are computed here.
	 * They will be transferred to the above values
	 * at the point that any cache flushing occurs
	 */
	uint32_t pending_read_domains;
	uint32_t pending_write_domain;

	void *driver_private;
};

#include "drm_crtc.h"

/* per-master structure */
struct drm_master {

	struct kref refcount; /* refcount for this master */

	struct list_head head; /**< each minor contains a list of masters */
	struct drm_minor *minor; /**< link back to minor we are a master for */

	char *unique;			/**< Unique identifier: e.g., busid */
	int unique_len;			/**< Length of unique field */
	int unique_size;		/**< amount allocated */

	int blocked;			/**< Blocked due to VC switch? */

	/** \name Authentication */
	/*@{ */
	struct drm_open_hash magiclist;
	struct list_head magicfree;
	/*@} */

	struct drm_lock_data lock;	/**< Information on hardware lock */

	void *driver_priv; /**< Private structure for driver to use */
};

/* Size of ringbuffer for vblank timestamps. Just double-buffer
 * in initial implementation.
 */
#define DRM_VBLANKTIME_RBSIZE 2

/* Flags and return codes for get_vblank_timestamp() driver function. */
#define DRM_CALLED_FROM_VBLIRQ 1
#define DRM_VBLANKTIME_SCANOUTPOS_METHOD (1 << 0)
#define DRM_VBLANKTIME_INVBL             (1 << 1)

/* get_scanout_position() return flags */
#define DRM_SCANOUTPOS_VALID        (1 << 0)
#define DRM_SCANOUTPOS_INVBL        (1 << 1)
#define DRM_SCANOUTPOS_ACCURATE     (1 << 2)

<<<<<<< HEAD
=======
struct drm_bus {
	int bus_type;
	int (*get_irq)(struct drm_device *dev);
	const char *(*get_name)(struct drm_device *dev);
	int (*set_busid)(struct drm_device *dev, struct drm_master *master);
	int (*set_unique)(struct drm_device *dev, struct drm_master *master,
			  struct drm_unique *unique);
	int (*irq_by_busid)(struct drm_device *dev, struct drm_irq_busid *p);
	/* hooks that are for PCI */
	int (*agp_init)(struct drm_device *dev);

};

>>>>>>> 105e53f8
/**
 * DRM driver structure. This structure represent the common code for
 * a family of cards. There will one drm_device for each card present
 * in this family
 */
struct drm_driver {
	int (*load) (struct drm_device *, unsigned long flags);
	int (*firstopen) (struct drm_device *);
	int (*open) (struct drm_device *, struct drm_file *);
	void (*preclose) (struct drm_device *, struct drm_file *file_priv);
	void (*postclose) (struct drm_device *, struct drm_file *);
	void (*lastclose) (struct drm_device *);
	int (*unload) (struct drm_device *);
	int (*suspend) (struct drm_device *, pm_message_t state);
	int (*resume) (struct drm_device *);
	int (*dma_ioctl) (struct drm_device *dev, void *data, struct drm_file *file_priv);
	int (*dma_quiescent) (struct drm_device *);
	int (*context_dtor) (struct drm_device *dev, int context);

	/**
	 * get_vblank_counter - get raw hardware vblank counter
	 * @dev: DRM device
	 * @crtc: counter to fetch
	 *
	 * Driver callback for fetching a raw hardware vblank counter
	 * for @crtc.  If a device doesn't have a hardware counter, the
	 * driver can simply return the value of drm_vblank_count and
	 * make the enable_vblank() and disable_vblank() hooks into no-ops,
	 * leaving interrupts enabled at all times.
	 *
	 * Wraparound handling and loss of events due to modesetting is dealt
	 * with in the DRM core code.
	 *
	 * RETURNS
	 * Raw vblank counter value.
	 */
	u32 (*get_vblank_counter) (struct drm_device *dev, int crtc);

	/**
	 * enable_vblank - enable vblank interrupt events
	 * @dev: DRM device
	 * @crtc: which irq to enable
	 *
	 * Enable vblank interrupts for @crtc.  If the device doesn't have
	 * a hardware vblank counter, this routine should be a no-op, since
	 * interrupts will have to stay on to keep the count accurate.
	 *
	 * RETURNS
	 * Zero on success, appropriate errno if the given @crtc's vblank
	 * interrupt cannot be enabled.
	 */
	int (*enable_vblank) (struct drm_device *dev, int crtc);

	/**
	 * disable_vblank - disable vblank interrupt events
	 * @dev: DRM device
	 * @crtc: which irq to enable
	 *
	 * Disable vblank interrupts for @crtc.  If the device doesn't have
	 * a hardware vblank counter, this routine should be a no-op, since
	 * interrupts will have to stay on to keep the count accurate.
	 */
	void (*disable_vblank) (struct drm_device *dev, int crtc);

	/**
	 * Called by \c drm_device_is_agp.  Typically used to determine if a
	 * card is really attached to AGP or not.
	 *
	 * \param dev  DRM device handle
	 *
	 * \returns
	 * One of three values is returned depending on whether or not the
	 * card is absolutely \b not AGP (return of 0), absolutely \b is AGP
	 * (return of 1), or may or may not be AGP (return of 2).
	 */
	int (*device_is_agp) (struct drm_device *dev);

	/**
	 * Called by vblank timestamping code.
	 *
	 * Return the current display scanout position from a crtc.
	 *
	 * \param dev  DRM device.
	 * \param crtc Id of the crtc to query.
	 * \param *vpos Target location for current vertical scanout position.
	 * \param *hpos Target location for current horizontal scanout position.
	 *
	 * Returns vpos as a positive number while in active scanout area.
	 * Returns vpos as a negative number inside vblank, counting the number
	 * of scanlines to go until end of vblank, e.g., -1 means "one scanline
	 * until start of active scanout / end of vblank."
	 *
	 * \return Flags, or'ed together as follows:
	 *
<<<<<<< HEAD
	 * DRM_SCANOUTPOS_VALID = Query successfull.
=======
	 * DRM_SCANOUTPOS_VALID = Query successful.
>>>>>>> 105e53f8
	 * DRM_SCANOUTPOS_INVBL = Inside vblank.
	 * DRM_SCANOUTPOS_ACCURATE = Returned position is accurate. A lack of
	 * this flag means that returned position may be offset by a constant
	 * but unknown small number of scanlines wrt. real scanout position.
	 *
	 */
	int (*get_scanout_position) (struct drm_device *dev, int crtc,
				     int *vpos, int *hpos);

	/**
	 * Called by \c drm_get_last_vbltimestamp. Should return a precise
	 * timestamp when the most recent VBLANK interval ended or will end.
	 *
	 * Specifically, the timestamp in @vblank_time should correspond as
	 * closely as possible to the time when the first video scanline of
	 * the video frame after the end of VBLANK will start scanning out,
	 * the time immmediately after end of the VBLANK interval. If the
	 * @crtc is currently inside VBLANK, this will be a time in the future.
	 * If the @crtc is currently scanning out a frame, this will be the
	 * past start time of the current scanout. This is meant to adhere
	 * to the OpenML OML_sync_control extension specification.
	 *
	 * \param dev dev DRM device handle.
	 * \param crtc crtc for which timestamp should be returned.
	 * \param *max_error Maximum allowable timestamp error in nanoseconds.
	 *                   Implementation should strive to provide timestamp
	 *                   with an error of at most *max_error nanoseconds.
	 *                   Returns true upper bound on error for timestamp.
	 * \param *vblank_time Target location for returned vblank timestamp.
	 * \param flags 0 = Defaults, no special treatment needed.
	 * \param       DRM_CALLED_FROM_VBLIRQ = Function is called from vblank
	 *	        irq handler. Some drivers need to apply some workarounds
	 *              for gpu-specific vblank irq quirks if flag is set.
	 *
	 * \returns
	 * Zero if timestamping isn't supported in current display mode or a
	 * negative number on failure. A positive status code on success,
	 * which describes how the vblank_time timestamp was computed.
	 */
	int (*get_vblank_timestamp) (struct drm_device *dev, int crtc,
				     int *max_error,
				     struct timeval *vblank_time,
				     unsigned flags);

	/* these have to be filled in */

	irqreturn_t(*irq_handler) (DRM_IRQ_ARGS);
	void (*irq_preinstall) (struct drm_device *dev);
	int (*irq_postinstall) (struct drm_device *dev);
	void (*irq_uninstall) (struct drm_device *dev);
	void (*reclaim_buffers) (struct drm_device *dev,
				 struct drm_file * file_priv);
	void (*reclaim_buffers_locked) (struct drm_device *dev,
					struct drm_file *file_priv);
	void (*reclaim_buffers_idlelocked) (struct drm_device *dev,
					    struct drm_file *file_priv);
	void (*set_version) (struct drm_device *dev,
			     struct drm_set_version *sv);

	/* Master routines */
	int (*master_create)(struct drm_device *dev, struct drm_master *master);
	void (*master_destroy)(struct drm_device *dev, struct drm_master *master);
	/**
	 * master_set is called whenever the minor master is set.
	 * master_drop is called whenever the minor master is dropped.
	 */

	int (*master_set)(struct drm_device *dev, struct drm_file *file_priv,
			  bool from_open);
	void (*master_drop)(struct drm_device *dev, struct drm_file *file_priv,
			    bool from_release);

	int (*debugfs_init)(struct drm_minor *minor);
	void (*debugfs_cleanup)(struct drm_minor *minor);

	/**
	 * Driver-specific constructor for drm_gem_objects, to set up
	 * obj->driver_private.
	 *
	 * Returns 0 on success.
	 */
	int (*gem_init_object) (struct drm_gem_object *obj);
	void (*gem_free_object) (struct drm_gem_object *obj);

	/* vga arb irq handler */
	void (*vgaarb_irq)(struct drm_device *dev, bool state);

	/* dumb alloc support */
	int (*dumb_create)(struct drm_file *file_priv,
			   struct drm_device *dev,
			   struct drm_mode_create_dumb *args);
	int (*dumb_map_offset)(struct drm_file *file_priv,
			       struct drm_device *dev, uint32_t handle,
			       uint64_t *offset);
	int (*dumb_destroy)(struct drm_file *file_priv,
			    struct drm_device *dev,
			    uint32_t handle);

	/* Driver private ops for this object */
	struct vm_operations_struct *gem_vm_ops;

	int major;
	int minor;
	int patchlevel;
	char *name;
	char *desc;
	char *date;

	u32 driver_features;
	int dev_priv_size;
	struct drm_ioctl_desc *ioctls;
	int num_ioctls;
	struct file_operations fops;
	union {
		struct pci_driver *pci;
		struct platform_device *platform_device;
		struct usb_driver *usb;
	} kdriver;
	struct drm_bus *bus;

	/* List of devices hanging off this driver */
	struct list_head device_list;
};

#define DRM_MINOR_UNASSIGNED 0
#define DRM_MINOR_LEGACY 1
#define DRM_MINOR_CONTROL 2
#define DRM_MINOR_RENDER 3


/**
 * debugfs node list. This structure represents a debugfs file to
 * be created by the drm core
 */
struct drm_debugfs_list {
	const char *name; /** file name */
	int (*show)(struct seq_file*, void*); /** show callback */
	u32 driver_features; /**< Required driver features for this entry */
};

/**
 * debugfs node structure. This structure represents a debugfs file.
 */
struct drm_debugfs_node {
	struct list_head list;
	struct drm_minor *minor;
	struct drm_debugfs_list *debugfs_ent;
	struct dentry *dent;
};

/**
 * Info file list entry. This structure represents a debugfs or proc file to
 * be created by the drm core
 */
struct drm_info_list {
	const char *name; /** file name */
	int (*show)(struct seq_file*, void*); /** show callback */
	u32 driver_features; /**< Required driver features for this entry */
	void *data;
};

/**
 * debugfs node structure. This structure represents a debugfs file.
 */
struct drm_info_node {
	struct list_head list;
	struct drm_minor *minor;
	struct drm_info_list *info_ent;
	struct dentry *dent;
};

/**
 * DRM minor structure. This structure represents a drm minor number.
 */
struct drm_minor {
	int index;			/**< Minor device number */
	int type;                       /**< Control or render */
	dev_t device;			/**< Device number for mknod */
	struct device kdev;		/**< Linux device */
	struct drm_device *dev;

	struct proc_dir_entry *proc_root;  /**< proc directory entry */
	struct drm_info_node proc_nodes;
	struct dentry *debugfs_root;
	struct drm_info_node debugfs_nodes;

	struct drm_master *master; /* currently active master for this node */
	struct list_head master_list;
	struct drm_mode_group mode_group;
};

struct drm_pending_vblank_event {
	struct drm_pending_event base;
	int pipe;
	struct drm_event_vblank event;
};

/**
 * DRM device structure. This structure represent a complete card that
 * may contain multiple heads.
 */
struct drm_device {
	struct list_head driver_item;	/**< list of devices per driver */
	char *devname;			/**< For /proc/interrupts */
	int if_version;			/**< Highest interface version set */

	/** \name Locks */
	/*@{ */
	spinlock_t count_lock;		/**< For inuse, drm_device::open_count, drm_device::buf_use */
	struct mutex struct_mutex;	/**< For others */
	/*@} */

	/** \name Usage Counters */
	/*@{ */
	int open_count;			/**< Outstanding files open */
	atomic_t ioctl_count;		/**< Outstanding IOCTLs pending */
	atomic_t vma_count;		/**< Outstanding vma areas open */
	int buf_use;			/**< Buffers in use -- cannot alloc */
	atomic_t buf_alloc;		/**< Buffer allocation in progress */
	/*@} */

	/** \name Performance counters */
	/*@{ */
	unsigned long counters;
	enum drm_stat_type types[15];
	atomic_t counts[15];
	/*@} */

	struct list_head filelist;

	/** \name Memory management */
	/*@{ */
	struct list_head maplist;	/**< Linked list of regions */
	int map_count;			/**< Number of mappable regions */
	struct drm_open_hash map_hash;	/**< User token hash table for maps */

	/** \name Context handle management */
	/*@{ */
	struct list_head ctxlist;	/**< Linked list of context handles */
	int ctx_count;			/**< Number of context handles */
	struct mutex ctxlist_mutex;	/**< For ctxlist */

	struct idr ctx_idr;

	struct list_head vmalist;	/**< List of vmas (for debugging) */

	/*@} */

	/** \name DMA queues (contexts) */
	/*@{ */
	int queue_count;		/**< Number of active DMA queues */
	int queue_reserved;		  /**< Number of reserved DMA queues */
	int queue_slots;		/**< Actual length of queuelist */
	struct drm_queue **queuelist;	/**< Vector of pointers to DMA queues */
	struct drm_device_dma *dma;		/**< Optional pointer for DMA support */
	/*@} */

	/** \name Context support */
	/*@{ */
	int irq_enabled;		/**< True if irq handler is enabled */
	__volatile__ long context_flag;	/**< Context swapping flag */
	__volatile__ long interrupt_flag; /**< Interruption handler flag */
	__volatile__ long dma_flag;	/**< DMA dispatch flag */
	wait_queue_head_t context_wait;	/**< Processes waiting on ctx switch */
	int last_checked;		/**< Last context checked for DMA */
	int last_context;		/**< Last current context */
	unsigned long last_switch;	/**< jiffies at last context switch */
	/*@} */

	struct work_struct work;
	/** \name VBLANK IRQ support */
	/*@{ */

	/*
	 * At load time, disabling the vblank interrupt won't be allowed since
	 * old clients may not call the modeset ioctl and therefore misbehave.
	 * Once the modeset ioctl *has* been called though, we can safely
	 * disable them when unused.
	 */
	int vblank_disable_allowed;

	wait_queue_head_t *vbl_queue;   /**< VBLANK wait queue */
	atomic_t *_vblank_count;        /**< number of VBLANK interrupts (driver must alloc the right number of counters) */
	struct timeval *_vblank_time;   /**< timestamp of current vblank_count (drivers must alloc right number of fields) */
	spinlock_t vblank_time_lock;    /**< Protects vblank count and time updates during vblank enable/disable */
	spinlock_t vbl_lock;
	atomic_t *vblank_refcount;      /* number of users of vblank interruptsper crtc */
	u32 *last_vblank;               /* protected by dev->vbl_lock, used */
					/* for wraparound handling */
	int *vblank_enabled;            /* so we don't call enable more than
					   once per disable */
	int *vblank_inmodeset;          /* Display driver is setting mode */
	u32 *last_vblank_wait;		/* Last vblank seqno waited per CRTC */
	struct timer_list vblank_disable_timer;

	u32 max_vblank_count;           /**< size of vblank counter register */

	/**
	 * List of events
	 */
	struct list_head vblank_event_list;
	spinlock_t event_lock;

	/*@} */
	cycles_t ctx_start;
	cycles_t lck_start;

	struct fasync_struct *buf_async;/**< Processes waiting for SIGIO */
	wait_queue_head_t buf_readers;	/**< Processes waiting to read */
	wait_queue_head_t buf_writers;	/**< Processes waiting to ctx switch */

	struct drm_agp_head *agp;	/**< AGP data */

	struct device *dev;             /**< Device structure */
	struct pci_dev *pdev;		/**< PCI device structure */
	int pci_vendor;			/**< PCI vendor id */
	int pci_device;			/**< PCI device id */
#ifdef __alpha__
	struct pci_controller *hose;
#endif

	struct platform_device *platformdev; /**< Platform device struture */
	struct usb_device *usbdev;

	struct drm_sg_mem *sg;	/**< Scatter gather memory */
	unsigned int num_crtcs;                  /**< Number of CRTCs on this device */
	void *dev_private;		/**< device private data */
	void *mm_private;
	struct address_space *dev_mapping;
	struct drm_sigdata sigdata;	   /**< For block_all_signals */
	sigset_t sigmask;

	struct drm_driver *driver;
	struct drm_local_map *agp_buffer_map;
	unsigned int agp_buffer_token;
	struct drm_minor *control;		/**< Control node for card */
	struct drm_minor *primary;		/**< render type primary screen head */

        struct drm_mode_config mode_config;	/**< Current mode config */

	/** \name GEM information */
	/*@{ */
	spinlock_t object_name_lock;
	struct idr object_name_idr;
	/*@} */
	int switch_power_state;
};

#define DRM_SWITCH_POWER_ON 0
#define DRM_SWITCH_POWER_OFF 1
#define DRM_SWITCH_POWER_CHANGING 2

static __inline__ int drm_core_check_feature(struct drm_device *dev,
					     int feature)
{
	return ((dev->driver->driver_features & feature) ? 1 : 0);
}

static inline int drm_dev_to_irq(struct drm_device *dev)
{
	return dev->driver->bus->get_irq(dev);
}


#if __OS_HAS_AGP
static inline int drm_core_has_AGP(struct drm_device *dev)
{
	return drm_core_check_feature(dev, DRIVER_USE_AGP);
}
#else
#define drm_core_has_AGP(dev) (0)
#endif

#if __OS_HAS_MTRR
static inline int drm_core_has_MTRR(struct drm_device *dev)
{
	return drm_core_check_feature(dev, DRIVER_USE_MTRR);
}

#define DRM_MTRR_WC		MTRR_TYPE_WRCOMB

static inline int drm_mtrr_add(unsigned long offset, unsigned long size,
			       unsigned int flags)
{
	return mtrr_add(offset, size, flags, 1);
}

static inline int drm_mtrr_del(int handle, unsigned long offset,
			       unsigned long size, unsigned int flags)
{
	return mtrr_del(handle, offset, size);
}

#else
#define drm_core_has_MTRR(dev) (0)

#define DRM_MTRR_WC		0

static inline int drm_mtrr_add(unsigned long offset, unsigned long size,
			       unsigned int flags)
{
	return 0;
}

static inline int drm_mtrr_del(int handle, unsigned long offset,
			       unsigned long size, unsigned int flags)
{
	return 0;
}
#endif

/******************************************************************/
/** \name Internal function definitions */
/*@{*/

				/* Driver support (drm_drv.h) */
extern long drm_ioctl(struct file *filp,
		      unsigned int cmd, unsigned long arg);
extern long drm_compat_ioctl(struct file *filp,
			     unsigned int cmd, unsigned long arg);
extern int drm_lastclose(struct drm_device *dev);

				/* Device support (drm_fops.h) */
extern struct mutex drm_global_mutex;
extern int drm_open(struct inode *inode, struct file *filp);
extern int drm_stub_open(struct inode *inode, struct file *filp);
extern int drm_fasync(int fd, struct file *filp, int on);
extern ssize_t drm_read(struct file *filp, char __user *buffer,
			size_t count, loff_t *offset);
extern int drm_release(struct inode *inode, struct file *filp);

				/* Mapping support (drm_vm.h) */
extern int drm_mmap(struct file *filp, struct vm_area_struct *vma);
extern int drm_mmap_locked(struct file *filp, struct vm_area_struct *vma);
extern void drm_vm_open_locked(struct vm_area_struct *vma);
extern void drm_vm_close_locked(struct vm_area_struct *vma);
extern unsigned int drm_poll(struct file *filp, struct poll_table_struct *wait);

				/* Memory management support (drm_memory.h) */
#include "drm_memory.h"
extern void drm_mem_init(void);
extern int drm_mem_info(char *buf, char **start, off_t offset,
			int request, int *eof, void *data);
extern void *drm_realloc(void *oldpt, size_t oldsize, size_t size, int area);

extern void drm_free_agp(DRM_AGP_MEM * handle, int pages);
extern int drm_bind_agp(DRM_AGP_MEM * handle, unsigned int start);
extern DRM_AGP_MEM *drm_agp_bind_pages(struct drm_device *dev,
				       struct page **pages,
				       unsigned long num_pages,
				       uint32_t gtt_offset,
				       uint32_t type);
extern int drm_unbind_agp(DRM_AGP_MEM * handle);

				/* Misc. IOCTL support (drm_ioctl.h) */
extern int drm_irq_by_busid(struct drm_device *dev, void *data,
			    struct drm_file *file_priv);
extern int drm_getunique(struct drm_device *dev, void *data,
			 struct drm_file *file_priv);
extern int drm_setunique(struct drm_device *dev, void *data,
			 struct drm_file *file_priv);
extern int drm_getmap(struct drm_device *dev, void *data,
		      struct drm_file *file_priv);
extern int drm_getclient(struct drm_device *dev, void *data,
			 struct drm_file *file_priv);
extern int drm_getstats(struct drm_device *dev, void *data,
			struct drm_file *file_priv);
extern int drm_getcap(struct drm_device *dev, void *data,
		      struct drm_file *file_priv);
extern int drm_setversion(struct drm_device *dev, void *data,
			  struct drm_file *file_priv);
extern int drm_noop(struct drm_device *dev, void *data,
		    struct drm_file *file_priv);

				/* Context IOCTL support (drm_context.h) */
extern int drm_resctx(struct drm_device *dev, void *data,
		      struct drm_file *file_priv);
extern int drm_addctx(struct drm_device *dev, void *data,
		      struct drm_file *file_priv);
extern int drm_modctx(struct drm_device *dev, void *data,
		      struct drm_file *file_priv);
extern int drm_getctx(struct drm_device *dev, void *data,
		      struct drm_file *file_priv);
extern int drm_switchctx(struct drm_device *dev, void *data,
			 struct drm_file *file_priv);
extern int drm_newctx(struct drm_device *dev, void *data,
		      struct drm_file *file_priv);
extern int drm_rmctx(struct drm_device *dev, void *data,
		     struct drm_file *file_priv);

extern int drm_ctxbitmap_init(struct drm_device *dev);
extern void drm_ctxbitmap_cleanup(struct drm_device *dev);
extern void drm_ctxbitmap_free(struct drm_device *dev, int ctx_handle);

extern int drm_setsareactx(struct drm_device *dev, void *data,
			   struct drm_file *file_priv);
extern int drm_getsareactx(struct drm_device *dev, void *data,
			   struct drm_file *file_priv);

				/* Authentication IOCTL support (drm_auth.h) */
extern int drm_getmagic(struct drm_device *dev, void *data,
			struct drm_file *file_priv);
extern int drm_authmagic(struct drm_device *dev, void *data,
			 struct drm_file *file_priv);

/* Cache management (drm_cache.c) */
void drm_clflush_pages(struct page *pages[], unsigned long num_pages);

				/* Locking IOCTL support (drm_lock.h) */
extern int drm_lock(struct drm_device *dev, void *data,
		    struct drm_file *file_priv);
extern int drm_unlock(struct drm_device *dev, void *data,
		      struct drm_file *file_priv);
extern int drm_lock_free(struct drm_lock_data *lock_data, unsigned int context);
extern void drm_idlelock_take(struct drm_lock_data *lock_data);
extern void drm_idlelock_release(struct drm_lock_data *lock_data);

/*
 * These are exported to drivers so that they can implement fencing using
 * DMA quiscent + idle. DMA quiescent usually requires the hardware lock.
 */

extern int drm_i_have_hw_lock(struct drm_device *dev, struct drm_file *file_priv);

				/* Buffer management support (drm_bufs.h) */
extern int drm_addbufs_agp(struct drm_device *dev, struct drm_buf_desc * request);
extern int drm_addbufs_pci(struct drm_device *dev, struct drm_buf_desc * request);
extern int drm_addmap(struct drm_device *dev, resource_size_t offset,
		      unsigned int size, enum drm_map_type type,
		      enum drm_map_flags flags, struct drm_local_map **map_ptr);
extern int drm_addmap_ioctl(struct drm_device *dev, void *data,
			    struct drm_file *file_priv);
extern int drm_rmmap(struct drm_device *dev, struct drm_local_map *map);
extern int drm_rmmap_locked(struct drm_device *dev, struct drm_local_map *map);
extern int drm_rmmap_ioctl(struct drm_device *dev, void *data,
			   struct drm_file *file_priv);
extern int drm_addbufs(struct drm_device *dev, void *data,
		       struct drm_file *file_priv);
extern int drm_infobufs(struct drm_device *dev, void *data,
			struct drm_file *file_priv);
extern int drm_markbufs(struct drm_device *dev, void *data,
			struct drm_file *file_priv);
extern int drm_freebufs(struct drm_device *dev, void *data,
			struct drm_file *file_priv);
extern int drm_mapbufs(struct drm_device *dev, void *data,
		       struct drm_file *file_priv);
extern int drm_order(unsigned long size);

				/* DMA support (drm_dma.h) */
extern int drm_dma_setup(struct drm_device *dev);
extern void drm_dma_takedown(struct drm_device *dev);
extern void drm_free_buffer(struct drm_device *dev, struct drm_buf * buf);
extern void drm_core_reclaim_buffers(struct drm_device *dev,
				     struct drm_file *filp);

				/* IRQ support (drm_irq.h) */
extern int drm_control(struct drm_device *dev, void *data,
		       struct drm_file *file_priv);
extern irqreturn_t drm_irq_handler(DRM_IRQ_ARGS);
extern int drm_irq_install(struct drm_device *dev);
extern int drm_irq_uninstall(struct drm_device *dev);
extern void drm_driver_irq_preinstall(struct drm_device *dev);
extern void drm_driver_irq_postinstall(struct drm_device *dev);
extern void drm_driver_irq_uninstall(struct drm_device *dev);

extern int drm_vblank_init(struct drm_device *dev, int num_crtcs);
extern int drm_wait_vblank(struct drm_device *dev, void *data,
			   struct drm_file *filp);
extern int drm_vblank_wait(struct drm_device *dev, unsigned int *vbl_seq);
extern u32 drm_vblank_count(struct drm_device *dev, int crtc);
extern u32 drm_vblank_count_and_time(struct drm_device *dev, int crtc,
				     struct timeval *vblanktime);
<<<<<<< HEAD
extern void drm_handle_vblank(struct drm_device *dev, int crtc);
=======
extern bool drm_handle_vblank(struct drm_device *dev, int crtc);
>>>>>>> 105e53f8
extern int drm_vblank_get(struct drm_device *dev, int crtc);
extern void drm_vblank_put(struct drm_device *dev, int crtc);
extern void drm_vblank_off(struct drm_device *dev, int crtc);
extern void drm_vblank_cleanup(struct drm_device *dev);
extern u32 drm_get_last_vbltimestamp(struct drm_device *dev, int crtc,
				     struct timeval *tvblank, unsigned flags);
extern int drm_calc_vbltimestamp_from_scanoutpos(struct drm_device *dev,
						 int crtc, int *max_error,
						 struct timeval *vblank_time,
						 unsigned flags,
						 struct drm_crtc *refcrtc);
extern void drm_calc_timestamping_constants(struct drm_crtc *crtc);

/* Modesetting support */
extern void drm_vblank_pre_modeset(struct drm_device *dev, int crtc);
extern void drm_vblank_post_modeset(struct drm_device *dev, int crtc);
extern int drm_modeset_ctl(struct drm_device *dev, void *data,
			   struct drm_file *file_priv);

				/* AGP/GART support (drm_agpsupport.h) */
extern struct drm_agp_head *drm_agp_init(struct drm_device *dev);
extern int drm_agp_acquire(struct drm_device *dev);
extern int drm_agp_acquire_ioctl(struct drm_device *dev, void *data,
				 struct drm_file *file_priv);
extern int drm_agp_release(struct drm_device *dev);
extern int drm_agp_release_ioctl(struct drm_device *dev, void *data,
				 struct drm_file *file_priv);
extern int drm_agp_enable(struct drm_device *dev, struct drm_agp_mode mode);
extern int drm_agp_enable_ioctl(struct drm_device *dev, void *data,
				struct drm_file *file_priv);
extern int drm_agp_info(struct drm_device *dev, struct drm_agp_info *info);
extern int drm_agp_info_ioctl(struct drm_device *dev, void *data,
			struct drm_file *file_priv);
extern int drm_agp_alloc(struct drm_device *dev, struct drm_agp_buffer *request);
extern int drm_agp_alloc_ioctl(struct drm_device *dev, void *data,
			 struct drm_file *file_priv);
extern int drm_agp_free(struct drm_device *dev, struct drm_agp_buffer *request);
extern int drm_agp_free_ioctl(struct drm_device *dev, void *data,
			struct drm_file *file_priv);
extern int drm_agp_unbind(struct drm_device *dev, struct drm_agp_binding *request);
extern int drm_agp_unbind_ioctl(struct drm_device *dev, void *data,
			  struct drm_file *file_priv);
extern int drm_agp_bind(struct drm_device *dev, struct drm_agp_binding *request);
extern int drm_agp_bind_ioctl(struct drm_device *dev, void *data,
			struct drm_file *file_priv);

				/* Stub support (drm_stub.h) */
extern int drm_setmaster_ioctl(struct drm_device *dev, void *data,
			       struct drm_file *file_priv);
extern int drm_dropmaster_ioctl(struct drm_device *dev, void *data,
				struct drm_file *file_priv);
struct drm_master *drm_master_create(struct drm_minor *minor);
extern struct drm_master *drm_master_get(struct drm_master *master);
extern void drm_master_put(struct drm_master **master);

extern void drm_put_dev(struct drm_device *dev);
extern int drm_put_minor(struct drm_minor **minor);
extern unsigned int drm_debug;

extern unsigned int drm_vblank_offdelay;
extern unsigned int drm_timestamp_precision;

extern struct class *drm_class;
extern struct proc_dir_entry *drm_proc_root;
extern struct dentry *drm_debugfs_root;

extern struct idr drm_minors_idr;

extern struct drm_local_map *drm_getsarea(struct drm_device *dev);

				/* Proc support (drm_proc.h) */
extern int drm_proc_init(struct drm_minor *minor, int minor_id,
			 struct proc_dir_entry *root);
extern int drm_proc_cleanup(struct drm_minor *minor, struct proc_dir_entry *root);

				/* Debugfs support */
#if defined(CONFIG_DEBUG_FS)
extern int drm_debugfs_init(struct drm_minor *minor, int minor_id,
			    struct dentry *root);
extern int drm_debugfs_create_files(struct drm_info_list *files, int count,
				    struct dentry *root, struct drm_minor *minor);
extern int drm_debugfs_remove_files(struct drm_info_list *files, int count,
                                    struct drm_minor *minor);
extern int drm_debugfs_cleanup(struct drm_minor *minor);
#endif

				/* Info file support */
extern int drm_name_info(struct seq_file *m, void *data);
extern int drm_vm_info(struct seq_file *m, void *data);
extern int drm_queues_info(struct seq_file *m, void *data);
extern int drm_bufs_info(struct seq_file *m, void *data);
extern int drm_vblank_info(struct seq_file *m, void *data);
extern int drm_clients_info(struct seq_file *m, void* data);
extern int drm_gem_name_info(struct seq_file *m, void *data);

#if DRM_DEBUG_CODE
extern int drm_vma_info(struct seq_file *m, void *data);
#endif

				/* Scatter Gather Support (drm_scatter.h) */
extern void drm_sg_cleanup(struct drm_sg_mem * entry);
extern int drm_sg_alloc_ioctl(struct drm_device *dev, void *data,
			struct drm_file *file_priv);
extern int drm_sg_alloc(struct drm_device *dev, struct drm_scatter_gather * request);
extern int drm_sg_free(struct drm_device *dev, void *data,
		       struct drm_file *file_priv);

			       /* ATI PCIGART support (ati_pcigart.h) */
extern int drm_ati_pcigart_init(struct drm_device *dev,
				struct drm_ati_pcigart_info * gart_info);
extern int drm_ati_pcigart_cleanup(struct drm_device *dev,
				   struct drm_ati_pcigart_info * gart_info);

extern drm_dma_handle_t *drm_pci_alloc(struct drm_device *dev, size_t size,
				       size_t align);
extern void __drm_pci_free(struct drm_device *dev, drm_dma_handle_t * dmah);
extern void drm_pci_free(struct drm_device *dev, drm_dma_handle_t * dmah);

			       /* sysfs support (drm_sysfs.c) */
struct drm_sysfs_class;
extern struct class *drm_sysfs_create(struct module *owner, char *name);
extern void drm_sysfs_destroy(void);
extern int drm_sysfs_device_add(struct drm_minor *minor);
extern void drm_sysfs_hotplug_event(struct drm_device *dev);
extern void drm_sysfs_device_remove(struct drm_minor *minor);
extern char *drm_get_connector_status_name(enum drm_connector_status status);
extern int drm_sysfs_connector_add(struct drm_connector *connector);
extern void drm_sysfs_connector_remove(struct drm_connector *connector);

/* Graphics Execution Manager library functions (drm_gem.c) */
int drm_gem_init(struct drm_device *dev);
void drm_gem_destroy(struct drm_device *dev);
void drm_gem_object_release(struct drm_gem_object *obj);
void drm_gem_object_free(struct kref *kref);
struct drm_gem_object *drm_gem_object_alloc(struct drm_device *dev,
					    size_t size);
int drm_gem_object_init(struct drm_device *dev,
			struct drm_gem_object *obj, size_t size);
void drm_gem_object_handle_free(struct drm_gem_object *obj);
void drm_gem_vm_open(struct vm_area_struct *vma);
void drm_gem_vm_close(struct vm_area_struct *vma);
int drm_gem_mmap(struct file *filp, struct vm_area_struct *vma);

#include "drm_global.h"

static inline void
drm_gem_object_reference(struct drm_gem_object *obj)
{
	kref_get(&obj->refcount);
}

static inline void
drm_gem_object_unreference(struct drm_gem_object *obj)
{
	if (obj != NULL)
		kref_put(&obj->refcount, drm_gem_object_free);
}

static inline void
drm_gem_object_unreference_unlocked(struct drm_gem_object *obj)
{
	if (obj != NULL) {
		struct drm_device *dev = obj->dev;
		mutex_lock(&dev->struct_mutex);
		kref_put(&obj->refcount, drm_gem_object_free);
		mutex_unlock(&dev->struct_mutex);
	}
}

int drm_gem_handle_create(struct drm_file *file_priv,
			  struct drm_gem_object *obj,
			  u32 *handlep);
int drm_gem_handle_delete(struct drm_file *filp, u32 handle);

static inline void
drm_gem_object_handle_reference(struct drm_gem_object *obj)
{
	drm_gem_object_reference(obj);
	atomic_inc(&obj->handle_count);
}

static inline void
drm_gem_object_handle_unreference(struct drm_gem_object *obj)
{
	if (obj == NULL)
		return;

	if (atomic_read(&obj->handle_count) == 0)
		return;
	/*
	 * Must bump handle count first as this may be the last
	 * ref, in which case the object would disappear before we
	 * checked for a name
	 */
	if (atomic_dec_and_test(&obj->handle_count))
		drm_gem_object_handle_free(obj);
	drm_gem_object_unreference(obj);
}

static inline void
drm_gem_object_handle_unreference_unlocked(struct drm_gem_object *obj)
{
	if (obj == NULL)
		return;

	if (atomic_read(&obj->handle_count) == 0)
		return;

	/*
	* Must bump handle count first as this may be the last
	* ref, in which case the object would disappear before we
	* checked for a name
	*/

	if (atomic_dec_and_test(&obj->handle_count))
		drm_gem_object_handle_free(obj);
	drm_gem_object_unreference_unlocked(obj);
}

struct drm_gem_object *drm_gem_object_lookup(struct drm_device *dev,
					     struct drm_file *filp,
					     u32 handle);
int drm_gem_close_ioctl(struct drm_device *dev, void *data,
			struct drm_file *file_priv);
int drm_gem_flink_ioctl(struct drm_device *dev, void *data,
			struct drm_file *file_priv);
int drm_gem_open_ioctl(struct drm_device *dev, void *data,
		       struct drm_file *file_priv);
void drm_gem_open(struct drm_device *dev, struct drm_file *file_private);
void drm_gem_release(struct drm_device *dev, struct drm_file *file_private);

extern void drm_core_ioremap(struct drm_local_map *map, struct drm_device *dev);
extern void drm_core_ioremap_wc(struct drm_local_map *map, struct drm_device *dev);
extern void drm_core_ioremapfree(struct drm_local_map *map, struct drm_device *dev);

static __inline__ struct drm_local_map *drm_core_findmap(struct drm_device *dev,
							 unsigned int token)
{
	struct drm_map_list *_entry;
	list_for_each_entry(_entry, &dev->maplist, head)
	    if (_entry->user_token == token)
		return _entry->map;
	return NULL;
}

static __inline__ void drm_core_dropmap(struct drm_local_map *map)
{
}

#include "drm_mem_util.h"

extern int drm_fill_in_dev(struct drm_device *dev,
			   const struct pci_device_id *ent,
			   struct drm_driver *driver);
int drm_get_minor(struct drm_device *dev, struct drm_minor **minor, int type);
/*@}*/

/* PCI section */
static __inline__ int drm_pci_device_is_agp(struct drm_device *dev)
{
	if (dev->driver->device_is_agp != NULL) {
		int err = (*dev->driver->device_is_agp) (dev);

		if (err != 2) {
			return err;
		}
	}

	return pci_find_capability(dev->pdev, PCI_CAP_ID_AGP);
}


static __inline__ int drm_pci_device_is_pcie(struct drm_device *dev)
{
	return pci_find_capability(dev->pdev, PCI_CAP_ID_EXP);
}


extern int drm_pci_init(struct drm_driver *driver, struct pci_driver *pdriver);
extern void drm_pci_exit(struct drm_driver *driver, struct pci_driver *pdriver);
extern int drm_get_pci_dev(struct pci_dev *pdev,
			   const struct pci_device_id *ent,
			   struct drm_driver *driver);


/* platform section */
extern int drm_platform_init(struct drm_driver *driver, struct platform_device *platform_device);
extern void drm_platform_exit(struct drm_driver *driver, struct platform_device *platform_device);

extern int drm_get_platform_dev(struct platform_device *pdev,
				struct drm_driver *driver);

#endif				/* __KERNEL__ */
#endif<|MERGE_RESOLUTION|>--- conflicted
+++ resolved
@@ -701,8 +701,6 @@
 #define DRM_SCANOUTPOS_INVBL        (1 << 1)
 #define DRM_SCANOUTPOS_ACCURATE     (1 << 2)
 
-<<<<<<< HEAD
-=======
 struct drm_bus {
 	int bus_type;
 	int (*get_irq)(struct drm_device *dev);
@@ -716,7 +714,6 @@
 
 };
 
->>>>>>> 105e53f8
 /**
  * DRM driver structure. This structure represent the common code for
  * a family of cards. There will one drm_device for each card present
@@ -811,11 +808,7 @@
 	 *
 	 * \return Flags, or'ed together as follows:
 	 *
-<<<<<<< HEAD
-	 * DRM_SCANOUTPOS_VALID = Query successfull.
-=======
 	 * DRM_SCANOUTPOS_VALID = Query successful.
->>>>>>> 105e53f8
 	 * DRM_SCANOUTPOS_INVBL = Inside vblank.
 	 * DRM_SCANOUTPOS_ACCURATE = Returned position is accurate. A lack of
 	 * this flag means that returned position may be offset by a constant
@@ -1388,11 +1381,7 @@
 extern u32 drm_vblank_count(struct drm_device *dev, int crtc);
 extern u32 drm_vblank_count_and_time(struct drm_device *dev, int crtc,
 				     struct timeval *vblanktime);
-<<<<<<< HEAD
-extern void drm_handle_vblank(struct drm_device *dev, int crtc);
-=======
 extern bool drm_handle_vblank(struct drm_device *dev, int crtc);
->>>>>>> 105e53f8
 extern int drm_vblank_get(struct drm_device *dev, int crtc);
 extern void drm_vblank_put(struct drm_device *dev, int crtc);
 extern void drm_vblank_off(struct drm_device *dev, int crtc);
