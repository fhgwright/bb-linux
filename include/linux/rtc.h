--- conflicted
+++ resolved
@@ -199,8 +199,6 @@
 	struct hrtimer pie_timer; /* sub second exp, so needs hrtimer */
 	int pie_enabled;
 	struct work_struct irqwork;
-<<<<<<< HEAD
-=======
 
 
 #ifdef CONFIG_RTC_INTF_DEV_UIE_EMUL
@@ -213,7 +211,6 @@
 	unsigned int uie_task_active:1;
 	unsigned int uie_timer_active:1;
 #endif
->>>>>>> 105e53f8
 };
 #define to_rtc_device(d) container_of(d, struct rtc_device, dev)
 
@@ -252,10 +249,7 @@
 extern int rtc_dev_update_irq_enable_emul(struct rtc_device *rtc,
 						unsigned int enabled);
 
-<<<<<<< HEAD
-=======
 void rtc_handle_legacy_irq(struct rtc_device *rtc, int num, int mode);
->>>>>>> 105e53f8
 void rtc_aie_update_irq(void *private);
 void rtc_uie_update_irq(void *private);
 enum hrtimer_restart rtc_pie_update_irq(struct hrtimer *timer);
@@ -264,11 +258,6 @@
 int rtc_unregister(rtc_task_t *task);
 int rtc_control(rtc_task_t *t, unsigned int cmd, unsigned long arg);
 
-<<<<<<< HEAD
-void rtc_timer_enqueue(struct rtc_device *rtc, struct rtc_timer *timer);
-void rtc_timer_remove(struct rtc_device *rtc, struct rtc_timer *timer);
-=======
->>>>>>> 105e53f8
 void rtc_timer_init(struct rtc_timer *timer, void (*f)(void* p), void* data);
 int rtc_timer_start(struct rtc_device *rtc, struct rtc_timer* timer,
 			ktime_t expires, ktime_t period);
