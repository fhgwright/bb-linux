/*
  drbd.h
  Kernel module for 2.6.x Kernels

  This file is part of DRBD by Philipp Reisner and Lars Ellenberg.

  Copyright (C) 2001-2008, LINBIT Information Technologies GmbH.
  Copyright (C) 2001-2008, Philipp Reisner <philipp.reisner@linbit.com>.
  Copyright (C) 2001-2008, Lars Ellenberg <lars.ellenberg@linbit.com>.

  drbd is free software; you can redistribute it and/or modify
  it under the terms of the GNU General Public License as published by
  the Free Software Foundation; either version 2, or (at your option)
  any later version.

  drbd is distributed in the hope that it will be useful,
  but WITHOUT ANY WARRANTY; without even the implied warranty of
  MERCHANTABILITY or FITNESS FOR A PARTICULAR PURPOSE.  See the
  GNU General Public License for more details.

  You should have received a copy of the GNU General Public License
  along with drbd; see the file COPYING.  If not, write to
  the Free Software Foundation, 675 Mass Ave, Cambridge, MA 02139, USA.

*/
#ifndef DRBD_H
#define DRBD_H
#include <linux/connector.h>
#include <asm/types.h>

#ifdef __KERNEL__
#include <linux/types.h>
#include <asm/byteorder.h>
#else
#include <sys/types.h>
#include <sys/wait.h>
#include <limits.h>

/* Altough the Linux source code makes a difference between
   generic endianness and the bitfields' endianness, there is no
   architecture as of Linux-2.6.24-rc4 where the bitfileds' endianness
   does not match the generic endianness. */

#if __BYTE_ORDER == __LITTLE_ENDIAN
#define __LITTLE_ENDIAN_BITFIELD
#elif __BYTE_ORDER == __BIG_ENDIAN
#define __BIG_ENDIAN_BITFIELD
#else
# error "sorry, weird endianness on this box"
#endif

#endif


extern const char *drbd_buildtag(void);
<<<<<<< HEAD
#define REL_VERSION "8.3.8.1"
=======
#define REL_VERSION "8.3.9rc2"
>>>>>>> 45f53cc9
#define API_VERSION 88
#define PRO_VERSION_MIN 86
#define PRO_VERSION_MAX 95


enum drbd_io_error_p {
	EP_PASS_ON, /* FIXME should the better be named "Ignore"? */
	EP_CALL_HELPER,
	EP_DETACH
};

enum drbd_fencing_p {
	FP_DONT_CARE,
	FP_RESOURCE,
	FP_STONITH
};

enum drbd_disconnect_p {
	DP_RECONNECT,
	DP_DROP_NET_CONF,
	DP_FREEZE_IO
};

enum drbd_after_sb_p {
	ASB_DISCONNECT,
	ASB_DISCARD_YOUNGER_PRI,
	ASB_DISCARD_OLDER_PRI,
	ASB_DISCARD_ZERO_CHG,
	ASB_DISCARD_LEAST_CHG,
	ASB_DISCARD_LOCAL,
	ASB_DISCARD_REMOTE,
	ASB_CONSENSUS,
	ASB_DISCARD_SECONDARY,
	ASB_CALL_HELPER,
	ASB_VIOLENTLY
};

enum drbd_on_no_data {
	OND_IO_ERROR,
	OND_SUSPEND_IO
};

/* KEEP the order, do not delete or insert. Only append. */
enum drbd_ret_codes {
	ERR_CODE_BASE		= 100,
	NO_ERROR		= 101,
	ERR_LOCAL_ADDR		= 102,
	ERR_PEER_ADDR		= 103,
	ERR_OPEN_DISK		= 104,
	ERR_OPEN_MD_DISK	= 105,
	ERR_DISK_NOT_BDEV	= 107,
	ERR_MD_NOT_BDEV		= 108,
	ERR_DISK_TO_SMALL	= 111,
	ERR_MD_DISK_TO_SMALL	= 112,
	ERR_BDCLAIM_DISK	= 114,
	ERR_BDCLAIM_MD_DISK	= 115,
	ERR_MD_IDX_INVALID	= 116,
	ERR_IO_MD_DISK		= 118,
	ERR_MD_INVALID          = 119,
	ERR_AUTH_ALG		= 120,
	ERR_AUTH_ALG_ND		= 121,
	ERR_NOMEM		= 122,
	ERR_DISCARD		= 123,
	ERR_DISK_CONFIGURED	= 124,
	ERR_NET_CONFIGURED	= 125,
	ERR_MANDATORY_TAG	= 126,
	ERR_MINOR_INVALID	= 127,
	ERR_INTR		= 129, /* EINTR */
	ERR_RESIZE_RESYNC	= 130,
	ERR_NO_PRIMARY		= 131,
	ERR_SYNC_AFTER		= 132,
	ERR_SYNC_AFTER_CYCLE	= 133,
	ERR_PAUSE_IS_SET	= 134,
	ERR_PAUSE_IS_CLEAR	= 135,
	ERR_PACKET_NR		= 137,
	ERR_NO_DISK		= 138,
	ERR_NOT_PROTO_C		= 139,
	ERR_NOMEM_BITMAP	= 140,
	ERR_INTEGRITY_ALG	= 141, /* DRBD 8.2 only */
	ERR_INTEGRITY_ALG_ND	= 142, /* DRBD 8.2 only */
	ERR_CPU_MASK_PARSE	= 143, /* DRBD 8.2 only */
	ERR_CSUMS_ALG		= 144, /* DRBD 8.2 only */
	ERR_CSUMS_ALG_ND	= 145, /* DRBD 8.2 only */
	ERR_VERIFY_ALG		= 146, /* DRBD 8.2 only */
	ERR_VERIFY_ALG_ND	= 147, /* DRBD 8.2 only */
	ERR_CSUMS_RESYNC_RUNNING= 148, /* DRBD 8.2 only */
	ERR_VERIFY_RUNNING	= 149, /* DRBD 8.2 only */
	ERR_DATA_NOT_CURRENT	= 150,
	ERR_CONNECTED		= 151, /* DRBD 8.3 only */
	ERR_PERM		= 152,
	ERR_NEED_APV_93		= 153,
	ERR_STONITH_AND_PROT_A  = 154,

	/* insert new ones above this line */
	AFTER_LAST_ERR_CODE
};

#define DRBD_PROT_A   1
#define DRBD_PROT_B   2
#define DRBD_PROT_C   3

enum drbd_role {
	R_UNKNOWN = 0,
	R_PRIMARY = 1,     /* role */
	R_SECONDARY = 2,   /* role */
	R_MASK = 3,
};

/* The order of these constants is important.
 * The lower ones (<C_WF_REPORT_PARAMS) indicate
 * that there is no socket!
 * >=C_WF_REPORT_PARAMS ==> There is a socket
 */
enum drbd_conns {
	C_STANDALONE,
	C_DISCONNECTING,  /* Temporal state on the way to StandAlone. */
	C_UNCONNECTED,    /* >= C_UNCONNECTED -> inc_net() succeeds */

	/* These temporal states are all used on the way
	 * from >= C_CONNECTED to Unconnected.
	 * The 'disconnect reason' states
	 * I do not allow to change beween them. */
	C_TIMEOUT,
	C_BROKEN_PIPE,
	C_NETWORK_FAILURE,
	C_PROTOCOL_ERROR,
	C_TEAR_DOWN,

	C_WF_CONNECTION,
	C_WF_REPORT_PARAMS, /* we have a socket */
	C_CONNECTED,      /* we have introduced each other */
	C_STARTING_SYNC_S,  /* starting full sync by admin request. */
	C_STARTING_SYNC_T,  /* stariing full sync by admin request. */
	C_WF_BITMAP_S,
	C_WF_BITMAP_T,
	C_WF_SYNC_UUID,

	/* All SyncStates are tested with this comparison
	 * xx >= C_SYNC_SOURCE && xx <= C_PAUSED_SYNC_T */
	C_SYNC_SOURCE,
	C_SYNC_TARGET,
	C_VERIFY_S,
	C_VERIFY_T,
	C_PAUSED_SYNC_S,
	C_PAUSED_SYNC_T,
	C_MASK = 31
};

enum drbd_disk_state {
	D_DISKLESS,
	D_ATTACHING,      /* In the process of reading the meta-data */
	D_FAILED,         /* Becomes D_DISKLESS as soon as we told it the peer */
			/* when >= D_FAILED it is legal to access mdev->bc */
	D_NEGOTIATING,    /* Late attaching state, we need to talk to the peer */
	D_INCONSISTENT,
	D_OUTDATED,
	D_UNKNOWN,       /* Only used for the peer, never for myself */
	D_CONSISTENT,     /* Might be D_OUTDATED, might be D_UP_TO_DATE ... */
	D_UP_TO_DATE,       /* Only this disk state allows applications' IO ! */
	D_MASK = 15
};

union drbd_state {
/* According to gcc's docs is the ...
 * The order of allocation of bit-fields within a unit (C90 6.5.2.1, C99 6.7.2.1).
 * Determined by ABI.
 * pointed out by Maxim Uvarov q<muvarov@ru.mvista.com>
 * even though we transmit as "cpu_to_be32(state)",
 * the offsets of the bitfields still need to be swapped
 * on different endianess.
 */
	struct {
#if defined(__LITTLE_ENDIAN_BITFIELD)
		unsigned role:2 ;   /* 3/4	 primary/secondary/unknown */
		unsigned peer:2 ;   /* 3/4	 primary/secondary/unknown */
		unsigned conn:5 ;   /* 17/32	 cstates */
		unsigned disk:4 ;   /* 8/16	 from D_DISKLESS to D_UP_TO_DATE */
		unsigned pdsk:4 ;   /* 8/16	 from D_DISKLESS to D_UP_TO_DATE */
		unsigned susp:1 ;   /* 2/2	 IO suspended no/yes (by user) */
		unsigned aftr_isp:1 ; /* isp .. imposed sync pause */
		unsigned peer_isp:1 ;
		unsigned user_isp:1 ;
		unsigned susp_nod:1 ; /* IO suspended because no data */
		unsigned susp_fen:1 ; /* IO suspended because fence peer handler runs*/
		unsigned _pad:9;   /* 0	 unused */
#elif defined(__BIG_ENDIAN_BITFIELD)
		unsigned _pad:9;
		unsigned susp_fen:1 ;
		unsigned susp_nod:1 ;
		unsigned user_isp:1 ;
		unsigned peer_isp:1 ;
		unsigned aftr_isp:1 ; /* isp .. imposed sync pause */
		unsigned susp:1 ;   /* 2/2	 IO suspended  no/yes */
		unsigned pdsk:4 ;   /* 8/16	 from D_DISKLESS to D_UP_TO_DATE */
		unsigned disk:4 ;   /* 8/16	 from D_DISKLESS to D_UP_TO_DATE */
		unsigned conn:5 ;   /* 17/32	 cstates */
		unsigned peer:2 ;   /* 3/4	 primary/secondary/unknown */
		unsigned role:2 ;   /* 3/4	 primary/secondary/unknown */
#else
# error "this endianess is not supported"
#endif
	};
	unsigned int i;
};

enum drbd_state_ret_codes {
	SS_CW_NO_NEED = 4,
	SS_CW_SUCCESS = 3,
	SS_NOTHING_TO_DO = 2,
	SS_SUCCESS = 1,
	SS_UNKNOWN_ERROR = 0, /* Used to sleep longer in _drbd_request_state */
	SS_TWO_PRIMARIES = -1,
	SS_NO_UP_TO_DATE_DISK = -2,
	SS_NO_LOCAL_DISK = -4,
	SS_NO_REMOTE_DISK = -5,
	SS_CONNECTED_OUTDATES = -6,
	SS_PRIMARY_NOP = -7,
	SS_RESYNC_RUNNING = -8,
	SS_ALREADY_STANDALONE = -9,
	SS_CW_FAILED_BY_PEER = -10,
	SS_IS_DISKLESS = -11,
	SS_DEVICE_IN_USE = -12,
	SS_NO_NET_CONFIG = -13,
	SS_NO_VERIFY_ALG = -14,       /* drbd-8.2 only */
	SS_NEED_CONNECTION = -15,    /* drbd-8.2 only */
	SS_LOWER_THAN_OUTDATED = -16,
	SS_NOT_SUPPORTED = -17,      /* drbd-8.2 only */
	SS_IN_TRANSIENT_STATE = -18,  /* Retry after the next state change */
	SS_CONCURRENT_ST_CHG = -19,   /* Concurrent cluster side state change! */
	SS_AFTER_LAST_ERROR = -20,    /* Keep this at bottom */
};

/* from drbd_strings.c */
extern const char *drbd_conn_str(enum drbd_conns);
extern const char *drbd_role_str(enum drbd_role);
extern const char *drbd_disk_str(enum drbd_disk_state);
extern const char *drbd_set_st_err_str(enum drbd_state_ret_codes);

#define SHARED_SECRET_MAX 64

#define MDF_CONSISTENT		(1 << 0)
#define MDF_PRIMARY_IND		(1 << 1)
#define MDF_CONNECTED_IND	(1 << 2)
#define MDF_FULL_SYNC		(1 << 3)
#define MDF_WAS_UP_TO_DATE	(1 << 4)
#define MDF_PEER_OUT_DATED	(1 << 5)
#define MDF_CRASHED_PRIMARY     (1 << 6)

enum drbd_uuid_index {
	UI_CURRENT,
	UI_BITMAP,
	UI_HISTORY_START,
	UI_HISTORY_END,
	UI_SIZE,      /* nl-packet: number of dirty bits */
	UI_FLAGS,     /* nl-packet: flags */
	UI_EXTENDED_SIZE   /* Everything. */
};

enum drbd_timeout_flag {
	UT_DEFAULT      = 0,
	UT_DEGRADED     = 1,
	UT_PEER_OUTDATED = 2,
};

#define UUID_JUST_CREATED ((__u64)4)

#define DRBD_MAGIC 0x83740267
#define BE_DRBD_MAGIC __constant_cpu_to_be32(DRBD_MAGIC)
#define DRBD_MAGIC_BIG 0x835a
#define BE_DRBD_MAGIC_BIG __constant_cpu_to_be16(DRBD_MAGIC_BIG)

/* these are of type "int" */
#define DRBD_MD_INDEX_INTERNAL -1
#define DRBD_MD_INDEX_FLEX_EXT -2
#define DRBD_MD_INDEX_FLEX_INT -3

/* Start of the new netlink/connector stuff */

#define DRBD_NL_CREATE_DEVICE 0x01
#define DRBD_NL_SET_DEFAULTS  0x02


/* For searching a vacant cn_idx value */
#define CN_IDX_STEP			6977

struct drbd_nl_cfg_req {
	int packet_type;
	unsigned int drbd_minor;
	int flags;
	unsigned short tag_list[];
};

struct drbd_nl_cfg_reply {
	int packet_type;
	unsigned int minor;
	int ret_code; /* enum ret_code or set_st_err_t */
	unsigned short tag_list[]; /* only used with get_* calls */
};

#endif<|MERGE_RESOLUTION|>--- conflicted
+++ resolved
@@ -53,11 +53,7 @@
 
 
 extern const char *drbd_buildtag(void);
-<<<<<<< HEAD
-#define REL_VERSION "8.3.8.1"
-=======
 #define REL_VERSION "8.3.9rc2"
->>>>>>> 45f53cc9
 #define API_VERSION 88
 #define PRO_VERSION_MIN 86
 #define PRO_VERSION_MAX 95
