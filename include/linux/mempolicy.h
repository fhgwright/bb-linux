--- conflicted
+++ resolved
@@ -183,11 +183,6 @@
 extern int mpol_misplaced(struct page *, struct vm_area_struct *, unsigned long);
 extern void mpol_put_task_policy(struct task_struct *);
 
-<<<<<<< HEAD
-extern bool numa_demotion_enabled;
-
-=======
->>>>>>> df0cc57e
 static inline bool mpol_is_preferred_many(struct mempolicy *pol)
 {
 	return  (pol->mode == MPOL_PREFERRED_MANY);
@@ -303,11 +298,6 @@
 	return NULL;
 }
 
-<<<<<<< HEAD
-#define numa_demotion_enabled	false
-
-=======
->>>>>>> df0cc57e
 static inline bool mpol_is_preferred_many(struct mempolicy *pol)
 {
 	return  false;
