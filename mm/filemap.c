/*
 *	linux/mm/filemap.c
 *
 * Copyright (C) 1994-1999  Linus Torvalds
 */

/*
 * This file handles the generic file mmap semantics used by
 * most "normal" filesystems (but you don't /have/ to use this:
 * the NFS filesystem used to do this differently, for example)
 */
#include <linux/export.h>
#include <linux/compiler.h>
#include <linux/fs.h>
#include <linux/uaccess.h>
#include <linux/capability.h>
#include <linux/kernel_stat.h>
#include <linux/gfp.h>
#include <linux/mm.h>
#include <linux/swap.h>
#include <linux/mman.h>
#include <linux/pagemap.h>
#include <linux/file.h>
#include <linux/uio.h>
#include <linux/hash.h>
#include <linux/writeback.h>
#include <linux/backing-dev.h>
#include <linux/pagevec.h>
#include <linux/blkdev.h>
#include <linux/security.h>
#include <linux/cpuset.h>
#include <linux/hardirq.h> /* for BUG_ON(!in_atomic()) only */
#include <linux/hugetlb.h>
#include <linux/memcontrol.h>
#include <linux/cleancache.h>
#include <linux/rmap.h>
#include "internal.h"

#define CREATE_TRACE_POINTS
#include <trace/events/filemap.h>

/*
 * FIXME: remove all knowledge of the buffer layer from the core VM
 */
#include <linux/buffer_head.h> /* for try_to_free_buffers */

#include <asm/mman.h>

/*
 * Shared mappings implemented 30.11.1994. It's not fully working yet,
 * though.
 *
 * Shared mappings now work. 15.8.1995  Bruno.
 *
 * finished 'unifying' the page and buffer cache and SMP-threaded the
 * page-cache, 21.05.1999, Ingo Molnar <mingo@redhat.com>
 *
 * SMP-threaded pagemap-LRU 1999, Andrea Arcangeli <andrea@suse.de>
 */

/*
 * Lock ordering:
 *
 *  ->i_mmap_rwsem		(truncate_pagecache)
 *    ->private_lock		(__free_pte->__set_page_dirty_buffers)
 *      ->swap_lock		(exclusive_swap_page, others)
 *        ->mapping->tree_lock
 *
 *  ->i_mutex
 *    ->i_mmap_rwsem		(truncate->unmap_mapping_range)
 *
 *  ->mmap_sem
 *    ->i_mmap_rwsem
 *      ->page_table_lock or pte_lock	(various, mainly in memory.c)
 *        ->mapping->tree_lock	(arch-dependent flush_dcache_mmap_lock)
 *
 *  ->mmap_sem
 *    ->lock_page		(access_process_vm)
 *
 *  ->i_mutex			(generic_perform_write)
 *    ->mmap_sem		(fault_in_pages_readable->do_page_fault)
 *
 *  bdi->wb.list_lock
 *    sb_lock			(fs/fs-writeback.c)
 *    ->mapping->tree_lock	(__sync_single_inode)
 *
 *  ->i_mmap_rwsem
 *    ->anon_vma.lock		(vma_adjust)
 *
 *  ->anon_vma.lock
 *    ->page_table_lock or pte_lock	(anon_vma_prepare and various)
 *
 *  ->page_table_lock or pte_lock
 *    ->swap_lock		(try_to_unmap_one)
 *    ->private_lock		(try_to_unmap_one)
 *    ->tree_lock		(try_to_unmap_one)
 *    ->zone.lru_lock		(follow_page->mark_page_accessed)
 *    ->zone.lru_lock		(check_pte_range->isolate_lru_page)
 *    ->private_lock		(page_remove_rmap->set_page_dirty)
 *    ->tree_lock		(page_remove_rmap->set_page_dirty)
 *    bdi.wb->list_lock		(page_remove_rmap->set_page_dirty)
 *    ->inode->i_lock		(page_remove_rmap->set_page_dirty)
 *    ->memcg->move_lock	(page_remove_rmap->mem_cgroup_begin_page_stat)
 *    bdi.wb->list_lock		(zap_pte_range->set_page_dirty)
 *    ->inode->i_lock		(zap_pte_range->set_page_dirty)
 *    ->private_lock		(zap_pte_range->__set_page_dirty_buffers)
 *
 * ->i_mmap_rwsem
 *   ->tasklist_lock            (memory_failure, collect_procs_ao)
 */

static int page_cache_tree_insert(struct address_space *mapping,
				  struct page *page, void **shadowp)
{
	struct radix_tree_node *node;
	void **slot;
	int error;

	error = __radix_tree_create(&mapping->page_tree, page->index,
				    &node, &slot);
	if (error)
		return error;
	if (*slot) {
		void *p;

		p = radix_tree_deref_slot_protected(slot, &mapping->tree_lock);
		if (!radix_tree_exceptional_entry(p))
			return -EEXIST;
		if (shadowp)
			*shadowp = p;
		mapping->nrshadows--;
		if (node)
			workingset_node_shadows_dec(node);
	}
	radix_tree_replace_slot(slot, page);
	mapping->nrpages++;
	if (node) {
		workingset_node_pages_inc(node);
		/*
		 * Don't track node that contains actual pages.
		 *
		 * Avoid acquiring the list_lru lock if already
		 * untracked.  The list_empty() test is safe as
		 * node->private_list is protected by
		 * mapping->tree_lock.
		 */
		if (!list_empty(&node->private_list)) {
			local_lock(workingset_shadow_lock);
			list_lru_del(&__workingset_shadow_nodes,
				     &node->private_list);
			local_unlock(workingset_shadow_lock);
		}
<<<<<<< HEAD

=======
>>>>>>> 4db7ec2e
	}
	return 0;
}

static void page_cache_tree_delete(struct address_space *mapping,
				   struct page *page, void *shadow)
{
	struct radix_tree_node *node;
	unsigned long index;
	unsigned int offset;
	unsigned int tag;
	void **slot;

	VM_BUG_ON(!PageLocked(page));

	__radix_tree_lookup(&mapping->page_tree, page->index, &node, &slot);

	if (!node) {
		/*
		 * We need a node to properly account shadow
		 * entries. Don't plant any without. XXX
		 */
		shadow = NULL;
	}

	if (shadow) {
		mapping->nrshadows++;
		/*
		 * Make sure the nrshadows update is committed before
		 * the nrpages update so that final truncate racing
		 * with reclaim does not see both counters 0 at the
		 * same time and miss a shadow entry.
		 */
		smp_wmb();
	}
	mapping->nrpages--;

	if (!node) {
		/* Clear direct pointer tags in root node */
		mapping->page_tree.gfp_mask &= __GFP_BITS_MASK;
		radix_tree_replace_slot(slot, shadow);
		return;
	}

	/* Clear tree tags for the removed page */
	index = page->index;
	offset = index & RADIX_TREE_MAP_MASK;
	for (tag = 0; tag < RADIX_TREE_MAX_TAGS; tag++) {
		if (test_bit(offset, node->tags[tag]))
			radix_tree_tag_clear(&mapping->page_tree, index, tag);
	}

	/* Delete page, swap shadow entry */
	radix_tree_replace_slot(slot, shadow);
	workingset_node_pages_dec(node);
	if (shadow)
		workingset_node_shadows_inc(node);
	else
		if (__radix_tree_delete_node(&mapping->page_tree, node))
			return;

	/*
	 * Track node that only contains shadow entries.
	 *
	 * Avoid acquiring the list_lru lock if already tracked.  The
	 * list_empty() test is safe as node->private_list is
	 * protected by mapping->tree_lock.
	 */
	if (!workingset_node_pages(node) &&
	    list_empty(&node->private_list)) {
		node->private_data = mapping;
		local_lock(workingset_shadow_lock);
		list_lru_add(&__workingset_shadow_nodes, &node->private_list);
		local_unlock(workingset_shadow_lock);
	}
}

/*
 * Delete a page from the page cache and free it. Caller has to make
 * sure the page is locked and that nobody else uses it - or that usage
 * is safe.  The caller must hold the mapping's tree_lock and
 * mem_cgroup_begin_page_stat().
 */
void __delete_from_page_cache(struct page *page, void *shadow,
			      struct mem_cgroup *memcg)
{
	struct address_space *mapping = page->mapping;

	trace_mm_filemap_delete_from_page_cache(page);
	/*
	 * if we're uptodate, flush out into the cleancache, otherwise
	 * invalidate any existing cleancache entries.  We can't leave
	 * stale data around in the cleancache once our page is gone
	 */
	if (PageUptodate(page) && PageMappedToDisk(page))
		cleancache_put_page(page);
	else
		cleancache_invalidate_page(mapping, page);

	page_cache_tree_delete(mapping, page, shadow);

	page->mapping = NULL;
	/* Leave page->index set: truncation lookup relies upon it */

	/* hugetlb pages do not participate in page cache accounting. */
	if (!PageHuge(page))
		__dec_zone_page_state(page, NR_FILE_PAGES);
	if (PageSwapBacked(page))
		__dec_zone_page_state(page, NR_SHMEM);
	BUG_ON(page_mapped(page));

	/*
	 * At this point page must be either written or cleaned by truncate.
	 * Dirty page here signals a bug and loss of unwritten data.
	 *
	 * This fixes dirty accounting after removing the page entirely but
	 * leaves PageDirty set: it has no effect for truncated page and
	 * anyway will be cleared before returning page into buddy allocator.
	 */
	if (WARN_ON_ONCE(PageDirty(page)))
		account_page_cleaned(page, mapping, memcg,
				     inode_to_wb(mapping->host));
}

/**
 * delete_from_page_cache - delete page from page cache
 * @page: the page which the kernel is trying to remove from page cache
 *
 * This must be called only on pages that have been verified to be in the page
 * cache and locked.  It will never put the page into the free list, the caller
 * has a reference on the page.
 */
void delete_from_page_cache(struct page *page)
{
	struct address_space *mapping = page->mapping;
	struct mem_cgroup *memcg;
	unsigned long flags;

	void (*freepage)(struct page *);

	BUG_ON(!PageLocked(page));

	freepage = mapping->a_ops->freepage;

	memcg = mem_cgroup_begin_page_stat(page);
	spin_lock_irqsave(&mapping->tree_lock, flags);
	__delete_from_page_cache(page, NULL, memcg);
	spin_unlock_irqrestore(&mapping->tree_lock, flags);
	mem_cgroup_end_page_stat(memcg);

	if (freepage)
		freepage(page);
	page_cache_release(page);
}
EXPORT_SYMBOL(delete_from_page_cache);

static int filemap_check_errors(struct address_space *mapping)
{
	int ret = 0;
	/* Check for outstanding write errors */
	if (test_bit(AS_ENOSPC, &mapping->flags) &&
	    test_and_clear_bit(AS_ENOSPC, &mapping->flags))
		ret = -ENOSPC;
	if (test_bit(AS_EIO, &mapping->flags) &&
	    test_and_clear_bit(AS_EIO, &mapping->flags))
		ret = -EIO;
	return ret;
}

/**
 * __filemap_fdatawrite_range - start writeback on mapping dirty pages in range
 * @mapping:	address space structure to write
 * @start:	offset in bytes where the range starts
 * @end:	offset in bytes where the range ends (inclusive)
 * @sync_mode:	enable synchronous operation
 *
 * Start writeback against all of a mapping's dirty pages that lie
 * within the byte offsets <start, end> inclusive.
 *
 * If sync_mode is WB_SYNC_ALL then this is a "data integrity" operation, as
 * opposed to a regular memory cleansing writeback.  The difference between
 * these two operations is that if a dirty page/buffer is encountered, it must
 * be waited upon, and not just skipped over.
 */
int __filemap_fdatawrite_range(struct address_space *mapping, loff_t start,
				loff_t end, int sync_mode)
{
	int ret;
	struct writeback_control wbc = {
		.sync_mode = sync_mode,
		.nr_to_write = LONG_MAX,
		.range_start = start,
		.range_end = end,
	};

	if (!mapping_cap_writeback_dirty(mapping))
		return 0;

	wbc_attach_fdatawrite_inode(&wbc, mapping->host);
	ret = do_writepages(mapping, &wbc);
	wbc_detach_inode(&wbc);
	return ret;
}

static inline int __filemap_fdatawrite(struct address_space *mapping,
	int sync_mode)
{
	return __filemap_fdatawrite_range(mapping, 0, LLONG_MAX, sync_mode);
}

int filemap_fdatawrite(struct address_space *mapping)
{
	return __filemap_fdatawrite(mapping, WB_SYNC_ALL);
}
EXPORT_SYMBOL(filemap_fdatawrite);

int filemap_fdatawrite_range(struct address_space *mapping, loff_t start,
				loff_t end)
{
	return __filemap_fdatawrite_range(mapping, start, end, WB_SYNC_ALL);
}
EXPORT_SYMBOL(filemap_fdatawrite_range);

/**
 * filemap_flush - mostly a non-blocking flush
 * @mapping:	target address_space
 *
 * This is a mostly non-blocking flush.  Not suitable for data-integrity
 * purposes - I/O may not be started against all dirty pages.
 */
int filemap_flush(struct address_space *mapping)
{
	return __filemap_fdatawrite(mapping, WB_SYNC_NONE);
}
EXPORT_SYMBOL(filemap_flush);

static int __filemap_fdatawait_range(struct address_space *mapping,
				     loff_t start_byte, loff_t end_byte)
{
	pgoff_t index = start_byte >> PAGE_CACHE_SHIFT;
	pgoff_t end = end_byte >> PAGE_CACHE_SHIFT;
	struct pagevec pvec;
	int nr_pages;
	int ret = 0;

	if (end_byte < start_byte)
		goto out;

	pagevec_init(&pvec, 0);
	while ((index <= end) &&
			(nr_pages = pagevec_lookup_tag(&pvec, mapping, &index,
			PAGECACHE_TAG_WRITEBACK,
			min(end - index, (pgoff_t)PAGEVEC_SIZE-1) + 1)) != 0) {
		unsigned i;

		for (i = 0; i < nr_pages; i++) {
			struct page *page = pvec.pages[i];

			/* until radix tree lookup accepts end_index */
			if (page->index > end)
				continue;

			wait_on_page_writeback(page);
			if (TestClearPageError(page))
				ret = -EIO;
		}
		pagevec_release(&pvec);
		cond_resched();
	}
out:
	return ret;
}

/**
 * filemap_fdatawait_range - wait for writeback to complete
 * @mapping:		address space structure to wait for
 * @start_byte:		offset in bytes where the range starts
 * @end_byte:		offset in bytes where the range ends (inclusive)
 *
 * Walk the list of under-writeback pages of the given address space
 * in the given range and wait for all of them.  Check error status of
 * the address space and return it.
 *
 * Since the error status of the address space is cleared by this function,
 * callers are responsible for checking the return value and handling and/or
 * reporting the error.
 */
int filemap_fdatawait_range(struct address_space *mapping, loff_t start_byte,
			    loff_t end_byte)
{
	int ret, ret2;

	ret = __filemap_fdatawait_range(mapping, start_byte, end_byte);
	ret2 = filemap_check_errors(mapping);
	if (!ret)
		ret = ret2;

	return ret;
}
EXPORT_SYMBOL(filemap_fdatawait_range);

/**
 * filemap_fdatawait_keep_errors - wait for writeback without clearing errors
 * @mapping: address space structure to wait for
 *
 * Walk the list of under-writeback pages of the given address space
 * and wait for all of them.  Unlike filemap_fdatawait(), this function
 * does not clear error status of the address space.
 *
 * Use this function if callers don't handle errors themselves.  Expected
 * call sites are system-wide / filesystem-wide data flushers: e.g. sync(2),
 * fsfreeze(8)
 */
void filemap_fdatawait_keep_errors(struct address_space *mapping)
{
	loff_t i_size = i_size_read(mapping->host);

	if (i_size == 0)
		return;

	__filemap_fdatawait_range(mapping, 0, i_size - 1);
}

/**
 * filemap_fdatawait - wait for all under-writeback pages to complete
 * @mapping: address space structure to wait for
 *
 * Walk the list of under-writeback pages of the given address space
 * and wait for all of them.  Check error status of the address space
 * and return it.
 *
 * Since the error status of the address space is cleared by this function,
 * callers are responsible for checking the return value and handling and/or
 * reporting the error.
 */
int filemap_fdatawait(struct address_space *mapping)
{
	loff_t i_size = i_size_read(mapping->host);

	if (i_size == 0)
		return 0;

	return filemap_fdatawait_range(mapping, 0, i_size - 1);
}
EXPORT_SYMBOL(filemap_fdatawait);

int filemap_write_and_wait(struct address_space *mapping)
{
	int err = 0;

	if (mapping->nrpages) {
		err = filemap_fdatawrite(mapping);
		/*
		 * Even if the above returned error, the pages may be
		 * written partially (e.g. -ENOSPC), so we wait for it.
		 * But the -EIO is special case, it may indicate the worst
		 * thing (e.g. bug) happened, so we avoid waiting for it.
		 */
		if (err != -EIO) {
			int err2 = filemap_fdatawait(mapping);
			if (!err)
				err = err2;
		}
	} else {
		err = filemap_check_errors(mapping);
	}
	return err;
}
EXPORT_SYMBOL(filemap_write_and_wait);

/**
 * filemap_write_and_wait_range - write out & wait on a file range
 * @mapping:	the address_space for the pages
 * @lstart:	offset in bytes where the range starts
 * @lend:	offset in bytes where the range ends (inclusive)
 *
 * Write out and wait upon file offsets lstart->lend, inclusive.
 *
 * Note that `lend' is inclusive (describes the last byte to be written) so
 * that this function can be used to write to the very end-of-file (end = -1).
 */
int filemap_write_and_wait_range(struct address_space *mapping,
				 loff_t lstart, loff_t lend)
{
	int err = 0;

	if (mapping->nrpages) {
		err = __filemap_fdatawrite_range(mapping, lstart, lend,
						 WB_SYNC_ALL);
		/* See comment of filemap_write_and_wait() */
		if (err != -EIO) {
			int err2 = filemap_fdatawait_range(mapping,
						lstart, lend);
			if (!err)
				err = err2;
		}
	} else {
		err = filemap_check_errors(mapping);
	}
	return err;
}
EXPORT_SYMBOL(filemap_write_and_wait_range);

/**
 * replace_page_cache_page - replace a pagecache page with a new one
 * @old:	page to be replaced
 * @new:	page to replace with
 * @gfp_mask:	allocation mode
 *
 * This function replaces a page in the pagecache with a new one.  On
 * success it acquires the pagecache reference for the new page and
 * drops it for the old page.  Both the old and new pages must be
 * locked.  This function does not add the new page to the LRU, the
 * caller must do that.
 *
 * The remove + add is atomic.  The only way this function can fail is
 * memory allocation failure.
 */
int replace_page_cache_page(struct page *old, struct page *new, gfp_t gfp_mask)
{
	int error;

	VM_BUG_ON_PAGE(!PageLocked(old), old);
	VM_BUG_ON_PAGE(!PageLocked(new), new);
	VM_BUG_ON_PAGE(new->mapping, new);

	error = radix_tree_preload(gfp_mask & ~__GFP_HIGHMEM);
	if (!error) {
		struct address_space *mapping = old->mapping;
		void (*freepage)(struct page *);
		struct mem_cgroup *memcg;
		unsigned long flags;

		pgoff_t offset = old->index;
		freepage = mapping->a_ops->freepage;

		page_cache_get(new);
		new->mapping = mapping;
		new->index = offset;

		memcg = mem_cgroup_begin_page_stat(old);
		spin_lock_irqsave(&mapping->tree_lock, flags);
		__delete_from_page_cache(old, NULL, memcg);
		error = page_cache_tree_insert(mapping, new, NULL);
		BUG_ON(error);

		/*
		 * hugetlb pages do not participate in page cache accounting.
		 */
		if (!PageHuge(new))
			__inc_zone_page_state(new, NR_FILE_PAGES);
		if (PageSwapBacked(new))
			__inc_zone_page_state(new, NR_SHMEM);
		spin_unlock_irqrestore(&mapping->tree_lock, flags);
		mem_cgroup_end_page_stat(memcg);
		mem_cgroup_replace_page(old, new);
		radix_tree_preload_end();
		if (freepage)
			freepage(old);
		page_cache_release(old);
	}

	return error;
}
EXPORT_SYMBOL_GPL(replace_page_cache_page);

static int __add_to_page_cache_locked(struct page *page,
				      struct address_space *mapping,
				      pgoff_t offset, gfp_t gfp_mask,
				      void **shadowp)
{
	int huge = PageHuge(page);
	struct mem_cgroup *memcg;
	int error;

	VM_BUG_ON_PAGE(!PageLocked(page), page);
	VM_BUG_ON_PAGE(PageSwapBacked(page), page);

	if (!huge) {
		error = mem_cgroup_try_charge(page, current->mm,
					      gfp_mask, &memcg);
		if (error)
			return error;
	}

	error = radix_tree_maybe_preload(gfp_mask & ~__GFP_HIGHMEM);
	if (error) {
		if (!huge)
			mem_cgroup_cancel_charge(page, memcg);
		return error;
	}

	page_cache_get(page);
	page->mapping = mapping;
	page->index = offset;

	spin_lock_irq(&mapping->tree_lock);
	error = page_cache_tree_insert(mapping, page, shadowp);
	radix_tree_preload_end();
	if (unlikely(error))
		goto err_insert;

	/* hugetlb pages do not participate in page cache accounting. */
	if (!huge)
		__inc_zone_page_state(page, NR_FILE_PAGES);
	spin_unlock_irq(&mapping->tree_lock);
	if (!huge)
		mem_cgroup_commit_charge(page, memcg, false);
	trace_mm_filemap_add_to_page_cache(page);
	return 0;
err_insert:
	page->mapping = NULL;
	/* Leave page->index set: truncation relies upon it */
	spin_unlock_irq(&mapping->tree_lock);
	if (!huge)
		mem_cgroup_cancel_charge(page, memcg);
	page_cache_release(page);
	return error;
}

/**
 * add_to_page_cache_locked - add a locked page to the pagecache
 * @page:	page to add
 * @mapping:	the page's address_space
 * @offset:	page index
 * @gfp_mask:	page allocation mode
 *
 * This function is used to add a page to the pagecache. It must be locked.
 * This function does not add the page to the LRU.  The caller must do that.
 */
int add_to_page_cache_locked(struct page *page, struct address_space *mapping,
		pgoff_t offset, gfp_t gfp_mask)
{
	return __add_to_page_cache_locked(page, mapping, offset,
					  gfp_mask, NULL);
}
EXPORT_SYMBOL(add_to_page_cache_locked);

int add_to_page_cache_lru(struct page *page, struct address_space *mapping,
				pgoff_t offset, gfp_t gfp_mask)
{
	void *shadow = NULL;
	int ret;

	__set_page_locked(page);
	ret = __add_to_page_cache_locked(page, mapping, offset,
					 gfp_mask, &shadow);
	if (unlikely(ret))
		__clear_page_locked(page);
	else {
		/*
		 * The page might have been evicted from cache only
		 * recently, in which case it should be activated like
		 * any other repeatedly accessed page.
		 */
		if (shadow && workingset_refault(shadow)) {
			SetPageActive(page);
			workingset_activation(page);
		} else
			ClearPageActive(page);
		lru_cache_add(page);
	}
	return ret;
}
EXPORT_SYMBOL_GPL(add_to_page_cache_lru);

#ifdef CONFIG_NUMA
struct page *__page_cache_alloc(gfp_t gfp)
{
	int n;
	struct page *page;

	if (cpuset_do_page_mem_spread()) {
		unsigned int cpuset_mems_cookie;
		do {
			cpuset_mems_cookie = read_mems_allowed_begin();
			n = cpuset_mem_spread_node();
			page = __alloc_pages_node(n, gfp, 0);
		} while (!page && read_mems_allowed_retry(cpuset_mems_cookie));

		return page;
	}
	return alloc_pages(gfp, 0);
}
EXPORT_SYMBOL(__page_cache_alloc);
#endif

/*
 * In order to wait for pages to become available there must be
 * waitqueues associated with pages. By using a hash table of
 * waitqueues where the bucket discipline is to maintain all
 * waiters on the same queue and wake all when any of the pages
 * become available, and for the woken contexts to check to be
 * sure the appropriate page became available, this saves space
 * at a cost of "thundering herd" phenomena during rare hash
 * collisions.
 */
wait_queue_head_t *page_waitqueue(struct page *page)
{
	const struct zone *zone = page_zone(page);

	return &zone->wait_table[hash_ptr(page, zone->wait_table_bits)];
}
EXPORT_SYMBOL(page_waitqueue);

void wait_on_page_bit(struct page *page, int bit_nr)
{
	DEFINE_WAIT_BIT(wait, &page->flags, bit_nr);

	if (test_bit(bit_nr, &page->flags))
		__wait_on_bit(page_waitqueue(page), &wait, bit_wait_io,
							TASK_UNINTERRUPTIBLE);
}
EXPORT_SYMBOL(wait_on_page_bit);

int wait_on_page_bit_killable(struct page *page, int bit_nr)
{
	DEFINE_WAIT_BIT(wait, &page->flags, bit_nr);

	if (!test_bit(bit_nr, &page->flags))
		return 0;

	return __wait_on_bit(page_waitqueue(page), &wait,
			     bit_wait_io, TASK_KILLABLE);
}

int wait_on_page_bit_killable_timeout(struct page *page,
				       int bit_nr, unsigned long timeout)
{
	DEFINE_WAIT_BIT(wait, &page->flags, bit_nr);

	wait.key.timeout = jiffies + timeout;
	if (!test_bit(bit_nr, &page->flags))
		return 0;
	return __wait_on_bit(page_waitqueue(page), &wait,
			     bit_wait_io_timeout, TASK_KILLABLE);
}
EXPORT_SYMBOL_GPL(wait_on_page_bit_killable_timeout);

/**
 * add_page_wait_queue - Add an arbitrary waiter to a page's wait queue
 * @page: Page defining the wait queue of interest
 * @waiter: Waiter to add to the queue
 *
 * Add an arbitrary @waiter to the wait queue for the nominated @page.
 */
void add_page_wait_queue(struct page *page, wait_queue_t *waiter)
{
	wait_queue_head_t *q = page_waitqueue(page);
	unsigned long flags;

	spin_lock_irqsave(&q->lock, flags);
	__add_wait_queue(q, waiter);
	spin_unlock_irqrestore(&q->lock, flags);
}
EXPORT_SYMBOL_GPL(add_page_wait_queue);

/**
 * unlock_page - unlock a locked page
 * @page: the page
 *
 * Unlocks the page and wakes up sleepers in ___wait_on_page_locked().
 * Also wakes sleepers in wait_on_page_writeback() because the wakeup
 * mechanism between PageLocked pages and PageWriteback pages is shared.
 * But that's OK - sleepers in wait_on_page_writeback() just go back to sleep.
 *
 * The mb is necessary to enforce ordering between the clear_bit and the read
 * of the waitqueue (to avoid SMP races with a parallel wait_on_page_locked()).
 */
void unlock_page(struct page *page)
{
	VM_BUG_ON_PAGE(!PageLocked(page), page);
	clear_bit_unlock(PG_locked, &page->flags);
	smp_mb__after_atomic();
	wake_up_page(page, PG_locked);
}
EXPORT_SYMBOL(unlock_page);

/**
 * end_page_writeback - end writeback against a page
 * @page: the page
 */
void end_page_writeback(struct page *page)
{
	/*
	 * TestClearPageReclaim could be used here but it is an atomic
	 * operation and overkill in this particular case. Failing to
	 * shuffle a page marked for immediate reclaim is too mild to
	 * justify taking an atomic operation penalty at the end of
	 * ever page writeback.
	 */
	if (PageReclaim(page)) {
		ClearPageReclaim(page);
		rotate_reclaimable_page(page);
	}

	if (!test_clear_page_writeback(page))
		BUG();

	smp_mb__after_atomic();
	wake_up_page(page, PG_writeback);
}
EXPORT_SYMBOL(end_page_writeback);

/*
 * After completing I/O on a page, call this routine to update the page
 * flags appropriately
 */
void page_endio(struct page *page, int rw, int err)
{
	if (rw == READ) {
		if (!err) {
			SetPageUptodate(page);
		} else {
			ClearPageUptodate(page);
			SetPageError(page);
		}
		unlock_page(page);
	} else { /* rw == WRITE */
		if (err) {
			SetPageError(page);
			if (page->mapping)
				mapping_set_error(page->mapping, err);
		}
		end_page_writeback(page);
	}
}
EXPORT_SYMBOL_GPL(page_endio);

/**
 * __lock_page - get a lock on the page, assuming we need to sleep to get it
 * @page: the page to lock
 */
void __lock_page(struct page *page)
{
	DEFINE_WAIT_BIT(wait, &page->flags, PG_locked);

	__wait_on_bit_lock(page_waitqueue(page), &wait, bit_wait_io,
							TASK_UNINTERRUPTIBLE);
}
EXPORT_SYMBOL(__lock_page);

int __lock_page_killable(struct page *page)
{
	DEFINE_WAIT_BIT(wait, &page->flags, PG_locked);

	return __wait_on_bit_lock(page_waitqueue(page), &wait,
					bit_wait_io, TASK_KILLABLE);
}
EXPORT_SYMBOL_GPL(__lock_page_killable);

/*
 * Return values:
 * 1 - page is locked; mmap_sem is still held.
 * 0 - page is not locked.
 *     mmap_sem has been released (up_read()), unless flags had both
 *     FAULT_FLAG_ALLOW_RETRY and FAULT_FLAG_RETRY_NOWAIT set, in
 *     which case mmap_sem is still held.
 *
 * If neither ALLOW_RETRY nor KILLABLE are set, will always return 1
 * with the page locked and the mmap_sem unperturbed.
 */
int __lock_page_or_retry(struct page *page, struct mm_struct *mm,
			 unsigned int flags)
{
	if (flags & FAULT_FLAG_ALLOW_RETRY) {
		/*
		 * CAUTION! In this case, mmap_sem is not released
		 * even though return 0.
		 */
		if (flags & FAULT_FLAG_RETRY_NOWAIT)
			return 0;

		up_read(&mm->mmap_sem);
		if (flags & FAULT_FLAG_KILLABLE)
			wait_on_page_locked_killable(page);
		else
			wait_on_page_locked(page);
		return 0;
	} else {
		if (flags & FAULT_FLAG_KILLABLE) {
			int ret;

			ret = __lock_page_killable(page);
			if (ret) {
				up_read(&mm->mmap_sem);
				return 0;
			}
		} else
			__lock_page(page);
		return 1;
	}
}

/**
 * page_cache_next_hole - find the next hole (not-present entry)
 * @mapping: mapping
 * @index: index
 * @max_scan: maximum range to search
 *
 * Search the set [index, min(index+max_scan-1, MAX_INDEX)] for the
 * lowest indexed hole.
 *
 * Returns: the index of the hole if found, otherwise returns an index
 * outside of the set specified (in which case 'return - index >=
 * max_scan' will be true). In rare cases of index wrap-around, 0 will
 * be returned.
 *
 * page_cache_next_hole may be called under rcu_read_lock. However,
 * like radix_tree_gang_lookup, this will not atomically search a
 * snapshot of the tree at a single point in time. For example, if a
 * hole is created at index 5, then subsequently a hole is created at
 * index 10, page_cache_next_hole covering both indexes may return 10
 * if called under rcu_read_lock.
 */
pgoff_t page_cache_next_hole(struct address_space *mapping,
			     pgoff_t index, unsigned long max_scan)
{
	unsigned long i;

	for (i = 0; i < max_scan; i++) {
		struct page *page;

		page = radix_tree_lookup(&mapping->page_tree, index);
		if (!page || radix_tree_exceptional_entry(page))
			break;
		index++;
		if (index == 0)
			break;
	}

	return index;
}
EXPORT_SYMBOL(page_cache_next_hole);

/**
 * page_cache_prev_hole - find the prev hole (not-present entry)
 * @mapping: mapping
 * @index: index
 * @max_scan: maximum range to search
 *
 * Search backwards in the range [max(index-max_scan+1, 0), index] for
 * the first hole.
 *
 * Returns: the index of the hole if found, otherwise returns an index
 * outside of the set specified (in which case 'index - return >=
 * max_scan' will be true). In rare cases of wrap-around, ULONG_MAX
 * will be returned.
 *
 * page_cache_prev_hole may be called under rcu_read_lock. However,
 * like radix_tree_gang_lookup, this will not atomically search a
 * snapshot of the tree at a single point in time. For example, if a
 * hole is created at index 10, then subsequently a hole is created at
 * index 5, page_cache_prev_hole covering both indexes may return 5 if
 * called under rcu_read_lock.
 */
pgoff_t page_cache_prev_hole(struct address_space *mapping,
			     pgoff_t index, unsigned long max_scan)
{
	unsigned long i;

	for (i = 0; i < max_scan; i++) {
		struct page *page;

		page = radix_tree_lookup(&mapping->page_tree, index);
		if (!page || radix_tree_exceptional_entry(page))
			break;
		index--;
		if (index == ULONG_MAX)
			break;
	}

	return index;
}
EXPORT_SYMBOL(page_cache_prev_hole);

/**
 * find_get_entry - find and get a page cache entry
 * @mapping: the address_space to search
 * @offset: the page cache index
 *
 * Looks up the page cache slot at @mapping & @offset.  If there is a
 * page cache page, it is returned with an increased refcount.
 *
 * If the slot holds a shadow entry of a previously evicted page, or a
 * swap entry from shmem/tmpfs, it is returned.
 *
 * Otherwise, %NULL is returned.
 */
struct page *find_get_entry(struct address_space *mapping, pgoff_t offset)
{
	void **pagep;
	struct page *page;

	rcu_read_lock();
repeat:
	page = NULL;
	pagep = radix_tree_lookup_slot(&mapping->page_tree, offset);
	if (pagep) {
		page = radix_tree_deref_slot(pagep);
		if (unlikely(!page))
			goto out;
		if (radix_tree_exception(page)) {
			if (radix_tree_deref_retry(page))
				goto repeat;
			/*
			 * A shadow entry of a recently evicted page,
			 * or a swap entry from shmem/tmpfs.  Return
			 * it without attempting to raise page count.
			 */
			goto out;
		}
		if (!page_cache_get_speculative(page))
			goto repeat;

		/*
		 * Has the page moved?
		 * This is part of the lockless pagecache protocol. See
		 * include/linux/pagemap.h for details.
		 */
		if (unlikely(page != *pagep)) {
			page_cache_release(page);
			goto repeat;
		}
	}
out:
	rcu_read_unlock();

	return page;
}
EXPORT_SYMBOL(find_get_entry);

/**
 * find_lock_entry - locate, pin and lock a page cache entry
 * @mapping: the address_space to search
 * @offset: the page cache index
 *
 * Looks up the page cache slot at @mapping & @offset.  If there is a
 * page cache page, it is returned locked and with an increased
 * refcount.
 *
 * If the slot holds a shadow entry of a previously evicted page, or a
 * swap entry from shmem/tmpfs, it is returned.
 *
 * Otherwise, %NULL is returned.
 *
 * find_lock_entry() may sleep.
 */
struct page *find_lock_entry(struct address_space *mapping, pgoff_t offset)
{
	struct page *page;

repeat:
	page = find_get_entry(mapping, offset);
	if (page && !radix_tree_exception(page)) {
		lock_page(page);
		/* Has the page been truncated? */
		if (unlikely(page->mapping != mapping)) {
			unlock_page(page);
			page_cache_release(page);
			goto repeat;
		}
		VM_BUG_ON_PAGE(page->index != offset, page);
	}
	return page;
}
EXPORT_SYMBOL(find_lock_entry);

/**
 * pagecache_get_page - find and get a page reference
 * @mapping: the address_space to search
 * @offset: the page index
 * @fgp_flags: PCG flags
 * @gfp_mask: gfp mask to use for the page cache data page allocation
 *
 * Looks up the page cache slot at @mapping & @offset.
 *
 * PCG flags modify how the page is returned.
 *
 * FGP_ACCESSED: the page will be marked accessed
 * FGP_LOCK: Page is return locked
 * FGP_CREAT: If page is not present then a new page is allocated using
 *		@gfp_mask and added to the page cache and the VM's LRU
 *		list. The page is returned locked and with an increased
 *		refcount. Otherwise, %NULL is returned.
 *
 * If FGP_LOCK or FGP_CREAT are specified then the function may sleep even
 * if the GFP flags specified for FGP_CREAT are atomic.
 *
 * If there is a page cache page, it is returned with an increased refcount.
 */
struct page *pagecache_get_page(struct address_space *mapping, pgoff_t offset,
	int fgp_flags, gfp_t gfp_mask)
{
	struct page *page;

repeat:
	page = find_get_entry(mapping, offset);
	if (radix_tree_exceptional_entry(page))
		page = NULL;
	if (!page)
		goto no_page;

	if (fgp_flags & FGP_LOCK) {
		if (fgp_flags & FGP_NOWAIT) {
			if (!trylock_page(page)) {
				page_cache_release(page);
				return NULL;
			}
		} else {
			lock_page(page);
		}

		/* Has the page been truncated? */
		if (unlikely(page->mapping != mapping)) {
			unlock_page(page);
			page_cache_release(page);
			goto repeat;
		}
		VM_BUG_ON_PAGE(page->index != offset, page);
	}

	if (page && (fgp_flags & FGP_ACCESSED))
		mark_page_accessed(page);

no_page:
	if (!page && (fgp_flags & FGP_CREAT)) {
		int err;
		if ((fgp_flags & FGP_WRITE) && mapping_cap_account_dirty(mapping))
			gfp_mask |= __GFP_WRITE;
		if (fgp_flags & FGP_NOFS)
			gfp_mask &= ~__GFP_FS;

		page = __page_cache_alloc(gfp_mask);
		if (!page)
			return NULL;

		if (WARN_ON_ONCE(!(fgp_flags & FGP_LOCK)))
			fgp_flags |= FGP_LOCK;

		/* Init accessed so avoid atomic mark_page_accessed later */
		if (fgp_flags & FGP_ACCESSED)
			__SetPageReferenced(page);

		err = add_to_page_cache_lru(page, mapping, offset,
				gfp_mask & GFP_RECLAIM_MASK);
		if (unlikely(err)) {
			page_cache_release(page);
			page = NULL;
			if (err == -EEXIST)
				goto repeat;
		}
	}

	return page;
}
EXPORT_SYMBOL(pagecache_get_page);

/**
 * find_get_entries - gang pagecache lookup
 * @mapping:	The address_space to search
 * @start:	The starting page cache index
 * @nr_entries:	The maximum number of entries
 * @entries:	Where the resulting entries are placed
 * @indices:	The cache indices corresponding to the entries in @entries
 *
 * find_get_entries() will search for and return a group of up to
 * @nr_entries entries in the mapping.  The entries are placed at
 * @entries.  find_get_entries() takes a reference against any actual
 * pages it returns.
 *
 * The search returns a group of mapping-contiguous page cache entries
 * with ascending indexes.  There may be holes in the indices due to
 * not-present pages.
 *
 * Any shadow entries of evicted pages, or swap entries from
 * shmem/tmpfs, are included in the returned array.
 *
 * find_get_entries() returns the number of pages and shadow entries
 * which were found.
 */
unsigned find_get_entries(struct address_space *mapping,
			  pgoff_t start, unsigned int nr_entries,
			  struct page **entries, pgoff_t *indices)
{
	void **slot;
	unsigned int ret = 0;
	struct radix_tree_iter iter;

	if (!nr_entries)
		return 0;

	rcu_read_lock();
restart:
	radix_tree_for_each_slot(slot, &mapping->page_tree, &iter, start) {
		struct page *page;
repeat:
		page = radix_tree_deref_slot(slot);
		if (unlikely(!page))
			continue;
		if (radix_tree_exception(page)) {
			if (radix_tree_deref_retry(page))
				goto restart;
			/*
			 * A shadow entry of a recently evicted page,
			 * or a swap entry from shmem/tmpfs.  Return
			 * it without attempting to raise page count.
			 */
			goto export;
		}
		if (!page_cache_get_speculative(page))
			goto repeat;

		/* Has the page moved? */
		if (unlikely(page != *slot)) {
			page_cache_release(page);
			goto repeat;
		}
export:
		indices[ret] = iter.index;
		entries[ret] = page;
		if (++ret == nr_entries)
			break;
	}
	rcu_read_unlock();
	return ret;
}

/**
 * find_get_pages - gang pagecache lookup
 * @mapping:	The address_space to search
 * @start:	The starting page index
 * @nr_pages:	The maximum number of pages
 * @pages:	Where the resulting pages are placed
 *
 * find_get_pages() will search for and return a group of up to
 * @nr_pages pages in the mapping.  The pages are placed at @pages.
 * find_get_pages() takes a reference against the returned pages.
 *
 * The search returns a group of mapping-contiguous pages with ascending
 * indexes.  There may be holes in the indices due to not-present pages.
 *
 * find_get_pages() returns the number of pages which were found.
 */
unsigned find_get_pages(struct address_space *mapping, pgoff_t start,
			    unsigned int nr_pages, struct page **pages)
{
	struct radix_tree_iter iter;
	void **slot;
	unsigned ret = 0;

	if (unlikely(!nr_pages))
		return 0;

	rcu_read_lock();
restart:
	radix_tree_for_each_slot(slot, &mapping->page_tree, &iter, start) {
		struct page *page;
repeat:
		page = radix_tree_deref_slot(slot);
		if (unlikely(!page))
			continue;

		if (radix_tree_exception(page)) {
			if (radix_tree_deref_retry(page)) {
				/*
				 * Transient condition which can only trigger
				 * when entry at index 0 moves out of or back
				 * to root: none yet gotten, safe to restart.
				 */
				WARN_ON(iter.index);
				goto restart;
			}
			/*
			 * A shadow entry of a recently evicted page,
			 * or a swap entry from shmem/tmpfs.  Skip
			 * over it.
			 */
			continue;
		}

		if (!page_cache_get_speculative(page))
			goto repeat;

		/* Has the page moved? */
		if (unlikely(page != *slot)) {
			page_cache_release(page);
			goto repeat;
		}

		pages[ret] = page;
		if (++ret == nr_pages)
			break;
	}

	rcu_read_unlock();
	return ret;
}

/**
 * find_get_pages_contig - gang contiguous pagecache lookup
 * @mapping:	The address_space to search
 * @index:	The starting page index
 * @nr_pages:	The maximum number of pages
 * @pages:	Where the resulting pages are placed
 *
 * find_get_pages_contig() works exactly like find_get_pages(), except
 * that the returned number of pages are guaranteed to be contiguous.
 *
 * find_get_pages_contig() returns the number of pages which were found.
 */
unsigned find_get_pages_contig(struct address_space *mapping, pgoff_t index,
			       unsigned int nr_pages, struct page **pages)
{
	struct radix_tree_iter iter;
	void **slot;
	unsigned int ret = 0;

	if (unlikely(!nr_pages))
		return 0;

	rcu_read_lock();
restart:
	radix_tree_for_each_contig(slot, &mapping->page_tree, &iter, index) {
		struct page *page;
repeat:
		page = radix_tree_deref_slot(slot);
		/* The hole, there no reason to continue */
		if (unlikely(!page))
			break;

		if (radix_tree_exception(page)) {
			if (radix_tree_deref_retry(page)) {
				/*
				 * Transient condition which can only trigger
				 * when entry at index 0 moves out of or back
				 * to root: none yet gotten, safe to restart.
				 */
				goto restart;
			}
			/*
			 * A shadow entry of a recently evicted page,
			 * or a swap entry from shmem/tmpfs.  Stop
			 * looking for contiguous pages.
			 */
			break;
		}

		if (!page_cache_get_speculative(page))
			goto repeat;

		/* Has the page moved? */
		if (unlikely(page != *slot)) {
			page_cache_release(page);
			goto repeat;
		}

		/*
		 * must check mapping and index after taking the ref.
		 * otherwise we can get both false positives and false
		 * negatives, which is just confusing to the caller.
		 */
		if (page->mapping == NULL || page->index != iter.index) {
			page_cache_release(page);
			break;
		}

		pages[ret] = page;
		if (++ret == nr_pages)
			break;
	}
	rcu_read_unlock();
	return ret;
}
EXPORT_SYMBOL(find_get_pages_contig);

/**
 * find_get_pages_tag - find and return pages that match @tag
 * @mapping:	the address_space to search
 * @index:	the starting page index
 * @tag:	the tag index
 * @nr_pages:	the maximum number of pages
 * @pages:	where the resulting pages are placed
 *
 * Like find_get_pages, except we only return pages which are tagged with
 * @tag.   We update @index to index the next page for the traversal.
 */
unsigned find_get_pages_tag(struct address_space *mapping, pgoff_t *index,
			int tag, unsigned int nr_pages, struct page **pages)
{
	struct radix_tree_iter iter;
	void **slot;
	unsigned ret = 0;

	if (unlikely(!nr_pages))
		return 0;

	rcu_read_lock();
restart:
	radix_tree_for_each_tagged(slot, &mapping->page_tree,
				   &iter, *index, tag) {
		struct page *page;
repeat:
		page = radix_tree_deref_slot(slot);
		if (unlikely(!page))
			continue;

		if (radix_tree_exception(page)) {
			if (radix_tree_deref_retry(page)) {
				/*
				 * Transient condition which can only trigger
				 * when entry at index 0 moves out of or back
				 * to root: none yet gotten, safe to restart.
				 */
				goto restart;
			}
			/*
			 * A shadow entry of a recently evicted page.
			 *
			 * Those entries should never be tagged, but
			 * this tree walk is lockless and the tags are
			 * looked up in bulk, one radix tree node at a
			 * time, so there is a sizable window for page
			 * reclaim to evict a page we saw tagged.
			 *
			 * Skip over it.
			 */
			continue;
		}

		if (!page_cache_get_speculative(page))
			goto repeat;

		/* Has the page moved? */
		if (unlikely(page != *slot)) {
			page_cache_release(page);
			goto repeat;
		}

		pages[ret] = page;
		if (++ret == nr_pages)
			break;
	}

	rcu_read_unlock();

	if (ret)
		*index = pages[ret - 1]->index + 1;

	return ret;
}
EXPORT_SYMBOL(find_get_pages_tag);

/*
 * CD/DVDs are error prone. When a medium error occurs, the driver may fail
 * a _large_ part of the i/o request. Imagine the worst scenario:
 *
 *      ---R__________________________________________B__________
 *         ^ reading here                             ^ bad block(assume 4k)
 *
 * read(R) => miss => readahead(R...B) => media error => frustrating retries
 * => failing the whole request => read(R) => read(R+1) =>
 * readahead(R+1...B+1) => bang => read(R+2) => read(R+3) =>
 * readahead(R+3...B+2) => bang => read(R+3) => read(R+4) =>
 * readahead(R+4...B+3) => bang => read(R+4) => read(R+5) => ......
 *
 * It is going insane. Fix it by quickly scaling down the readahead size.
 */
static void shrink_readahead_size_eio(struct file *filp,
					struct file_ra_state *ra)
{
	ra->ra_pages /= 4;
}

/**
 * do_generic_file_read - generic file read routine
 * @filp:	the file to read
 * @ppos:	current file position
 * @iter:	data destination
 * @written:	already copied
 *
 * This is a generic file read routine, and uses the
 * mapping->a_ops->readpage() function for the actual low-level stuff.
 *
 * This is really ugly. But the goto's actually try to clarify some
 * of the logic when it comes to error handling etc.
 */
static ssize_t do_generic_file_read(struct file *filp, loff_t *ppos,
		struct iov_iter *iter, ssize_t written)
{
	struct address_space *mapping = filp->f_mapping;
	struct inode *inode = mapping->host;
	struct file_ra_state *ra = &filp->f_ra;
	pgoff_t index;
	pgoff_t last_index;
	pgoff_t prev_index;
	unsigned long offset;      /* offset into pagecache page */
	unsigned int prev_offset;
	int error = 0;

	index = *ppos >> PAGE_CACHE_SHIFT;
	prev_index = ra->prev_pos >> PAGE_CACHE_SHIFT;
	prev_offset = ra->prev_pos & (PAGE_CACHE_SIZE-1);
	last_index = (*ppos + iter->count + PAGE_CACHE_SIZE-1) >> PAGE_CACHE_SHIFT;
	offset = *ppos & ~PAGE_CACHE_MASK;

	for (;;) {
		struct page *page;
		pgoff_t end_index;
		loff_t isize;
		unsigned long nr, ret;

		cond_resched();
find_page:
		page = find_get_page(mapping, index);
		if (!page) {
			page_cache_sync_readahead(mapping,
					ra, filp,
					index, last_index - index);
			page = find_get_page(mapping, index);
			if (unlikely(page == NULL))
				goto no_cached_page;
		}
		if (PageReadahead(page)) {
			page_cache_async_readahead(mapping,
					ra, filp, page,
					index, last_index - index);
		}
		if (!PageUptodate(page)) {
			if (inode->i_blkbits == PAGE_CACHE_SHIFT ||
					!mapping->a_ops->is_partially_uptodate)
				goto page_not_up_to_date;
			if (!trylock_page(page))
				goto page_not_up_to_date;
			/* Did it get truncated before we got the lock? */
			if (!page->mapping)
				goto page_not_up_to_date_locked;
			if (!mapping->a_ops->is_partially_uptodate(page,
							offset, iter->count))
				goto page_not_up_to_date_locked;
			unlock_page(page);
		}
page_ok:
		/*
		 * i_size must be checked after we know the page is Uptodate.
		 *
		 * Checking i_size after the check allows us to calculate
		 * the correct value for "nr", which means the zero-filled
		 * part of the page is not copied back to userspace (unless
		 * another truncate extends the file - this is desired though).
		 */

		isize = i_size_read(inode);
		end_index = (isize - 1) >> PAGE_CACHE_SHIFT;
		if (unlikely(!isize || index > end_index)) {
			page_cache_release(page);
			goto out;
		}

		/* nr is the maximum number of bytes to copy from this page */
		nr = PAGE_CACHE_SIZE;
		if (index == end_index) {
			nr = ((isize - 1) & ~PAGE_CACHE_MASK) + 1;
			if (nr <= offset) {
				page_cache_release(page);
				goto out;
			}
		}
		nr = nr - offset;

		/* If users can be writing to this page using arbitrary
		 * virtual addresses, take care about potential aliasing
		 * before reading the page on the kernel side.
		 */
		if (mapping_writably_mapped(mapping))
			flush_dcache_page(page);

		/*
		 * When a sequential read accesses a page several times,
		 * only mark it as accessed the first time.
		 */
		if (prev_index != index || offset != prev_offset)
			mark_page_accessed(page);
		prev_index = index;

		/*
		 * Ok, we have the page, and it's up-to-date, so
		 * now we can copy it to user space...
		 */

		ret = copy_page_to_iter(page, offset, nr, iter);
		offset += ret;
		index += offset >> PAGE_CACHE_SHIFT;
		offset &= ~PAGE_CACHE_MASK;
		prev_offset = offset;

		page_cache_release(page);
		written += ret;
		if (!iov_iter_count(iter))
			goto out;
		if (ret < nr) {
			error = -EFAULT;
			goto out;
		}
		continue;

page_not_up_to_date:
		/* Get exclusive access to the page ... */
		error = lock_page_killable(page);
		if (unlikely(error))
			goto readpage_error;

page_not_up_to_date_locked:
		/* Did it get truncated before we got the lock? */
		if (!page->mapping) {
			unlock_page(page);
			page_cache_release(page);
			continue;
		}

		/* Did somebody else fill it already? */
		if (PageUptodate(page)) {
			unlock_page(page);
			goto page_ok;
		}

readpage:
		/*
		 * A previous I/O error may have been due to temporary
		 * failures, eg. multipath errors.
		 * PG_error will be set again if readpage fails.
		 */
		ClearPageError(page);
		/* Start the actual read. The read will unlock the page. */
		error = mapping->a_ops->readpage(filp, page);

		if (unlikely(error)) {
			if (error == AOP_TRUNCATED_PAGE) {
				page_cache_release(page);
				error = 0;
				goto find_page;
			}
			goto readpage_error;
		}

		if (!PageUptodate(page)) {
			error = lock_page_killable(page);
			if (unlikely(error))
				goto readpage_error;
			if (!PageUptodate(page)) {
				if (page->mapping == NULL) {
					/*
					 * invalidate_mapping_pages got it
					 */
					unlock_page(page);
					page_cache_release(page);
					goto find_page;
				}
				unlock_page(page);
				shrink_readahead_size_eio(filp, ra);
				error = -EIO;
				goto readpage_error;
			}
			unlock_page(page);
		}

		goto page_ok;

readpage_error:
		/* UHHUH! A synchronous read error occurred. Report it */
		page_cache_release(page);
		goto out;

no_cached_page:
		/*
		 * Ok, it wasn't cached, so we need to create a new
		 * page..
		 */
		page = page_cache_alloc_cold(mapping);
		if (!page) {
			error = -ENOMEM;
			goto out;
		}
		error = add_to_page_cache_lru(page, mapping, index,
				mapping_gfp_constraint(mapping, GFP_KERNEL));
		if (error) {
			page_cache_release(page);
			if (error == -EEXIST) {
				error = 0;
				goto find_page;
			}
			goto out;
		}
		goto readpage;
	}

out:
	ra->prev_pos = prev_index;
	ra->prev_pos <<= PAGE_CACHE_SHIFT;
	ra->prev_pos |= prev_offset;

	*ppos = ((loff_t)index << PAGE_CACHE_SHIFT) + offset;
	file_accessed(filp);
	return written ? written : error;
}

/**
 * generic_file_read_iter - generic filesystem read routine
 * @iocb:	kernel I/O control block
 * @iter:	destination for the data read
 *
 * This is the "read_iter()" routine for all filesystems
 * that can use the page cache directly.
 */
ssize_t
generic_file_read_iter(struct kiocb *iocb, struct iov_iter *iter)
{
	struct file *file = iocb->ki_filp;
	ssize_t retval = 0;
	loff_t *ppos = &iocb->ki_pos;
	loff_t pos = *ppos;

	if (iocb->ki_flags & IOCB_DIRECT) {
		struct address_space *mapping = file->f_mapping;
		struct inode *inode = mapping->host;
		size_t count = iov_iter_count(iter);
		loff_t size;

		if (!count)
			goto out; /* skip atime */
		size = i_size_read(inode);
		retval = filemap_write_and_wait_range(mapping, pos,
					pos + count - 1);
		if (!retval) {
			struct iov_iter data = *iter;
			retval = mapping->a_ops->direct_IO(iocb, &data, pos);
		}

		if (retval > 0) {
			*ppos = pos + retval;
			iov_iter_advance(iter, retval);
		}

		/*
		 * Btrfs can have a short DIO read if we encounter
		 * compressed extents, so if there was an error, or if
		 * we've already read everything we wanted to, or if
		 * there was a short read because we hit EOF, go ahead
		 * and return.  Otherwise fallthrough to buffered io for
		 * the rest of the read.  Buffered reads will not work for
		 * DAX files, so don't bother trying.
		 */
		if (retval < 0 || !iov_iter_count(iter) || *ppos >= size ||
		    IS_DAX(inode)) {
			file_accessed(file);
			goto out;
		}
	}

	retval = do_generic_file_read(file, ppos, iter, retval);
out:
	return retval;
}
EXPORT_SYMBOL(generic_file_read_iter);

#ifdef CONFIG_MMU
/**
 * page_cache_read - adds requested page to the page cache if not already there
 * @file:	file to read
 * @offset:	page index
 *
 * This adds the requested page to the page cache if it isn't already there,
 * and schedules an I/O to read in its contents from disk.
 */
static int page_cache_read(struct file *file, pgoff_t offset)
{
	struct address_space *mapping = file->f_mapping;
	struct page *page;
	int ret;

	do {
		page = page_cache_alloc_cold(mapping);
		if (!page)
			return -ENOMEM;

		ret = add_to_page_cache_lru(page, mapping, offset,
				mapping_gfp_constraint(mapping, GFP_KERNEL));
		if (ret == 0)
			ret = mapping->a_ops->readpage(file, page);
		else if (ret == -EEXIST)
			ret = 0; /* losing race to add is OK */

		page_cache_release(page);

	} while (ret == AOP_TRUNCATED_PAGE);

	return ret;
}

#define MMAP_LOTSAMISS  (100)

/*
 * Synchronous readahead happens when we don't even find
 * a page in the page cache at all.
 */
static void do_sync_mmap_readahead(struct vm_area_struct *vma,
				   struct file_ra_state *ra,
				   struct file *file,
				   pgoff_t offset)
{
	struct address_space *mapping = file->f_mapping;

	/* If we don't want any read-ahead, don't bother */
	if (vma->vm_flags & VM_RAND_READ)
		return;
	if (!ra->ra_pages)
		return;

	if (vma->vm_flags & VM_SEQ_READ) {
		page_cache_sync_readahead(mapping, ra, file, offset,
					  ra->ra_pages);
		return;
	}

	/* Avoid banging the cache line if not needed */
	if (ra->mmap_miss < MMAP_LOTSAMISS * 10)
		ra->mmap_miss++;

	/*
	 * Do we miss much more than hit in this file? If so,
	 * stop bothering with read-ahead. It will only hurt.
	 */
	if (ra->mmap_miss > MMAP_LOTSAMISS)
		return;

	/*
	 * mmap read-around
	 */
	ra->start = max_t(long, 0, offset - ra->ra_pages / 2);
	ra->size = ra->ra_pages;
	ra->async_size = ra->ra_pages / 4;
	ra_submit(ra, mapping, file);
}

/*
 * Asynchronous readahead happens when we find the page and PG_readahead,
 * so we want to possibly extend the readahead further..
 */
static void do_async_mmap_readahead(struct vm_area_struct *vma,
				    struct file_ra_state *ra,
				    struct file *file,
				    struct page *page,
				    pgoff_t offset)
{
	struct address_space *mapping = file->f_mapping;

	/* If we don't want any read-ahead, don't bother */
	if (vma->vm_flags & VM_RAND_READ)
		return;
	if (ra->mmap_miss > 0)
		ra->mmap_miss--;
	if (PageReadahead(page))
		page_cache_async_readahead(mapping, ra, file,
					   page, offset, ra->ra_pages);
}

/**
 * filemap_fault - read in file data for page fault handling
 * @vma:	vma in which the fault was taken
 * @vmf:	struct vm_fault containing details of the fault
 *
 * filemap_fault() is invoked via the vma operations vector for a
 * mapped memory region to read in file data during a page fault.
 *
 * The goto's are kind of ugly, but this streamlines the normal case of having
 * it in the page cache, and handles the special cases reasonably without
 * having a lot of duplicated code.
 *
 * vma->vm_mm->mmap_sem must be held on entry.
 *
 * If our return value has VM_FAULT_RETRY set, it's because
 * lock_page_or_retry() returned 0.
 * The mmap_sem has usually been released in this case.
 * See __lock_page_or_retry() for the exception.
 *
 * If our return value does not have VM_FAULT_RETRY set, the mmap_sem
 * has not been released.
 *
 * We never return with VM_FAULT_RETRY and a bit from VM_FAULT_ERROR set.
 */
int filemap_fault(struct vm_area_struct *vma, struct vm_fault *vmf)
{
	int error;
	struct file *file = vma->vm_file;
	struct address_space *mapping = file->f_mapping;
	struct file_ra_state *ra = &file->f_ra;
	struct inode *inode = mapping->host;
	pgoff_t offset = vmf->pgoff;
	struct page *page;
	loff_t size;
	int ret = 0;

	size = round_up(i_size_read(inode), PAGE_CACHE_SIZE);
	if (offset >= size >> PAGE_CACHE_SHIFT)
		return VM_FAULT_SIGBUS;

	/*
	 * Do we have something in the page cache already?
	 */
	page = find_get_page(mapping, offset);
	if (likely(page) && !(vmf->flags & FAULT_FLAG_TRIED)) {
		/*
		 * We found the page, so try async readahead before
		 * waiting for the lock.
		 */
		do_async_mmap_readahead(vma, ra, file, page, offset);
	} else if (!page) {
		/* No page in the page cache at all */
		do_sync_mmap_readahead(vma, ra, file, offset);
		count_vm_event(PGMAJFAULT);
		mem_cgroup_count_vm_event(vma->vm_mm, PGMAJFAULT);
		ret = VM_FAULT_MAJOR;
retry_find:
		page = find_get_page(mapping, offset);
		if (!page)
			goto no_cached_page;
	}

	if (!lock_page_or_retry(page, vma->vm_mm, vmf->flags)) {
		page_cache_release(page);
		return ret | VM_FAULT_RETRY;
	}

	/* Did it get truncated? */
	if (unlikely(page->mapping != mapping)) {
		unlock_page(page);
		put_page(page);
		goto retry_find;
	}
	VM_BUG_ON_PAGE(page->index != offset, page);

	/*
	 * We have a locked page in the page cache, now we need to check
	 * that it's up-to-date. If not, it is going to be due to an error.
	 */
	if (unlikely(!PageUptodate(page)))
		goto page_not_uptodate;

	/*
	 * Found the page and have a reference on it.
	 * We must recheck i_size under page lock.
	 */
	size = round_up(i_size_read(inode), PAGE_CACHE_SIZE);
	if (unlikely(offset >= size >> PAGE_CACHE_SHIFT)) {
		unlock_page(page);
		page_cache_release(page);
		return VM_FAULT_SIGBUS;
	}

	vmf->page = page;
	return ret | VM_FAULT_LOCKED;

no_cached_page:
	/*
	 * We're only likely to ever get here if MADV_RANDOM is in
	 * effect.
	 */
	error = page_cache_read(file, offset);

	/*
	 * The page we want has now been added to the page cache.
	 * In the unlikely event that someone removed it in the
	 * meantime, we'll just come back here and read it again.
	 */
	if (error >= 0)
		goto retry_find;

	/*
	 * An error return from page_cache_read can result if the
	 * system is low on memory, or a problem occurs while trying
	 * to schedule I/O.
	 */
	if (error == -ENOMEM)
		return VM_FAULT_OOM;
	return VM_FAULT_SIGBUS;

page_not_uptodate:
	/*
	 * Umm, take care of errors if the page isn't up-to-date.
	 * Try to re-read it _once_. We do this synchronously,
	 * because there really aren't any performance issues here
	 * and we need to check for errors.
	 */
	ClearPageError(page);
	error = mapping->a_ops->readpage(file, page);
	if (!error) {
		wait_on_page_locked(page);
		if (!PageUptodate(page))
			error = -EIO;
	}
	page_cache_release(page);

	if (!error || error == AOP_TRUNCATED_PAGE)
		goto retry_find;

	/* Things didn't work out. Return zero to tell the mm layer so. */
	shrink_readahead_size_eio(file, ra);
	return VM_FAULT_SIGBUS;
}
EXPORT_SYMBOL(filemap_fault);

void filemap_map_pages(struct vm_area_struct *vma, struct vm_fault *vmf)
{
	struct radix_tree_iter iter;
	void **slot;
	struct file *file = vma->vm_file;
	struct address_space *mapping = file->f_mapping;
	loff_t size;
	struct page *page;
	unsigned long address = (unsigned long) vmf->virtual_address;
	unsigned long addr;
	pte_t *pte;

	rcu_read_lock();
	radix_tree_for_each_slot(slot, &mapping->page_tree, &iter, vmf->pgoff) {
		if (iter.index > vmf->max_pgoff)
			break;
repeat:
		page = radix_tree_deref_slot(slot);
		if (unlikely(!page))
			goto next;
		if (radix_tree_exception(page)) {
			if (radix_tree_deref_retry(page))
				break;
			else
				goto next;
		}

		if (!page_cache_get_speculative(page))
			goto repeat;

		/* Has the page moved? */
		if (unlikely(page != *slot)) {
			page_cache_release(page);
			goto repeat;
		}

		if (!PageUptodate(page) ||
				PageReadahead(page) ||
				PageHWPoison(page))
			goto skip;
		if (!trylock_page(page))
			goto skip;

		if (page->mapping != mapping || !PageUptodate(page))
			goto unlock;

		size = round_up(i_size_read(mapping->host), PAGE_CACHE_SIZE);
		if (page->index >= size >> PAGE_CACHE_SHIFT)
			goto unlock;

		pte = vmf->pte + page->index - vmf->pgoff;
		if (!pte_none(*pte))
			goto unlock;

		if (file->f_ra.mmap_miss > 0)
			file->f_ra.mmap_miss--;
		addr = address + (page->index - vmf->pgoff) * PAGE_SIZE;
		do_set_pte(vma, addr, page, pte, false, false);
		unlock_page(page);
		goto next;
unlock:
		unlock_page(page);
skip:
		page_cache_release(page);
next:
		if (iter.index == vmf->max_pgoff)
			break;
	}
	rcu_read_unlock();
}
EXPORT_SYMBOL(filemap_map_pages);

int filemap_page_mkwrite(struct vm_area_struct *vma, struct vm_fault *vmf)
{
	struct page *page = vmf->page;
	struct inode *inode = file_inode(vma->vm_file);
	int ret = VM_FAULT_LOCKED;

	sb_start_pagefault(inode->i_sb);
	file_update_time(vma->vm_file);
	lock_page(page);
	if (page->mapping != inode->i_mapping) {
		unlock_page(page);
		ret = VM_FAULT_NOPAGE;
		goto out;
	}
	/*
	 * We mark the page dirty already here so that when freeze is in
	 * progress, we are guaranteed that writeback during freezing will
	 * see the dirty page and writeprotect it again.
	 */
	set_page_dirty(page);
	wait_for_stable_page(page);
out:
	sb_end_pagefault(inode->i_sb);
	return ret;
}
EXPORT_SYMBOL(filemap_page_mkwrite);

const struct vm_operations_struct generic_file_vm_ops = {
	.fault		= filemap_fault,
	.map_pages	= filemap_map_pages,
	.page_mkwrite	= filemap_page_mkwrite,
};

/* This is used for a general mmap of a disk file */

int generic_file_mmap(struct file * file, struct vm_area_struct * vma)
{
	struct address_space *mapping = file->f_mapping;

	if (!mapping->a_ops->readpage)
		return -ENOEXEC;
	file_accessed(file);
	vma->vm_ops = &generic_file_vm_ops;
	return 0;
}

/*
 * This is for filesystems which do not implement ->writepage.
 */
int generic_file_readonly_mmap(struct file *file, struct vm_area_struct *vma)
{
	if ((vma->vm_flags & VM_SHARED) && (vma->vm_flags & VM_MAYWRITE))
		return -EINVAL;
	return generic_file_mmap(file, vma);
}
#else
int generic_file_mmap(struct file * file, struct vm_area_struct * vma)
{
	return -ENOSYS;
}
int generic_file_readonly_mmap(struct file * file, struct vm_area_struct * vma)
{
	return -ENOSYS;
}
#endif /* CONFIG_MMU */

EXPORT_SYMBOL(generic_file_mmap);
EXPORT_SYMBOL(generic_file_readonly_mmap);

static struct page *wait_on_page_read(struct page *page)
{
	if (!IS_ERR(page)) {
		wait_on_page_locked(page);
		if (!PageUptodate(page)) {
			page_cache_release(page);
			page = ERR_PTR(-EIO);
		}
	}
	return page;
}

static struct page *__read_cache_page(struct address_space *mapping,
				pgoff_t index,
				int (*filler)(void *, struct page *),
				void *data,
				gfp_t gfp)
{
	struct page *page;
	int err;
repeat:
	page = find_get_page(mapping, index);
	if (!page) {
		page = __page_cache_alloc(gfp | __GFP_COLD);
		if (!page)
			return ERR_PTR(-ENOMEM);
		err = add_to_page_cache_lru(page, mapping, index, gfp);
		if (unlikely(err)) {
			page_cache_release(page);
			if (err == -EEXIST)
				goto repeat;
			/* Presumably ENOMEM for radix tree node */
			return ERR_PTR(err);
		}
		err = filler(data, page);
		if (err < 0) {
			page_cache_release(page);
			page = ERR_PTR(err);
		} else {
			page = wait_on_page_read(page);
		}
	}
	return page;
}

static struct page *do_read_cache_page(struct address_space *mapping,
				pgoff_t index,
				int (*filler)(void *, struct page *),
				void *data,
				gfp_t gfp)

{
	struct page *page;
	int err;

retry:
	page = __read_cache_page(mapping, index, filler, data, gfp);
	if (IS_ERR(page))
		return page;
	if (PageUptodate(page))
		goto out;

	lock_page(page);
	if (!page->mapping) {
		unlock_page(page);
		page_cache_release(page);
		goto retry;
	}
	if (PageUptodate(page)) {
		unlock_page(page);
		goto out;
	}
	err = filler(data, page);
	if (err < 0) {
		page_cache_release(page);
		return ERR_PTR(err);
	} else {
		page = wait_on_page_read(page);
		if (IS_ERR(page))
			return page;
	}
out:
	mark_page_accessed(page);
	return page;
}

/**
 * read_cache_page - read into page cache, fill it if needed
 * @mapping:	the page's address_space
 * @index:	the page index
 * @filler:	function to perform the read
 * @data:	first arg to filler(data, page) function, often left as NULL
 *
 * Read into the page cache. If a page already exists, and PageUptodate() is
 * not set, try to fill the page and wait for it to become unlocked.
 *
 * If the page does not get brought uptodate, return -EIO.
 */
struct page *read_cache_page(struct address_space *mapping,
				pgoff_t index,
				int (*filler)(void *, struct page *),
				void *data)
{
	return do_read_cache_page(mapping, index, filler, data, mapping_gfp_mask(mapping));
}
EXPORT_SYMBOL(read_cache_page);

/**
 * read_cache_page_gfp - read into page cache, using specified page allocation flags.
 * @mapping:	the page's address_space
 * @index:	the page index
 * @gfp:	the page allocator flags to use if allocating
 *
 * This is the same as "read_mapping_page(mapping, index, NULL)", but with
 * any new page allocations done using the specified allocation flags.
 *
 * If the page does not get brought uptodate, return -EIO.
 */
struct page *read_cache_page_gfp(struct address_space *mapping,
				pgoff_t index,
				gfp_t gfp)
{
	filler_t *filler = (filler_t *)mapping->a_ops->readpage;

	return do_read_cache_page(mapping, index, filler, NULL, gfp);
}
EXPORT_SYMBOL(read_cache_page_gfp);

/*
 * Performs necessary checks before doing a write
 *
 * Can adjust writing position or amount of bytes to write.
 * Returns appropriate error code that caller should return or
 * zero in case that write should be allowed.
 */
inline ssize_t generic_write_checks(struct kiocb *iocb, struct iov_iter *from)
{
	struct file *file = iocb->ki_filp;
	struct inode *inode = file->f_mapping->host;
	unsigned long limit = rlimit(RLIMIT_FSIZE);
	loff_t pos;

	if (!iov_iter_count(from))
		return 0;

	/* FIXME: this is for backwards compatibility with 2.4 */
	if (iocb->ki_flags & IOCB_APPEND)
		iocb->ki_pos = i_size_read(inode);

	pos = iocb->ki_pos;

	if (limit != RLIM_INFINITY) {
		if (iocb->ki_pos >= limit) {
			send_sig(SIGXFSZ, current, 0);
			return -EFBIG;
		}
		iov_iter_truncate(from, limit - (unsigned long)pos);
	}

	/*
	 * LFS rule
	 */
	if (unlikely(pos + iov_iter_count(from) > MAX_NON_LFS &&
				!(file->f_flags & O_LARGEFILE))) {
		if (pos >= MAX_NON_LFS)
			return -EFBIG;
		iov_iter_truncate(from, MAX_NON_LFS - (unsigned long)pos);
	}

	/*
	 * Are we about to exceed the fs block limit ?
	 *
	 * If we have written data it becomes a short write.  If we have
	 * exceeded without writing data we send a signal and return EFBIG.
	 * Linus frestrict idea will clean these up nicely..
	 */
	if (unlikely(pos >= inode->i_sb->s_maxbytes))
		return -EFBIG;

	iov_iter_truncate(from, inode->i_sb->s_maxbytes - pos);
	return iov_iter_count(from);
}
EXPORT_SYMBOL(generic_write_checks);

int pagecache_write_begin(struct file *file, struct address_space *mapping,
				loff_t pos, unsigned len, unsigned flags,
				struct page **pagep, void **fsdata)
{
	const struct address_space_operations *aops = mapping->a_ops;

	return aops->write_begin(file, mapping, pos, len, flags,
							pagep, fsdata);
}
EXPORT_SYMBOL(pagecache_write_begin);

int pagecache_write_end(struct file *file, struct address_space *mapping,
				loff_t pos, unsigned len, unsigned copied,
				struct page *page, void *fsdata)
{
	const struct address_space_operations *aops = mapping->a_ops;

	return aops->write_end(file, mapping, pos, len, copied, page, fsdata);
}
EXPORT_SYMBOL(pagecache_write_end);

ssize_t
generic_file_direct_write(struct kiocb *iocb, struct iov_iter *from, loff_t pos)
{
	struct file	*file = iocb->ki_filp;
	struct address_space *mapping = file->f_mapping;
	struct inode	*inode = mapping->host;
	ssize_t		written;
	size_t		write_len;
	pgoff_t		end;
	struct iov_iter data;

	write_len = iov_iter_count(from);
	end = (pos + write_len - 1) >> PAGE_CACHE_SHIFT;

	written = filemap_write_and_wait_range(mapping, pos, pos + write_len - 1);
	if (written)
		goto out;

	/*
	 * After a write we want buffered reads to be sure to go to disk to get
	 * the new data.  We invalidate clean cached page from the region we're
	 * about to write.  We do this *before* the write so that we can return
	 * without clobbering -EIOCBQUEUED from ->direct_IO().
	 */
	if (mapping->nrpages) {
		written = invalidate_inode_pages2_range(mapping,
					pos >> PAGE_CACHE_SHIFT, end);
		/*
		 * If a page can not be invalidated, return 0 to fall back
		 * to buffered write.
		 */
		if (written) {
			if (written == -EBUSY)
				return 0;
			goto out;
		}
	}

	data = *from;
	written = mapping->a_ops->direct_IO(iocb, &data, pos);

	/*
	 * Finally, try again to invalidate clean pages which might have been
	 * cached by non-direct readahead, or faulted in by get_user_pages()
	 * if the source of the write was an mmap'ed region of the file
	 * we're writing.  Either one is a pretty crazy thing to do,
	 * so we don't support it 100%.  If this invalidation
	 * fails, tough, the write still worked...
	 */
	if (mapping->nrpages) {
		invalidate_inode_pages2_range(mapping,
					      pos >> PAGE_CACHE_SHIFT, end);
	}

	if (written > 0) {
		pos += written;
		iov_iter_advance(from, written);
		if (pos > i_size_read(inode) && !S_ISBLK(inode->i_mode)) {
			i_size_write(inode, pos);
			mark_inode_dirty(inode);
		}
		iocb->ki_pos = pos;
	}
out:
	return written;
}
EXPORT_SYMBOL(generic_file_direct_write);

/*
 * Find or create a page at the given pagecache position. Return the locked
 * page. This function is specifically for buffered writes.
 */
struct page *grab_cache_page_write_begin(struct address_space *mapping,
					pgoff_t index, unsigned flags)
{
	struct page *page;
	int fgp_flags = FGP_LOCK|FGP_ACCESSED|FGP_WRITE|FGP_CREAT;

	if (flags & AOP_FLAG_NOFS)
		fgp_flags |= FGP_NOFS;

	page = pagecache_get_page(mapping, index, fgp_flags,
			mapping_gfp_mask(mapping));
	if (page)
		wait_for_stable_page(page);

	return page;
}
EXPORT_SYMBOL(grab_cache_page_write_begin);

ssize_t generic_perform_write(struct file *file,
				struct iov_iter *i, loff_t pos)
{
	struct address_space *mapping = file->f_mapping;
	const struct address_space_operations *a_ops = mapping->a_ops;
	long status = 0;
	ssize_t written = 0;
	unsigned int flags = 0;

	/*
	 * Copies from kernel address space cannot fail (NFSD is a big user).
	 */
	if (!iter_is_iovec(i))
		flags |= AOP_FLAG_UNINTERRUPTIBLE;

	do {
		struct page *page;
		unsigned long offset;	/* Offset into pagecache page */
		unsigned long bytes;	/* Bytes to write to page */
		size_t copied;		/* Bytes copied from user */
		void *fsdata;

		offset = (pos & (PAGE_CACHE_SIZE - 1));
		bytes = min_t(unsigned long, PAGE_CACHE_SIZE - offset,
						iov_iter_count(i));

again:
		/*
		 * Bring in the user page that we will copy from _first_.
		 * Otherwise there's a nasty deadlock on copying from the
		 * same page as we're writing to, without it being marked
		 * up-to-date.
		 *
		 * Not only is this an optimisation, but it is also required
		 * to check that the address is actually valid, when atomic
		 * usercopies are used, below.
		 */
		if (unlikely(iov_iter_fault_in_readable(i, bytes))) {
			status = -EFAULT;
			break;
		}

		if (fatal_signal_pending(current)) {
			status = -EINTR;
			break;
		}

		status = a_ops->write_begin(file, mapping, pos, bytes, flags,
						&page, &fsdata);
		if (unlikely(status < 0))
			break;

		if (mapping_writably_mapped(mapping))
			flush_dcache_page(page);

		copied = iov_iter_copy_from_user_atomic(page, i, offset, bytes);
		flush_dcache_page(page);

		status = a_ops->write_end(file, mapping, pos, bytes, copied,
						page, fsdata);
		if (unlikely(status < 0))
			break;
		copied = status;

		cond_resched();

		iov_iter_advance(i, copied);
		if (unlikely(copied == 0)) {
			/*
			 * If we were unable to copy any data at all, we must
			 * fall back to a single segment length write.
			 *
			 * If we didn't fallback here, we could livelock
			 * because not all segments in the iov can be copied at
			 * once without a pagefault.
			 */
			bytes = min_t(unsigned long, PAGE_CACHE_SIZE - offset,
						iov_iter_single_seg_count(i));
			goto again;
		}
		pos += copied;
		written += copied;

		balance_dirty_pages_ratelimited(mapping);
	} while (iov_iter_count(i));

	return written ? written : status;
}
EXPORT_SYMBOL(generic_perform_write);

/**
 * __generic_file_write_iter - write data to a file
 * @iocb:	IO state structure (file, offset, etc.)
 * @from:	iov_iter with data to write
 *
 * This function does all the work needed for actually writing data to a
 * file. It does all basic checks, removes SUID from the file, updates
 * modification times and calls proper subroutines depending on whether we
 * do direct IO or a standard buffered write.
 *
 * It expects i_mutex to be grabbed unless we work on a block device or similar
 * object which does not need locking at all.
 *
 * This function does *not* take care of syncing data in case of O_SYNC write.
 * A caller has to handle it. This is mainly due to the fact that we want to
 * avoid syncing under i_mutex.
 */
ssize_t __generic_file_write_iter(struct kiocb *iocb, struct iov_iter *from)
{
	struct file *file = iocb->ki_filp;
	struct address_space * mapping = file->f_mapping;
	struct inode 	*inode = mapping->host;
	ssize_t		written = 0;
	ssize_t		err;
	ssize_t		status;

	/* We can write back this queue in page reclaim */
	current->backing_dev_info = inode_to_bdi(inode);
	err = file_remove_privs(file);
	if (err)
		goto out;

	err = file_update_time(file);
	if (err)
		goto out;

	if (iocb->ki_flags & IOCB_DIRECT) {
		loff_t pos, endbyte;

		written = generic_file_direct_write(iocb, from, iocb->ki_pos);
		/*
		 * If the write stopped short of completing, fall back to
		 * buffered writes.  Some filesystems do this for writes to
		 * holes, for example.  For DAX files, a buffered write will
		 * not succeed (even if it did, DAX does not handle dirty
		 * page-cache pages correctly).
		 */
		if (written < 0 || !iov_iter_count(from) || IS_DAX(inode))
			goto out;

		status = generic_perform_write(file, from, pos = iocb->ki_pos);
		/*
		 * If generic_perform_write() returned a synchronous error
		 * then we want to return the number of bytes which were
		 * direct-written, or the error code if that was zero.  Note
		 * that this differs from normal direct-io semantics, which
		 * will return -EFOO even if some bytes were written.
		 */
		if (unlikely(status < 0)) {
			err = status;
			goto out;
		}
		/*
		 * We need to ensure that the page cache pages are written to
		 * disk and invalidated to preserve the expected O_DIRECT
		 * semantics.
		 */
		endbyte = pos + status - 1;
		err = filemap_write_and_wait_range(mapping, pos, endbyte);
		if (err == 0) {
			iocb->ki_pos = endbyte + 1;
			written += status;
			invalidate_mapping_pages(mapping,
						 pos >> PAGE_CACHE_SHIFT,
						 endbyte >> PAGE_CACHE_SHIFT);
		} else {
			/*
			 * We don't know how much we wrote, so just return
			 * the number of bytes which were direct-written
			 */
		}
	} else {
		written = generic_perform_write(file, from, iocb->ki_pos);
		if (likely(written > 0))
			iocb->ki_pos += written;
	}
out:
	current->backing_dev_info = NULL;
	return written ? written : err;
}
EXPORT_SYMBOL(__generic_file_write_iter);

/**
 * generic_file_write_iter - write data to a file
 * @iocb:	IO state structure
 * @from:	iov_iter with data to write
 *
 * This is a wrapper around __generic_file_write_iter() to be used by most
 * filesystems. It takes care of syncing the file in case of O_SYNC file
 * and acquires i_mutex as needed.
 */
ssize_t generic_file_write_iter(struct kiocb *iocb, struct iov_iter *from)
{
	struct file *file = iocb->ki_filp;
	struct inode *inode = file->f_mapping->host;
	ssize_t ret;

	mutex_lock(&inode->i_mutex);
	ret = generic_write_checks(iocb, from);
	if (ret > 0)
		ret = __generic_file_write_iter(iocb, from);
	mutex_unlock(&inode->i_mutex);

	if (ret > 0) {
		ssize_t err;

		err = generic_write_sync(file, iocb->ki_pos - ret, ret);
		if (err < 0)
			ret = err;
	}
	return ret;
}
EXPORT_SYMBOL(generic_file_write_iter);

/**
 * try_to_release_page() - release old fs-specific metadata on a page
 *
 * @page: the page which the kernel is trying to free
 * @gfp_mask: memory allocation flags (and I/O mode)
 *
 * The address_space is to try to release any data against the page
 * (presumably at page->private).  If the release was successful, return `1'.
 * Otherwise return zero.
 *
 * This may also be called if PG_fscache is set on a page, indicating that the
 * page is known to the local caching routines.
 *
 * The @gfp_mask argument specifies whether I/O may be performed to release
 * this page (__GFP_IO), and whether the call may block (__GFP_RECLAIM & __GFP_FS).
 *
 */
int try_to_release_page(struct page *page, gfp_t gfp_mask)
{
	struct address_space * const mapping = page->mapping;

	BUG_ON(!PageLocked(page));
	if (PageWriteback(page))
		return 0;

	if (mapping && mapping->a_ops->releasepage)
		return mapping->a_ops->releasepage(page, gfp_mask);
	return try_to_free_buffers(page);
}

EXPORT_SYMBOL(try_to_release_page);<|MERGE_RESOLUTION|>--- conflicted
+++ resolved
@@ -150,10 +150,6 @@
 				     &node->private_list);
 			local_unlock(workingset_shadow_lock);
 		}
-<<<<<<< HEAD
-
-=======
->>>>>>> 4db7ec2e
 	}
 	return 0;
 }
