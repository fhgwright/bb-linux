--- conflicted
+++ resolved
@@ -1038,13 +1038,6 @@
 		} else
 			err = -ENOMEM;
 		NODEMASK_SCRATCH_FREE(scratch);
-<<<<<<< HEAD
-	}
-	if (err) {
-		mpol_put(new);
-		return err;
-=======
->>>>>>> 25d27ede
 	}
 	if (err)
 		goto mpol_out;
