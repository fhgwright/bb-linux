--- conflicted
+++ resolved
@@ -144,11 +144,7 @@
 	nr_blocks = ((sector_t)se->nr_pages - 1) << (PAGE_SHIFT - 9);
 	if (nr_blocks) {
 		err = blkdev_issue_discard(si->bdev, start_block,
-<<<<<<< HEAD
-				nr_blocks, GFP_KERNEL, BLKDEV_IFL_WAIT);
-=======
 				nr_blocks, GFP_KERNEL, 0);
->>>>>>> 45f53cc9
 		if (err)
 			return err;
 		cond_resched();
@@ -159,11 +155,7 @@
 		nr_blocks = (sector_t)se->nr_pages << (PAGE_SHIFT - 9);
 
 		err = blkdev_issue_discard(si->bdev, start_block,
-<<<<<<< HEAD
-				nr_blocks, GFP_KERNEL, BLKDEV_IFL_WAIT);
-=======
 				nr_blocks, GFP_KERNEL, 0);
->>>>>>> 45f53cc9
 		if (err)
 			break;
 
@@ -202,11 +194,7 @@
 			start_block <<= PAGE_SHIFT - 9;
 			nr_blocks <<= PAGE_SHIFT - 9;
 			if (blkdev_issue_discard(si->bdev, start_block,
-<<<<<<< HEAD
-				    nr_blocks, GFP_NOIO, BLKDEV_IFL_WAIT))
-=======
 				    nr_blocks, GFP_NOIO, 0))
->>>>>>> 45f53cc9
 				break;
 		}
 
