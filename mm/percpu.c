--- conflicted
+++ resolved
@@ -395,11 +395,8 @@
 	old_size = chunk->map_alloc * sizeof(chunk->map[0]);
 	old = chunk->map;
 
-<<<<<<< HEAD
-=======
 	memcpy(new, old, old_size);
 
->>>>>>> 062c1825
 	chunk->map_alloc = new_alloc;
 	chunk->map = new;
 	new = NULL;
@@ -614,7 +611,6 @@
 		kfree(chunk);
 		return NULL;
 	}
-<<<<<<< HEAD
 
 	chunk->map_alloc = PCPU_DFL_MAP_ALLOC;
 	chunk->map[chunk->map_used++] = pcpu_unit_size;
@@ -626,19 +622,6 @@
 	return chunk;
 }
 
-=======
-
-	chunk->map_alloc = PCPU_DFL_MAP_ALLOC;
-	chunk->map[chunk->map_used++] = pcpu_unit_size;
-
-	INIT_LIST_HEAD(&chunk->list);
-	chunk->free_size = pcpu_unit_size;
-	chunk->contig_hint = pcpu_unit_size;
-
-	return chunk;
-}
-
->>>>>>> 062c1825
 static void pcpu_free_chunk(struct pcpu_chunk *chunk)
 {
 	if (!chunk)
