--- conflicted
+++ resolved
@@ -41,11 +41,7 @@
 #include <linux/memcontrol.h>
 #include <linux/delayacct.h>
 #include <linux/sysctl.h>
-<<<<<<< HEAD
-#include <linux/compaction.h>
-=======
 #include <linux/oom.h>
->>>>>>> 105e53f8
 
 #include <asm/tlbflush.h>
 #include <asm/div64.h>
@@ -519,11 +515,7 @@
 
 		freepage = mapping->a_ops->freepage;
 
-<<<<<<< HEAD
-		__remove_from_page_cache(page);
-=======
 		__delete_from_page_cache(page);
->>>>>>> 105e53f8
 		spin_unlock_irq(&mapping->tree_lock);
 		mem_cgroup_uncharge_cache_page(page);
 
@@ -1850,18 +1842,6 @@
 	if (!(sc->reclaim_mode & RECLAIM_MODE_COMPACTION))
 		return false;
 
-<<<<<<< HEAD
-	/*
-	 * If we failed to reclaim and have scanned the full list, stop.
-	 * NOTE: Checking just nr_reclaimed would exit reclaim/compaction far
-	 *       faster but obviously would be less likely to succeed
-	 *       allocation. If this is desirable, use GFP_REPEAT to decide
-	 *       if both reclaimed and scanned should be checked or just
-	 *       reclaimed
-	 */
-	if (!nr_reclaimed && !nr_scanned)
-		return false;
-=======
 	/* Consider stopping depending on scan and reclaim activity */
 	if (sc->gfp_mask & __GFP_REPEAT) {
 		/*
@@ -1884,7 +1864,6 @@
 		if (!nr_reclaimed)
 			return false;
 	}
->>>>>>> 105e53f8
 
 	/*
 	 * If we have not reclaimed enough pages for compaction and the
@@ -1916,20 +1895,12 @@
 	unsigned long nr[NR_LRU_LISTS];
 	unsigned long nr_to_scan;
 	enum lru_list l;
-<<<<<<< HEAD
-	unsigned long nr_reclaimed;
-=======
 	unsigned long nr_reclaimed, nr_scanned;
->>>>>>> 105e53f8
 	unsigned long nr_to_reclaim = sc->nr_to_reclaim;
-	unsigned long nr_scanned = sc->nr_scanned;
 
 restart:
 	nr_reclaimed = 0;
-<<<<<<< HEAD
-=======
 	nr_scanned = sc->nr_scanned;
->>>>>>> 105e53f8
 	get_scan_count(zone, sc, nr, priority);
 
 	while (nr[LRU_INACTIVE_ANON] || nr[LRU_ACTIVE_FILE] ||
@@ -2255,11 +2226,7 @@
  *   o a 16M DMA zone that is balanced will not balance a zone on any
  *     reasonable sized machine
  *   o On all other machines, the top zone must be at least a reasonable
-<<<<<<< HEAD
- *     precentage of the middle zones. For example, on 32-bit x86, highmem
-=======
  *     percentage of the middle zones. For example, on 32-bit x86, highmem
->>>>>>> 105e53f8
  *     would need to be at least 256M for it to be balance a whole node.
  *     Similarly, on x86-64 the Normal zone would need to be at least 1G
  *     to balance a node on its own. These seemed like reasonable ratios.
@@ -2432,7 +2399,6 @@
 		 * cause too much scanning of the lower zones.
 		 */
 		for (i = 0; i <= end_zone; i++) {
-			int compaction;
 			struct zone *zone = pgdat->node_zones + i;
 			int nr_slab;
 			unsigned long balance_gap;
@@ -2459,10 +2425,6 @@
 			 * gap is either the low watermark or 1%
 			 * of the zone, whichever is smaller.
 			 */
-<<<<<<< HEAD
-			if (!zone_watermark_ok_safe(zone, order,
-					8*high_wmark_pages(zone), end_zone, 0))
-=======
 			balance_gap = min(low_wmark_pages(zone),
 				(zone->present_pages +
 					KSWAPD_ZONE_BALANCE_GAP_RATIO-1) /
@@ -2470,7 +2432,6 @@
 			if (!zone_watermark_ok_safe(zone, order,
 					high_wmark_pages(zone) + balance_gap,
 					end_zone, 0))
->>>>>>> 105e53f8
 				shrink_zone(priority, zone, &sc);
 			reclaim_state->reclaimed_slab = 0;
 			nr_slab = shrink_slab(sc.nr_scanned, GFP_KERNEL,
@@ -2478,30 +2439,9 @@
 			sc.nr_reclaimed += reclaim_state->reclaimed_slab;
 			total_scanned += sc.nr_scanned;
 
-<<<<<<< HEAD
-			compaction = 0;
-			if (order &&
-			    zone_watermark_ok(zone, 0,
-					       high_wmark_pages(zone),
-					      end_zone, 0) &&
-			    !zone_watermark_ok(zone, order,
-					       high_wmark_pages(zone),
-					       end_zone, 0)) {
-				compact_zone_order(zone,
-						   order,
-						   sc.gfp_mask, false,
-						   COMPACT_MODE_KSWAPD);
-				compaction = 1;
-			}
-
-			if (zone->all_unreclaimable)
-				continue;
-			if (!compaction && nr_slab == 0 &&
-=======
 			if (zone->all_unreclaimable)
 				continue;
 			if (nr_slab == 0 &&
->>>>>>> 105e53f8
 			    !zone_reclaimable(zone))
 				zone->all_unreclaimable = 1;
 			/*
