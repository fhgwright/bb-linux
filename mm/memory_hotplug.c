/*
 *  linux/mm/memory_hotplug.c
 *
 *  Copyright (C)
 */

#include <linux/stddef.h>
#include <linux/mm.h>
#include <linux/swap.h>
#include <linux/interrupt.h>
#include <linux/pagemap.h>
#include <linux/bootmem.h>
#include <linux/compiler.h>
#include <linux/module.h>
#include <linux/pagevec.h>
#include <linux/writeback.h>
#include <linux/slab.h>
#include <linux/sysctl.h>
#include <linux/cpu.h>
#include <linux/memory.h>
#include <linux/memory_hotplug.h>
#include <linux/highmem.h>
#include <linux/vmalloc.h>
#include <linux/ioport.h>
#include <linux/delay.h>
#include <linux/migrate.h>
#include <linux/page-isolation.h>
#include <linux/pfn.h>
#include <linux/suspend.h>
#include <linux/mm_inline.h>
#include <linux/firmware-map.h>

#include <asm/tlbflush.h>

#include "internal.h"

DEFINE_MUTEX(mem_hotplug_mutex);

void lock_memory_hotplug(void)
{
	mutex_lock(&mem_hotplug_mutex);

	/* for exclusive hibernation if CONFIG_HIBERNATION=y */
	lock_system_sleep();
}

void unlock_memory_hotplug(void)
{
	unlock_system_sleep();
	mutex_unlock(&mem_hotplug_mutex);
}


/* add this memory to iomem resource */
static struct resource *register_memory_resource(u64 start, u64 size)
{
	struct resource *res;
	res = kzalloc(sizeof(struct resource), GFP_KERNEL);
	BUG_ON(!res);

	res->name = "System RAM";
	res->start = start;
	res->end = start + size - 1;
	res->flags = IORESOURCE_MEM | IORESOURCE_BUSY;
	if (request_resource(&iomem_resource, res) < 0) {
		printk("System RAM resource %llx - %llx cannot be added\n",
		(unsigned long long)res->start, (unsigned long long)res->end);
		kfree(res);
		res = NULL;
	}
	return res;
}

static void release_memory_resource(struct resource *res)
{
	if (!res)
		return;
	release_resource(res);
	kfree(res);
	return;
}

#ifdef CONFIG_MEMORY_HOTPLUG_SPARSE
#ifndef CONFIG_SPARSEMEM_VMEMMAP
static void get_page_bootmem(unsigned long info,  struct page *page,
			     unsigned long type)
{
	page->lru.next = (struct list_head *) type;
	SetPagePrivate(page);
	set_page_private(page, info);
	atomic_inc(&page->_count);
}

/* reference to __meminit __free_pages_bootmem is valid
 * so use __ref to tell modpost not to generate a warning */
void __ref put_page_bootmem(struct page *page)
{
	unsigned long type;

	type = (unsigned long) page->lru.next;
	BUG_ON(type < MEMORY_HOTPLUG_MIN_BOOTMEM_TYPE ||
	       type > MEMORY_HOTPLUG_MAX_BOOTMEM_TYPE);

	if (atomic_dec_return(&page->_count) == 1) {
		ClearPagePrivate(page);
		set_page_private(page, 0);
		INIT_LIST_HEAD(&page->lru);
		__free_pages_bootmem(page, 0);
	}

}

static void register_page_bootmem_info_section(unsigned long start_pfn)
{
	unsigned long *usemap, mapsize, section_nr, i;
	struct mem_section *ms;
	struct page *page, *memmap;

	if (!pfn_valid(start_pfn))
		return;

	section_nr = pfn_to_section_nr(start_pfn);
	ms = __nr_to_section(section_nr);

	/* Get section's memmap address */
	memmap = sparse_decode_mem_map(ms->section_mem_map, section_nr);

	/*
	 * Get page for the memmap's phys address
	 * XXX: need more consideration for sparse_vmemmap...
	 */
	page = virt_to_page(memmap);
	mapsize = sizeof(struct page) * PAGES_PER_SECTION;
	mapsize = PAGE_ALIGN(mapsize) >> PAGE_SHIFT;

	/* remember memmap's page */
	for (i = 0; i < mapsize; i++, page++)
		get_page_bootmem(section_nr, page, SECTION_INFO);

	usemap = __nr_to_section(section_nr)->pageblock_flags;
	page = virt_to_page(usemap);

	mapsize = PAGE_ALIGN(usemap_size()) >> PAGE_SHIFT;

	for (i = 0; i < mapsize; i++, page++)
		get_page_bootmem(section_nr, page, MIX_SECTION_INFO);

}

void register_page_bootmem_info_node(struct pglist_data *pgdat)
{
	unsigned long i, pfn, end_pfn, nr_pages;
	int node = pgdat->node_id;
	struct page *page;
	struct zone *zone;

	nr_pages = PAGE_ALIGN(sizeof(struct pglist_data)) >> PAGE_SHIFT;
	page = virt_to_page(pgdat);

	for (i = 0; i < nr_pages; i++, page++)
		get_page_bootmem(node, page, NODE_INFO);

	zone = &pgdat->node_zones[0];
	for (; zone < pgdat->node_zones + MAX_NR_ZONES - 1; zone++) {
		if (zone->wait_table) {
			nr_pages = zone->wait_table_hash_nr_entries
				* sizeof(wait_queue_head_t);
			nr_pages = PAGE_ALIGN(nr_pages) >> PAGE_SHIFT;
			page = virt_to_page(zone->wait_table);

			for (i = 0; i < nr_pages; i++, page++)
				get_page_bootmem(node, page, NODE_INFO);
		}
	}

	pfn = pgdat->node_start_pfn;
	end_pfn = pfn + pgdat->node_spanned_pages;

	/* register_section info */
	for (; pfn < end_pfn; pfn += PAGES_PER_SECTION)
		register_page_bootmem_info_section(pfn);

}
#endif /* !CONFIG_SPARSEMEM_VMEMMAP */

static void grow_zone_span(struct zone *zone, unsigned long start_pfn,
			   unsigned long end_pfn)
{
	unsigned long old_zone_end_pfn;

	zone_span_writelock(zone);

	old_zone_end_pfn = zone->zone_start_pfn + zone->spanned_pages;
	if (start_pfn < zone->zone_start_pfn)
		zone->zone_start_pfn = start_pfn;

	zone->spanned_pages = max(old_zone_end_pfn, end_pfn) -
				zone->zone_start_pfn;

	zone_span_writeunlock(zone);
}

static void grow_pgdat_span(struct pglist_data *pgdat, unsigned long start_pfn,
			    unsigned long end_pfn)
{
	unsigned long old_pgdat_end_pfn =
		pgdat->node_start_pfn + pgdat->node_spanned_pages;

	if (start_pfn < pgdat->node_start_pfn)
		pgdat->node_start_pfn = start_pfn;

	pgdat->node_spanned_pages = max(old_pgdat_end_pfn, end_pfn) -
					pgdat->node_start_pfn;
}

static int __meminit __add_zone(struct zone *zone, unsigned long phys_start_pfn)
{
	struct pglist_data *pgdat = zone->zone_pgdat;
	int nr_pages = PAGES_PER_SECTION;
	int nid = pgdat->node_id;
	int zone_type;
	unsigned long flags;

	zone_type = zone - pgdat->node_zones;
	if (!zone->wait_table) {
		int ret;

		ret = init_currently_empty_zone(zone, phys_start_pfn,
						nr_pages, MEMMAP_HOTPLUG);
		if (ret)
			return ret;
	}
	pgdat_resize_lock(zone->zone_pgdat, &flags);
	grow_zone_span(zone, phys_start_pfn, phys_start_pfn + nr_pages);
	grow_pgdat_span(zone->zone_pgdat, phys_start_pfn,
			phys_start_pfn + nr_pages);
	pgdat_resize_unlock(zone->zone_pgdat, &flags);
	memmap_init_zone(nr_pages, nid, zone_type,
			 phys_start_pfn, MEMMAP_HOTPLUG);
	return 0;
}

static int __meminit __add_section(int nid, struct zone *zone,
					unsigned long phys_start_pfn)
{
	int nr_pages = PAGES_PER_SECTION;
	int ret;

	if (pfn_valid(phys_start_pfn))
		return -EEXIST;

	ret = sparse_add_one_section(zone, phys_start_pfn, nr_pages);

	if (ret < 0)
		return ret;

	ret = __add_zone(zone, phys_start_pfn);

	if (ret < 0)
		return ret;

	return register_new_memory(nid, __pfn_to_section(phys_start_pfn));
}

#ifdef CONFIG_SPARSEMEM_VMEMMAP
static int __remove_section(struct zone *zone, struct mem_section *ms)
{
	/*
	 * XXX: Freeing memmap with vmemmap is not implement yet.
	 *      This should be removed later.
	 */
	return -EBUSY;
}
#else
static int __remove_section(struct zone *zone, struct mem_section *ms)
{
	unsigned long flags;
	struct pglist_data *pgdat = zone->zone_pgdat;
	int ret = -EINVAL;

	if (!valid_section(ms))
		return ret;

	ret = unregister_memory_section(ms);
	if (ret)
		return ret;

	pgdat_resize_lock(pgdat, &flags);
	sparse_remove_one_section(zone, ms);
	pgdat_resize_unlock(pgdat, &flags);
	return 0;
}
#endif

/*
 * Reasonably generic function for adding memory.  It is
 * expected that archs that support memory hotplug will
 * call this function after deciding the zone to which to
 * add the new pages.
 */
int __ref __add_pages(int nid, struct zone *zone, unsigned long phys_start_pfn,
			unsigned long nr_pages)
{
	unsigned long i;
	int err = 0;
	int start_sec, end_sec;
	/* during initialize mem_map, align hot-added range to section */
	start_sec = pfn_to_section_nr(phys_start_pfn);
	end_sec = pfn_to_section_nr(phys_start_pfn + nr_pages - 1);

	for (i = start_sec; i <= end_sec; i++) {
		err = __add_section(nid, zone, i << PFN_SECTION_SHIFT);

		/*
		 * EEXIST is finally dealt with by ioresource collision
		 * check. see add_memory() => register_memory_resource()
		 * Warning will be printed if there is collision.
		 */
		if (err && (err != -EEXIST))
			break;
		err = 0;
	}

	return err;
}
EXPORT_SYMBOL_GPL(__add_pages);

/**
 * __remove_pages() - remove sections of pages from a zone
 * @zone: zone from which pages need to be removed
 * @phys_start_pfn: starting pageframe (must be aligned to start of a section)
 * @nr_pages: number of pages to remove (must be multiple of section size)
 *
 * Generic helper function to remove section mappings and sysfs entries
 * for the section of the memory we are removing. Caller needs to make
 * sure that pages are marked reserved and zones are adjust properly by
 * calling offline_pages().
 */
int __remove_pages(struct zone *zone, unsigned long phys_start_pfn,
		 unsigned long nr_pages)
{
	unsigned long i, ret = 0;
	int sections_to_remove;

	/*
	 * We can only remove entire sections
	 */
	BUG_ON(phys_start_pfn & ~PAGE_SECTION_MASK);
	BUG_ON(nr_pages % PAGES_PER_SECTION);

	sections_to_remove = nr_pages / PAGES_PER_SECTION;
	for (i = 0; i < sections_to_remove; i++) {
		unsigned long pfn = phys_start_pfn + i*PAGES_PER_SECTION;
		release_mem_region(pfn << PAGE_SHIFT,
				   PAGES_PER_SECTION << PAGE_SHIFT);
		ret = __remove_section(zone, __pfn_to_section(pfn));
		if (ret)
			break;
	}
	return ret;
}
EXPORT_SYMBOL_GPL(__remove_pages);

void online_page(struct page *page)
{
	unsigned long pfn = page_to_pfn(page);

	totalram_pages++;
	if (pfn >= num_physpages)
		num_physpages = pfn + 1;

#ifdef CONFIG_HIGHMEM
	if (PageHighMem(page))
		totalhigh_pages++;
#endif

#ifdef CONFIG_FLATMEM
	max_mapnr = max(page_to_pfn(page), max_mapnr);
#endif

	ClearPageReserved(page);
	init_page_count(page);
	__free_page(page);
}

static int online_pages_range(unsigned long start_pfn, unsigned long nr_pages,
			void *arg)
{
	unsigned long i;
	unsigned long onlined_pages = *(unsigned long *)arg;
	struct page *page;
	if (PageReserved(pfn_to_page(start_pfn)))
		for (i = 0; i < nr_pages; i++) {
			page = pfn_to_page(start_pfn + i);
			online_page(page);
			onlined_pages++;
		}
	*(unsigned long *)arg = onlined_pages;
	return 0;
}


int online_pages(unsigned long pfn, unsigned long nr_pages)
{
	unsigned long onlined_pages = 0;
	struct zone *zone;
	int need_zonelists_rebuild = 0;
	int nid;
	int ret;
	struct memory_notify arg;

	lock_memory_hotplug();
	arg.start_pfn = pfn;
	arg.nr_pages = nr_pages;
	arg.status_change_nid = -1;

	nid = page_to_nid(pfn_to_page(pfn));
	if (node_present_pages(nid) == 0)
		arg.status_change_nid = nid;

	ret = memory_notify(MEM_GOING_ONLINE, &arg);
	ret = notifier_to_errno(ret);
	if (ret) {
		memory_notify(MEM_CANCEL_ONLINE, &arg);
		unlock_memory_hotplug();
		return ret;
	}
	/*
	 * This doesn't need a lock to do pfn_to_page().
	 * The section can't be removed here because of the
	 * memory_block->state_mutex.
	 */
	zone = page_zone(pfn_to_page(pfn));
	/*
	 * If this zone is not populated, then it is not in zonelist.
	 * This means the page allocator ignores this zone.
	 * So, zonelist must be updated after online.
	 */
	mutex_lock(&zonelists_mutex);
	if (!populated_zone(zone))
		need_zonelists_rebuild = 1;

	ret = walk_system_ram_range(pfn, nr_pages, &onlined_pages,
		online_pages_range);
	if (ret) {
		mutex_unlock(&zonelists_mutex);
		printk(KERN_DEBUG "online_pages %lx at %lx failed\n",
			nr_pages, pfn);
		memory_notify(MEM_CANCEL_ONLINE, &arg);
		unlock_memory_hotplug();
		return ret;
	}

	zone->present_pages += onlined_pages;
	zone->zone_pgdat->node_present_pages += onlined_pages;
	if (need_zonelists_rebuild)
		build_all_zonelists(zone);
	else
		zone_pcp_update(zone);

	mutex_unlock(&zonelists_mutex);
	setup_per_zone_wmarks();
	calculate_zone_inactive_ratio(zone);
	if (onlined_pages) {
		kswapd_run(zone_to_nid(zone));
		node_set_state(zone_to_nid(zone), N_HIGH_MEMORY);
	}

	vm_total_pages = nr_free_pagecache_pages();

	writeback_set_ratelimit();

	if (onlined_pages)
		memory_notify(MEM_ONLINE, &arg);
	unlock_memory_hotplug();

	return 0;
}
#endif /* CONFIG_MEMORY_HOTPLUG_SPARSE */

/* we are OK calling __meminit stuff here - we have CONFIG_MEMORY_HOTPLUG */
static pg_data_t __ref *hotadd_new_pgdat(int nid, u64 start)
{
	struct pglist_data *pgdat;
	unsigned long zones_size[MAX_NR_ZONES] = {0};
	unsigned long zholes_size[MAX_NR_ZONES] = {0};
	unsigned long start_pfn = start >> PAGE_SHIFT;

	pgdat = arch_alloc_nodedata(nid);
	if (!pgdat)
		return NULL;

	arch_refresh_nodedata(nid, pgdat);

	/* we can use NODE_DATA(nid) from here */

	/* init node's zones as empty zones, we don't have any present pages.*/
	free_area_init_node(nid, zones_size, start_pfn, zholes_size);

	return pgdat;
}

static void rollback_node_hotadd(int nid, pg_data_t *pgdat)
{
	arch_refresh_nodedata(nid, NULL);
	arch_free_nodedata(pgdat);
	return;
}


/*
 * called by cpu_up() to online a node without onlined memory.
 */
int mem_online_node(int nid)
{
	pg_data_t	*pgdat;
	int	ret;

<<<<<<< HEAD
	lock_system_sleep();
=======
	lock_memory_hotplug();
>>>>>>> 3cbea436
	pgdat = hotadd_new_pgdat(nid, 0);
	if (pgdat) {
		ret = -ENOMEM;
		goto out;
	}
	node_set_online(nid);
	ret = register_one_node(nid);
	BUG_ON(ret);

out:
<<<<<<< HEAD
	unlock_system_sleep();
=======
	unlock_memory_hotplug();
>>>>>>> 3cbea436
	return ret;
}

/* we are OK calling __meminit stuff here - we have CONFIG_MEMORY_HOTPLUG */
int __ref add_memory(int nid, u64 start, u64 size)
{
	pg_data_t *pgdat = NULL;
	int new_pgdat = 0;
	struct resource *res;
	int ret;

	lock_memory_hotplug();

	res = register_memory_resource(start, size);
	ret = -EEXIST;
	if (!res)
		goto out;

	if (!node_online(nid)) {
		pgdat = hotadd_new_pgdat(nid, start);
		ret = -ENOMEM;
		if (!pgdat)
			goto out;
		new_pgdat = 1;
	}

	/* call arch's memory hotadd */
	ret = arch_add_memory(nid, start, size);

	if (ret < 0)
		goto error;

	/* we online node here. we can't roll back from here. */
	node_set_online(nid);

	if (new_pgdat) {
		ret = register_one_node(nid);
		/*
		 * If sysfs file of new node can't create, cpu on the node
		 * can't be hot-added. There is no rollback way now.
		 * So, check by BUG_ON() to catch it reluctantly..
		 */
		BUG_ON(ret);
	}

	/* create new memmap entry */
	firmware_map_add_hotplug(start, start + size, "System RAM");

	goto out;

error:
	/* rollback pgdat allocation and others */
	if (new_pgdat)
		rollback_node_hotadd(nid, pgdat);
	if (res)
		release_memory_resource(res);

out:
	unlock_memory_hotplug();
	return ret;
}
EXPORT_SYMBOL_GPL(add_memory);

#ifdef CONFIG_MEMORY_HOTREMOVE
/*
 * A free page on the buddy free lists (not the per-cpu lists) has PageBuddy
 * set and the size of the free page is given by page_order(). Using this,
 * the function determines if the pageblock contains only free pages.
 * Due to buddy contraints, a free page at least the size of a pageblock will
 * be located at the start of the pageblock
 */
static inline int pageblock_free(struct page *page)
{
	return PageBuddy(page) && page_order(page) >= pageblock_order;
}

/* Return the start of the next active pageblock after a given page */
static struct page *next_active_pageblock(struct page *page)
{
	/* Ensure the starting page is pageblock-aligned */
	BUG_ON(page_to_pfn(page) & (pageblock_nr_pages - 1));

	/* If the entire pageblock is free, move to the end of free page */
	if (pageblock_free(page)) {
		int order;
		/* be careful. we don't have locks, page_order can be changed.*/
		order = page_order(page);
		if ((order < MAX_ORDER) && (order >= pageblock_order))
			return page + (1 << order);
	}

	return page + pageblock_nr_pages;
}

/* Checks if this range of memory is likely to be hot-removable. */
int is_mem_section_removable(unsigned long start_pfn, unsigned long nr_pages)
{
	struct page *page = pfn_to_page(start_pfn);
	struct page *end_page = page + nr_pages;

	/* Check the starting page of each pageblock within the range */
	for (; page < end_page; page = next_active_pageblock(page)) {
		if (!is_pageblock_removable_nolock(page))
			return 0;
		cond_resched();
	}

	/* All pageblocks in the memory block are likely to be hot-removable */
	return 1;
}

/*
 * Confirm all pages in a range [start, end) is belongs to the same zone.
 */
static int test_pages_in_a_zone(unsigned long start_pfn, unsigned long end_pfn)
{
	unsigned long pfn;
	struct zone *zone = NULL;
	struct page *page;
	int i;
	for (pfn = start_pfn;
	     pfn < end_pfn;
	     pfn += MAX_ORDER_NR_PAGES) {
		i = 0;
		/* This is just a CONFIG_HOLES_IN_ZONE check.*/
		while ((i < MAX_ORDER_NR_PAGES) && !pfn_valid_within(pfn + i))
			i++;
		if (i == MAX_ORDER_NR_PAGES)
			continue;
		page = pfn_to_page(pfn + i);
		if (zone && page_zone(page) != zone)
			return 0;
		zone = page_zone(page);
	}
	return 1;
}

/*
 * Scanning pfn is much easier than scanning lru list.
 * Scan pfn from start to end and Find LRU page.
 */
static unsigned long scan_lru_pages(unsigned long start, unsigned long end)
{
	unsigned long pfn;
	struct page *page;
	for (pfn = start; pfn < end; pfn++) {
		if (pfn_valid(pfn)) {
			page = pfn_to_page(pfn);
			if (PageLRU(page))
				return pfn;
		}
	}
	return 0;
}

static struct page *
hotremove_migrate_alloc(struct page *page, unsigned long private, int **x)
{
	/* This should be improooooved!! */
	return alloc_page(GFP_HIGHUSER_MOVABLE);
}

#define NR_OFFLINE_AT_ONCE_PAGES	(256)
static int
do_migrate_range(unsigned long start_pfn, unsigned long end_pfn)
{
	unsigned long pfn;
	struct page *page;
	int move_pages = NR_OFFLINE_AT_ONCE_PAGES;
	int not_managed = 0;
	int ret = 0;
	LIST_HEAD(source);

	for (pfn = start_pfn; pfn < end_pfn && move_pages > 0; pfn++) {
		if (!pfn_valid(pfn))
			continue;
		page = pfn_to_page(pfn);
		if (!page_count(page))
			continue;
		/*
		 * We can skip free pages. And we can only deal with pages on
		 * LRU.
		 */
		ret = isolate_lru_page(page);
		if (!ret) { /* Success */
			list_add_tail(&page->lru, &source);
			move_pages--;
			inc_zone_page_state(page, NR_ISOLATED_ANON +
					    page_is_file_cache(page));

		} else {
#ifdef CONFIG_DEBUG_VM
			printk(KERN_ALERT "removing pfn %lx from LRU failed\n",
			       pfn);
			dump_page(page);
#endif
			/* Becasue we don't have big zone->lock. we should
			   check this again here. */
			if (page_count(page)) {
				not_managed++;
				ret = -EBUSY;
				break;
			}
		}
	}
	if (!list_empty(&source)) {
		if (not_managed) {
			putback_lru_pages(&source);
			goto out;
		}
		/* this function returns # of failed pages */
<<<<<<< HEAD
		ret = migrate_pages(&source, hotremove_migrate_alloc, 0, 1);
=======
		ret = migrate_pages(&source, hotremove_migrate_alloc, 0,
								true, true);
>>>>>>> 3cbea436
		if (ret)
			putback_lru_pages(&source);
	}
out:
	return ret;
}

/*
 * remove from free_area[] and mark all as Reserved.
 */
static int
offline_isolated_pages_cb(unsigned long start, unsigned long nr_pages,
			void *data)
{
	__offline_isolated_pages(start, start + nr_pages);
	return 0;
}

static void
offline_isolated_pages(unsigned long start_pfn, unsigned long end_pfn)
{
	walk_system_ram_range(start_pfn, end_pfn - start_pfn, NULL,
				offline_isolated_pages_cb);
}

/*
 * Check all pages in range, recoreded as memory resource, are isolated.
 */
static int
check_pages_isolated_cb(unsigned long start_pfn, unsigned long nr_pages,
			void *data)
{
	int ret;
	long offlined = *(long *)data;
	ret = test_pages_isolated(start_pfn, start_pfn + nr_pages);
	offlined = nr_pages;
	if (!ret)
		*(long *)data += offlined;
	return ret;
}

static long
check_pages_isolated(unsigned long start_pfn, unsigned long end_pfn)
{
	long offlined = 0;
	int ret;

	ret = walk_system_ram_range(start_pfn, end_pfn - start_pfn, &offlined,
			check_pages_isolated_cb);
	if (ret < 0)
		offlined = (long)ret;
	return offlined;
}

static int offline_pages(unsigned long start_pfn,
		  unsigned long end_pfn, unsigned long timeout)
{
	unsigned long pfn, nr_pages, expire;
	long offlined_pages;
	int ret, drain, retry_max, node;
	struct zone *zone;
	struct memory_notify arg;

	BUG_ON(start_pfn >= end_pfn);
	/* at least, alignment against pageblock is necessary */
	if (!IS_ALIGNED(start_pfn, pageblock_nr_pages))
		return -EINVAL;
	if (!IS_ALIGNED(end_pfn, pageblock_nr_pages))
		return -EINVAL;
	/* This makes hotplug much easier...and readable.
	   we assume this for now. .*/
	if (!test_pages_in_a_zone(start_pfn, end_pfn))
		return -EINVAL;

	lock_memory_hotplug();

	zone = page_zone(pfn_to_page(start_pfn));
	node = zone_to_nid(zone);
	nr_pages = end_pfn - start_pfn;

	/* set above range as isolated */
	ret = start_isolate_page_range(start_pfn, end_pfn);
	if (ret)
		goto out;

	arg.start_pfn = start_pfn;
	arg.nr_pages = nr_pages;
	arg.status_change_nid = -1;
	if (nr_pages >= node_present_pages(node))
		arg.status_change_nid = node;

	ret = memory_notify(MEM_GOING_OFFLINE, &arg);
	ret = notifier_to_errno(ret);
	if (ret)
		goto failed_removal;

	pfn = start_pfn;
	expire = jiffies + timeout;
	drain = 0;
	retry_max = 5;
repeat:
	/* start memory hot removal */
	ret = -EAGAIN;
	if (time_after(jiffies, expire))
		goto failed_removal;
	ret = -EINTR;
	if (signal_pending(current))
		goto failed_removal;
	ret = 0;
	if (drain) {
		lru_add_drain_all();
		cond_resched();
		drain_all_pages();
	}

	pfn = scan_lru_pages(start_pfn, end_pfn);
	if (pfn) { /* We have page on LRU */
		ret = do_migrate_range(pfn, end_pfn);
		if (!ret) {
			drain = 1;
			goto repeat;
		} else {
			if (ret < 0)
				if (--retry_max == 0)
					goto failed_removal;
			yield();
			drain = 1;
			goto repeat;
		}
	}
	/* drain all zone's lru pagevec, this is asyncronous... */
	lru_add_drain_all();
	yield();
	/* drain pcp pages , this is synchrouns. */
	drain_all_pages();
	/* check again */
	offlined_pages = check_pages_isolated(start_pfn, end_pfn);
	if (offlined_pages < 0) {
		ret = -EBUSY;
		goto failed_removal;
	}
	printk(KERN_INFO "Offlined Pages %ld\n", offlined_pages);
	/* Ok, all of our target is islaoted.
	   We cannot do rollback at this point. */
	offline_isolated_pages(start_pfn, end_pfn);
	/* reset pagetype flags and makes migrate type to be MOVABLE */
	undo_isolate_page_range(start_pfn, end_pfn);
	/* removal success */
	zone->present_pages -= offlined_pages;
	zone->zone_pgdat->node_present_pages -= offlined_pages;
	totalram_pages -= offlined_pages;

	setup_per_zone_wmarks();
	calculate_zone_inactive_ratio(zone);
	if (!node_present_pages(node)) {
		node_clear_state(node, N_HIGH_MEMORY);
		kswapd_stop(node);
	}

	vm_total_pages = nr_free_pagecache_pages();
	writeback_set_ratelimit();

	memory_notify(MEM_OFFLINE, &arg);
	unlock_memory_hotplug();
	return 0;

failed_removal:
	printk(KERN_INFO "memory offlining %lx to %lx failed\n",
		start_pfn, end_pfn);
	memory_notify(MEM_CANCEL_OFFLINE, &arg);
	/* pushback to free area */
	undo_isolate_page_range(start_pfn, end_pfn);

out:
	unlock_memory_hotplug();
	return ret;
}

int remove_memory(u64 start, u64 size)
{
	unsigned long start_pfn, end_pfn;

	start_pfn = PFN_DOWN(start);
	end_pfn = start_pfn + PFN_DOWN(size);
	return offline_pages(start_pfn, end_pfn, 120 * HZ);
}
#else
int remove_memory(u64 start, u64 size)
{
	return -EINVAL;
}
#endif /* CONFIG_MEMORY_HOTREMOVE */
EXPORT_SYMBOL_GPL(remove_memory);<|MERGE_RESOLUTION|>--- conflicted
+++ resolved
@@ -516,11 +516,7 @@
 	pg_data_t	*pgdat;
 	int	ret;
 
-<<<<<<< HEAD
-	lock_system_sleep();
-=======
 	lock_memory_hotplug();
->>>>>>> 3cbea436
 	pgdat = hotadd_new_pgdat(nid, 0);
 	if (pgdat) {
 		ret = -ENOMEM;
@@ -531,11 +527,7 @@
 	BUG_ON(ret);
 
 out:
-<<<<<<< HEAD
-	unlock_system_sleep();
-=======
 	unlock_memory_hotplug();
->>>>>>> 3cbea436
 	return ret;
 }
 
@@ -747,12 +739,8 @@
 			goto out;
 		}
 		/* this function returns # of failed pages */
-<<<<<<< HEAD
-		ret = migrate_pages(&source, hotremove_migrate_alloc, 0, 1);
-=======
 		ret = migrate_pages(&source, hotremove_migrate_alloc, 0,
 								true, true);
->>>>>>> 3cbea436
 		if (ret)
 			putback_lru_pages(&source);
 	}
