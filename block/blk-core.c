--- conflicted
+++ resolved
@@ -142,10 +142,7 @@
 	rq->ref_count = 1;
 	rq->start_time = jiffies;
 	set_start_time_ns(rq);
-<<<<<<< HEAD
-=======
 	rq->part = NULL;
->>>>>>> 3cbea436
 }
 EXPORT_SYMBOL(blk_rq_init);
 
