* Synopsys ARC EMAC 10/100 Ethernet driver (EMAC)

Required properties:
- compatible: Should be "snps,arc-emac"
- reg: Address and length of the register set for the device
- interrupts: Should contain the EMAC interrupts
<<<<<<< HEAD
- clock-frequency: CPU frequency. It is needed to calculate and set polling
period of EMAC.
- max-speed: see ethernet.txt file in the same directory.
- phy: see ethernet.txt file in the same directory.
=======
- max-speed: see ethernet.txt file in the same directory.
- phy: see ethernet.txt file in the same directory.

Clock handling:
The clock frequency is needed to calculate and set polling period of EMAC.
It must be provided by one of:
- clock-frequency: CPU frequency.
- clocks: reference to the clock supplying the EMAC.
>>>>>>> f58b8487

Child nodes of the driver are the individual PHY devices connected to the
MDIO bus. They must have a "reg" property given the PHY address on the MDIO bus.

Examples:

	ethernet@c0fc2000 {
		compatible = "snps,arc-emac";
		reg = <0xc0fc2000 0x3c>;
		interrupts = <6>;
		mac-address = [ 00 11 22 33 44 55 ];

		clock-frequency = <80000000>;
		/* or */
		clocks = <&emac_clock>;

		max-speed = <100>;
		phy = <&phy0>;

		#address-cells = <1>;
		#size-cells = <0>;
		phy0: ethernet-phy@0 {
			reg = <1>;
		};
	};<|MERGE_RESOLUTION|>--- conflicted
+++ resolved
@@ -4,12 +4,6 @@
 - compatible: Should be "snps,arc-emac"
 - reg: Address and length of the register set for the device
 - interrupts: Should contain the EMAC interrupts
-<<<<<<< HEAD
-- clock-frequency: CPU frequency. It is needed to calculate and set polling
-period of EMAC.
-- max-speed: see ethernet.txt file in the same directory.
-- phy: see ethernet.txt file in the same directory.
-=======
 - max-speed: see ethernet.txt file in the same directory.
 - phy: see ethernet.txt file in the same directory.
 
@@ -18,7 +12,6 @@
 It must be provided by one of:
 - clock-frequency: CPU frequency.
 - clocks: reference to the clock supplying the EMAC.
->>>>>>> f58b8487
 
 Child nodes of the driver are the individual PHY devices connected to the
 MDIO bus. They must have a "reg" property given the PHY address on the MDIO bus.
