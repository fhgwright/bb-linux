--- conflicted
+++ resolved
@@ -17,16 +17,6 @@
   child nodes, each representing a serial sub-node device. The mode setting
   selects which particular function will be used.
 
-<<<<<<< HEAD
-  Refer to next bindings documentation for information on protocol subnodes that
-  can exist under USI node:
-
-  [1] Documentation/devicetree/bindings/serial/samsung_uart.yaml
-  [2] Documentation/devicetree/bindings/i2c/i2c-exynos5.txt
-  [3] Documentation/devicetree/bindings/spi/samsung,spi.yaml
-
-=======
->>>>>>> 2f618d5e
 properties:
   $nodename:
     pattern: "^usi@[0-9a-f]+$"
