/*
 *  Fast Userspace Mutexes (which I call "Futexes!").
 *  (C) Rusty Russell, IBM 2002
 *
 *  Generalized futexes, futex requeueing, misc fixes by Ingo Molnar
 *  (C) Copyright 2003 Red Hat Inc, All Rights Reserved
 *
 *  Removed page pinning, fix privately mapped COW pages and other cleanups
 *  (C) Copyright 2003, 2004 Jamie Lokier
 *
 *  Robust futex support started by Ingo Molnar
 *  (C) Copyright 2006 Red Hat Inc, All Rights Reserved
 *  Thanks to Thomas Gleixner for suggestions, analysis and fixes.
 *
 *  PI-futex support started by Ingo Molnar and Thomas Gleixner
 *  Copyright (C) 2006 Red Hat, Inc., Ingo Molnar <mingo@redhat.com>
 *  Copyright (C) 2006 Timesys Corp., Thomas Gleixner <tglx@timesys.com>
 *
 *  PRIVATE futexes by Eric Dumazet
 *  Copyright (C) 2007 Eric Dumazet <dada1@cosmosbay.com>
 *
 *  Requeue-PI support by Darren Hart <dvhltc@us.ibm.com>
 *  Copyright (C) IBM Corporation, 2009
 *  Thanks to Thomas Gleixner for conceptual design and careful reviews.
 *
 *  Thanks to Ben LaHaise for yelling "hashed waitqueues" loudly
 *  enough at me, Linus for the original (flawed) idea, Matthew
 *  Kirkwood for proof-of-concept implementation.
 *
 *  "The futexes are also cursed."
 *  "But they come in a choice of three flavours!"
 *
 *  This program is free software; you can redistribute it and/or modify
 *  it under the terms of the GNU General Public License as published by
 *  the Free Software Foundation; either version 2 of the License, or
 *  (at your option) any later version.
 *
 *  This program is distributed in the hope that it will be useful,
 *  but WITHOUT ANY WARRANTY; without even the implied warranty of
 *  MERCHANTABILITY or FITNESS FOR A PARTICULAR PURPOSE.  See the
 *  GNU General Public License for more details.
 *
 *  You should have received a copy of the GNU General Public License
 *  along with this program; if not, write to the Free Software
 *  Foundation, Inc., 59 Temple Place, Suite 330, Boston, MA  02111-1307  USA
 */
#include <linux/slab.h>
#include <linux/poll.h>
#include <linux/fs.h>
#include <linux/file.h>
#include <linux/jhash.h>
#include <linux/init.h>
#include <linux/futex.h>
#include <linux/mount.h>
#include <linux/pagemap.h>
#include <linux/syscalls.h>
#include <linux/signal.h>
#include <linux/export.h>
#include <linux/magic.h>
#include <linux/pid.h>
#include <linux/nsproxy.h>
#include <linux/ptrace.h>
#include <linux/sched/rt.h>
#include <linux/hugetlb.h>
#include <linux/freezer.h>
#include <linux/bootmem.h>
#include <linux/fault-inject.h>

#include <asm/futex.h>

#include "locking/rtmutex_common.h"

/*
 * READ this before attempting to hack on futexes!
 *
 * Basic futex operation and ordering guarantees
 * =============================================
 *
 * The waiter reads the futex value in user space and calls
 * futex_wait(). This function computes the hash bucket and acquires
 * the hash bucket lock. After that it reads the futex user space value
 * again and verifies that the data has not changed. If it has not changed
 * it enqueues itself into the hash bucket, releases the hash bucket lock
 * and schedules.
 *
 * The waker side modifies the user space value of the futex and calls
 * futex_wake(). This function computes the hash bucket and acquires the
 * hash bucket lock. Then it looks for waiters on that futex in the hash
 * bucket and wakes them.
 *
 * In futex wake up scenarios where no tasks are blocked on a futex, taking
 * the hb spinlock can be avoided and simply return. In order for this
 * optimization to work, ordering guarantees must exist so that the waiter
 * being added to the list is acknowledged when the list is concurrently being
 * checked by the waker, avoiding scenarios like the following:
 *
 * CPU 0                               CPU 1
 * val = *futex;
 * sys_futex(WAIT, futex, val);
 *   futex_wait(futex, val);
 *   uval = *futex;
 *                                     *futex = newval;
 *                                     sys_futex(WAKE, futex);
 *                                       futex_wake(futex);
 *                                       if (queue_empty())
 *                                         return;
 *   if (uval == val)
 *      lock(hash_bucket(futex));
 *      queue();
 *     unlock(hash_bucket(futex));
 *     schedule();
 *
 * This would cause the waiter on CPU 0 to wait forever because it
 * missed the transition of the user space value from val to newval
 * and the waker did not find the waiter in the hash bucket queue.
 *
 * The correct serialization ensures that a waiter either observes
 * the changed user space value before blocking or is woken by a
 * concurrent waker:
 *
 * CPU 0                                 CPU 1
 * val = *futex;
 * sys_futex(WAIT, futex, val);
 *   futex_wait(futex, val);
 *
 *   waiters++; (a)
 *   mb(); (A) <-- paired with -.
 *                              |
 *   lock(hash_bucket(futex));  |
 *                              |
 *   uval = *futex;             |
 *                              |        *futex = newval;
 *                              |        sys_futex(WAKE, futex);
 *                              |          futex_wake(futex);
 *                              |
 *                              `------->  mb(); (B)
 *   if (uval == val)
 *     queue();
 *     unlock(hash_bucket(futex));
 *     schedule();                         if (waiters)
 *                                           lock(hash_bucket(futex));
 *   else                                    wake_waiters(futex);
 *     waiters--; (b)                        unlock(hash_bucket(futex));
 *
 * Where (A) orders the waiters increment and the futex value read through
 * atomic operations (see hb_waiters_inc) and where (B) orders the write
 * to futex and the waiters read -- this is done by the barriers for both
 * shared and private futexes in get_futex_key_refs().
 *
 * This yields the following case (where X:=waiters, Y:=futex):
 *
 *	X = Y = 0
 *
 *	w[X]=1		w[Y]=1
 *	MB		MB
 *	r[Y]=y		r[X]=x
 *
 * Which guarantees that x==0 && y==0 is impossible; which translates back into
 * the guarantee that we cannot both miss the futex variable change and the
 * enqueue.
 *
 * Note that a new waiter is accounted for in (a) even when it is possible that
 * the wait call can return error, in which case we backtrack from it in (b).
 * Refer to the comment in queue_lock().
 *
 * Similarly, in order to account for waiters being requeued on another
 * address we always increment the waiters for the destination bucket before
 * acquiring the lock. It then decrements them again  after releasing it -
 * the code that actually moves the futex(es) between hash buckets (requeue_futex)
 * will do the additional required waiter count housekeeping. This is done for
 * double_lock_hb() and double_unlock_hb(), respectively.
 */

#ifndef CONFIG_HAVE_FUTEX_CMPXCHG
int __read_mostly futex_cmpxchg_enabled;
#endif

/*
 * Futex flags used to encode options to functions and preserve them across
 * restarts.
 */
#define FLAGS_SHARED		0x01
#define FLAGS_CLOCKRT		0x02
#define FLAGS_HAS_TIMEOUT	0x04

/*
 * Priority Inheritance state:
 */
struct futex_pi_state {
	/*
	 * list of 'owned' pi_state instances - these have to be
	 * cleaned up in do_exit() if the task exits prematurely:
	 */
	struct list_head list;

	/*
	 * The PI object:
	 */
	struct rt_mutex pi_mutex;

	struct task_struct *owner;
	atomic_t refcount;

	union futex_key key;
};

/**
 * struct futex_q - The hashed futex queue entry, one per waiting task
 * @list:		priority-sorted list of tasks waiting on this futex
 * @task:		the task waiting on the futex
 * @lock_ptr:		the hash bucket lock
 * @key:		the key the futex is hashed on
 * @pi_state:		optional priority inheritance state
 * @rt_waiter:		rt_waiter storage for use with requeue_pi
 * @requeue_pi_key:	the requeue_pi target futex key
 * @bitset:		bitset for the optional bitmasked wakeup
 *
 * We use this hashed waitqueue, instead of a normal wait_queue_t, so
 * we can wake only the relevant ones (hashed queues may be shared).
 *
 * A futex_q has a woken state, just like tasks have TASK_RUNNING.
 * It is considered woken when plist_node_empty(&q->list) || q->lock_ptr == 0.
 * The order of wakeup is always to make the first condition true, then
 * the second.
 *
 * PI futexes are typically woken before they are removed from the hash list via
 * the rt_mutex code. See unqueue_me_pi().
 */
struct futex_q {
	struct plist_node list;

	struct task_struct *task;
	spinlock_t *lock_ptr;
	union futex_key key;
	struct futex_pi_state *pi_state;
	struct rt_mutex_waiter *rt_waiter;
	union futex_key *requeue_pi_key;
	u32 bitset;
};

static const struct futex_q futex_q_init = {
	/* list gets initialized in queue_me()*/
	.key = FUTEX_KEY_INIT,
	.bitset = FUTEX_BITSET_MATCH_ANY
};

/*
 * Hash buckets are shared by all the futex_keys that hash to the same
 * location.  Each key may have multiple futex_q structures, one for each task
 * waiting on a futex.
 */
struct futex_hash_bucket {
	atomic_t waiters;
	spinlock_t lock;
	struct plist_head chain;
} ____cacheline_aligned_in_smp;

/*
 * The base of the bucket array and its size are always used together
 * (after initialization only in hash_futex()), so ensure that they
 * reside in the same cacheline.
 */
static struct {
	struct futex_hash_bucket *queues;
	unsigned long            hashsize;
} __futex_data __read_mostly __aligned(2*sizeof(long));
#define futex_queues   (__futex_data.queues)
#define futex_hashsize (__futex_data.hashsize)


/*
 * Fault injections for futexes.
 */
#ifdef CONFIG_FAIL_FUTEX

static struct {
	struct fault_attr attr;

	bool ignore_private;
} fail_futex = {
	.attr = FAULT_ATTR_INITIALIZER,
	.ignore_private = false,
};

static int __init setup_fail_futex(char *str)
{
	return setup_fault_attr(&fail_futex.attr, str);
}
__setup("fail_futex=", setup_fail_futex);

static bool should_fail_futex(bool fshared)
{
	if (fail_futex.ignore_private && !fshared)
		return false;

	return should_fail(&fail_futex.attr, 1);
}

#ifdef CONFIG_FAULT_INJECTION_DEBUG_FS

static int __init fail_futex_debugfs(void)
{
	umode_t mode = S_IFREG | S_IRUSR | S_IWUSR;
	struct dentry *dir;

	dir = fault_create_debugfs_attr("fail_futex", NULL,
					&fail_futex.attr);
	if (IS_ERR(dir))
		return PTR_ERR(dir);

	if (!debugfs_create_bool("ignore-private", mode, dir,
				 &fail_futex.ignore_private)) {
		debugfs_remove_recursive(dir);
		return -ENOMEM;
	}

	return 0;
}

late_initcall(fail_futex_debugfs);

#endif /* CONFIG_FAULT_INJECTION_DEBUG_FS */

#else
static inline bool should_fail_futex(bool fshared)
{
	return false;
}
#endif /* CONFIG_FAIL_FUTEX */

static inline void futex_get_mm(union futex_key *key)
{
	atomic_inc(&key->private.mm->mm_count);
	/*
	 * Ensure futex_get_mm() implies a full barrier such that
	 * get_futex_key() implies a full barrier. This is relied upon
	 * as full barrier (B), see the ordering comment above.
	 */
	smp_mb__after_atomic();
}

/*
 * Reflects a new waiter being added to the waitqueue.
 */
static inline void hb_waiters_inc(struct futex_hash_bucket *hb)
{
#ifdef CONFIG_SMP
	atomic_inc(&hb->waiters);
	/*
	 * Full barrier (A), see the ordering comment above.
	 */
	smp_mb__after_atomic();
#endif
}

/*
 * Reflects a waiter being removed from the waitqueue by wakeup
 * paths.
 */
static inline void hb_waiters_dec(struct futex_hash_bucket *hb)
{
#ifdef CONFIG_SMP
	atomic_dec(&hb->waiters);
#endif
}

static inline int hb_waiters_pending(struct futex_hash_bucket *hb)
{
#ifdef CONFIG_SMP
	return atomic_read(&hb->waiters);
#else
	return 1;
#endif
}

/*
 * We hash on the keys returned from get_futex_key (see below).
 */
static struct futex_hash_bucket *hash_futex(union futex_key *key)
{
	u32 hash = jhash2((u32*)&key->both.word,
			  (sizeof(key->both.word)+sizeof(key->both.ptr))/4,
			  key->both.offset);
	return &futex_queues[hash & (futex_hashsize - 1)];
}

/*
 * Return 1 if two futex_keys are equal, 0 otherwise.
 */
static inline int match_futex(union futex_key *key1, union futex_key *key2)
{
	return (key1 && key2
		&& key1->both.word == key2->both.word
		&& key1->both.ptr == key2->both.ptr
		&& key1->both.offset == key2->both.offset);
}

/*
 * Take a reference to the resource addressed by a key.
 * Can be called while holding spinlocks.
 *
 */
static void get_futex_key_refs(union futex_key *key)
{
	if (!key->both.ptr)
		return;

	switch (key->both.offset & (FUT_OFF_INODE|FUT_OFF_MMSHARED)) {
	case FUT_OFF_INODE:
		ihold(key->shared.inode); /* implies MB (B) */
		break;
	case FUT_OFF_MMSHARED:
		futex_get_mm(key); /* implies MB (B) */
		break;
	default:
		/*
		 * Private futexes do not hold reference on an inode or
		 * mm, therefore the only purpose of calling get_futex_key_refs
		 * is because we need the barrier for the lockless waiter check.
		 */
		smp_mb(); /* explicit MB (B) */
	}
}

/*
 * Drop a reference to the resource addressed by a key.
 * The hash bucket spinlock must not be held. This is
 * a no-op for private futexes, see comment in the get
 * counterpart.
 */
static void drop_futex_key_refs(union futex_key *key)
{
	if (!key->both.ptr) {
		/* If we're here then we tried to put a key we failed to get */
		WARN_ON_ONCE(1);
		return;
	}

	switch (key->both.offset & (FUT_OFF_INODE|FUT_OFF_MMSHARED)) {
	case FUT_OFF_INODE:
		iput(key->shared.inode);
		break;
	case FUT_OFF_MMSHARED:
		mmdrop(key->private.mm);
		break;
	}
}

/**
 * get_futex_key() - Get parameters which are the keys for a futex
 * @uaddr:	virtual address of the futex
 * @fshared:	0 for a PROCESS_PRIVATE futex, 1 for PROCESS_SHARED
 * @key:	address where result is stored.
 * @rw:		mapping needs to be read/write (values: VERIFY_READ,
 *              VERIFY_WRITE)
 *
 * Return: a negative error code or 0
 *
 * The key words are stored in *key on success.
 *
 * For shared mappings, it's (page->index, file_inode(vma->vm_file),
 * offset_within_page).  For private mappings, it's (uaddr, current->mm).
 * We can usually work out the index without swapping in the page.
 *
 * lock_page() might sleep, the caller should not hold a spinlock.
 */
static int
get_futex_key(u32 __user *uaddr, int fshared, union futex_key *key, int rw)
{
	unsigned long address = (unsigned long)uaddr;
	struct mm_struct *mm = current->mm;
	struct page *page, *page_head;
	int err, ro = 0;

	/*
	 * The futex address must be "naturally" aligned.
	 */
	key->both.offset = address % PAGE_SIZE;
	if (unlikely((address % sizeof(u32)) != 0))
		return -EINVAL;
	address -= key->both.offset;

	if (unlikely(!access_ok(rw, uaddr, sizeof(u32))))
		return -EFAULT;

	if (unlikely(should_fail_futex(fshared)))
		return -EFAULT;

	/*
	 * PROCESS_PRIVATE futexes are fast.
	 * As the mm cannot disappear under us and the 'key' only needs
	 * virtual address, we dont even have to find the underlying vma.
	 * Note : We do have to check 'uaddr' is a valid user address,
	 *        but access_ok() should be faster than find_vma()
	 */
	if (!fshared) {
		key->private.mm = mm;
		key->private.address = address;
		get_futex_key_refs(key);  /* implies MB (B) */
		return 0;
	}

again:
	/* Ignore any VERIFY_READ mapping (futex common case) */
	if (unlikely(should_fail_futex(fshared)))
		return -EFAULT;

	err = get_user_pages_fast(address, 1, 1, &page);
	/*
	 * If write access is not required (eg. FUTEX_WAIT), try
	 * and get read-only access.
	 */
	if (err == -EFAULT && rw == VERIFY_READ) {
		err = get_user_pages_fast(address, 1, 0, &page);
		ro = 1;
	}
	if (err < 0)
		return err;
	else
		err = 0;

#ifdef CONFIG_TRANSPARENT_HUGEPAGE
	page_head = page;
	if (unlikely(PageTail(page))) {
		put_page(page);
		/* serialize against __split_huge_page_splitting() */
		local_irq_disable();
		if (likely(__get_user_pages_fast(address, 1, !ro, &page) == 1)) {
			page_head = compound_head(page);
			/*
			 * page_head is valid pointer but we must pin
			 * it before taking the PG_lock and/or
			 * PG_compound_lock. The moment we re-enable
			 * irqs __split_huge_page_splitting() can
			 * return and the head page can be freed from
			 * under us. We can't take the PG_lock and/or
			 * PG_compound_lock on a page that could be
			 * freed from under us.
			 */
			if (page != page_head) {
				get_page(page_head);
				put_page(page);
			}
			local_irq_enable();
		} else {
			local_irq_enable();
			goto again;
		}
	}
#else
	page_head = compound_head(page);
	if (page != page_head) {
		get_page(page_head);
		put_page(page);
	}
#endif

	lock_page(page_head);

	/*
	 * If page_head->mapping is NULL, then it cannot be a PageAnon
	 * page; but it might be the ZERO_PAGE or in the gate area or
	 * in a special mapping (all cases which we are happy to fail);
	 * or it may have been a good file page when get_user_pages_fast
	 * found it, but truncated or holepunched or subjected to
	 * invalidate_complete_page2 before we got the page lock (also
	 * cases which we are happy to fail).  And we hold a reference,
	 * so refcount care in invalidate_complete_page's remove_mapping
	 * prevents drop_caches from setting mapping to NULL beneath us.
	 *
	 * The case we do have to guard against is when memory pressure made
	 * shmem_writepage move it from filecache to swapcache beneath us:
	 * an unlikely race, but we do need to retry for page_head->mapping.
	 */
	if (!page_head->mapping) {
		int shmem_swizzled = PageSwapCache(page_head);
		unlock_page(page_head);
		put_page(page_head);
		if (shmem_swizzled)
			goto again;
		return -EFAULT;
	}

	/*
	 * Private mappings are handled in a simple way.
	 *
	 * NOTE: When userspace waits on a MAP_SHARED mapping, even if
	 * it's a read-only handle, it's expected that futexes attach to
	 * the object not the particular process.
	 */
	if (PageAnon(page_head)) {
		/*
		 * A RO anonymous page will never change and thus doesn't make
		 * sense for futex operations.
		 */
		if (unlikely(should_fail_futex(fshared)) || ro) {
			err = -EFAULT;
			goto out;
		}

		key->both.offset |= FUT_OFF_MMSHARED; /* ref taken on mm */
		key->private.mm = mm;
		key->private.address = address;
	} else {
		key->both.offset |= FUT_OFF_INODE; /* inode-based key */
		key->shared.inode = page_head->mapping->host;
		key->shared.pgoff = basepage_index(page);
	}

	get_futex_key_refs(key); /* implies MB (B) */

out:
	unlock_page(page_head);
	put_page(page_head);
	return err;
}

static inline void put_futex_key(union futex_key *key)
{
	drop_futex_key_refs(key);
}

/**
 * fault_in_user_writeable() - Fault in user address and verify RW access
 * @uaddr:	pointer to faulting user space address
 *
 * Slow path to fixup the fault we just took in the atomic write
 * access to @uaddr.
 *
 * We have no generic implementation of a non-destructive write to the
 * user address. We know that we faulted in the atomic pagefault
 * disabled section so we can as well avoid the #PF overhead by
 * calling get_user_pages() right away.
 */
static int fault_in_user_writeable(u32 __user *uaddr)
{
	struct mm_struct *mm = current->mm;
	int ret;

	down_read(&mm->mmap_sem);
	ret = fixup_user_fault(current, mm, (unsigned long)uaddr,
			       FAULT_FLAG_WRITE);
	up_read(&mm->mmap_sem);

	return ret < 0 ? ret : 0;
}

/**
 * futex_top_waiter() - Return the highest priority waiter on a futex
 * @hb:		the hash bucket the futex_q's reside in
 * @key:	the futex key (to distinguish it from other futex futex_q's)
 *
 * Must be called with the hb lock held.
 */
static struct futex_q *futex_top_waiter(struct futex_hash_bucket *hb,
					union futex_key *key)
{
	struct futex_q *this;

	plist_for_each_entry(this, &hb->chain, list) {
		if (match_futex(&this->key, key))
			return this;
	}
	return NULL;
}

static int cmpxchg_futex_value_locked(u32 *curval, u32 __user *uaddr,
				      u32 uval, u32 newval)
{
	int ret;

	pagefault_disable();
	ret = futex_atomic_cmpxchg_inatomic(curval, uaddr, uval, newval);
	pagefault_enable();

	return ret;
}

static int get_futex_value_locked(u32 *dest, u32 __user *from)
{
	int ret;

	pagefault_disable();
	ret = __copy_from_user_inatomic(dest, from, sizeof(u32));
	pagefault_enable();

	return ret ? -EFAULT : 0;
}


/*
 * PI code:
 */
static int refill_pi_state_cache(void)
{
	struct futex_pi_state *pi_state;

	if (likely(current->pi_state_cache))
		return 0;

	pi_state = kzalloc(sizeof(*pi_state), GFP_KERNEL);

	if (!pi_state)
		return -ENOMEM;

	INIT_LIST_HEAD(&pi_state->list);
	/* pi_mutex gets initialized later */
	pi_state->owner = NULL;
	atomic_set(&pi_state->refcount, 1);
	pi_state->key = FUTEX_KEY_INIT;

	current->pi_state_cache = pi_state;

	return 0;
}

static struct futex_pi_state * alloc_pi_state(void)
{
	struct futex_pi_state *pi_state = current->pi_state_cache;

	WARN_ON(!pi_state);
	current->pi_state_cache = NULL;

	return pi_state;
}

/*
 * Must be called with the hb lock held.
 */
static void free_pi_state(struct futex_pi_state *pi_state)
{
	if (!pi_state)
		return;

	if (!atomic_dec_and_test(&pi_state->refcount))
		return;

	/*
	 * If pi_state->owner is NULL, the owner is most probably dying
	 * and has cleaned up the pi_state already
	 */
	if (pi_state->owner) {
		raw_spin_lock_irq(&pi_state->owner->pi_lock);
		list_del_init(&pi_state->list);
		raw_spin_unlock_irq(&pi_state->owner->pi_lock);

		rt_mutex_proxy_unlock(&pi_state->pi_mutex, pi_state->owner);
	}

	if (current->pi_state_cache)
		kfree(pi_state);
	else {
		/*
		 * pi_state->list is already empty.
		 * clear pi_state->owner.
		 * refcount is at 0 - put it back to 1.
		 */
		pi_state->owner = NULL;
		atomic_set(&pi_state->refcount, 1);
		current->pi_state_cache = pi_state;
	}
}

/*
 * Look up the task based on what TID userspace gave us.
 * We dont trust it.
 */
static struct task_struct * futex_find_get_task(pid_t pid)
{
	struct task_struct *p;

	rcu_read_lock();
	p = find_task_by_vpid(pid);
	if (p)
		get_task_struct(p);

	rcu_read_unlock();

	return p;
}

/*
 * This task is holding PI mutexes at exit time => bad.
 * Kernel cleans up PI-state, but userspace is likely hosed.
 * (Robust-futex cleanup is separate and might save the day for userspace.)
 */
void exit_pi_state_list(struct task_struct *curr)
{
	struct list_head *next, *head = &curr->pi_state_list;
	struct futex_pi_state *pi_state;
	struct futex_hash_bucket *hb;
	union futex_key key = FUTEX_KEY_INIT;

	if (!futex_cmpxchg_enabled)
		return;
	/*
	 * We are a ZOMBIE and nobody can enqueue itself on
	 * pi_state_list anymore, but we have to be careful
	 * versus waiters unqueueing themselves:
	 */
	raw_spin_lock_irq(&curr->pi_lock);
	while (!list_empty(head)) {

		next = head->next;
		pi_state = list_entry(next, struct futex_pi_state, list);
		key = pi_state->key;
		hb = hash_futex(&key);
		raw_spin_unlock_irq(&curr->pi_lock);

		spin_lock(&hb->lock);

		raw_spin_lock_irq(&curr->pi_lock);
		/*
		 * We dropped the pi-lock, so re-check whether this
		 * task still owns the PI-state:
		 */
		if (head->next != next) {
			raw_spin_unlock_irq(&curr->pi_lock);
			spin_unlock(&hb->lock);
			raw_spin_lock_irq(&curr->pi_lock);
			continue;
		}

		WARN_ON(pi_state->owner != curr);
		WARN_ON(list_empty(&pi_state->list));
		list_del_init(&pi_state->list);
		pi_state->owner = NULL;
		raw_spin_unlock_irq(&curr->pi_lock);

		rt_mutex_unlock(&pi_state->pi_mutex);

		spin_unlock(&hb->lock);

		raw_spin_lock_irq(&curr->pi_lock);
	}
	raw_spin_unlock_irq(&curr->pi_lock);
}

/*
 * We need to check the following states:
 *
 *      Waiter | pi_state | pi->owner | uTID      | uODIED | ?
 *
 * [1]  NULL   | ---      | ---       | 0         | 0/1    | Valid
 * [2]  NULL   | ---      | ---       | >0        | 0/1    | Valid
 *
 * [3]  Found  | NULL     | --        | Any       | 0/1    | Invalid
 *
 * [4]  Found  | Found    | NULL      | 0         | 1      | Valid
 * [5]  Found  | Found    | NULL      | >0        | 1      | Invalid
 *
 * [6]  Found  | Found    | task      | 0         | 1      | Valid
 *
 * [7]  Found  | Found    | NULL      | Any       | 0      | Invalid
 *
 * [8]  Found  | Found    | task      | ==taskTID | 0/1    | Valid
 * [9]  Found  | Found    | task      | 0         | 0      | Invalid
 * [10] Found  | Found    | task      | !=taskTID | 0/1    | Invalid
 *
 * [1]	Indicates that the kernel can acquire the futex atomically. We
 *	came came here due to a stale FUTEX_WAITERS/FUTEX_OWNER_DIED bit.
 *
 * [2]	Valid, if TID does not belong to a kernel thread. If no matching
 *      thread is found then it indicates that the owner TID has died.
 *
 * [3]	Invalid. The waiter is queued on a non PI futex
 *
 * [4]	Valid state after exit_robust_list(), which sets the user space
 *	value to FUTEX_WAITERS | FUTEX_OWNER_DIED.
 *
 * [5]	The user space value got manipulated between exit_robust_list()
 *	and exit_pi_state_list()
 *
 * [6]	Valid state after exit_pi_state_list() which sets the new owner in
 *	the pi_state but cannot access the user space value.
 *
 * [7]	pi_state->owner can only be NULL when the OWNER_DIED bit is set.
 *
 * [8]	Owner and user space value match
 *
 * [9]	There is no transient state which sets the user space TID to 0
 *	except exit_robust_list(), but this is indicated by the
 *	FUTEX_OWNER_DIED bit. See [4]
 *
 * [10] There is no transient state which leaves owner and user space
 *	TID out of sync.
 */

/*
 * Validate that the existing waiter has a pi_state and sanity check
 * the pi_state against the user space value. If correct, attach to
 * it.
 */
static int attach_to_pi_state(u32 uval, struct futex_pi_state *pi_state,
			      struct futex_pi_state **ps)
{
	pid_t pid = uval & FUTEX_TID_MASK;

	/*
	 * Userspace might have messed up non-PI and PI futexes [3]
	 */
	if (unlikely(!pi_state))
		return -EINVAL;

	WARN_ON(!atomic_read(&pi_state->refcount));

	/*
	 * Handle the owner died case:
	 */
	if (uval & FUTEX_OWNER_DIED) {
		/*
		 * exit_pi_state_list sets owner to NULL and wakes the
		 * topmost waiter. The task which acquires the
		 * pi_state->rt_mutex will fixup owner.
		 */
		if (!pi_state->owner) {
			/*
			 * No pi state owner, but the user space TID
			 * is not 0. Inconsistent state. [5]
			 */
			if (pid)
				return -EINVAL;
			/*
			 * Take a ref on the state and return success. [4]
			 */
			goto out_state;
		}

		/*
		 * If TID is 0, then either the dying owner has not
		 * yet executed exit_pi_state_list() or some waiter
		 * acquired the rtmutex in the pi state, but did not
		 * yet fixup the TID in user space.
		 *
		 * Take a ref on the state and return success. [6]
		 */
		if (!pid)
			goto out_state;
	} else {
		/*
		 * If the owner died bit is not set, then the pi_state
		 * must have an owner. [7]
		 */
		if (!pi_state->owner)
			return -EINVAL;
	}

	/*
	 * Bail out if user space manipulated the futex value. If pi
	 * state exists then the owner TID must be the same as the
	 * user space TID. [9/10]
	 */
	if (pid != task_pid_vnr(pi_state->owner))
		return -EINVAL;
out_state:
	atomic_inc(&pi_state->refcount);
	*ps = pi_state;
	return 0;
}

/*
 * Lookup the task for the TID provided from user space and attach to
 * it after doing proper sanity checks.
 */
static int attach_to_pi_owner(u32 uval, union futex_key *key,
			      struct futex_pi_state **ps)
{
	pid_t pid = uval & FUTEX_TID_MASK;
	struct futex_pi_state *pi_state;
	struct task_struct *p;

	/*
	 * We are the first waiter - try to look up the real owner and attach
	 * the new pi_state to it, but bail out when TID = 0 [1]
	 */
	if (!pid)
		return -ESRCH;
	p = futex_find_get_task(pid);
	if (!p)
		return -ESRCH;

	if (unlikely(p->flags & PF_KTHREAD)) {
		put_task_struct(p);
		return -EPERM;
	}

	/*
	 * We need to look at the task state flags to figure out,
	 * whether the task is exiting. To protect against the do_exit
	 * change of the task flags, we do this protected by
	 * p->pi_lock:
	 */
	raw_spin_lock_irq(&p->pi_lock);
	if (unlikely(p->flags & PF_EXITING)) {
		/*
		 * The task is on the way out. When PF_EXITPIDONE is
		 * set, we know that the task has finished the
		 * cleanup:
		 */
		int ret = (p->flags & PF_EXITPIDONE) ? -ESRCH : -EAGAIN;

		raw_spin_unlock_irq(&p->pi_lock);
		put_task_struct(p);
		return ret;
	}

	/*
	 * No existing pi state. First waiter. [2]
	 */
	pi_state = alloc_pi_state();

	/*
	 * Initialize the pi_mutex in locked state and make @p
	 * the owner of it:
	 */
	rt_mutex_init_proxy_locked(&pi_state->pi_mutex, p);

	/* Store the key for possible exit cleanups: */
	pi_state->key = *key;

	WARN_ON(!list_empty(&pi_state->list));
	list_add(&pi_state->list, &p->pi_state_list);
	pi_state->owner = p;
	raw_spin_unlock_irq(&p->pi_lock);

	put_task_struct(p);

	*ps = pi_state;

	return 0;
}

static int lookup_pi_state(u32 uval, struct futex_hash_bucket *hb,
			   union futex_key *key, struct futex_pi_state **ps)
{
	struct futex_q *match = futex_top_waiter(hb, key);

	/*
	 * If there is a waiter on that futex, validate it and
	 * attach to the pi_state when the validation succeeds.
	 */
	if (match)
		return attach_to_pi_state(uval, match->pi_state, ps);

	/*
	 * We are the first waiter - try to look up the owner based on
	 * @uval and attach to it.
	 */
	return attach_to_pi_owner(uval, key, ps);
}

static int lock_pi_update_atomic(u32 __user *uaddr, u32 uval, u32 newval)
{
	u32 uninitialized_var(curval);

	if (unlikely(should_fail_futex(true)))
		return -EFAULT;

	if (unlikely(cmpxchg_futex_value_locked(&curval, uaddr, uval, newval)))
		return -EFAULT;

	/*If user space value changed, let the caller retry */
	return curval != uval ? -EAGAIN : 0;
}

/**
 * futex_lock_pi_atomic() - Atomic work required to acquire a pi aware futex
 * @uaddr:		the pi futex user address
 * @hb:			the pi futex hash bucket
 * @key:		the futex key associated with uaddr and hb
 * @ps:			the pi_state pointer where we store the result of the
 *			lookup
 * @task:		the task to perform the atomic lock work for.  This will
 *			be "current" except in the case of requeue pi.
 * @set_waiters:	force setting the FUTEX_WAITERS bit (1) or not (0)
 *
 * Return:
 *  0 - ready to wait;
 *  1 - acquired the lock;
 * <0 - error
 *
 * The hb->lock and futex_key refs shall be held by the caller.
 */
static int futex_lock_pi_atomic(u32 __user *uaddr, struct futex_hash_bucket *hb,
				union futex_key *key,
				struct futex_pi_state **ps,
				struct task_struct *task, int set_waiters)
{
	u32 uval, newval, vpid = task_pid_vnr(task);
	struct futex_q *match;
	int ret;

	/*
	 * Read the user space value first so we can validate a few
	 * things before proceeding further.
	 */
	if (get_futex_value_locked(&uval, uaddr))
		return -EFAULT;

	if (unlikely(should_fail_futex(true)))
		return -EFAULT;

	/*
	 * Detect deadlocks.
	 */
	if ((unlikely((uval & FUTEX_TID_MASK) == vpid)))
		return -EDEADLK;

	if ((unlikely(should_fail_futex(true))))
		return -EDEADLK;

	/*
	 * Lookup existing state first. If it exists, try to attach to
	 * its pi_state.
	 */
	match = futex_top_waiter(hb, key);
	if (match)
		return attach_to_pi_state(uval, match->pi_state, ps);

	/*
	 * No waiter and user TID is 0. We are here because the
	 * waiters or the owner died bit is set or called from
	 * requeue_cmp_pi or for whatever reason something took the
	 * syscall.
	 */
	if (!(uval & FUTEX_TID_MASK)) {
		/*
		 * We take over the futex. No other waiters and the user space
		 * TID is 0. We preserve the owner died bit.
		 */
		newval = uval & FUTEX_OWNER_DIED;
		newval |= vpid;

		/* The futex requeue_pi code can enforce the waiters bit */
		if (set_waiters)
			newval |= FUTEX_WAITERS;

		ret = lock_pi_update_atomic(uaddr, uval, newval);
		/* If the take over worked, return 1 */
		return ret < 0 ? ret : 1;
	}

	/*
	 * First waiter. Set the waiters bit before attaching ourself to
	 * the owner. If owner tries to unlock, it will be forced into
	 * the kernel and blocked on hb->lock.
	 */
	newval = uval | FUTEX_WAITERS;
	ret = lock_pi_update_atomic(uaddr, uval, newval);
	if (ret)
		return ret;
	/*
	 * If the update of the user space value succeeded, we try to
	 * attach to the owner. If that fails, no harm done, we only
	 * set the FUTEX_WAITERS bit in the user space variable.
	 */
	return attach_to_pi_owner(uval, key, ps);
}

/**
 * __unqueue_futex() - Remove the futex_q from its futex_hash_bucket
 * @q:	The futex_q to unqueue
 *
 * The q->lock_ptr must not be NULL and must be held by the caller.
 */
static void __unqueue_futex(struct futex_q *q)
{
	struct futex_hash_bucket *hb;

	if (WARN_ON_SMP(!q->lock_ptr || !spin_is_locked(q->lock_ptr))
	    || WARN_ON(plist_node_empty(&q->list)))
		return;

	hb = container_of(q->lock_ptr, struct futex_hash_bucket, lock);
	plist_del(&q->list, &hb->chain);
	hb_waiters_dec(hb);
}

/*
 * The hash bucket lock must be held when this is called.
 * Afterwards, the futex_q must not be accessed. Callers
 * must ensure to later call wake_up_q() for the actual
 * wakeups to occur.
 */
static void mark_wake_futex(struct wake_q_head *wake_q, struct futex_q *q)
{
	struct task_struct *p = q->task;

	if (WARN(q->pi_state || q->rt_waiter, "refusing to wake PI futex\n"))
		return;

	/*
	 * Queue the task for later wakeup for after we've released
	 * the hb->lock. wake_q_add() grabs reference to p.
	 */
	wake_q_add(wake_q, p);
	__unqueue_futex(q);
	/*
	 * The waiting task can free the futex_q as soon as
	 * q->lock_ptr = NULL is written, without taking any locks. A
	 * memory barrier is required here to prevent the following
	 * store to lock_ptr from getting ahead of the plist_del.
	 */
	smp_wmb();
	q->lock_ptr = NULL;
}

static int wake_futex_pi(u32 __user *uaddr, u32 uval, struct futex_q *this,
			 struct futex_hash_bucket *hb)
{
	struct task_struct *new_owner;
	struct futex_pi_state *pi_state = this->pi_state;
	u32 uninitialized_var(curval), newval;
	WAKE_Q(wake_q);
	WAKE_Q(wake_sleeper_q);
	bool deboost;
	int ret = 0;

	if (!pi_state)
		return -EINVAL;

	/*
	 * If current does not own the pi_state then the futex is
	 * inconsistent and user space fiddled with the futex value.
	 */
	if (pi_state->owner != current)
		return -EINVAL;

	raw_spin_lock_irq(&pi_state->pi_mutex.wait_lock);
	new_owner = rt_mutex_next_owner(&pi_state->pi_mutex);

	/*
	 * It is possible that the next waiter (the one that brought
	 * this owner to the kernel) timed out and is no longer
	 * waiting on the lock.
	 */
	if (!new_owner)
		new_owner = this->task;

	/*
	 * We pass it to the next owner. The WAITERS bit is always
	 * kept enabled while there is PI state around. We cleanup the
	 * owner died bit, because we are the owner.
	 */
	newval = FUTEX_WAITERS | task_pid_vnr(new_owner);

	if (unlikely(should_fail_futex(true)))
		ret = -EFAULT;

	if (cmpxchg_futex_value_locked(&curval, uaddr, uval, newval)) {
		ret = -EFAULT;
	} else if (curval != uval) {
		/*
		 * If a unconditional UNLOCK_PI operation (user space did not
		 * try the TID->0 transition) raced with a waiter setting the
		 * FUTEX_WAITERS flag between get_user() and locking the hash
		 * bucket lock, retry the operation.
		 */
		if ((FUTEX_TID_MASK & curval) == uval)
			ret = -EAGAIN;
		else
			ret = -EINVAL;
	}
	if (ret) {
		raw_spin_unlock_irq(&pi_state->pi_mutex.wait_lock);
		return ret;
	}

	raw_spin_lock(&pi_state->owner->pi_lock);
	WARN_ON(list_empty(&pi_state->list));
	list_del_init(&pi_state->list);
	raw_spin_unlock(&pi_state->owner->pi_lock);

	raw_spin_lock(&new_owner->pi_lock);
	WARN_ON(!list_empty(&pi_state->list));
	list_add(&pi_state->list, &new_owner->pi_state_list);
	pi_state->owner = new_owner;
	raw_spin_unlock(&new_owner->pi_lock);

	raw_spin_unlock_irq(&pi_state->pi_mutex.wait_lock);

	deboost = rt_mutex_futex_unlock(&pi_state->pi_mutex, &wake_q,
					&wake_sleeper_q);

	/*
	 * First unlock HB so the waiter does not spin on it once he got woken
	 * up. Second wake up the waiter before the priority is adjusted. If we
	 * deboost first (and lose our higher priority), then the task might get
	 * scheduled away before the wake up can take place.
	 */
	deboost |= spin_unlock_no_deboost(&hb->lock);
	wake_up_q(&wake_q);
	wake_up_q_sleeper(&wake_sleeper_q);
	if (deboost)
		rt_mutex_adjust_prio(current);

	return 0;
}

/*
 * Express the locking dependencies for lockdep:
 */
static inline void
double_lock_hb(struct futex_hash_bucket *hb1, struct futex_hash_bucket *hb2)
{
	if (hb1 <= hb2) {
		spin_lock(&hb1->lock);
		if (hb1 < hb2)
			spin_lock_nested(&hb2->lock, SINGLE_DEPTH_NESTING);
	} else { /* hb1 > hb2 */
		spin_lock(&hb2->lock);
		spin_lock_nested(&hb1->lock, SINGLE_DEPTH_NESTING);
	}
}

static inline void
double_unlock_hb(struct futex_hash_bucket *hb1, struct futex_hash_bucket *hb2)
{
	spin_unlock(&hb1->lock);
	if (hb1 != hb2)
		spin_unlock(&hb2->lock);
}

/*
 * Wake up waiters matching bitset queued on this futex (uaddr).
 */
static int
futex_wake(u32 __user *uaddr, unsigned int flags, int nr_wake, u32 bitset)
{
	struct futex_hash_bucket *hb;
	struct futex_q *this, *next;
	union futex_key key = FUTEX_KEY_INIT;
	int ret;
	WAKE_Q(wake_q);

	if (!bitset)
		return -EINVAL;

	ret = get_futex_key(uaddr, flags & FLAGS_SHARED, &key, VERIFY_READ);
	if (unlikely(ret != 0))
		goto out;

	hb = hash_futex(&key);

	/* Make sure we really have tasks to wakeup */
	if (!hb_waiters_pending(hb))
		goto out_put_key;

	spin_lock(&hb->lock);

	plist_for_each_entry_safe(this, next, &hb->chain, list) {
		if (match_futex (&this->key, &key)) {
			if (this->pi_state || this->rt_waiter) {
				ret = -EINVAL;
				break;
			}

			/* Check if one of the bits is set in both bitsets */
			if (!(this->bitset & bitset))
				continue;

			mark_wake_futex(&wake_q, this);
			if (++ret >= nr_wake)
				break;
		}
	}

	spin_unlock(&hb->lock);
	wake_up_q(&wake_q);
out_put_key:
	put_futex_key(&key);
out:
	return ret;
}

/*
 * Wake up all waiters hashed on the physical page that is mapped
 * to this virtual address:
 */
static int
futex_wake_op(u32 __user *uaddr1, unsigned int flags, u32 __user *uaddr2,
	      int nr_wake, int nr_wake2, int op)
{
	union futex_key key1 = FUTEX_KEY_INIT, key2 = FUTEX_KEY_INIT;
	struct futex_hash_bucket *hb1, *hb2;
	struct futex_q *this, *next;
	int ret, op_ret;
	WAKE_Q(wake_q);

retry:
	ret = get_futex_key(uaddr1, flags & FLAGS_SHARED, &key1, VERIFY_READ);
	if (unlikely(ret != 0))
		goto out;
	ret = get_futex_key(uaddr2, flags & FLAGS_SHARED, &key2, VERIFY_WRITE);
	if (unlikely(ret != 0))
		goto out_put_key1;

	hb1 = hash_futex(&key1);
	hb2 = hash_futex(&key2);

retry_private:
	double_lock_hb(hb1, hb2);
	op_ret = futex_atomic_op_inuser(op, uaddr2);
	if (unlikely(op_ret < 0)) {

		double_unlock_hb(hb1, hb2);

#ifndef CONFIG_MMU
		/*
		 * we don't get EFAULT from MMU faults if we don't have an MMU,
		 * but we might get them from range checking
		 */
		ret = op_ret;
		goto out_put_keys;
#endif

		if (unlikely(op_ret != -EFAULT)) {
			ret = op_ret;
			goto out_put_keys;
		}

		ret = fault_in_user_writeable(uaddr2);
		if (ret)
			goto out_put_keys;

		if (!(flags & FLAGS_SHARED))
			goto retry_private;

		put_futex_key(&key2);
		put_futex_key(&key1);
		goto retry;
	}

	plist_for_each_entry_safe(this, next, &hb1->chain, list) {
		if (match_futex (&this->key, &key1)) {
			if (this->pi_state || this->rt_waiter) {
				ret = -EINVAL;
				goto out_unlock;
			}
			mark_wake_futex(&wake_q, this);
			if (++ret >= nr_wake)
				break;
		}
	}

	if (op_ret > 0) {
		op_ret = 0;
		plist_for_each_entry_safe(this, next, &hb2->chain, list) {
			if (match_futex (&this->key, &key2)) {
				if (this->pi_state || this->rt_waiter) {
					ret = -EINVAL;
					goto out_unlock;
				}
				mark_wake_futex(&wake_q, this);
				if (++op_ret >= nr_wake2)
					break;
			}
		}
		ret += op_ret;
	}

out_unlock:
	double_unlock_hb(hb1, hb2);
	wake_up_q(&wake_q);
out_put_keys:
	put_futex_key(&key2);
out_put_key1:
	put_futex_key(&key1);
out:
	return ret;
}

/**
 * requeue_futex() - Requeue a futex_q from one hb to another
 * @q:		the futex_q to requeue
 * @hb1:	the source hash_bucket
 * @hb2:	the target hash_bucket
 * @key2:	the new key for the requeued futex_q
 */
static inline
void requeue_futex(struct futex_q *q, struct futex_hash_bucket *hb1,
		   struct futex_hash_bucket *hb2, union futex_key *key2)
{

	/*
	 * If key1 and key2 hash to the same bucket, no need to
	 * requeue.
	 */
	if (likely(&hb1->chain != &hb2->chain)) {
		plist_del(&q->list, &hb1->chain);
		hb_waiters_dec(hb1);
		hb_waiters_inc(hb2);
		plist_add(&q->list, &hb2->chain);
		q->lock_ptr = &hb2->lock;
	}
	get_futex_key_refs(key2);
	q->key = *key2;
}

/**
 * requeue_pi_wake_futex() - Wake a task that acquired the lock during requeue
 * @q:		the futex_q
 * @key:	the key of the requeue target futex
 * @hb:		the hash_bucket of the requeue target futex
 *
 * During futex_requeue, with requeue_pi=1, it is possible to acquire the
 * target futex if it is uncontended or via a lock steal.  Set the futex_q key
 * to the requeue target futex so the waiter can detect the wakeup on the right
 * futex, but remove it from the hb and NULL the rt_waiter so it can detect
 * atomic lock acquisition.  Set the q->lock_ptr to the requeue target hb->lock
 * to protect access to the pi_state to fixup the owner later.  Must be called
 * with both q->lock_ptr and hb->lock held.
 */
static inline
void requeue_pi_wake_futex(struct futex_q *q, union futex_key *key,
			   struct futex_hash_bucket *hb)
{
	get_futex_key_refs(key);
	q->key = *key;

	__unqueue_futex(q);

	WARN_ON(!q->rt_waiter);
	q->rt_waiter = NULL;

	q->lock_ptr = &hb->lock;

	wake_up_state(q->task, TASK_NORMAL);
}

/**
 * futex_proxy_trylock_atomic() - Attempt an atomic lock for the top waiter
 * @pifutex:		the user address of the to futex
 * @hb1:		the from futex hash bucket, must be locked by the caller
 * @hb2:		the to futex hash bucket, must be locked by the caller
 * @key1:		the from futex key
 * @key2:		the to futex key
 * @ps:			address to store the pi_state pointer
 * @set_waiters:	force setting the FUTEX_WAITERS bit (1) or not (0)
 *
 * Try and get the lock on behalf of the top waiter if we can do it atomically.
 * Wake the top waiter if we succeed.  If the caller specified set_waiters,
 * then direct futex_lock_pi_atomic() to force setting the FUTEX_WAITERS bit.
 * hb1 and hb2 must be held by the caller.
 *
 * Return:
 *  0 - failed to acquire the lock atomically;
 * >0 - acquired the lock, return value is vpid of the top_waiter
 * <0 - error
 */
static int futex_proxy_trylock_atomic(u32 __user *pifutex,
				 struct futex_hash_bucket *hb1,
				 struct futex_hash_bucket *hb2,
				 union futex_key *key1, union futex_key *key2,
				 struct futex_pi_state **ps, int set_waiters)
{
	struct futex_q *top_waiter = NULL;
	u32 curval;
	int ret, vpid;

	if (get_futex_value_locked(&curval, pifutex))
		return -EFAULT;

	if (unlikely(should_fail_futex(true)))
		return -EFAULT;

	/*
	 * Find the top_waiter and determine if there are additional waiters.
	 * If the caller intends to requeue more than 1 waiter to pifutex,
	 * force futex_lock_pi_atomic() to set the FUTEX_WAITERS bit now,
	 * as we have means to handle the possible fault.  If not, don't set
	 * the bit unecessarily as it will force the subsequent unlock to enter
	 * the kernel.
	 */
	top_waiter = futex_top_waiter(hb1, key1);

	/* There are no waiters, nothing for us to do. */
	if (!top_waiter)
		return 0;

	/* Ensure we requeue to the expected futex. */
	if (!match_futex(top_waiter->requeue_pi_key, key2))
		return -EINVAL;

	/*
	 * Try to take the lock for top_waiter.  Set the FUTEX_WAITERS bit in
	 * the contended case or if set_waiters is 1.  The pi_state is returned
	 * in ps in contended cases.
	 */
	vpid = task_pid_vnr(top_waiter->task);
	ret = futex_lock_pi_atomic(pifutex, hb2, key2, ps, top_waiter->task,
				   set_waiters);
	if (ret == 1) {
		requeue_pi_wake_futex(top_waiter, key2, hb2);
		return vpid;
	}
	return ret;
}

/**
 * futex_requeue() - Requeue waiters from uaddr1 to uaddr2
 * @uaddr1:	source futex user address
 * @flags:	futex flags (FLAGS_SHARED, etc.)
 * @uaddr2:	target futex user address
 * @nr_wake:	number of waiters to wake (must be 1 for requeue_pi)
 * @nr_requeue:	number of waiters to requeue (0-INT_MAX)
 * @cmpval:	@uaddr1 expected value (or %NULL)
 * @requeue_pi:	if we are attempting to requeue from a non-pi futex to a
 *		pi futex (pi to pi requeue is not supported)
 *
 * Requeue waiters on uaddr1 to uaddr2. In the requeue_pi case, try to acquire
 * uaddr2 atomically on behalf of the top waiter.
 *
 * Return:
 * >=0 - on success, the number of tasks requeued or woken;
 *  <0 - on error
 */
static int futex_requeue(u32 __user *uaddr1, unsigned int flags,
			 u32 __user *uaddr2, int nr_wake, int nr_requeue,
			 u32 *cmpval, int requeue_pi)
{
	union futex_key key1 = FUTEX_KEY_INIT, key2 = FUTEX_KEY_INIT;
	int drop_count = 0, task_count = 0, ret;
	struct futex_pi_state *pi_state = NULL;
	struct futex_hash_bucket *hb1, *hb2;
	struct futex_q *this, *next;
	WAKE_Q(wake_q);

	if (requeue_pi) {
		/*
		 * Requeue PI only works on two distinct uaddrs. This
		 * check is only valid for private futexes. See below.
		 */
		if (uaddr1 == uaddr2)
			return -EINVAL;

		/*
		 * requeue_pi requires a pi_state, try to allocate it now
		 * without any locks in case it fails.
		 */
		if (refill_pi_state_cache())
			return -ENOMEM;
		/*
		 * requeue_pi must wake as many tasks as it can, up to nr_wake
		 * + nr_requeue, since it acquires the rt_mutex prior to
		 * returning to userspace, so as to not leave the rt_mutex with
		 * waiters and no owner.  However, second and third wake-ups
		 * cannot be predicted as they involve race conditions with the
		 * first wake and a fault while looking up the pi_state.  Both
		 * pthread_cond_signal() and pthread_cond_broadcast() should
		 * use nr_wake=1.
		 */
		if (nr_wake != 1)
			return -EINVAL;
	}

retry:
	ret = get_futex_key(uaddr1, flags & FLAGS_SHARED, &key1, VERIFY_READ);
	if (unlikely(ret != 0))
		goto out;
	ret = get_futex_key(uaddr2, flags & FLAGS_SHARED, &key2,
			    requeue_pi ? VERIFY_WRITE : VERIFY_READ);
	if (unlikely(ret != 0))
		goto out_put_key1;

	/*
	 * The check above which compares uaddrs is not sufficient for
	 * shared futexes. We need to compare the keys:
	 */
	if (requeue_pi && match_futex(&key1, &key2)) {
		ret = -EINVAL;
		goto out_put_keys;
	}

	hb1 = hash_futex(&key1);
	hb2 = hash_futex(&key2);

retry_private:
	hb_waiters_inc(hb2);
	double_lock_hb(hb1, hb2);

	if (likely(cmpval != NULL)) {
		u32 curval;

		ret = get_futex_value_locked(&curval, uaddr1);

		if (unlikely(ret)) {
			double_unlock_hb(hb1, hb2);
			hb_waiters_dec(hb2);

			ret = get_user(curval, uaddr1);
			if (ret)
				goto out_put_keys;

			if (!(flags & FLAGS_SHARED))
				goto retry_private;

			put_futex_key(&key2);
			put_futex_key(&key1);
			goto retry;
		}
		if (curval != *cmpval) {
			ret = -EAGAIN;
			goto out_unlock;
		}
	}

	if (requeue_pi && (task_count - nr_wake < nr_requeue)) {
		/*
		 * Attempt to acquire uaddr2 and wake the top waiter. If we
		 * intend to requeue waiters, force setting the FUTEX_WAITERS
		 * bit.  We force this here where we are able to easily handle
		 * faults rather in the requeue loop below.
		 */
		ret = futex_proxy_trylock_atomic(uaddr2, hb1, hb2, &key1,
						 &key2, &pi_state, nr_requeue);

		/*
		 * At this point the top_waiter has either taken uaddr2 or is
		 * waiting on it.  If the former, then the pi_state will not
		 * exist yet, look it up one more time to ensure we have a
		 * reference to it. If the lock was taken, ret contains the
		 * vpid of the top waiter task.
		 */
		if (ret > 0) {
			WARN_ON(pi_state);
			drop_count++;
			task_count++;
			/*
			 * If we acquired the lock, then the user
			 * space value of uaddr2 should be vpid. It
			 * cannot be changed by the top waiter as it
			 * is blocked on hb2 lock if it tries to do
			 * so. If something fiddled with it behind our
			 * back the pi state lookup might unearth
			 * it. So we rather use the known value than
			 * rereading and handing potential crap to
			 * lookup_pi_state.
			 */
			ret = lookup_pi_state(ret, hb2, &key2, &pi_state);
		}

		switch (ret) {
		case 0:
			break;
		case -EFAULT:
			free_pi_state(pi_state);
			pi_state = NULL;
			double_unlock_hb(hb1, hb2);
			hb_waiters_dec(hb2);
			put_futex_key(&key2);
			put_futex_key(&key1);
			ret = fault_in_user_writeable(uaddr2);
			if (!ret)
				goto retry;
			goto out;
		case -EAGAIN:
			/*
			 * Two reasons for this:
			 * - Owner is exiting and we just wait for the
			 *   exit to complete.
			 * - The user space value changed.
			 */
			free_pi_state(pi_state);
			pi_state = NULL;
			double_unlock_hb(hb1, hb2);
			hb_waiters_dec(hb2);
			put_futex_key(&key2);
			put_futex_key(&key1);
			cond_resched();
			goto retry;
		default:
			goto out_unlock;
		}
	}

	plist_for_each_entry_safe(this, next, &hb1->chain, list) {
		if (task_count - nr_wake >= nr_requeue)
			break;

		if (!match_futex(&this->key, &key1))
			continue;

		/*
		 * FUTEX_WAIT_REQEUE_PI and FUTEX_CMP_REQUEUE_PI should always
		 * be paired with each other and no other futex ops.
		 *
		 * We should never be requeueing a futex_q with a pi_state,
		 * which is awaiting a futex_unlock_pi().
		 */
		if ((requeue_pi && !this->rt_waiter) ||
		    (!requeue_pi && this->rt_waiter) ||
		    this->pi_state) {
			ret = -EINVAL;
			break;
		}

		/*
		 * Wake nr_wake waiters.  For requeue_pi, if we acquired the
		 * lock, we already woke the top_waiter.  If not, it will be
		 * woken by futex_unlock_pi().
		 */
		if (++task_count <= nr_wake && !requeue_pi) {
			mark_wake_futex(&wake_q, this);
			continue;
		}

		/* Ensure we requeue to the expected futex for requeue_pi. */
		if (requeue_pi && !match_futex(this->requeue_pi_key, &key2)) {
			ret = -EINVAL;
			break;
		}

		/*
		 * Requeue nr_requeue waiters and possibly one more in the case
		 * of requeue_pi if we couldn't acquire the lock atomically.
		 */
		if (requeue_pi) {
			/* Prepare the waiter to take the rt_mutex. */
			atomic_inc(&pi_state->refcount);
			this->pi_state = pi_state;
			ret = rt_mutex_start_proxy_lock(&pi_state->pi_mutex,
							this->rt_waiter,
							this->task);
			if (ret == 1) {
				/* We got the lock. */
				requeue_pi_wake_futex(this, &key2, hb2);
				drop_count++;
				continue;
			} else if (ret == -EAGAIN) {
				/*
				 * Waiter was woken by timeout or
				 * signal and has set pi_blocked_on to
				 * PI_WAKEUP_INPROGRESS before we
				 * tried to enqueue it on the rtmutex.
				 */
				this->pi_state = NULL;
				free_pi_state(pi_state);
				continue;
			} else if (ret) {
				/* -EDEADLK */
				this->pi_state = NULL;
				free_pi_state(pi_state);
				goto out_unlock;
			}
		}
		requeue_futex(this, hb1, hb2, &key2);
		drop_count++;
	}

out_unlock:
	free_pi_state(pi_state);
	double_unlock_hb(hb1, hb2);
	wake_up_q(&wake_q);
	hb_waiters_dec(hb2);

	/*
	 * drop_futex_key_refs() must be called outside the spinlocks. During
	 * the requeue we moved futex_q's from the hash bucket at key1 to the
	 * one at key2 and updated their key pointer.  We no longer need to
	 * hold the references to key1.
	 */
	while (--drop_count >= 0)
		drop_futex_key_refs(&key1);

out_put_keys:
	put_futex_key(&key2);
out_put_key1:
	put_futex_key(&key1);
out:
	return ret ? ret : task_count;
}

/* The key must be already stored in q->key. */
static inline struct futex_hash_bucket *queue_lock(struct futex_q *q)
	__acquires(&hb->lock)
{
	struct futex_hash_bucket *hb;

	hb = hash_futex(&q->key);

	/*
	 * Increment the counter before taking the lock so that
	 * a potential waker won't miss a to-be-slept task that is
	 * waiting for the spinlock. This is safe as all queue_lock()
	 * users end up calling queue_me(). Similarly, for housekeeping,
	 * decrement the counter at queue_unlock() when some error has
	 * occurred and we don't end up adding the task to the list.
	 */
	hb_waiters_inc(hb);

	q->lock_ptr = &hb->lock;

	spin_lock(&hb->lock); /* implies MB (A) */
	return hb;
}

static inline void
queue_unlock(struct futex_hash_bucket *hb)
	__releases(&hb->lock)
{
	spin_unlock(&hb->lock);
	hb_waiters_dec(hb);
}

/**
 * queue_me() - Enqueue the futex_q on the futex_hash_bucket
 * @q:	The futex_q to enqueue
 * @hb:	The destination hash bucket
 *
 * The hb->lock must be held by the caller, and is released here. A call to
 * queue_me() is typically paired with exactly one call to unqueue_me().  The
 * exceptions involve the PI related operations, which may use unqueue_me_pi()
 * or nothing if the unqueue is done as part of the wake process and the unqueue
 * state is implicit in the state of woken task (see futex_wait_requeue_pi() for
 * an example).
 */
static inline void queue_me(struct futex_q *q, struct futex_hash_bucket *hb)
	__releases(&hb->lock)
{
	int prio;

	/*
	 * The priority used to register this element is
	 * - either the real thread-priority for the real-time threads
	 * (i.e. threads with a priority lower than MAX_RT_PRIO)
	 * - or MAX_RT_PRIO for non-RT threads.
	 * Thus, all RT-threads are woken first in priority order, and
	 * the others are woken last, in FIFO order.
	 */
	prio = min(current->normal_prio, MAX_RT_PRIO);

	plist_node_init(&q->list, prio);
	plist_add(&q->list, &hb->chain);
	q->task = current;
	spin_unlock(&hb->lock);
}

/**
 * unqueue_me() - Remove the futex_q from its futex_hash_bucket
 * @q:	The futex_q to unqueue
 *
 * The q->lock_ptr must not be held by the caller. A call to unqueue_me() must
 * be paired with exactly one earlier call to queue_me().
 *
 * Return:
 *   1 - if the futex_q was still queued (and we removed unqueued it);
 *   0 - if the futex_q was already removed by the waking thread
 */
static int unqueue_me(struct futex_q *q)
{
	spinlock_t *lock_ptr;
	int ret = 0;

	/* In the common case we don't take the spinlock, which is nice. */
retry:
	lock_ptr = q->lock_ptr;
	barrier();
	if (lock_ptr != NULL) {
		spin_lock(lock_ptr);
		/*
		 * q->lock_ptr can change between reading it and
		 * spin_lock(), causing us to take the wrong lock.  This
		 * corrects the race condition.
		 *
		 * Reasoning goes like this: if we have the wrong lock,
		 * q->lock_ptr must have changed (maybe several times)
		 * between reading it and the spin_lock().  It can
		 * change again after the spin_lock() but only if it was
		 * already changed before the spin_lock().  It cannot,
		 * however, change back to the original value.  Therefore
		 * we can detect whether we acquired the correct lock.
		 */
		if (unlikely(lock_ptr != q->lock_ptr)) {
			spin_unlock(lock_ptr);
			goto retry;
		}
		__unqueue_futex(q);

		BUG_ON(q->pi_state);

		spin_unlock(lock_ptr);
		ret = 1;
	}

	drop_futex_key_refs(&q->key);
	return ret;
}

/*
 * PI futexes can not be requeued and must remove themself from the
 * hash bucket. The hash bucket lock (i.e. lock_ptr) is held on entry
 * and dropped here.
 */
static void unqueue_me_pi(struct futex_q *q)
	__releases(q->lock_ptr)
{
	__unqueue_futex(q);

	BUG_ON(!q->pi_state);
	free_pi_state(q->pi_state);
	q->pi_state = NULL;

	spin_unlock(q->lock_ptr);
}

/*
 * Fixup the pi_state owner with the new owner.
 *
 * Must be called with hash bucket lock held and mm->sem held for non
 * private futexes.
 */
static int fixup_pi_state_owner(u32 __user *uaddr, struct futex_q *q,
				struct task_struct *newowner)
{
	u32 newtid = task_pid_vnr(newowner) | FUTEX_WAITERS;
	struct futex_pi_state *pi_state = q->pi_state;
	struct task_struct *oldowner = pi_state->owner;
	u32 uval, uninitialized_var(curval), newval;
	int ret;

	/* Owner died? */
	if (!pi_state->owner)
		newtid |= FUTEX_OWNER_DIED;

	/*
	 * We are here either because we stole the rtmutex from the
	 * previous highest priority waiter or we are the highest priority
	 * waiter but failed to get the rtmutex the first time.
	 * We have to replace the newowner TID in the user space variable.
	 * This must be atomic as we have to preserve the owner died bit here.
	 *
	 * Note: We write the user space value _before_ changing the pi_state
	 * because we can fault here. Imagine swapped out pages or a fork
	 * that marked all the anonymous memory readonly for cow.
	 *
	 * Modifying pi_state _before_ the user space value would
	 * leave the pi_state in an inconsistent state when we fault
	 * here, because we need to drop the hash bucket lock to
	 * handle the fault. This might be observed in the PID check
	 * in lookup_pi_state.
	 */
retry:
	if (get_futex_value_locked(&uval, uaddr))
		goto handle_fault;

	while (1) {
		newval = (uval & FUTEX_OWNER_DIED) | newtid;

		if (cmpxchg_futex_value_locked(&curval, uaddr, uval, newval))
			goto handle_fault;
		if (curval == uval)
			break;
		uval = curval;
	}

	/*
	 * We fixed up user space. Now we need to fix the pi_state
	 * itself.
	 */
	if (pi_state->owner != NULL) {
		raw_spin_lock_irq(&pi_state->owner->pi_lock);
		WARN_ON(list_empty(&pi_state->list));
		list_del_init(&pi_state->list);
		raw_spin_unlock_irq(&pi_state->owner->pi_lock);
	}

	pi_state->owner = newowner;

	raw_spin_lock_irq(&newowner->pi_lock);
	WARN_ON(!list_empty(&pi_state->list));
	list_add(&pi_state->list, &newowner->pi_state_list);
	raw_spin_unlock_irq(&newowner->pi_lock);
	return 0;

	/*
	 * To handle the page fault we need to drop the hash bucket
	 * lock here. That gives the other task (either the highest priority
	 * waiter itself or the task which stole the rtmutex) the
	 * chance to try the fixup of the pi_state. So once we are
	 * back from handling the fault we need to check the pi_state
	 * after reacquiring the hash bucket lock and before trying to
	 * do another fixup. When the fixup has been done already we
	 * simply return.
	 */
handle_fault:
	spin_unlock(q->lock_ptr);

	ret = fault_in_user_writeable(uaddr);

	spin_lock(q->lock_ptr);

	/*
	 * Check if someone else fixed it for us:
	 */
	if (pi_state->owner != oldowner)
		return 0;

	if (ret)
		return ret;

	goto retry;
}

static long futex_wait_restart(struct restart_block *restart);

/**
 * fixup_owner() - Post lock pi_state and corner case management
 * @uaddr:	user address of the futex
 * @q:		futex_q (contains pi_state and access to the rt_mutex)
 * @locked:	if the attempt to take the rt_mutex succeeded (1) or not (0)
 *
 * After attempting to lock an rt_mutex, this function is called to cleanup
 * the pi_state owner as well as handle race conditions that may allow us to
 * acquire the lock. Must be called with the hb lock held.
 *
 * Return:
 *  1 - success, lock taken;
 *  0 - success, lock not taken;
 * <0 - on error (-EFAULT)
 */
static int fixup_owner(u32 __user *uaddr, struct futex_q *q, int locked)
{
	struct task_struct *owner;
	int ret = 0;

	if (locked) {
		/*
		 * Got the lock. We might not be the anticipated owner if we
		 * did a lock-steal - fix up the PI-state in that case:
		 */
		if (q->pi_state->owner != current)
			ret = fixup_pi_state_owner(uaddr, q, current);
		goto out;
	}

	/*
	 * Catch the rare case, where the lock was released when we were on the
	 * way back before we locked the hash bucket.
	 */
	if (q->pi_state->owner == current) {
		/*
		 * Try to get the rt_mutex now. This might fail as some other
		 * task acquired the rt_mutex after we removed ourself from the
		 * rt_mutex waiters list.
		 */
		if (rt_mutex_trylock(&q->pi_state->pi_mutex)) {
			locked = 1;
			goto out;
		}

		/*
		 * pi_state is incorrect, some other task did a lock steal and
		 * we returned due to timeout or signal without taking the
		 * rt_mutex. Too late.
		 */
		raw_spin_lock_irq(&q->pi_state->pi_mutex.wait_lock);
		owner = rt_mutex_owner(&q->pi_state->pi_mutex);
		if (!owner)
			owner = rt_mutex_next_owner(&q->pi_state->pi_mutex);
		raw_spin_unlock_irq(&q->pi_state->pi_mutex.wait_lock);
		ret = fixup_pi_state_owner(uaddr, q, owner);
		goto out;
	}

	/*
	 * Paranoia check. If we did not take the lock, then we should not be
	 * the owner of the rt_mutex.
	 */
	if (rt_mutex_owner(&q->pi_state->pi_mutex) == current)
		printk(KERN_ERR "fixup_owner: ret = %d pi-mutex: %p "
				"pi-state %p\n", ret,
				q->pi_state->pi_mutex.owner,
				q->pi_state->owner);

out:
	return ret ? ret : locked;
}

/**
 * futex_wait_queue_me() - queue_me() and wait for wakeup, timeout, or signal
 * @hb:		the futex hash bucket, must be locked by the caller
 * @q:		the futex_q to queue up on
 * @timeout:	the prepared hrtimer_sleeper, or null for no timeout
 */
static void futex_wait_queue_me(struct futex_hash_bucket *hb, struct futex_q *q,
				struct hrtimer_sleeper *timeout)
{
	/*
	 * The task state is guaranteed to be set before another task can
	 * wake it. set_current_state() is implemented using smp_store_mb() and
	 * queue_me() calls spin_unlock() upon completion, both serializing
	 * access to the hash list and forcing another memory barrier.
	 */
	set_current_state(TASK_INTERRUPTIBLE);
	queue_me(q, hb);

	/* Arm the timer */
	if (timeout)
		hrtimer_start_expires(&timeout->timer, HRTIMER_MODE_ABS);

	/*
	 * If we have been removed from the hash list, then another task
	 * has tried to wake us, and we can skip the call to schedule().
	 */
	if (likely(!plist_node_empty(&q->list))) {
		/*
		 * If the timer has already expired, current will already be
		 * flagged for rescheduling. Only call schedule if there
		 * is no timeout, or if it has yet to expire.
		 */
		if (!timeout || timeout->task)
			freezable_schedule();
	}
	__set_current_state(TASK_RUNNING);
}

/**
 * futex_wait_setup() - Prepare to wait on a futex
 * @uaddr:	the futex userspace address
 * @val:	the expected value
 * @flags:	futex flags (FLAGS_SHARED, etc.)
 * @q:		the associated futex_q
 * @hb:		storage for hash_bucket pointer to be returned to caller
 *
 * Setup the futex_q and locate the hash_bucket.  Get the futex value and
 * compare it with the expected value.  Handle atomic faults internally.
 * Return with the hb lock held and a q.key reference on success, and unlocked
 * with no q.key reference on failure.
 *
 * Return:
 *  0 - uaddr contains val and hb has been locked;
 * <1 - -EFAULT or -EWOULDBLOCK (uaddr does not contain val) and hb is unlocked
 */
static int futex_wait_setup(u32 __user *uaddr, u32 val, unsigned int flags,
			   struct futex_q *q, struct futex_hash_bucket **hb)
{
	u32 uval;
	int ret;

	/*
	 * Access the page AFTER the hash-bucket is locked.
	 * Order is important:
	 *
	 *   Userspace waiter: val = var; if (cond(val)) futex_wait(&var, val);
	 *   Userspace waker:  if (cond(var)) { var = new; futex_wake(&var); }
	 *
	 * The basic logical guarantee of a futex is that it blocks ONLY
	 * if cond(var) is known to be true at the time of blocking, for
	 * any cond.  If we locked the hash-bucket after testing *uaddr, that
	 * would open a race condition where we could block indefinitely with
	 * cond(var) false, which would violate the guarantee.
	 *
	 * On the other hand, we insert q and release the hash-bucket only
	 * after testing *uaddr.  This guarantees that futex_wait() will NOT
	 * absorb a wakeup if *uaddr does not match the desired values
	 * while the syscall executes.
	 */
retry:
	ret = get_futex_key(uaddr, flags & FLAGS_SHARED, &q->key, VERIFY_READ);
	if (unlikely(ret != 0))
		return ret;

retry_private:
	*hb = queue_lock(q);

	ret = get_futex_value_locked(&uval, uaddr);

	if (ret) {
		queue_unlock(*hb);

		ret = get_user(uval, uaddr);
		if (ret)
			goto out;

		if (!(flags & FLAGS_SHARED))
			goto retry_private;

		put_futex_key(&q->key);
		goto retry;
	}

	if (uval != val) {
		queue_unlock(*hb);
		ret = -EWOULDBLOCK;
	}

out:
	if (ret)
		put_futex_key(&q->key);
	return ret;
}

static int futex_wait(u32 __user *uaddr, unsigned int flags, u32 val,
		      ktime_t *abs_time, u32 bitset)
{
	struct hrtimer_sleeper timeout, *to = NULL;
	struct restart_block *restart;
	struct futex_hash_bucket *hb;
	struct futex_q q = futex_q_init;
	int ret;

	if (!bitset)
		return -EINVAL;
	q.bitset = bitset;

	if (abs_time) {
		to = &timeout;

		hrtimer_init_on_stack(&to->timer, (flags & FLAGS_CLOCKRT) ?
				      CLOCK_REALTIME : CLOCK_MONOTONIC,
				      HRTIMER_MODE_ABS);
		hrtimer_init_sleeper(to, current);
		hrtimer_set_expires_range_ns(&to->timer, *abs_time,
					     current->timer_slack_ns);
	}

retry:
	/*
	 * Prepare to wait on uaddr. On success, holds hb lock and increments
	 * q.key refs.
	 */
	ret = futex_wait_setup(uaddr, val, flags, &q, &hb);
	if (ret)
		goto out;

	/* queue_me and wait for wakeup, timeout, or a signal. */
	futex_wait_queue_me(hb, &q, to);

	/* If we were woken (and unqueued), we succeeded, whatever. */
	ret = 0;
	/* unqueue_me() drops q.key ref */
	if (!unqueue_me(&q))
		goto out;
	ret = -ETIMEDOUT;
	if (to && !to->task)
		goto out;

	/*
	 * We expect signal_pending(current), but we might be the
	 * victim of a spurious wakeup as well.
	 */
	if (!signal_pending(current))
		goto retry;

	ret = -ERESTARTSYS;
	if (!abs_time)
		goto out;

	restart = &current->restart_block;
	restart->fn = futex_wait_restart;
	restart->futex.uaddr = uaddr;
	restart->futex.val = val;
	restart->futex.time = abs_time->tv64;
	restart->futex.bitset = bitset;
	restart->futex.flags = flags | FLAGS_HAS_TIMEOUT;

	ret = -ERESTART_RESTARTBLOCK;

out:
	if (to) {
		hrtimer_cancel(&to->timer);
		destroy_hrtimer_on_stack(&to->timer);
	}
	return ret;
}


static long futex_wait_restart(struct restart_block *restart)
{
	u32 __user *uaddr = restart->futex.uaddr;
	ktime_t t, *tp = NULL;

	if (restart->futex.flags & FLAGS_HAS_TIMEOUT) {
		t.tv64 = restart->futex.time;
		tp = &t;
	}
	restart->fn = do_no_restart_syscall;

	return (long)futex_wait(uaddr, restart->futex.flags,
				restart->futex.val, tp, restart->futex.bitset);
}


/*
 * Userspace tried a 0 -> TID atomic transition of the futex value
 * and failed. The kernel side here does the whole locking operation:
 * if there are waiters then it will block as a consequence of relying
 * on rt-mutexes, it does PI, etc. (Due to races the kernel might see
 * a 0 value of the futex too.).
 *
 * Also serves as futex trylock_pi()'ing, and due semantics.
 */
static int futex_lock_pi(u32 __user *uaddr, unsigned int flags,
			 ktime_t *time, int trylock)
{
	struct hrtimer_sleeper timeout, *to = NULL;
	struct futex_hash_bucket *hb;
	struct futex_q q = futex_q_init;
	int res, ret;

	if (refill_pi_state_cache())
		return -ENOMEM;

	if (time) {
		to = &timeout;
		hrtimer_init_on_stack(&to->timer, CLOCK_REALTIME,
				      HRTIMER_MODE_ABS);
		hrtimer_init_sleeper(to, current);
		hrtimer_set_expires(&to->timer, *time);
	}

retry:
	ret = get_futex_key(uaddr, flags & FLAGS_SHARED, &q.key, VERIFY_WRITE);
	if (unlikely(ret != 0))
		goto out;

retry_private:
	hb = queue_lock(&q);

	ret = futex_lock_pi_atomic(uaddr, hb, &q.key, &q.pi_state, current, 0);
	if (unlikely(ret)) {
		/*
		 * Atomic work succeeded and we got the lock,
		 * or failed. Either way, we do _not_ block.
		 */
		switch (ret) {
		case 1:
			/* We got the lock. */
			ret = 0;
			goto out_unlock_put_key;
		case -EFAULT:
			goto uaddr_faulted;
		case -EAGAIN:
			/*
			 * Two reasons for this:
			 * - Task is exiting and we just wait for the
			 *   exit to complete.
			 * - The user space value changed.
			 */
			queue_unlock(hb);
			put_futex_key(&q.key);
			cond_resched();
			goto retry;
		default:
			goto out_unlock_put_key;
		}
	}

	/*
	 * Only actually queue now that the atomic ops are done:
	 */
	queue_me(&q, hb);

	WARN_ON(!q.pi_state);
	/*
	 * Block on the PI mutex:
	 */
	if (!trylock) {
		ret = rt_mutex_timed_futex_lock(&q.pi_state->pi_mutex, to);
	} else {
		ret = rt_mutex_trylock(&q.pi_state->pi_mutex);
		/* Fixup the trylock return value: */
		ret = ret ? 0 : -EWOULDBLOCK;
	}

	spin_lock(q.lock_ptr);
	/*
	 * Fixup the pi_state owner and possibly acquire the lock if we
	 * haven't already.
	 */
	res = fixup_owner(uaddr, &q, !ret);
	/*
	 * If fixup_owner() returned an error, proprogate that.  If it acquired
	 * the lock, clear our -ETIMEDOUT or -EINTR.
	 */
	if (res)
		ret = (res < 0) ? res : 0;

	/*
	 * If fixup_owner() faulted and was unable to handle the fault, unlock
	 * it and return the fault to userspace.
	 */
	if (ret && (rt_mutex_owner(&q.pi_state->pi_mutex) == current))
		rt_mutex_unlock(&q.pi_state->pi_mutex);

	/* Unqueue and drop the lock */
	unqueue_me_pi(&q);

	goto out_put_key;

out_unlock_put_key:
	queue_unlock(hb);

out_put_key:
	put_futex_key(&q.key);
out:
	if (to)
		destroy_hrtimer_on_stack(&to->timer);
	return ret != -EINTR ? ret : -ERESTARTNOINTR;

uaddr_faulted:
	queue_unlock(hb);

	ret = fault_in_user_writeable(uaddr);
	if (ret)
		goto out_put_key;

	if (!(flags & FLAGS_SHARED))
		goto retry_private;

	put_futex_key(&q.key);
	goto retry;
}

/*
 * Userspace attempted a TID -> 0 atomic transition, and failed.
 * This is the in-kernel slowpath: we look up the PI state (if any),
 * and do the rt-mutex unlock.
 */
static int futex_unlock_pi(u32 __user *uaddr, unsigned int flags)
{
	u32 uninitialized_var(curval), uval, vpid = task_pid_vnr(current);
	union futex_key key = FUTEX_KEY_INIT;
	struct futex_hash_bucket *hb;
	struct futex_q *match;
	int ret;

retry:
	if (get_user(uval, uaddr))
		return -EFAULT;
	/*
	 * We release only a lock we actually own:
	 */
	if ((uval & FUTEX_TID_MASK) != vpid)
		return -EPERM;

	ret = get_futex_key(uaddr, flags & FLAGS_SHARED, &key, VERIFY_WRITE);
	if (ret)
		return ret;

	hb = hash_futex(&key);
	spin_lock(&hb->lock);

	/*
	 * Check waiters first. We do not trust user space values at
	 * all and we at least want to know if user space fiddled
	 * with the futex value instead of blindly unlocking.
	 */
	match = futex_top_waiter(hb, &key);
	if (match) {
		ret = wake_futex_pi(uaddr, uval, match, hb);
		/*
		 * In case of success wake_futex_pi dropped the hash
		 * bucket lock.
		 */
		if (!ret)
			goto out_putkey;
		/*
		 * The atomic access to the futex value generated a
		 * pagefault, so retry the user-access and the wakeup:
		 */
		if (ret == -EFAULT)
			goto pi_faulted;
		/*
		 * A unconditional UNLOCK_PI op raced against a waiter
		 * setting the FUTEX_WAITERS bit. Try again.
		 */
		if (ret == -EAGAIN) {
			spin_unlock(&hb->lock);
			put_futex_key(&key);
			goto retry;
		}
		/*
		 * wake_futex_pi has detected invalid state. Tell user
		 * space.
		 */
		goto out_unlock;
	}

	/*
	 * We have no kernel internal state, i.e. no waiters in the
	 * kernel. Waiters which are about to queue themselves are stuck
	 * on hb->lock. So we can safely ignore them. We do neither
	 * preserve the WAITERS bit not the OWNER_DIED one. We are the
	 * owner.
	 */
	if (cmpxchg_futex_value_locked(&curval, uaddr, uval, 0))
		goto pi_faulted;

	/*
	 * If uval has changed, let user space handle it.
	 */
	ret = (curval == uval) ? 0 : -EAGAIN;

out_unlock:
	spin_unlock(&hb->lock);
out_putkey:
	put_futex_key(&key);
	return ret;

pi_faulted:
	spin_unlock(&hb->lock);
	put_futex_key(&key);

	ret = fault_in_user_writeable(uaddr);
	if (!ret)
		goto retry;

	return ret;
}

/**
 * handle_early_requeue_pi_wakeup() - Detect early wakeup on the initial futex
 * @hb:		the hash_bucket futex_q was original enqueued on
 * @q:		the futex_q woken while waiting to be requeued
 * @key2:	the futex_key of the requeue target futex
 * @timeout:	the timeout associated with the wait (NULL if none)
 *
 * Detect if the task was woken on the initial futex as opposed to the requeue
 * target futex.  If so, determine if it was a timeout or a signal that caused
 * the wakeup and return the appropriate error code to the caller.  Must be
 * called with the hb lock held.
 *
 * Return:
 *  0 = no early wakeup detected;
 * <0 = -ETIMEDOUT or -ERESTARTNOINTR
 */
static inline
int handle_early_requeue_pi_wakeup(struct futex_hash_bucket *hb,
				   struct futex_q *q, union futex_key *key2,
				   struct hrtimer_sleeper *timeout)
{
	int ret = 0;

	/*
	 * With the hb lock held, we avoid races while we process the wakeup.
	 * We only need to hold hb (and not hb2) to ensure atomicity as the
	 * wakeup code can't change q.key from uaddr to uaddr2 if we hold hb.
	 * It can't be requeued from uaddr2 to something else since we don't
	 * support a PI aware source futex for requeue.
	 */
	if (!match_futex(&q->key, key2)) {
		WARN_ON(q->lock_ptr && (&hb->lock != q->lock_ptr));
		/*
		 * We were woken prior to requeue by a timeout or a signal.
		 * Unqueue the futex_q and determine which it was.
		 */
		plist_del(&q->list, &hb->chain);
		hb_waiters_dec(hb);

		/* Handle spurious wakeups gracefully */
		ret = -EWOULDBLOCK;
		if (timeout && !timeout->task)
			ret = -ETIMEDOUT;
		else if (signal_pending(current))
			ret = -ERESTARTNOINTR;
	}
	return ret;
}

/**
 * futex_wait_requeue_pi() - Wait on uaddr and take uaddr2
 * @uaddr:	the futex we initially wait on (non-pi)
 * @flags:	futex flags (FLAGS_SHARED, FLAGS_CLOCKRT, etc.), they must be
 *		the same type, no requeueing from private to shared, etc.
 * @val:	the expected value of uaddr
 * @abs_time:	absolute timeout
 * @bitset:	32 bit wakeup bitset set by userspace, defaults to all
 * @uaddr2:	the pi futex we will take prior to returning to user-space
 *
 * The caller will wait on uaddr and will be requeued by futex_requeue() to
 * uaddr2 which must be PI aware and unique from uaddr.  Normal wakeup will wake
 * on uaddr2 and complete the acquisition of the rt_mutex prior to returning to
 * userspace.  This ensures the rt_mutex maintains an owner when it has waiters;
 * without one, the pi logic would not know which task to boost/deboost, if
 * there was a need to.
 *
 * We call schedule in futex_wait_queue_me() when we enqueue and return there
 * via the following--
 * 1) wakeup on uaddr2 after an atomic lock acquisition by futex_requeue()
 * 2) wakeup on uaddr2 after a requeue
 * 3) signal
 * 4) timeout
 *
 * If 3, cleanup and return -ERESTARTNOINTR.
 *
 * If 2, we may then block on trying to take the rt_mutex and return via:
 * 5) successful lock
 * 6) signal
 * 7) timeout
 * 8) other lock acquisition failure
 *
 * If 6, return -EWOULDBLOCK (restarting the syscall would do the same).
 *
 * If 4 or 7, we cleanup and return with -ETIMEDOUT.
 *
 * Return:
 *  0 - On success;
 * <0 - On error
 */
static int futex_wait_requeue_pi(u32 __user *uaddr, unsigned int flags,
				 u32 val, ktime_t *abs_time, u32 bitset,
				 u32 __user *uaddr2)
{
	struct hrtimer_sleeper timeout, *to = NULL;
	struct rt_mutex_waiter rt_waiter;
<<<<<<< HEAD
	struct rt_mutex *pi_mutex = NULL;
	struct futex_hash_bucket *hb, *hb2;
=======
	struct futex_hash_bucket *hb;
>>>>>>> 0136bca4
	union futex_key key2 = FUTEX_KEY_INIT;
	struct futex_q q = futex_q_init;
	int res, ret;

	if (uaddr == uaddr2)
		return -EINVAL;

	if (!bitset)
		return -EINVAL;

	if (abs_time) {
		to = &timeout;
		hrtimer_init_on_stack(&to->timer, (flags & FLAGS_CLOCKRT) ?
				      CLOCK_REALTIME : CLOCK_MONOTONIC,
				      HRTIMER_MODE_ABS);
		hrtimer_init_sleeper(to, current);
		hrtimer_set_expires_range_ns(&to->timer, *abs_time,
					     current->timer_slack_ns);
	}

	/*
	 * The waiter is allocated on our stack, manipulated by the requeue
	 * code while we sleep on uaddr.
	 */
	rt_mutex_init_waiter(&rt_waiter, false);

	ret = get_futex_key(uaddr2, flags & FLAGS_SHARED, &key2, VERIFY_WRITE);
	if (unlikely(ret != 0))
		goto out;

	q.bitset = bitset;
	q.rt_waiter = &rt_waiter;
	q.requeue_pi_key = &key2;

	/*
	 * Prepare to wait on uaddr. On success, increments q.key (key1) ref
	 * count.
	 */
	ret = futex_wait_setup(uaddr, val, flags, &q, &hb);
	if (ret)
		goto out_key2;

	/*
	 * The check above which compares uaddrs is not sufficient for
	 * shared futexes. We need to compare the keys:
	 */
	if (match_futex(&q.key, &key2)) {
		queue_unlock(hb);
		ret = -EINVAL;
		goto out_put_keys;
	}

	/* Queue the futex_q, drop the hb lock, wait for wakeup. */
	futex_wait_queue_me(hb, &q, to);

	/*
	 * On RT we must avoid races with requeue and trying to block
	 * on two mutexes (hb->lock and uaddr2's rtmutex) by
	 * serializing access to pi_blocked_on with pi_lock.
	 */
	raw_spin_lock_irq(&current->pi_lock);
	if (current->pi_blocked_on) {
		/*
		 * We have been requeued or are in the process of
		 * being requeued.
		 */
		raw_spin_unlock_irq(&current->pi_lock);
	} else {
		/*
		 * Setting pi_blocked_on to PI_WAKEUP_INPROGRESS
		 * prevents a concurrent requeue from moving us to the
		 * uaddr2 rtmutex. After that we can safely acquire
		 * (and possibly block on) hb->lock.
		 */
		current->pi_blocked_on = PI_WAKEUP_INPROGRESS;
		raw_spin_unlock_irq(&current->pi_lock);

		spin_lock(&hb->lock);

		/*
		 * Clean up pi_blocked_on. We might leak it otherwise
		 * when we succeeded with the hb->lock in the fast
		 * path.
		 */
		raw_spin_lock_irq(&current->pi_lock);
		current->pi_blocked_on = NULL;
		raw_spin_unlock_irq(&current->pi_lock);

		ret = handle_early_requeue_pi_wakeup(hb, &q, &key2, to);
		spin_unlock(&hb->lock);
		if (ret)
			goto out_put_keys;
	}

	/*
	 * In order to be here, we have either been requeued, are in
	 * the process of being requeued, or requeue successfully
	 * acquired uaddr2 on our behalf.  If pi_blocked_on was
	 * non-null above, we may be racing with a requeue.  Do not
	 * rely on q->lock_ptr to be hb2->lock until after blocking on
	 * hb->lock or hb2->lock. The futex_requeue dropped our key1
	 * reference and incremented our key2 reference count.
	 */
	hb2 = hash_futex(&key2);

	/* Check if the requeue code acquired the second futex for us. */
	if (!q.rt_waiter) {
		/*
		 * Got the lock. We might not be the anticipated owner if we
		 * did a lock-steal - fix up the PI-state in that case.
		 */
		if (q.pi_state && (q.pi_state->owner != current)) {
			spin_lock(&hb2->lock);
			BUG_ON(&hb2->lock != q.lock_ptr);
			ret = fixup_pi_state_owner(uaddr2, &q, current);
			if (ret && rt_mutex_owner(&q.pi_state->pi_mutex) == current)
				rt_mutex_unlock(&q.pi_state->pi_mutex);
			/*
			 * Drop the reference to the pi state which
			 * the requeue_pi() code acquired for us.
			 */
			free_pi_state(q.pi_state);
			spin_unlock(&hb2->lock);
		}
	} else {
		struct rt_mutex *pi_mutex;

		/*
		 * We have been woken up by futex_unlock_pi(), a timeout, or a
		 * signal.  futex_unlock_pi() will not destroy the lock_ptr nor
		 * the pi_state.
		 */
		WARN_ON(!q.pi_state);
		pi_mutex = &q.pi_state->pi_mutex;
		ret = rt_mutex_finish_proxy_lock(pi_mutex, to, &rt_waiter);
		debug_rt_mutex_free_waiter(&rt_waiter);

		spin_lock(&hb2->lock);
		BUG_ON(&hb2->lock != q.lock_ptr);
		/*
		 * Fixup the pi_state owner and possibly acquire the lock if we
		 * haven't already.
		 */
		res = fixup_owner(uaddr2, &q, !ret);
		/*
		 * If fixup_owner() returned an error, proprogate that.  If it
		 * acquired the lock, clear -ETIMEDOUT or -EINTR.
		 */
		if (res)
			ret = (res < 0) ? res : 0;

		/*
		 * If fixup_pi_state_owner() faulted and was unable to handle
		 * the fault, unlock the rt_mutex and return the fault to
		 * userspace.
		 */
		if (ret && rt_mutex_owner(pi_mutex) == current)
			rt_mutex_unlock(pi_mutex);

		/* Unqueue and drop the lock. */
		unqueue_me_pi(&q);
	}

	if (ret == -EINTR) {
		/*
		 * We've already been requeued, but cannot restart by calling
		 * futex_lock_pi() directly. We could restart this syscall, but
		 * it would detect that the user space "val" changed and return
		 * -EWOULDBLOCK.  Save the overhead of the restart and return
		 * -EWOULDBLOCK directly.
		 */
		ret = -EWOULDBLOCK;
	}

out_put_keys:
	put_futex_key(&q.key);
out_key2:
	put_futex_key(&key2);

out:
	if (to) {
		hrtimer_cancel(&to->timer);
		destroy_hrtimer_on_stack(&to->timer);
	}
	return ret;
}

/*
 * Support for robust futexes: the kernel cleans up held futexes at
 * thread exit time.
 *
 * Implementation: user-space maintains a per-thread list of locks it
 * is holding. Upon do_exit(), the kernel carefully walks this list,
 * and marks all locks that are owned by this thread with the
 * FUTEX_OWNER_DIED bit, and wakes up a waiter (if any). The list is
 * always manipulated with the lock held, so the list is private and
 * per-thread. Userspace also maintains a per-thread 'list_op_pending'
 * field, to allow the kernel to clean up if the thread dies after
 * acquiring the lock, but just before it could have added itself to
 * the list. There can only be one such pending lock.
 */

/**
 * sys_set_robust_list() - Set the robust-futex list head of a task
 * @head:	pointer to the list-head
 * @len:	length of the list-head, as userspace expects
 */
SYSCALL_DEFINE2(set_robust_list, struct robust_list_head __user *, head,
		size_t, len)
{
	if (!futex_cmpxchg_enabled)
		return -ENOSYS;
	/*
	 * The kernel knows only one size for now:
	 */
	if (unlikely(len != sizeof(*head)))
		return -EINVAL;

	current->robust_list = head;

	return 0;
}

/**
 * sys_get_robust_list() - Get the robust-futex list head of a task
 * @pid:	pid of the process [zero for current task]
 * @head_ptr:	pointer to a list-head pointer, the kernel fills it in
 * @len_ptr:	pointer to a length field, the kernel fills in the header size
 */
SYSCALL_DEFINE3(get_robust_list, int, pid,
		struct robust_list_head __user * __user *, head_ptr,
		size_t __user *, len_ptr)
{
	struct robust_list_head __user *head;
	unsigned long ret;
	struct task_struct *p;

	if (!futex_cmpxchg_enabled)
		return -ENOSYS;

	rcu_read_lock();

	ret = -ESRCH;
	if (!pid)
		p = current;
	else {
		p = find_task_by_vpid(pid);
		if (!p)
			goto err_unlock;
	}

	ret = -EPERM;
	if (!ptrace_may_access(p, PTRACE_MODE_READ_REALCREDS))
		goto err_unlock;

	head = p->robust_list;
	rcu_read_unlock();

	if (put_user(sizeof(*head), len_ptr))
		return -EFAULT;
	return put_user(head, head_ptr);

err_unlock:
	rcu_read_unlock();

	return ret;
}

/*
 * Process a futex-list entry, check whether it's owned by the
 * dying task, and do notification if so:
 */
int handle_futex_death(u32 __user *uaddr, struct task_struct *curr, int pi)
{
	u32 uval, uninitialized_var(nval), mval;

retry:
	if (get_user(uval, uaddr))
		return -1;

	if ((uval & FUTEX_TID_MASK) == task_pid_vnr(curr)) {
		/*
		 * Ok, this dying thread is truly holding a futex
		 * of interest. Set the OWNER_DIED bit atomically
		 * via cmpxchg, and if the value had FUTEX_WAITERS
		 * set, wake up a waiter (if any). (We have to do a
		 * futex_wake() even if OWNER_DIED is already set -
		 * to handle the rare but possible case of recursive
		 * thread-death.) The rest of the cleanup is done in
		 * userspace.
		 */
		mval = (uval & FUTEX_WAITERS) | FUTEX_OWNER_DIED;
		/*
		 * We are not holding a lock here, but we want to have
		 * the pagefault_disable/enable() protection because
		 * we want to handle the fault gracefully. If the
		 * access fails we try to fault in the futex with R/W
		 * verification via get_user_pages. get_user() above
		 * does not guarantee R/W access. If that fails we
		 * give up and leave the futex locked.
		 */
		if (cmpxchg_futex_value_locked(&nval, uaddr, uval, mval)) {
			if (fault_in_user_writeable(uaddr))
				return -1;
			goto retry;
		}
		if (nval != uval)
			goto retry;

		/*
		 * Wake robust non-PI futexes here. The wakeup of
		 * PI futexes happens in exit_pi_state():
		 */
		if (!pi && (uval & FUTEX_WAITERS))
			futex_wake(uaddr, 1, 1, FUTEX_BITSET_MATCH_ANY);
	}
	return 0;
}

/*
 * Fetch a robust-list pointer. Bit 0 signals PI futexes:
 */
static inline int fetch_robust_entry(struct robust_list __user **entry,
				     struct robust_list __user * __user *head,
				     unsigned int *pi)
{
	unsigned long uentry;

	if (get_user(uentry, (unsigned long __user *)head))
		return -EFAULT;

	*entry = (void __user *)(uentry & ~1UL);
	*pi = uentry & 1;

	return 0;
}

/*
 * Walk curr->robust_list (very carefully, it's a userspace list!)
 * and mark any locks found there dead, and notify any waiters.
 *
 * We silently return on any sign of list-walking problem.
 */
void exit_robust_list(struct task_struct *curr)
{
	struct robust_list_head __user *head = curr->robust_list;
	struct robust_list __user *entry, *next_entry, *pending;
	unsigned int limit = ROBUST_LIST_LIMIT, pi, pip;
	unsigned int uninitialized_var(next_pi);
	unsigned long futex_offset;
	int rc;

	if (!futex_cmpxchg_enabled)
		return;

	/*
	 * Fetch the list head (which was registered earlier, via
	 * sys_set_robust_list()):
	 */
	if (fetch_robust_entry(&entry, &head->list.next, &pi))
		return;
	/*
	 * Fetch the relative futex offset:
	 */
	if (get_user(futex_offset, &head->futex_offset))
		return;
	/*
	 * Fetch any possibly pending lock-add first, and handle it
	 * if it exists:
	 */
	if (fetch_robust_entry(&pending, &head->list_op_pending, &pip))
		return;

	next_entry = NULL;	/* avoid warning with gcc */
	while (entry != &head->list) {
		/*
		 * Fetch the next entry in the list before calling
		 * handle_futex_death:
		 */
		rc = fetch_robust_entry(&next_entry, &entry->next, &next_pi);
		/*
		 * A pending lock might already be on the list, so
		 * don't process it twice:
		 */
		if (entry != pending)
			if (handle_futex_death((void __user *)entry + futex_offset,
						curr, pi))
				return;
		if (rc)
			return;
		entry = next_entry;
		pi = next_pi;
		/*
		 * Avoid excessively long or circular lists:
		 */
		if (!--limit)
			break;

		cond_resched();
	}

	if (pending)
		handle_futex_death((void __user *)pending + futex_offset,
				   curr, pip);
}

long do_futex(u32 __user *uaddr, int op, u32 val, ktime_t *timeout,
		u32 __user *uaddr2, u32 val2, u32 val3)
{
	int cmd = op & FUTEX_CMD_MASK;
	unsigned int flags = 0;

	if (!(op & FUTEX_PRIVATE_FLAG))
		flags |= FLAGS_SHARED;

	if (op & FUTEX_CLOCK_REALTIME) {
		flags |= FLAGS_CLOCKRT;
		if (cmd != FUTEX_WAIT_BITSET && cmd != FUTEX_WAIT_REQUEUE_PI)
			return -ENOSYS;
	}

	switch (cmd) {
	case FUTEX_LOCK_PI:
	case FUTEX_UNLOCK_PI:
	case FUTEX_TRYLOCK_PI:
	case FUTEX_WAIT_REQUEUE_PI:
	case FUTEX_CMP_REQUEUE_PI:
		if (!futex_cmpxchg_enabled)
			return -ENOSYS;
	}

	switch (cmd) {
	case FUTEX_WAIT:
		val3 = FUTEX_BITSET_MATCH_ANY;
	case FUTEX_WAIT_BITSET:
		return futex_wait(uaddr, flags, val, timeout, val3);
	case FUTEX_WAKE:
		val3 = FUTEX_BITSET_MATCH_ANY;
	case FUTEX_WAKE_BITSET:
		return futex_wake(uaddr, flags, val, val3);
	case FUTEX_REQUEUE:
		return futex_requeue(uaddr, flags, uaddr2, val, val2, NULL, 0);
	case FUTEX_CMP_REQUEUE:
		return futex_requeue(uaddr, flags, uaddr2, val, val2, &val3, 0);
	case FUTEX_WAKE_OP:
		return futex_wake_op(uaddr, flags, uaddr2, val, val2, val3);
	case FUTEX_LOCK_PI:
		return futex_lock_pi(uaddr, flags, timeout, 0);
	case FUTEX_UNLOCK_PI:
		return futex_unlock_pi(uaddr, flags);
	case FUTEX_TRYLOCK_PI:
		return futex_lock_pi(uaddr, flags, NULL, 1);
	case FUTEX_WAIT_REQUEUE_PI:
		val3 = FUTEX_BITSET_MATCH_ANY;
		return futex_wait_requeue_pi(uaddr, flags, val, timeout, val3,
					     uaddr2);
	case FUTEX_CMP_REQUEUE_PI:
		return futex_requeue(uaddr, flags, uaddr2, val, val2, &val3, 1);
	}
	return -ENOSYS;
}


SYSCALL_DEFINE6(futex, u32 __user *, uaddr, int, op, u32, val,
		struct timespec __user *, utime, u32 __user *, uaddr2,
		u32, val3)
{
	struct timespec ts;
	ktime_t t, *tp = NULL;
	u32 val2 = 0;
	int cmd = op & FUTEX_CMD_MASK;

	if (utime && (cmd == FUTEX_WAIT || cmd == FUTEX_LOCK_PI ||
		      cmd == FUTEX_WAIT_BITSET ||
		      cmd == FUTEX_WAIT_REQUEUE_PI)) {
		if (unlikely(should_fail_futex(!(op & FUTEX_PRIVATE_FLAG))))
			return -EFAULT;
		if (copy_from_user(&ts, utime, sizeof(ts)) != 0)
			return -EFAULT;
		if (!timespec_valid(&ts))
			return -EINVAL;

		t = timespec_to_ktime(ts);
		if (cmd == FUTEX_WAIT)
			t = ktime_add_safe(ktime_get(), t);
		tp = &t;
	}
	/*
	 * requeue parameter in 'utime' if cmd == FUTEX_*_REQUEUE_*.
	 * number of waiters to wake in 'utime' if cmd == FUTEX_WAKE_OP.
	 */
	if (cmd == FUTEX_REQUEUE || cmd == FUTEX_CMP_REQUEUE ||
	    cmd == FUTEX_CMP_REQUEUE_PI || cmd == FUTEX_WAKE_OP)
		val2 = (u32) (unsigned long) utime;

	return do_futex(uaddr, op, val, tp, uaddr2, val2, val3);
}

static void __init futex_detect_cmpxchg(void)
{
#ifndef CONFIG_HAVE_FUTEX_CMPXCHG
	u32 curval;

	/*
	 * This will fail and we want it. Some arch implementations do
	 * runtime detection of the futex_atomic_cmpxchg_inatomic()
	 * functionality. We want to know that before we call in any
	 * of the complex code paths. Also we want to prevent
	 * registration of robust lists in that case. NULL is
	 * guaranteed to fault and we get -EFAULT on functional
	 * implementation, the non-functional ones will return
	 * -ENOSYS.
	 */
	if (cmpxchg_futex_value_locked(&curval, NULL, 0, 0) == -EFAULT)
		futex_cmpxchg_enabled = 1;
#endif
}

static int __init futex_init(void)
{
	unsigned int futex_shift;
	unsigned long i;

#if CONFIG_BASE_SMALL
	futex_hashsize = 16;
#else
	futex_hashsize = roundup_pow_of_two(256 * num_possible_cpus());
#endif

	futex_queues = alloc_large_system_hash("futex", sizeof(*futex_queues),
					       futex_hashsize, 0,
					       futex_hashsize < 256 ? HASH_SMALL : 0,
					       &futex_shift, NULL,
					       futex_hashsize, futex_hashsize);
	futex_hashsize = 1UL << futex_shift;

	futex_detect_cmpxchg();

	for (i = 0; i < futex_hashsize; i++) {
		atomic_set(&futex_queues[i].waiters, 0);
		plist_head_init(&futex_queues[i].chain);
		spin_lock_init(&futex_queues[i].lock);
	}

	return 0;
}
core_initcall(futex_init);<|MERGE_RESOLUTION|>--- conflicted
+++ resolved
@@ -2705,12 +2705,7 @@
 {
 	struct hrtimer_sleeper timeout, *to = NULL;
 	struct rt_mutex_waiter rt_waiter;
-<<<<<<< HEAD
-	struct rt_mutex *pi_mutex = NULL;
 	struct futex_hash_bucket *hb, *hb2;
-=======
-	struct futex_hash_bucket *hb;
->>>>>>> 0136bca4
 	union futex_key key2 = FUTEX_KEY_INIT;
 	struct futex_q q = futex_q_init;
 	int res, ret;
