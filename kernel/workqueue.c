--- conflicted
+++ resolved
@@ -3791,15 +3791,10 @@
 	system_nrt_wq = alloc_workqueue("events_nrt", WQ_NON_REENTRANT, 0);
 	system_unbound_wq = alloc_workqueue("events_unbound", WQ_UNBOUND,
 					    WQ_UNBOUND_MAX_ACTIVE);
-<<<<<<< HEAD
-	BUG_ON(!system_wq || !system_long_wq || !system_nrt_wq ||
-	       !system_unbound_wq);
-=======
 	system_freezable_wq = alloc_workqueue("events_freezable",
 					      WQ_FREEZABLE, 0);
 	BUG_ON(!system_wq || !system_long_wq || !system_nrt_wq ||
 	       !system_unbound_wq || !system_freezable_wq);
->>>>>>> 105e53f8
 	return 0;
 }
 early_initcall(init_workqueues);