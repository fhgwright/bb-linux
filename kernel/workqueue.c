--- conflicted
+++ resolved
@@ -133,14 +133,11 @@
  * PL: wq_pool_mutex protected.
  *
  * PR: wq_pool_mutex protected for writes.  RCU protected for reads.
-<<<<<<< HEAD
-=======
  *
  * PW: wq_pool_mutex and wq->mutex protected for writes.  Either for reads.
  *
  * PWR: wq_pool_mutex and wq->mutex protected for writes.  Either or
  *      sched-RCU for reads.
->>>>>>> 115d5886
  *
  * WQ: wq->mutex protected.
  *
@@ -363,15 +360,12 @@
 	rcu_lockdep_assert(rcu_read_lock_held() ||			\
 			   lockdep_is_held(&wq->mutex),			\
 			   "RCU or wq->mutex should be held")
-<<<<<<< HEAD
-=======
 
 #define assert_rcu_or_wq_mutex_or_pool_mutex(wq)			\
 	rcu_lockdep_assert(rcu_read_lock_sched_held() ||		\
 			   lockdep_is_held(&wq->mutex) ||		\
 			   lockdep_is_held(&wq_pool_mutex),		\
 			   "sched RCU, wq->mutex or wq_pool_mutex should be held")
->>>>>>> 115d5886
 
 #define for_each_cpu_worker_pool(pool, cpu)				\
 	for ((pool) = &per_cpu(cpu_worker_pools, cpu)[0];		\
@@ -602,11 +596,7 @@
  * @wq: the target workqueue
  * @node: the node ID
  *
-<<<<<<< HEAD
- * This must be called either with pwq_lock held or RCU read locked.
-=======
  * This must be called with any of wq_pool_mutex, wq->mutex or RCU read locked.
->>>>>>> 115d5886
  * If the pwq needs to be used beyond the locking in effect, the caller is
  * responsible for guaranteeing that the pwq stays online.
  *
