--- conflicted
+++ resolved
@@ -175,8 +175,6 @@
 		wake_up_process(tsk);
 }
 
-<<<<<<< HEAD
-=======
 #ifdef CONFIG_PREEMPT_RT_FULL
 static void wakeup_timer_softirqd(void)
 {
@@ -188,7 +186,6 @@
 }
 #endif
 
->>>>>>> e6648ee4
 static void handle_softirq(unsigned int vec_nr)
 {
 	struct softirq_action *h = softirq_vec + vec_nr;
@@ -491,10 +488,6 @@
 static inline void local_bh_disable_nort(void) { local_bh_disable(); }
 static inline void _local_bh_enable_nort(void) { _local_bh_enable(); }
 static void ksoftirqd_set_sched_params(unsigned int cpu) { }
-<<<<<<< HEAD
-static void ksoftirqd_clr_sched_params(unsigned int cpu, bool online) { }
-=======
->>>>>>> e6648ee4
 
 #else /* !PREEMPT_RT_FULL */
 
@@ -620,13 +613,8 @@
 
 	do_current_softirqs();
 	current->softirq_nestcnt--;
-<<<<<<< HEAD
-	rcu_note_context_switch();
-	local_irq_enable();
-=======
 	local_irq_enable();
 	cond_resched_rcu_qs();
->>>>>>> e6648ee4
 }
 
 /*
@@ -644,17 +632,12 @@
 
 static void do_raise_softirq_irqoff(unsigned int nr)
 {
-<<<<<<< HEAD
-	trace_softirq_raise(nr);
-	or_softirq_pending(1UL << nr);
-=======
 	unsigned int mask;
 
 	mask = 1UL << nr;
 
 	trace_softirq_raise(nr);
 	or_softirq_pending(mask);
->>>>>>> e6648ee4
 
 	/*
 	 * If we are not in a hard interrupt and inside a bh disabled
@@ -663,13 +646,6 @@
 	 * delegate it to ksoftirqd.
 	 */
 	if (!in_irq() && current->softirq_nestcnt)
-<<<<<<< HEAD
-		current->softirqs_raised |= (1U << nr);
-	else if (__this_cpu_read(ksoftirqd))
-		__this_cpu_read(ksoftirqd)->softirqs_raised |= (1U << nr);
-}
-
-=======
 		current->softirqs_raised |= mask;
 	else if (!__this_cpu_read(ksoftirqd) || !__this_cpu_read(ktimer_softirqd))
 		return;
@@ -689,14 +665,10 @@
 }
 
 
->>>>>>> e6648ee4
 void __raise_softirq_irqoff(unsigned int nr)
 {
 	do_raise_softirq_irqoff(nr);
 	if (!in_irq() && !current->softirq_nestcnt)
-<<<<<<< HEAD
-		wakeup_softirqd();
-=======
 		wakeup_proper_softirq(nr);
 }
 
@@ -719,7 +691,6 @@
 	else
 		__this_cpu_read(ksoftirqd)->softirqs_raised |= mask;
 	wakeup_proper_softirq(nr);
->>>>>>> e6648ee4
 }
 
 /*
@@ -745,11 +716,7 @@
 	 * raise a WARN() if the condition is met.
 	 */
 	if (!current->softirq_nestcnt)
-<<<<<<< HEAD
-		wakeup_softirqd();
-=======
 		wakeup_proper_softirq(nr);
->>>>>>> e6648ee4
 }
 
 static inline int ksoftirqd_softirq_pending(void)
@@ -762,18 +729,6 @@
 
 static inline void ksoftirqd_set_sched_params(unsigned int cpu)
 {
-<<<<<<< HEAD
-	struct sched_param param = { .sched_priority = 1 };
-
-	sched_setscheduler(current, SCHED_FIFO, &param);
-	/* Take over all pending softirqs when starting */
-	local_irq_disable();
-	current->softirqs_raised = local_softirq_pending();
-	local_irq_enable();
-}
-
-static inline void ksoftirqd_clr_sched_params(unsigned int cpu, bool online)
-=======
 	/* Take over all but timer pending softirqs when starting */
 	local_irq_disable();
 	current->softirqs_raised = local_softirq_pending() & ~TIMER_SOFTIRQS;
@@ -794,21 +749,17 @@
 
 static inline void ktimer_softirqd_clr_sched_params(unsigned int cpu,
 						    bool online)
->>>>>>> e6648ee4
 {
 	struct sched_param param = { .sched_priority = 0 };
 
 	sched_setscheduler(current, SCHED_NORMAL, &param);
 }
 
-<<<<<<< HEAD
-=======
 static int ktimer_softirqd_should_run(unsigned int cpu)
 {
 	return current->softirqs_raised;
 }
 
->>>>>>> e6648ee4
 #endif /* PREEMPT_RT_FULL */
 /*
  * Enter an interrupt context.
@@ -858,12 +809,9 @@
 	if (__this_cpu_read(ksoftirqd) &&
 			__this_cpu_read(ksoftirqd)->softirqs_raised)
 		wakeup_softirqd();
-<<<<<<< HEAD
-=======
 	if (__this_cpu_read(ktimer_softirqd) &&
 			__this_cpu_read(ktimer_softirqd)->softirqs_raised)
 		wakeup_timer_softirqd();
->>>>>>> e6648ee4
 	local_irq_restore(flags);
 #endif
 }
@@ -1296,10 +1244,6 @@
 static struct smp_hotplug_thread softirq_threads = {
 	.store			= &ksoftirqd,
 	.setup			= ksoftirqd_set_sched_params,
-<<<<<<< HEAD
-	.cleanup		= ksoftirqd_clr_sched_params,
-=======
->>>>>>> e6648ee4
 	.thread_should_run	= ksoftirqd_should_run,
 	.thread_fn		= run_ksoftirqd,
 	.thread_comm		= "ksoftirqd/%u",
