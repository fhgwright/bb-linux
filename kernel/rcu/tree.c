/*
 * Read-Copy Update mechanism for mutual exclusion
 *
 * This program is free software; you can redistribute it and/or modify
 * it under the terms of the GNU General Public License as published by
 * the Free Software Foundation; either version 2 of the License, or
 * (at your option) any later version.
 *
 * This program is distributed in the hope that it will be useful,
 * but WITHOUT ANY WARRANTY; without even the implied warranty of
 * MERCHANTABILITY or FITNESS FOR A PARTICULAR PURPOSE.  See the
 * GNU General Public License for more details.
 *
 * You should have received a copy of the GNU General Public License
 * along with this program; if not, you can access it online at
 * http://www.gnu.org/licenses/gpl-2.0.html.
 *
 * Copyright IBM Corporation, 2008
 *
 * Authors: Dipankar Sarma <dipankar@in.ibm.com>
 *	    Manfred Spraul <manfred@colorfullife.com>
 *	    Paul E. McKenney <paulmck@linux.vnet.ibm.com> Hierarchical version
 *
 * Based on the original work by Paul McKenney <paulmck@us.ibm.com>
 * and inputs from Rusty Russell, Andrea Arcangeli and Andi Kleen.
 *
 * For detailed explanation of Read-Copy Update mechanism see -
 *	Documentation/RCU
 */
#include <linux/types.h>
#include <linux/kernel.h>
#include <linux/init.h>
#include <linux/spinlock.h>
#include <linux/smp.h>
#include <linux/rcupdate.h>
#include <linux/interrupt.h>
#include <linux/sched.h>
#include <linux/nmi.h>
#include <linux/atomic.h>
#include <linux/bitops.h>
#include <linux/export.h>
#include <linux/completion.h>
#include <linux/moduleparam.h>
#include <linux/module.h>
#include <linux/percpu.h>
#include <linux/notifier.h>
#include <linux/cpu.h>
#include <linux/mutex.h>
#include <linux/time.h>
#include <linux/kernel_stat.h>
#include <linux/wait.h>
#include <linux/kthread.h>
#include <linux/prefetch.h>
#include <linux/delay.h>
#include <linux/stop_machine.h>
#include <linux/random.h>
#include <linux/trace_events.h>
#include <linux/suspend.h>
#include <linux/delay.h>
#include <linux/gfp.h>
#include <linux/oom.h>
#include <linux/smpboot.h>
#include "../time/tick-internal.h"

#include "tree.h"
#include "rcu.h"

MODULE_ALIAS("rcutree");
#ifdef MODULE_PARAM_PREFIX
#undef MODULE_PARAM_PREFIX
#endif
#define MODULE_PARAM_PREFIX "rcutree."

/* Data structures. */

static struct lock_class_key rcu_node_class[RCU_NUM_LVLS];
static struct lock_class_key rcu_fqs_class[RCU_NUM_LVLS];
static struct lock_class_key rcu_exp_class[RCU_NUM_LVLS];

/*
 * In order to export the rcu_state name to the tracing tools, it
 * needs to be added in the __tracepoint_string section.
 * This requires defining a separate variable tp_<sname>_varname
 * that points to the string being used, and this will allow
 * the tracing userspace tools to be able to decipher the string
 * address to the matching string.
 */
#ifdef CONFIG_TRACING
# define DEFINE_RCU_TPS(sname) \
static char sname##_varname[] = #sname; \
static const char *tp_##sname##_varname __used __tracepoint_string = sname##_varname;
# define RCU_STATE_NAME(sname) sname##_varname
#else
# define DEFINE_RCU_TPS(sname)
# define RCU_STATE_NAME(sname) __stringify(sname)
#endif

#define RCU_STATE_INITIALIZER(sname, sabbr, cr) \
DEFINE_RCU_TPS(sname) \
static DEFINE_PER_CPU_SHARED_ALIGNED(struct rcu_data, sname##_data); \
struct rcu_state sname##_state = { \
	.level = { &sname##_state.node[0] }, \
	.rda = &sname##_data, \
	.call = cr, \
	.gp_state = RCU_GP_IDLE, \
	.gpnum = 0UL - 300UL, \
	.completed = 0UL - 300UL, \
	.orphan_lock = __RAW_SPIN_LOCK_UNLOCKED(&sname##_state.orphan_lock), \
	.orphan_nxttail = &sname##_state.orphan_nxtlist, \
	.orphan_donetail = &sname##_state.orphan_donelist, \
	.barrier_mutex = __MUTEX_INITIALIZER(sname##_state.barrier_mutex), \
	.name = RCU_STATE_NAME(sname), \
	.abbr = sabbr, \
}

RCU_STATE_INITIALIZER(rcu_sched, 's', call_rcu_sched);
RCU_STATE_INITIALIZER(rcu_bh, 'b', call_rcu_bh);

static struct rcu_state *const rcu_state_p;
static struct rcu_data __percpu *const rcu_data_p;
LIST_HEAD(rcu_struct_flavors);

/* Dump rcu_node combining tree at boot to verify correct setup. */
static bool dump_tree;
module_param(dump_tree, bool, 0444);
/* Control rcu_node-tree auto-balancing at boot time. */
static bool rcu_fanout_exact;
module_param(rcu_fanout_exact, bool, 0444);
/* Increase (but not decrease) the RCU_FANOUT_LEAF at boot time. */
static int rcu_fanout_leaf = RCU_FANOUT_LEAF;
module_param(rcu_fanout_leaf, int, 0444);
int rcu_num_lvls __read_mostly = RCU_NUM_LVLS;
/* Number of rcu_nodes at specified level. */
static int num_rcu_lvl[] = NUM_RCU_LVL_INIT;
int rcu_num_nodes __read_mostly = NUM_RCU_NODES; /* Total # rcu_nodes in use. */

/*
 * The rcu_scheduler_active variable transitions from zero to one just
 * before the first task is spawned.  So when this variable is zero, RCU
 * can assume that there is but one task, allowing RCU to (for example)
 * optimize synchronize_sched() to a simple barrier().  When this variable
 * is one, RCU must actually do all the hard work required to detect real
 * grace periods.  This variable is also used to suppress boot-time false
 * positives from lockdep-RCU error checking.
 */
int rcu_scheduler_active __read_mostly;
EXPORT_SYMBOL_GPL(rcu_scheduler_active);

/*
 * The rcu_scheduler_fully_active variable transitions from zero to one
 * during the early_initcall() processing, which is after the scheduler
 * is capable of creating new tasks.  So RCU processing (for example,
 * creating tasks for RCU priority boosting) must be delayed until after
 * rcu_scheduler_fully_active transitions from zero to one.  We also
 * currently delay invocation of any RCU callbacks until after this point.
 *
 * It might later prove better for people registering RCU callbacks during
 * early boot to take responsibility for these callbacks, but one step at
 * a time.
 */
static int rcu_scheduler_fully_active __read_mostly;

static void rcu_init_new_rnp(struct rcu_node *rnp_leaf);
static void rcu_cleanup_dead_rnp(struct rcu_node *rnp_leaf);
static void rcu_boost_kthread_setaffinity(struct rcu_node *rnp, int outgoingcpu);
static void invoke_rcu_core(void);
static void invoke_rcu_callbacks(struct rcu_state *rsp, struct rcu_data *rdp);
static void rcu_report_exp_rdp(struct rcu_state *rsp,
			       struct rcu_data *rdp, bool wake);

/* rcuc/rcub kthread realtime priority */
#ifdef CONFIG_RCU_KTHREAD_PRIO
static int kthread_prio = CONFIG_RCU_KTHREAD_PRIO;
#else /* #ifdef CONFIG_RCU_KTHREAD_PRIO */
static int kthread_prio = IS_ENABLED(CONFIG_RCU_BOOST) ? 1 : 0;
#endif /* #else #ifdef CONFIG_RCU_KTHREAD_PRIO */
module_param(kthread_prio, int, 0644);

/* Delay in jiffies for grace-period initialization delays, debug only. */

#ifdef CONFIG_RCU_TORTURE_TEST_SLOW_PREINIT
static int gp_preinit_delay = CONFIG_RCU_TORTURE_TEST_SLOW_PREINIT_DELAY;
module_param(gp_preinit_delay, int, 0644);
#else /* #ifdef CONFIG_RCU_TORTURE_TEST_SLOW_PREINIT */
static const int gp_preinit_delay;
#endif /* #else #ifdef CONFIG_RCU_TORTURE_TEST_SLOW_PREINIT */

#ifdef CONFIG_RCU_TORTURE_TEST_SLOW_INIT
static int gp_init_delay = CONFIG_RCU_TORTURE_TEST_SLOW_INIT_DELAY;
module_param(gp_init_delay, int, 0644);
#else /* #ifdef CONFIG_RCU_TORTURE_TEST_SLOW_INIT */
static const int gp_init_delay;
#endif /* #else #ifdef CONFIG_RCU_TORTURE_TEST_SLOW_INIT */

#ifdef CONFIG_RCU_TORTURE_TEST_SLOW_CLEANUP
static int gp_cleanup_delay = CONFIG_RCU_TORTURE_TEST_SLOW_CLEANUP_DELAY;
module_param(gp_cleanup_delay, int, 0644);
#else /* #ifdef CONFIG_RCU_TORTURE_TEST_SLOW_CLEANUP */
static const int gp_cleanup_delay;
#endif /* #else #ifdef CONFIG_RCU_TORTURE_TEST_SLOW_CLEANUP */

/*
 * Number of grace periods between delays, normalized by the duration of
 * the delay.  The longer the the delay, the more the grace periods between
 * each delay.  The reason for this normalization is that it means that,
 * for non-zero delays, the overall slowdown of grace periods is constant
 * regardless of the duration of the delay.  This arrangement balances
 * the need for long delays to increase some race probabilities with the
 * need for fast grace periods to increase other race probabilities.
 */
#define PER_RCU_NODE_PERIOD 3	/* Number of grace periods between delays. */

/*
 * Track the rcutorture test sequence number and the update version
 * number within a given test.  The rcutorture_testseq is incremented
 * on every rcutorture module load and unload, so has an odd value
 * when a test is running.  The rcutorture_vernum is set to zero
 * when rcutorture starts and is incremented on each rcutorture update.
 * These variables enable correlating rcutorture output with the
 * RCU tracing information.
 */
unsigned long rcutorture_testseq;
unsigned long rcutorture_vernum;

/*
 * Compute the mask of online CPUs for the specified rcu_node structure.
 * This will not be stable unless the rcu_node structure's ->lock is
 * held, but the bit corresponding to the current CPU will be stable
 * in most contexts.
 */
unsigned long rcu_rnp_online_cpus(struct rcu_node *rnp)
{
	return READ_ONCE(rnp->qsmaskinitnext);
}

/*
 * Return true if an RCU grace period is in progress.  The READ_ONCE()s
 * permit this function to be invoked without holding the root rcu_node
 * structure's ->lock, but of course results can be subject to change.
 */
static int rcu_gp_in_progress(struct rcu_state *rsp)
{
	return READ_ONCE(rsp->completed) != READ_ONCE(rsp->gpnum);
}

/*
 * Note a quiescent state.  Because we do not need to know
 * how many quiescent states passed, just if there was at least
 * one since the start of the grace period, this just sets a flag.
 * The caller must have disabled preemption.
 */
void rcu_sched_qs(void)
{
	unsigned long flags;

	if (__this_cpu_read(rcu_sched_data.cpu_no_qs.s)) {
		trace_rcu_grace_period(TPS("rcu_sched"),
				       __this_cpu_read(rcu_sched_data.gpnum),
				       TPS("cpuqs"));
		__this_cpu_write(rcu_sched_data.cpu_no_qs.b.norm, false);
		if (!__this_cpu_read(rcu_sched_data.cpu_no_qs.b.exp))
			return;
		local_irq_save(flags);
		if (__this_cpu_read(rcu_sched_data.cpu_no_qs.b.exp)) {
			__this_cpu_write(rcu_sched_data.cpu_no_qs.b.exp, false);
			rcu_report_exp_rdp(&rcu_sched_state,
					   this_cpu_ptr(&rcu_sched_data),
					   true);
		}
		local_irq_restore(flags);
	}
}

#ifdef CONFIG_PREEMPT_RT_FULL
static void rcu_preempt_qs(void);

void rcu_bh_qs(void)
{
	unsigned long flags;

	/* Callers to this function, rcu_preempt_qs(), must disable irqs. */
	local_irq_save(flags);
	rcu_preempt_qs();
	local_irq_restore(flags);
}
#else
void rcu_bh_qs(void)
{
	if (__this_cpu_read(rcu_bh_data.cpu_no_qs.s)) {
		trace_rcu_grace_period(TPS("rcu_bh"),
				       __this_cpu_read(rcu_bh_data.gpnum),
				       TPS("cpuqs"));
		__this_cpu_write(rcu_bh_data.cpu_no_qs.b.norm, false);
	}
}
#endif

static DEFINE_PER_CPU(int, rcu_sched_qs_mask);

static DEFINE_PER_CPU(struct rcu_dynticks, rcu_dynticks) = {
	.dynticks_nesting = DYNTICK_TASK_EXIT_IDLE,
	.dynticks = ATOMIC_INIT(1),
#ifdef CONFIG_NO_HZ_FULL_SYSIDLE
	.dynticks_idle_nesting = DYNTICK_TASK_NEST_VALUE,
	.dynticks_idle = ATOMIC_INIT(1),
#endif /* #ifdef CONFIG_NO_HZ_FULL_SYSIDLE */
};

DEFINE_PER_CPU_SHARED_ALIGNED(unsigned long, rcu_qs_ctr);
EXPORT_PER_CPU_SYMBOL_GPL(rcu_qs_ctr);

/*
 * Let the RCU core know that this CPU has gone through the scheduler,
 * which is a quiescent state.  This is called when the need for a
 * quiescent state is urgent, so we burn an atomic operation and full
 * memory barriers to let the RCU core know about it, regardless of what
 * this CPU might (or might not) do in the near future.
 *
 * We inform the RCU core by emulating a zero-duration dyntick-idle
 * period, which we in turn do by incrementing the ->dynticks counter
 * by two.
 */
static void rcu_momentary_dyntick_idle(void)
{
	unsigned long flags;
	struct rcu_data *rdp;
	struct rcu_dynticks *rdtp;
	int resched_mask;
	struct rcu_state *rsp;

	local_irq_save(flags);

	/*
	 * Yes, we can lose flag-setting operations.  This is OK, because
	 * the flag will be set again after some delay.
	 */
	resched_mask = raw_cpu_read(rcu_sched_qs_mask);
	raw_cpu_write(rcu_sched_qs_mask, 0);

	/* Find the flavor that needs a quiescent state. */
	for_each_rcu_flavor(rsp) {
		rdp = raw_cpu_ptr(rsp->rda);
		if (!(resched_mask & rsp->flavor_mask))
			continue;
		smp_mb(); /* rcu_sched_qs_mask before cond_resched_completed. */
		if (READ_ONCE(rdp->mynode->completed) !=
		    READ_ONCE(rdp->cond_resched_completed))
			continue;

		/*
		 * Pretend to be momentarily idle for the quiescent state.
		 * This allows the grace-period kthread to record the
		 * quiescent state, with no need for this CPU to do anything
		 * further.
		 */
		rdtp = this_cpu_ptr(&rcu_dynticks);
		smp_mb__before_atomic(); /* Earlier stuff before QS. */
		atomic_add(2, &rdtp->dynticks);  /* QS. */
		smp_mb__after_atomic(); /* Later stuff after QS. */
		break;
	}
	local_irq_restore(flags);
}

/*
 * Note a context switch.  This is a quiescent state for RCU-sched,
 * and requires special handling for preemptible RCU.
 * The caller must have disabled preemption.
 */
void rcu_note_context_switch(void)
{
	barrier(); /* Avoid RCU read-side critical sections leaking down. */
	trace_rcu_utilization(TPS("Start context switch"));
	rcu_sched_qs();
	rcu_preempt_note_context_switch();
	if (unlikely(raw_cpu_read(rcu_sched_qs_mask)))
		rcu_momentary_dyntick_idle();
	trace_rcu_utilization(TPS("End context switch"));
	barrier(); /* Avoid RCU read-side critical sections leaking up. */
}
EXPORT_SYMBOL_GPL(rcu_note_context_switch);

/*
 * Register a quiescent state for all RCU flavors.  If there is an
 * emergency, invoke rcu_momentary_dyntick_idle() to do a heavy-weight
 * dyntick-idle quiescent state visible to other CPUs (but only for those
 * RCU flavors in desperate need of a quiescent state, which will normally
 * be none of them).  Either way, do a lightweight quiescent state for
 * all RCU flavors.
 *
 * The barrier() calls are redundant in the common case when this is
 * called externally, but just in case this is called from within this
 * file.
 *
 */
void rcu_all_qs(void)
{
	barrier(); /* Avoid RCU read-side critical sections leaking down. */
	if (unlikely(raw_cpu_read(rcu_sched_qs_mask)))
		rcu_momentary_dyntick_idle();
	this_cpu_inc(rcu_qs_ctr);
	barrier(); /* Avoid RCU read-side critical sections leaking up. */
}
EXPORT_SYMBOL_GPL(rcu_all_qs);

static long blimit = 10;	/* Maximum callbacks per rcu_do_batch. */
static long qhimark = 10000;	/* If this many pending, ignore blimit. */
static long qlowmark = 100;	/* Once only this many pending, use blimit. */

module_param(blimit, long, 0444);
module_param(qhimark, long, 0444);
module_param(qlowmark, long, 0444);

static ulong jiffies_till_first_fqs = ULONG_MAX;
static ulong jiffies_till_next_fqs = ULONG_MAX;

module_param(jiffies_till_first_fqs, ulong, 0644);
module_param(jiffies_till_next_fqs, ulong, 0644);

/*
 * How long the grace period must be before we start recruiting
 * quiescent-state help from rcu_note_context_switch().
 */
static ulong jiffies_till_sched_qs = HZ / 20;
module_param(jiffies_till_sched_qs, ulong, 0644);

static bool rcu_start_gp_advanced(struct rcu_state *rsp, struct rcu_node *rnp,
				  struct rcu_data *rdp);
static void force_qs_rnp(struct rcu_state *rsp,
			 int (*f)(struct rcu_data *rsp, bool *isidle,
				  unsigned long *maxj),
			 bool *isidle, unsigned long *maxj);
static void force_quiescent_state(struct rcu_state *rsp);
static int rcu_pending(void);

/*
 * Return the number of RCU batches started thus far for debug & stats.
 */
unsigned long rcu_batches_started(void)
{
	return rcu_state_p->gpnum;
}
EXPORT_SYMBOL_GPL(rcu_batches_started);

/*
 * Return the number of RCU-sched batches started thus far for debug & stats.
 */
unsigned long rcu_batches_started_sched(void)
{
	return rcu_sched_state.gpnum;
}
EXPORT_SYMBOL_GPL(rcu_batches_started_sched);

/*
 * Return the number of RCU BH batches started thus far for debug & stats.
 */
#ifndef CONFIG_PREEMPT_RT_FULL
unsigned long rcu_batches_started_bh(void)
{
	return rcu_bh_state.gpnum;
}
EXPORT_SYMBOL_GPL(rcu_batches_started_bh);
#endif

/*
 * Return the number of RCU batches completed thus far for debug & stats.
 */
unsigned long rcu_batches_completed(void)
{
	return rcu_state_p->completed;
}
EXPORT_SYMBOL_GPL(rcu_batches_completed);

/*
 * Return the number of RCU-sched batches completed thus far for debug & stats.
 */
unsigned long rcu_batches_completed_sched(void)
{
	return rcu_sched_state.completed;
}
EXPORT_SYMBOL_GPL(rcu_batches_completed_sched);

#ifndef CONFIG_PREEMPT_RT_FULL
/*
 * Return the number of RCU BH batches completed thus far for debug & stats.
 */
unsigned long rcu_batches_completed_bh(void)
{
	return rcu_bh_state.completed;
}
EXPORT_SYMBOL_GPL(rcu_batches_completed_bh);

/*
 * Force a quiescent state.
 */
void rcu_force_quiescent_state(void)
{
	force_quiescent_state(rcu_state_p);
}
EXPORT_SYMBOL_GPL(rcu_force_quiescent_state);

/*
 * Force a quiescent state for RCU BH.
 */
void rcu_bh_force_quiescent_state(void)
{
	force_quiescent_state(&rcu_bh_state);
}
EXPORT_SYMBOL_GPL(rcu_bh_force_quiescent_state);

#else
void rcu_force_quiescent_state(void)
{
}
EXPORT_SYMBOL_GPL(rcu_force_quiescent_state);
#endif

/*
 * Force a quiescent state for RCU-sched.
 */
void rcu_sched_force_quiescent_state(void)
{
	force_quiescent_state(&rcu_sched_state);
}
EXPORT_SYMBOL_GPL(rcu_sched_force_quiescent_state);

/*
 * Show the state of the grace-period kthreads.
 */
void show_rcu_gp_kthreads(void)
{
	struct rcu_state *rsp;

	for_each_rcu_flavor(rsp) {
		pr_info("%s: wait state: %d ->state: %#lx\n",
			rsp->name, rsp->gp_state, rsp->gp_kthread->state);
		/* sched_show_task(rsp->gp_kthread); */
	}
}
EXPORT_SYMBOL_GPL(show_rcu_gp_kthreads);

/*
 * Record the number of times rcutorture tests have been initiated and
 * terminated.  This information allows the debugfs tracing stats to be
 * correlated to the rcutorture messages, even when the rcutorture module
 * is being repeatedly loaded and unloaded.  In other words, we cannot
 * store this state in rcutorture itself.
 */
void rcutorture_record_test_transition(void)
{
	rcutorture_testseq++;
	rcutorture_vernum = 0;
}
EXPORT_SYMBOL_GPL(rcutorture_record_test_transition);

/*
 * Send along grace-period-related data for rcutorture diagnostics.
 */
void rcutorture_get_gp_data(enum rcutorture_type test_type, int *flags,
			    unsigned long *gpnum, unsigned long *completed)
{
	struct rcu_state *rsp = NULL;

	switch (test_type) {
	case RCU_FLAVOR:
		rsp = rcu_state_p;
		break;
#ifndef CONFIG_PREEMPT_RT_FULL
	case RCU_BH_FLAVOR:
		rsp = &rcu_bh_state;
		break;
#endif
	case RCU_SCHED_FLAVOR:
		rsp = &rcu_sched_state;
		break;
	default:
		break;
	}
	if (rsp != NULL) {
		*flags = READ_ONCE(rsp->gp_flags);
		*gpnum = READ_ONCE(rsp->gpnum);
		*completed = READ_ONCE(rsp->completed);
		return;
	}
	*flags = 0;
	*gpnum = 0;
	*completed = 0;
}
EXPORT_SYMBOL_GPL(rcutorture_get_gp_data);

/*
 * Record the number of writer passes through the current rcutorture test.
 * This is also used to correlate debugfs tracing stats with the rcutorture
 * messages.
 */
void rcutorture_record_progress(unsigned long vernum)
{
	rcutorture_vernum++;
}
EXPORT_SYMBOL_GPL(rcutorture_record_progress);

/*
 * Does the CPU have callbacks ready to be invoked?
 */
static int
cpu_has_callbacks_ready_to_invoke(struct rcu_data *rdp)
{
	return &rdp->nxtlist != rdp->nxttail[RCU_DONE_TAIL] &&
	       rdp->nxttail[RCU_DONE_TAIL] != NULL;
}

/*
 * Return the root node of the specified rcu_state structure.
 */
static struct rcu_node *rcu_get_root(struct rcu_state *rsp)
{
	return &rsp->node[0];
}

/*
 * Is there any need for future grace periods?
 * Interrupts must be disabled.  If the caller does not hold the root
 * rnp_node structure's ->lock, the results are advisory only.
 */
static int rcu_future_needs_gp(struct rcu_state *rsp)
{
	struct rcu_node *rnp = rcu_get_root(rsp);
	int idx = (READ_ONCE(rnp->completed) + 1) & 0x1;
	int *fp = &rnp->need_future_gp[idx];

	return READ_ONCE(*fp);
}

/*
 * Does the current CPU require a not-yet-started grace period?
 * The caller must have disabled interrupts to prevent races with
 * normal callback registry.
 */
static int
cpu_needs_another_gp(struct rcu_state *rsp, struct rcu_data *rdp)
{
	int i;

	if (rcu_gp_in_progress(rsp))
		return 0;  /* No, a grace period is already in progress. */
	if (rcu_future_needs_gp(rsp))
		return 1;  /* Yes, a no-CBs CPU needs one. */
	if (!rdp->nxttail[RCU_NEXT_TAIL])
		return 0;  /* No, this is a no-CBs (or offline) CPU. */
	if (*rdp->nxttail[RCU_NEXT_READY_TAIL])
		return 1;  /* Yes, this CPU has newly registered callbacks. */
	for (i = RCU_WAIT_TAIL; i < RCU_NEXT_TAIL; i++)
		if (rdp->nxttail[i - 1] != rdp->nxttail[i] &&
		    ULONG_CMP_LT(READ_ONCE(rsp->completed),
				 rdp->nxtcompleted[i]))
			return 1;  /* Yes, CBs for future grace period. */
	return 0; /* No grace period needed. */
}

/*
 * rcu_eqs_enter_common - current CPU is moving towards extended quiescent state
 *
 * If the new value of the ->dynticks_nesting counter now is zero,
 * we really have entered idle, and must do the appropriate accounting.
 * The caller must have disabled interrupts.
 */
static void rcu_eqs_enter_common(long long oldval, bool user)
{
	struct rcu_state *rsp;
	struct rcu_data *rdp;
	struct rcu_dynticks *rdtp = this_cpu_ptr(&rcu_dynticks);

	trace_rcu_dyntick(TPS("Start"), oldval, rdtp->dynticks_nesting);
	if (IS_ENABLED(CONFIG_RCU_EQS_DEBUG) &&
	    !user && !is_idle_task(current)) {
		struct task_struct *idle __maybe_unused =
			idle_task(smp_processor_id());

		trace_rcu_dyntick(TPS("Error on entry: not idle task"), oldval, 0);
		ftrace_dump(DUMP_ORIG);
		WARN_ONCE(1, "Current pid: %d comm: %s / Idle pid: %d comm: %s",
			  current->pid, current->comm,
			  idle->pid, idle->comm); /* must be idle task! */
	}
	for_each_rcu_flavor(rsp) {
		rdp = this_cpu_ptr(rsp->rda);
		do_nocb_deferred_wakeup(rdp);
	}
	rcu_prepare_for_idle();
	/* CPUs seeing atomic_inc() must see prior RCU read-side crit sects */
	smp_mb__before_atomic();  /* See above. */
	atomic_inc(&rdtp->dynticks);
	smp_mb__after_atomic();  /* Force ordering with next sojourn. */
	WARN_ON_ONCE(IS_ENABLED(CONFIG_RCU_EQS_DEBUG) &&
		     atomic_read(&rdtp->dynticks) & 0x1);
	rcu_dynticks_task_enter();

	/*
	 * It is illegal to enter an extended quiescent state while
	 * in an RCU read-side critical section.
	 */
	RCU_LOCKDEP_WARN(lock_is_held(&rcu_lock_map),
			 "Illegal idle entry in RCU read-side critical section.");
	RCU_LOCKDEP_WARN(lock_is_held(&rcu_bh_lock_map),
			 "Illegal idle entry in RCU-bh read-side critical section.");
	RCU_LOCKDEP_WARN(lock_is_held(&rcu_sched_lock_map),
			 "Illegal idle entry in RCU-sched read-side critical section.");
}

/*
 * Enter an RCU extended quiescent state, which can be either the
 * idle loop or adaptive-tickless usermode execution.
 */
static void rcu_eqs_enter(bool user)
{
	long long oldval;
	struct rcu_dynticks *rdtp;

	rdtp = this_cpu_ptr(&rcu_dynticks);
	oldval = rdtp->dynticks_nesting;
	WARN_ON_ONCE(IS_ENABLED(CONFIG_RCU_EQS_DEBUG) &&
		     (oldval & DYNTICK_TASK_NEST_MASK) == 0);
	if ((oldval & DYNTICK_TASK_NEST_MASK) == DYNTICK_TASK_NEST_VALUE) {
		rdtp->dynticks_nesting = 0;
		rcu_eqs_enter_common(oldval, user);
	} else {
		rdtp->dynticks_nesting -= DYNTICK_TASK_NEST_VALUE;
	}
}

/**
 * rcu_idle_enter - inform RCU that current CPU is entering idle
 *
 * Enter idle mode, in other words, -leave- the mode in which RCU
 * read-side critical sections can occur.  (Though RCU read-side
 * critical sections can occur in irq handlers in idle, a possibility
 * handled by irq_enter() and irq_exit().)
 *
 * We crowbar the ->dynticks_nesting field to zero to allow for
 * the possibility of usermode upcalls having messed up our count
 * of interrupt nesting level during the prior busy period.
 */
void rcu_idle_enter(void)
{
	unsigned long flags;

	local_irq_save(flags);
	rcu_eqs_enter(false);
	rcu_sysidle_enter(0);
	local_irq_restore(flags);
}
EXPORT_SYMBOL_GPL(rcu_idle_enter);

#ifdef CONFIG_NO_HZ_FULL
/**
 * rcu_user_enter - inform RCU that we are resuming userspace.
 *
 * Enter RCU idle mode right before resuming userspace.  No use of RCU
 * is permitted between this call and rcu_user_exit(). This way the
 * CPU doesn't need to maintain the tick for RCU maintenance purposes
 * when the CPU runs in userspace.
 */
void rcu_user_enter(void)
{
	rcu_eqs_enter(1);
}
#endif /* CONFIG_NO_HZ_FULL */

/**
 * rcu_irq_exit - inform RCU that current CPU is exiting irq towards idle
 *
 * Exit from an interrupt handler, which might possibly result in entering
 * idle mode, in other words, leaving the mode in which read-side critical
 * sections can occur.
 *
 * This code assumes that the idle loop never does anything that might
 * result in unbalanced calls to irq_enter() and irq_exit().  If your
 * architecture violates this assumption, RCU will give you what you
 * deserve, good and hard.  But very infrequently and irreproducibly.
 *
 * Use things like work queues to work around this limitation.
 *
 * You have been warned.
 */
void rcu_irq_exit(void)
{
	unsigned long flags;
	long long oldval;
	struct rcu_dynticks *rdtp;

	local_irq_save(flags);
	rdtp = this_cpu_ptr(&rcu_dynticks);
	oldval = rdtp->dynticks_nesting;
	rdtp->dynticks_nesting--;
	WARN_ON_ONCE(IS_ENABLED(CONFIG_RCU_EQS_DEBUG) &&
		     rdtp->dynticks_nesting < 0);
	if (rdtp->dynticks_nesting)
		trace_rcu_dyntick(TPS("--="), oldval, rdtp->dynticks_nesting);
	else
		rcu_eqs_enter_common(oldval, true);
	rcu_sysidle_enter(1);
	local_irq_restore(flags);
}

/*
 * rcu_eqs_exit_common - current CPU moving away from extended quiescent state
 *
 * If the new value of the ->dynticks_nesting counter was previously zero,
 * we really have exited idle, and must do the appropriate accounting.
 * The caller must have disabled interrupts.
 */
static void rcu_eqs_exit_common(long long oldval, int user)
{
	struct rcu_dynticks *rdtp = this_cpu_ptr(&rcu_dynticks);

	rcu_dynticks_task_exit();
	smp_mb__before_atomic();  /* Force ordering w/previous sojourn. */
	atomic_inc(&rdtp->dynticks);
	/* CPUs seeing atomic_inc() must see later RCU read-side crit sects */
	smp_mb__after_atomic();  /* See above. */
	WARN_ON_ONCE(IS_ENABLED(CONFIG_RCU_EQS_DEBUG) &&
		     !(atomic_read(&rdtp->dynticks) & 0x1));
	rcu_cleanup_after_idle();
	trace_rcu_dyntick(TPS("End"), oldval, rdtp->dynticks_nesting);
	if (IS_ENABLED(CONFIG_RCU_EQS_DEBUG) &&
	    !user && !is_idle_task(current)) {
		struct task_struct *idle __maybe_unused =
			idle_task(smp_processor_id());

		trace_rcu_dyntick(TPS("Error on exit: not idle task"),
				  oldval, rdtp->dynticks_nesting);
		ftrace_dump(DUMP_ORIG);
		WARN_ONCE(1, "Current pid: %d comm: %s / Idle pid: %d comm: %s",
			  current->pid, current->comm,
			  idle->pid, idle->comm); /* must be idle task! */
	}
}

/*
 * Exit an RCU extended quiescent state, which can be either the
 * idle loop or adaptive-tickless usermode execution.
 */
static void rcu_eqs_exit(bool user)
{
	struct rcu_dynticks *rdtp;
	long long oldval;

	rdtp = this_cpu_ptr(&rcu_dynticks);
	oldval = rdtp->dynticks_nesting;
	WARN_ON_ONCE(IS_ENABLED(CONFIG_RCU_EQS_DEBUG) && oldval < 0);
	if (oldval & DYNTICK_TASK_NEST_MASK) {
		rdtp->dynticks_nesting += DYNTICK_TASK_NEST_VALUE;
	} else {
		rdtp->dynticks_nesting = DYNTICK_TASK_EXIT_IDLE;
		rcu_eqs_exit_common(oldval, user);
	}
}

/**
 * rcu_idle_exit - inform RCU that current CPU is leaving idle
 *
 * Exit idle mode, in other words, -enter- the mode in which RCU
 * read-side critical sections can occur.
 *
 * We crowbar the ->dynticks_nesting field to DYNTICK_TASK_NEST to
 * allow for the possibility of usermode upcalls messing up our count
 * of interrupt nesting level during the busy period that is just
 * now starting.
 */
void rcu_idle_exit(void)
{
	unsigned long flags;

	local_irq_save(flags);
	rcu_eqs_exit(false);
	rcu_sysidle_exit(0);
	local_irq_restore(flags);
}
EXPORT_SYMBOL_GPL(rcu_idle_exit);

#ifdef CONFIG_NO_HZ_FULL
/**
 * rcu_user_exit - inform RCU that we are exiting userspace.
 *
 * Exit RCU idle mode while entering the kernel because it can
 * run a RCU read side critical section anytime.
 */
void rcu_user_exit(void)
{
	rcu_eqs_exit(1);
}
#endif /* CONFIG_NO_HZ_FULL */

/**
 * rcu_irq_enter - inform RCU that current CPU is entering irq away from idle
 *
 * Enter an interrupt handler, which might possibly result in exiting
 * idle mode, in other words, entering the mode in which read-side critical
 * sections can occur.
 *
 * Note that the Linux kernel is fully capable of entering an interrupt
 * handler that it never exits, for example when doing upcalls to
 * user mode!  This code assumes that the idle loop never does upcalls to
 * user mode.  If your architecture does do upcalls from the idle loop (or
 * does anything else that results in unbalanced calls to the irq_enter()
 * and irq_exit() functions), RCU will give you what you deserve, good
 * and hard.  But very infrequently and irreproducibly.
 *
 * Use things like work queues to work around this limitation.
 *
 * You have been warned.
 */
void rcu_irq_enter(void)
{
	unsigned long flags;
	struct rcu_dynticks *rdtp;
	long long oldval;

	local_irq_save(flags);
	rdtp = this_cpu_ptr(&rcu_dynticks);
	oldval = rdtp->dynticks_nesting;
	rdtp->dynticks_nesting++;
	WARN_ON_ONCE(IS_ENABLED(CONFIG_RCU_EQS_DEBUG) &&
		     rdtp->dynticks_nesting == 0);
	if (oldval)
		trace_rcu_dyntick(TPS("++="), oldval, rdtp->dynticks_nesting);
	else
		rcu_eqs_exit_common(oldval, true);
	rcu_sysidle_exit(1);
	local_irq_restore(flags);
}

/**
 * rcu_nmi_enter - inform RCU of entry to NMI context
 *
 * If the CPU was idle from RCU's viewpoint, update rdtp->dynticks and
 * rdtp->dynticks_nmi_nesting to let the RCU grace-period handling know
 * that the CPU is active.  This implementation permits nested NMIs, as
 * long as the nesting level does not overflow an int.  (You will probably
 * run out of stack space first.)
 */
void rcu_nmi_enter(void)
{
	struct rcu_dynticks *rdtp = this_cpu_ptr(&rcu_dynticks);
	int incby = 2;

	/* Complain about underflow. */
	WARN_ON_ONCE(rdtp->dynticks_nmi_nesting < 0);

	/*
	 * If idle from RCU viewpoint, atomically increment ->dynticks
	 * to mark non-idle and increment ->dynticks_nmi_nesting by one.
	 * Otherwise, increment ->dynticks_nmi_nesting by two.  This means
	 * if ->dynticks_nmi_nesting is equal to one, we are guaranteed
	 * to be in the outermost NMI handler that interrupted an RCU-idle
	 * period (observation due to Andy Lutomirski).
	 */
	if (!(atomic_read(&rdtp->dynticks) & 0x1)) {
		smp_mb__before_atomic();  /* Force delay from prior write. */
		atomic_inc(&rdtp->dynticks);
		/* atomic_inc() before later RCU read-side crit sects */
		smp_mb__after_atomic();  /* See above. */
		WARN_ON_ONCE(!(atomic_read(&rdtp->dynticks) & 0x1));
		incby = 1;
	}
	rdtp->dynticks_nmi_nesting += incby;
	barrier();
}

/**
 * rcu_nmi_exit - inform RCU of exit from NMI context
 *
 * If we are returning from the outermost NMI handler that interrupted an
 * RCU-idle period, update rdtp->dynticks and rdtp->dynticks_nmi_nesting
 * to let the RCU grace-period handling know that the CPU is back to
 * being RCU-idle.
 */
void rcu_nmi_exit(void)
{
	struct rcu_dynticks *rdtp = this_cpu_ptr(&rcu_dynticks);

	/*
	 * Check for ->dynticks_nmi_nesting underflow and bad ->dynticks.
	 * (We are exiting an NMI handler, so RCU better be paying attention
	 * to us!)
	 */
	WARN_ON_ONCE(rdtp->dynticks_nmi_nesting <= 0);
	WARN_ON_ONCE(!(atomic_read(&rdtp->dynticks) & 0x1));

	/*
	 * If the nesting level is not 1, the CPU wasn't RCU-idle, so
	 * leave it in non-RCU-idle state.
	 */
	if (rdtp->dynticks_nmi_nesting != 1) {
		rdtp->dynticks_nmi_nesting -= 2;
		return;
	}

	/* This NMI interrupted an RCU-idle CPU, restore RCU-idleness. */
	rdtp->dynticks_nmi_nesting = 0;
	/* CPUs seeing atomic_inc() must see prior RCU read-side crit sects */
	smp_mb__before_atomic();  /* See above. */
	atomic_inc(&rdtp->dynticks);
	smp_mb__after_atomic();  /* Force delay to next write. */
	WARN_ON_ONCE(atomic_read(&rdtp->dynticks) & 0x1);
}

/**
 * __rcu_is_watching - are RCU read-side critical sections safe?
 *
 * Return true if RCU is watching the running CPU, which means that
 * this CPU can safely enter RCU read-side critical sections.  Unlike
 * rcu_is_watching(), the caller of __rcu_is_watching() must have at
 * least disabled preemption.
 */
bool notrace __rcu_is_watching(void)
{
	return atomic_read(this_cpu_ptr(&rcu_dynticks.dynticks)) & 0x1;
}

/**
 * rcu_is_watching - see if RCU thinks that the current CPU is idle
 *
 * If the current CPU is in its idle loop and is neither in an interrupt
 * or NMI handler, return true.
 */
bool notrace rcu_is_watching(void)
{
	bool ret;

	preempt_disable_notrace();
	ret = __rcu_is_watching();
	preempt_enable_notrace();
	return ret;
}
EXPORT_SYMBOL_GPL(rcu_is_watching);

#if defined(CONFIG_PROVE_RCU) && defined(CONFIG_HOTPLUG_CPU)

/*
 * Is the current CPU online?  Disable preemption to avoid false positives
 * that could otherwise happen due to the current CPU number being sampled,
 * this task being preempted, its old CPU being taken offline, resuming
 * on some other CPU, then determining that its old CPU is now offline.
 * It is OK to use RCU on an offline processor during initial boot, hence
 * the check for rcu_scheduler_fully_active.  Note also that it is OK
 * for a CPU coming online to use RCU for one jiffy prior to marking itself
 * online in the cpu_online_mask.  Similarly, it is OK for a CPU going
 * offline to continue to use RCU for one jiffy after marking itself
 * offline in the cpu_online_mask.  This leniency is necessary given the
 * non-atomic nature of the online and offline processing, for example,
 * the fact that a CPU enters the scheduler after completing the CPU_DYING
 * notifiers.
 *
 * This is also why RCU internally marks CPUs online during the
 * CPU_UP_PREPARE phase and offline during the CPU_DEAD phase.
 *
 * Disable checking if in an NMI handler because we cannot safely report
 * errors from NMI handlers anyway.
 */
bool rcu_lockdep_current_cpu_online(void)
{
	struct rcu_data *rdp;
	struct rcu_node *rnp;
	bool ret;

	if (in_nmi())
		return true;
	preempt_disable();
	rdp = this_cpu_ptr(&rcu_sched_data);
	rnp = rdp->mynode;
	ret = (rdp->grpmask & rcu_rnp_online_cpus(rnp)) ||
	      !rcu_scheduler_fully_active;
	preempt_enable();
	return ret;
}
EXPORT_SYMBOL_GPL(rcu_lockdep_current_cpu_online);

#endif /* #if defined(CONFIG_PROVE_RCU) && defined(CONFIG_HOTPLUG_CPU) */

/**
 * rcu_is_cpu_rrupt_from_idle - see if idle or immediately interrupted from idle
 *
 * If the current CPU is idle or running at a first-level (not nested)
 * interrupt from idle, return true.  The caller must have at least
 * disabled preemption.
 */
static int rcu_is_cpu_rrupt_from_idle(void)
{
	return __this_cpu_read(rcu_dynticks.dynticks_nesting) <= 1;
}

/*
 * Snapshot the specified CPU's dynticks counter so that we can later
 * credit them with an implicit quiescent state.  Return 1 if this CPU
 * is in dynticks idle mode, which is an extended quiescent state.
 */
static int dyntick_save_progress_counter(struct rcu_data *rdp,
					 bool *isidle, unsigned long *maxj)
{
	rdp->dynticks_snap = atomic_add_return(0, &rdp->dynticks->dynticks);
	rcu_sysidle_check_cpu(rdp, isidle, maxj);
	if ((rdp->dynticks_snap & 0x1) == 0) {
		trace_rcu_fqs(rdp->rsp->name, rdp->gpnum, rdp->cpu, TPS("dti"));
		return 1;
	} else {
		if (ULONG_CMP_LT(READ_ONCE(rdp->gpnum) + ULONG_MAX / 4,
				 rdp->mynode->gpnum))
			WRITE_ONCE(rdp->gpwrap, true);
		return 0;
	}
}

/*
 * Return true if the specified CPU has passed through a quiescent
 * state by virtue of being in or having passed through an dynticks
 * idle state since the last call to dyntick_save_progress_counter()
 * for this same CPU, or by virtue of having been offline.
 */
static int rcu_implicit_dynticks_qs(struct rcu_data *rdp,
				    bool *isidle, unsigned long *maxj)
{
	unsigned int curr;
	int *rcrmp;
	unsigned int snap;

	curr = (unsigned int)atomic_add_return(0, &rdp->dynticks->dynticks);
	snap = (unsigned int)rdp->dynticks_snap;

	/*
	 * If the CPU passed through or entered a dynticks idle phase with
	 * no active irq/NMI handlers, then we can safely pretend that the CPU
	 * already acknowledged the request to pass through a quiescent
	 * state.  Either way, that CPU cannot possibly be in an RCU
	 * read-side critical section that started before the beginning
	 * of the current RCU grace period.
	 */
	if ((curr & 0x1) == 0 || UINT_CMP_GE(curr, snap + 2)) {
		trace_rcu_fqs(rdp->rsp->name, rdp->gpnum, rdp->cpu, TPS("dti"));
		rdp->dynticks_fqs++;
		return 1;
	}

	/*
	 * Check for the CPU being offline, but only if the grace period
	 * is old enough.  We don't need to worry about the CPU changing
	 * state: If we see it offline even once, it has been through a
	 * quiescent state.
	 *
	 * The reason for insisting that the grace period be at least
	 * one jiffy old is that CPUs that are not quite online and that
	 * have just gone offline can still execute RCU read-side critical
	 * sections.
	 */
	if (ULONG_CMP_GE(rdp->rsp->gp_start + 2, jiffies))
		return 0;  /* Grace period is not old enough. */
	barrier();
	if (cpu_is_offline(rdp->cpu)) {
		trace_rcu_fqs(rdp->rsp->name, rdp->gpnum, rdp->cpu, TPS("ofl"));
		rdp->offline_fqs++;
		return 1;
	}

	/*
	 * A CPU running for an extended time within the kernel can
	 * delay RCU grace periods.  When the CPU is in NO_HZ_FULL mode,
	 * even context-switching back and forth between a pair of
	 * in-kernel CPU-bound tasks cannot advance grace periods.
	 * So if the grace period is old enough, make the CPU pay attention.
	 * Note that the unsynchronized assignments to the per-CPU
	 * rcu_sched_qs_mask variable are safe.  Yes, setting of
	 * bits can be lost, but they will be set again on the next
	 * force-quiescent-state pass.  So lost bit sets do not result
	 * in incorrect behavior, merely in a grace period lasting
	 * a few jiffies longer than it might otherwise.  Because
	 * there are at most four threads involved, and because the
	 * updates are only once every few jiffies, the probability of
	 * lossage (and thus of slight grace-period extension) is
	 * quite low.
	 *
	 * Note that if the jiffies_till_sched_qs boot/sysfs parameter
	 * is set too high, we override with half of the RCU CPU stall
	 * warning delay.
	 */
	rcrmp = &per_cpu(rcu_sched_qs_mask, rdp->cpu);
	if (ULONG_CMP_GE(jiffies,
			 rdp->rsp->gp_start + jiffies_till_sched_qs) ||
	    ULONG_CMP_GE(jiffies, rdp->rsp->jiffies_resched)) {
		if (!(READ_ONCE(*rcrmp) & rdp->rsp->flavor_mask)) {
			WRITE_ONCE(rdp->cond_resched_completed,
				   READ_ONCE(rdp->mynode->completed));
			smp_mb(); /* ->cond_resched_completed before *rcrmp. */
			WRITE_ONCE(*rcrmp,
				   READ_ONCE(*rcrmp) + rdp->rsp->flavor_mask);
			resched_cpu(rdp->cpu);  /* Force CPU into scheduler. */
			rdp->rsp->jiffies_resched += 5; /* Enable beating. */
		} else if (ULONG_CMP_GE(jiffies, rdp->rsp->jiffies_resched)) {
			/* Time to beat on that CPU again! */
			resched_cpu(rdp->cpu);  /* Force CPU into scheduler. */
			rdp->rsp->jiffies_resched += 5; /* Re-enable beating. */
		}
	}

	return 0;
}

static void record_gp_stall_check_time(struct rcu_state *rsp)
{
	unsigned long j = jiffies;
	unsigned long j1;

	rsp->gp_start = j;
	smp_wmb(); /* Record start time before stall time. */
	j1 = rcu_jiffies_till_stall_check();
	WRITE_ONCE(rsp->jiffies_stall, j + j1);
	rsp->jiffies_resched = j + j1 / 2;
	rsp->n_force_qs_gpstart = READ_ONCE(rsp->n_force_qs);
}

/*
 * Complain about starvation of grace-period kthread.
 */
static void rcu_check_gp_kthread_starvation(struct rcu_state *rsp)
{
	unsigned long gpa;
	unsigned long j;

	j = jiffies;
	gpa = READ_ONCE(rsp->gp_activity);
	if (j - gpa > 2 * HZ)
		pr_err("%s kthread starved for %ld jiffies! g%lu c%lu f%#x s%d ->state=%#lx\n",
		       rsp->name, j - gpa,
		       rsp->gpnum, rsp->completed,
		       rsp->gp_flags, rsp->gp_state,
		       rsp->gp_kthread ? rsp->gp_kthread->state : 0);
}

/*
 * Dump stacks of all tasks running on stalled CPUs.
 */
static void rcu_dump_cpu_stacks(struct rcu_state *rsp)
{
	int cpu;
	unsigned long flags;
	struct rcu_node *rnp;

	rcu_for_each_leaf_node(rsp, rnp) {
		raw_spin_lock_irqsave(&rnp->lock, flags);
		if (rnp->qsmask != 0) {
			for (cpu = 0; cpu <= rnp->grphi - rnp->grplo; cpu++)
				if (rnp->qsmask & (1UL << cpu))
					dump_cpu_task(rnp->grplo + cpu);
		}
		raw_spin_unlock_irqrestore(&rnp->lock, flags);
	}
}

static void print_other_cpu_stall(struct rcu_state *rsp, unsigned long gpnum)
{
	int cpu;
	long delta;
	unsigned long flags;
	unsigned long gpa;
	unsigned long j;
	int ndetected = 0;
	struct rcu_node *rnp = rcu_get_root(rsp);
	long totqlen = 0;

	/* Only let one CPU complain about others per time interval. */

	raw_spin_lock_irqsave(&rnp->lock, flags);
	delta = jiffies - READ_ONCE(rsp->jiffies_stall);
	if (delta < RCU_STALL_RAT_DELAY || !rcu_gp_in_progress(rsp)) {
		raw_spin_unlock_irqrestore(&rnp->lock, flags);
		return;
	}
	WRITE_ONCE(rsp->jiffies_stall,
		   jiffies + 3 * rcu_jiffies_till_stall_check() + 3);
	raw_spin_unlock_irqrestore(&rnp->lock, flags);

	/*
	 * OK, time to rat on our buddy...
	 * See Documentation/RCU/stallwarn.txt for info on how to debug
	 * RCU CPU stall warnings.
	 */
	pr_err("INFO: %s detected stalls on CPUs/tasks:",
	       rsp->name);
	print_cpu_stall_info_begin();
	rcu_for_each_leaf_node(rsp, rnp) {
		raw_spin_lock_irqsave(&rnp->lock, flags);
		ndetected += rcu_print_task_stall(rnp);
		if (rnp->qsmask != 0) {
			for (cpu = 0; cpu <= rnp->grphi - rnp->grplo; cpu++)
				if (rnp->qsmask & (1UL << cpu)) {
					print_cpu_stall_info(rsp,
							     rnp->grplo + cpu);
					ndetected++;
				}
		}
		raw_spin_unlock_irqrestore(&rnp->lock, flags);
	}

	print_cpu_stall_info_end();
	for_each_possible_cpu(cpu)
		totqlen += per_cpu_ptr(rsp->rda, cpu)->qlen;
	pr_cont("(detected by %d, t=%ld jiffies, g=%ld, c=%ld, q=%lu)\n",
	       smp_processor_id(), (long)(jiffies - rsp->gp_start),
	       (long)rsp->gpnum, (long)rsp->completed, totqlen);
	if (ndetected) {
		rcu_dump_cpu_stacks(rsp);
	} else {
		if (READ_ONCE(rsp->gpnum) != gpnum ||
		    READ_ONCE(rsp->completed) == gpnum) {
			pr_err("INFO: Stall ended before state dump start\n");
		} else {
			j = jiffies;
			gpa = READ_ONCE(rsp->gp_activity);
			pr_err("All QSes seen, last %s kthread activity %ld (%ld-%ld), jiffies_till_next_fqs=%ld, root ->qsmask %#lx\n",
			       rsp->name, j - gpa, j, gpa,
			       jiffies_till_next_fqs,
			       rcu_get_root(rsp)->qsmask);
			/* In this case, the current CPU might be at fault. */
			sched_show_task(current);
		}
	}

	/* Complain about tasks blocking the grace period. */
	rcu_print_detail_task_stall(rsp);

	rcu_check_gp_kthread_starvation(rsp);

	force_quiescent_state(rsp);  /* Kick them all. */
}

static void print_cpu_stall(struct rcu_state *rsp)
{
	int cpu;
	unsigned long flags;
	struct rcu_node *rnp = rcu_get_root(rsp);
	long totqlen = 0;

	/*
	 * OK, time to rat on ourselves...
	 * See Documentation/RCU/stallwarn.txt for info on how to debug
	 * RCU CPU stall warnings.
	 */
	pr_err("INFO: %s self-detected stall on CPU", rsp->name);
	print_cpu_stall_info_begin();
	print_cpu_stall_info(rsp, smp_processor_id());
	print_cpu_stall_info_end();
	for_each_possible_cpu(cpu)
		totqlen += per_cpu_ptr(rsp->rda, cpu)->qlen;
	pr_cont(" (t=%lu jiffies g=%ld c=%ld q=%lu)\n",
		jiffies - rsp->gp_start,
		(long)rsp->gpnum, (long)rsp->completed, totqlen);

	rcu_check_gp_kthread_starvation(rsp);

	rcu_dump_cpu_stacks(rsp);

	raw_spin_lock_irqsave(&rnp->lock, flags);
	if (ULONG_CMP_GE(jiffies, READ_ONCE(rsp->jiffies_stall)))
		WRITE_ONCE(rsp->jiffies_stall,
			   jiffies + 3 * rcu_jiffies_till_stall_check() + 3);
	raw_spin_unlock_irqrestore(&rnp->lock, flags);

	/*
	 * Attempt to revive the RCU machinery by forcing a context switch.
	 *
	 * A context switch would normally allow the RCU state machine to make
	 * progress and it could be we're stuck in kernel space without context
	 * switches for an entirely unreasonable amount of time.
	 */
	resched_cpu(smp_processor_id());
}

static void check_cpu_stall(struct rcu_state *rsp, struct rcu_data *rdp)
{
	unsigned long completed;
	unsigned long gpnum;
	unsigned long gps;
	unsigned long j;
	unsigned long js;
	struct rcu_node *rnp;

	if (rcu_cpu_stall_suppress || !rcu_gp_in_progress(rsp))
		return;
	j = jiffies;

	/*
	 * Lots of memory barriers to reject false positives.
	 *
	 * The idea is to pick up rsp->gpnum, then rsp->jiffies_stall,
	 * then rsp->gp_start, and finally rsp->completed.  These values
	 * are updated in the opposite order with memory barriers (or
	 * equivalent) during grace-period initialization and cleanup.
	 * Now, a false positive can occur if we get an new value of
	 * rsp->gp_start and a old value of rsp->jiffies_stall.  But given
	 * the memory barriers, the only way that this can happen is if one
	 * grace period ends and another starts between these two fetches.
	 * Detect this by comparing rsp->completed with the previous fetch
	 * from rsp->gpnum.
	 *
	 * Given this check, comparisons of jiffies, rsp->jiffies_stall,
	 * and rsp->gp_start suffice to forestall false positives.
	 */
	gpnum = READ_ONCE(rsp->gpnum);
	smp_rmb(); /* Pick up ->gpnum first... */
	js = READ_ONCE(rsp->jiffies_stall);
	smp_rmb(); /* ...then ->jiffies_stall before the rest... */
	gps = READ_ONCE(rsp->gp_start);
	smp_rmb(); /* ...and finally ->gp_start before ->completed. */
	completed = READ_ONCE(rsp->completed);
	if (ULONG_CMP_GE(completed, gpnum) ||
	    ULONG_CMP_LT(j, js) ||
	    ULONG_CMP_GE(gps, js))
		return; /* No stall or GP completed since entering function. */
	rnp = rdp->mynode;
	if (rcu_gp_in_progress(rsp) &&
	    (READ_ONCE(rnp->qsmask) & rdp->grpmask)) {

		/* We haven't checked in, so go dump stack. */
		print_cpu_stall(rsp);

	} else if (rcu_gp_in_progress(rsp) &&
		   ULONG_CMP_GE(j, js + RCU_STALL_RAT_DELAY)) {

		/* They had a few time units to dump stack, so complain. */
		print_other_cpu_stall(rsp, gpnum);
	}
}

/**
 * rcu_cpu_stall_reset - prevent further stall warnings in current grace period
 *
 * Set the stall-warning timeout way off into the future, thus preventing
 * any RCU CPU stall-warning messages from appearing in the current set of
 * RCU grace periods.
 *
 * The caller must disable hard irqs.
 */
void rcu_cpu_stall_reset(void)
{
	struct rcu_state *rsp;

	for_each_rcu_flavor(rsp)
		WRITE_ONCE(rsp->jiffies_stall, jiffies + ULONG_MAX / 2);
}

/*
 * Initialize the specified rcu_data structure's default callback list
 * to empty.  The default callback list is the one that is not used by
 * no-callbacks CPUs.
 */
static void init_default_callback_list(struct rcu_data *rdp)
{
	int i;

	rdp->nxtlist = NULL;
	for (i = 0; i < RCU_NEXT_SIZE; i++)
		rdp->nxttail[i] = &rdp->nxtlist;
}

/*
 * Initialize the specified rcu_data structure's callback list to empty.
 */
static void init_callback_list(struct rcu_data *rdp)
{
	if (init_nocb_callback_list(rdp))
		return;
	init_default_callback_list(rdp);
}

/*
 * Determine the value that ->completed will have at the end of the
 * next subsequent grace period.  This is used to tag callbacks so that
 * a CPU can invoke callbacks in a timely fashion even if that CPU has
 * been dyntick-idle for an extended period with callbacks under the
 * influence of RCU_FAST_NO_HZ.
 *
 * The caller must hold rnp->lock with interrupts disabled.
 */
static unsigned long rcu_cbs_completed(struct rcu_state *rsp,
				       struct rcu_node *rnp)
{
	/*
	 * If RCU is idle, we just wait for the next grace period.
	 * But we can only be sure that RCU is idle if we are looking
	 * at the root rcu_node structure -- otherwise, a new grace
	 * period might have started, but just not yet gotten around
	 * to initializing the current non-root rcu_node structure.
	 */
	if (rcu_get_root(rsp) == rnp && rnp->gpnum == rnp->completed)
		return rnp->completed + 1;

	/*
	 * Otherwise, wait for a possible partial grace period and
	 * then the subsequent full grace period.
	 */
	return rnp->completed + 2;
}

/*
 * Trace-event helper function for rcu_start_future_gp() and
 * rcu_nocb_wait_gp().
 */
static void trace_rcu_future_gp(struct rcu_node *rnp, struct rcu_data *rdp,
				unsigned long c, const char *s)
{
	trace_rcu_future_grace_period(rdp->rsp->name, rnp->gpnum,
				      rnp->completed, c, rnp->level,
				      rnp->grplo, rnp->grphi, s);
}

/*
 * Start some future grace period, as needed to handle newly arrived
 * callbacks.  The required future grace periods are recorded in each
 * rcu_node structure's ->need_future_gp field.  Returns true if there
 * is reason to awaken the grace-period kthread.
 *
 * The caller must hold the specified rcu_node structure's ->lock.
 */
static bool __maybe_unused
rcu_start_future_gp(struct rcu_node *rnp, struct rcu_data *rdp,
		    unsigned long *c_out)
{
	unsigned long c;
	int i;
	bool ret = false;
	struct rcu_node *rnp_root = rcu_get_root(rdp->rsp);

	/*
	 * Pick up grace-period number for new callbacks.  If this
	 * grace period is already marked as needed, return to the caller.
	 */
	c = rcu_cbs_completed(rdp->rsp, rnp);
	trace_rcu_future_gp(rnp, rdp, c, TPS("Startleaf"));
	if (rnp->need_future_gp[c & 0x1]) {
		trace_rcu_future_gp(rnp, rdp, c, TPS("Prestartleaf"));
		goto out;
	}

	/*
	 * If either this rcu_node structure or the root rcu_node structure
	 * believe that a grace period is in progress, then we must wait
	 * for the one following, which is in "c".  Because our request
	 * will be noticed at the end of the current grace period, we don't
	 * need to explicitly start one.  We only do the lockless check
	 * of rnp_root's fields if the current rcu_node structure thinks
	 * there is no grace period in flight, and because we hold rnp->lock,
	 * the only possible change is when rnp_root's two fields are
	 * equal, in which case rnp_root->gpnum might be concurrently
	 * incremented.  But that is OK, as it will just result in our
	 * doing some extra useless work.
	 */
	if (rnp->gpnum != rnp->completed ||
	    READ_ONCE(rnp_root->gpnum) != READ_ONCE(rnp_root->completed)) {
		rnp->need_future_gp[c & 0x1]++;
		trace_rcu_future_gp(rnp, rdp, c, TPS("Startedleaf"));
		goto out;
	}

	/*
	 * There might be no grace period in progress.  If we don't already
	 * hold it, acquire the root rcu_node structure's lock in order to
	 * start one (if needed).
	 */
	if (rnp != rnp_root) {
		raw_spin_lock(&rnp_root->lock);
		smp_mb__after_unlock_lock();
	}

	/*
	 * Get a new grace-period number.  If there really is no grace
	 * period in progress, it will be smaller than the one we obtained
	 * earlier.  Adjust callbacks as needed.  Note that even no-CBs
	 * CPUs have a ->nxtcompleted[] array, so no no-CBs checks needed.
	 */
	c = rcu_cbs_completed(rdp->rsp, rnp_root);
	for (i = RCU_DONE_TAIL; i < RCU_NEXT_TAIL; i++)
		if (ULONG_CMP_LT(c, rdp->nxtcompleted[i]))
			rdp->nxtcompleted[i] = c;

	/*
	 * If the needed for the required grace period is already
	 * recorded, trace and leave.
	 */
	if (rnp_root->need_future_gp[c & 0x1]) {
		trace_rcu_future_gp(rnp, rdp, c, TPS("Prestartedroot"));
		goto unlock_out;
	}

	/* Record the need for the future grace period. */
	rnp_root->need_future_gp[c & 0x1]++;

	/* If a grace period is not already in progress, start one. */
	if (rnp_root->gpnum != rnp_root->completed) {
		trace_rcu_future_gp(rnp, rdp, c, TPS("Startedleafroot"));
	} else {
		trace_rcu_future_gp(rnp, rdp, c, TPS("Startedroot"));
		ret = rcu_start_gp_advanced(rdp->rsp, rnp_root, rdp);
	}
unlock_out:
	if (rnp != rnp_root)
		raw_spin_unlock(&rnp_root->lock);
out:
	if (c_out != NULL)
		*c_out = c;
	return ret;
}

/*
 * Clean up any old requests for the just-ended grace period.  Also return
 * whether any additional grace periods have been requested.  Also invoke
 * rcu_nocb_gp_cleanup() in order to wake up any no-callbacks kthreads
 * waiting for this grace period to complete.
 */
static int rcu_future_gp_cleanup(struct rcu_state *rsp, struct rcu_node *rnp)
{
	int c = rnp->completed;
	int needmore;
	struct rcu_data *rdp = this_cpu_ptr(rsp->rda);

	rnp->need_future_gp[c & 0x1] = 0;
	needmore = rnp->need_future_gp[(c + 1) & 0x1];
	trace_rcu_future_gp(rnp, rdp, c,
			    needmore ? TPS("CleanupMore") : TPS("Cleanup"));
	return needmore;
}

/*
 * Awaken the grace-period kthread for the specified flavor of RCU.
 * Don't do a self-awaken, and don't bother awakening when there is
 * nothing for the grace-period kthread to do (as in several CPUs
 * raced to awaken, and we lost), and finally don't try to awaken
 * a kthread that has not yet been created.
 */
static void rcu_gp_kthread_wake(struct rcu_state *rsp)
{
	if (current == rsp->gp_kthread ||
	    !READ_ONCE(rsp->gp_flags) ||
	    !rsp->gp_kthread)
		return;
<<<<<<< HEAD
	swait_wake(&rsp->gp_wq);
=======
	swake_up(&rsp->gp_wq);
>>>>>>> 412f52db
}

/*
 * If there is room, assign a ->completed number to any callbacks on
 * this CPU that have not already been assigned.  Also accelerate any
 * callbacks that were previously assigned a ->completed number that has
 * since proven to be too conservative, which can happen if callbacks get
 * assigned a ->completed number while RCU is idle, but with reference to
 * a non-root rcu_node structure.  This function is idempotent, so it does
 * not hurt to call it repeatedly.  Returns an flag saying that we should
 * awaken the RCU grace-period kthread.
 *
 * The caller must hold rnp->lock with interrupts disabled.
 */
static bool rcu_accelerate_cbs(struct rcu_state *rsp, struct rcu_node *rnp,
			       struct rcu_data *rdp)
{
	unsigned long c;
	int i;
	bool ret;

	/* If the CPU has no callbacks, nothing to do. */
	if (!rdp->nxttail[RCU_NEXT_TAIL] || !*rdp->nxttail[RCU_DONE_TAIL])
		return false;

	/*
	 * Starting from the sublist containing the callbacks most
	 * recently assigned a ->completed number and working down, find the
	 * first sublist that is not assignable to an upcoming grace period.
	 * Such a sublist has something in it (first two tests) and has
	 * a ->completed number assigned that will complete sooner than
	 * the ->completed number for newly arrived callbacks (last test).
	 *
	 * The key point is that any later sublist can be assigned the
	 * same ->completed number as the newly arrived callbacks, which
	 * means that the callbacks in any of these later sublist can be
	 * grouped into a single sublist, whether or not they have already
	 * been assigned a ->completed number.
	 */
	c = rcu_cbs_completed(rsp, rnp);
	for (i = RCU_NEXT_TAIL - 1; i > RCU_DONE_TAIL; i--)
		if (rdp->nxttail[i] != rdp->nxttail[i - 1] &&
		    !ULONG_CMP_GE(rdp->nxtcompleted[i], c))
			break;

	/*
	 * If there are no sublist for unassigned callbacks, leave.
	 * At the same time, advance "i" one sublist, so that "i" will
	 * index into the sublist where all the remaining callbacks should
	 * be grouped into.
	 */
	if (++i >= RCU_NEXT_TAIL)
		return false;

	/*
	 * Assign all subsequent callbacks' ->completed number to the next
	 * full grace period and group them all in the sublist initially
	 * indexed by "i".
	 */
	for (; i <= RCU_NEXT_TAIL; i++) {
		rdp->nxttail[i] = rdp->nxttail[RCU_NEXT_TAIL];
		rdp->nxtcompleted[i] = c;
	}
	/* Record any needed additional grace periods. */
	ret = rcu_start_future_gp(rnp, rdp, NULL);

	/* Trace depending on how much we were able to accelerate. */
	if (!*rdp->nxttail[RCU_WAIT_TAIL])
		trace_rcu_grace_period(rsp->name, rdp->gpnum, TPS("AccWaitCB"));
	else
		trace_rcu_grace_period(rsp->name, rdp->gpnum, TPS("AccReadyCB"));
	return ret;
}

/*
 * Move any callbacks whose grace period has completed to the
 * RCU_DONE_TAIL sublist, then compact the remaining sublists and
 * assign ->completed numbers to any callbacks in the RCU_NEXT_TAIL
 * sublist.  This function is idempotent, so it does not hurt to
 * invoke it repeatedly.  As long as it is not invoked -too- often...
 * Returns true if the RCU grace-period kthread needs to be awakened.
 *
 * The caller must hold rnp->lock with interrupts disabled.
 */
static bool rcu_advance_cbs(struct rcu_state *rsp, struct rcu_node *rnp,
			    struct rcu_data *rdp)
{
	int i, j;

	/* If the CPU has no callbacks, nothing to do. */
	if (!rdp->nxttail[RCU_NEXT_TAIL] || !*rdp->nxttail[RCU_DONE_TAIL])
		return false;

	/*
	 * Find all callbacks whose ->completed numbers indicate that they
	 * are ready to invoke, and put them into the RCU_DONE_TAIL sublist.
	 */
	for (i = RCU_WAIT_TAIL; i < RCU_NEXT_TAIL; i++) {
		if (ULONG_CMP_LT(rnp->completed, rdp->nxtcompleted[i]))
			break;
		rdp->nxttail[RCU_DONE_TAIL] = rdp->nxttail[i];
	}
	/* Clean up any sublist tail pointers that were misordered above. */
	for (j = RCU_WAIT_TAIL; j < i; j++)
		rdp->nxttail[j] = rdp->nxttail[RCU_DONE_TAIL];

	/* Copy down callbacks to fill in empty sublists. */
	for (j = RCU_WAIT_TAIL; i < RCU_NEXT_TAIL; i++, j++) {
		if (rdp->nxttail[j] == rdp->nxttail[RCU_NEXT_TAIL])
			break;
		rdp->nxttail[j] = rdp->nxttail[i];
		rdp->nxtcompleted[j] = rdp->nxtcompleted[i];
	}

	/* Classify any remaining callbacks. */
	return rcu_accelerate_cbs(rsp, rnp, rdp);
}

/*
 * Update CPU-local rcu_data state to record the beginnings and ends of
 * grace periods.  The caller must hold the ->lock of the leaf rcu_node
 * structure corresponding to the current CPU, and must have irqs disabled.
 * Returns true if the grace-period kthread needs to be awakened.
 */
static bool __note_gp_changes(struct rcu_state *rsp, struct rcu_node *rnp,
			      struct rcu_data *rdp)
{
	bool ret;

	/* Handle the ends of any preceding grace periods first. */
	if (rdp->completed == rnp->completed &&
	    !unlikely(READ_ONCE(rdp->gpwrap))) {

		/* No grace period end, so just accelerate recent callbacks. */
		ret = rcu_accelerate_cbs(rsp, rnp, rdp);

	} else {

		/* Advance callbacks. */
		ret = rcu_advance_cbs(rsp, rnp, rdp);

		/* Remember that we saw this grace-period completion. */
		rdp->completed = rnp->completed;
		trace_rcu_grace_period(rsp->name, rdp->gpnum, TPS("cpuend"));
	}

	if (rdp->gpnum != rnp->gpnum || unlikely(READ_ONCE(rdp->gpwrap))) {
		/*
		 * If the current grace period is waiting for this CPU,
		 * set up to detect a quiescent state, otherwise don't
		 * go looking for one.
		 */
		rdp->gpnum = rnp->gpnum;
		trace_rcu_grace_period(rsp->name, rdp->gpnum, TPS("cpustart"));
		rdp->cpu_no_qs.b.norm = true;
		rdp->rcu_qs_ctr_snap = __this_cpu_read(rcu_qs_ctr);
		rdp->core_needs_qs = !!(rnp->qsmask & rdp->grpmask);
		zero_cpu_stall_ticks(rdp);
		WRITE_ONCE(rdp->gpwrap, false);
	}
	return ret;
}

static void note_gp_changes(struct rcu_state *rsp, struct rcu_data *rdp)
{
	unsigned long flags;
	bool needwake;
	struct rcu_node *rnp;

	local_irq_save(flags);
	rnp = rdp->mynode;
	if ((rdp->gpnum == READ_ONCE(rnp->gpnum) &&
	     rdp->completed == READ_ONCE(rnp->completed) &&
	     !unlikely(READ_ONCE(rdp->gpwrap))) || /* w/out lock. */
	    !raw_spin_trylock(&rnp->lock)) { /* irqs already off, so later. */
		local_irq_restore(flags);
		return;
	}
	smp_mb__after_unlock_lock();
	needwake = __note_gp_changes(rsp, rnp, rdp);
	raw_spin_unlock_irqrestore(&rnp->lock, flags);
	if (needwake)
		rcu_gp_kthread_wake(rsp);
}

static void rcu_gp_slow(struct rcu_state *rsp, int delay)
{
	if (delay > 0 &&
	    !(rsp->gpnum % (rcu_num_nodes * PER_RCU_NODE_PERIOD * delay)))
		schedule_timeout_uninterruptible(delay);
}

/*
 * Initialize a new grace period.  Return 0 if no grace period required.
 */
static int rcu_gp_init(struct rcu_state *rsp)
{
	unsigned long oldmask;
	struct rcu_data *rdp;
	struct rcu_node *rnp = rcu_get_root(rsp);

	WRITE_ONCE(rsp->gp_activity, jiffies);
	raw_spin_lock_irq(&rnp->lock);
	smp_mb__after_unlock_lock();
	if (!READ_ONCE(rsp->gp_flags)) {
		/* Spurious wakeup, tell caller to go back to sleep.  */
		raw_spin_unlock_irq(&rnp->lock);
		return 0;
	}
	WRITE_ONCE(rsp->gp_flags, 0); /* Clear all flags: New grace period. */

	if (WARN_ON_ONCE(rcu_gp_in_progress(rsp))) {
		/*
		 * Grace period already in progress, don't start another.
		 * Not supposed to be able to happen.
		 */
		raw_spin_unlock_irq(&rnp->lock);
		return 0;
	}

	/* Advance to a new grace period and initialize state. */
	record_gp_stall_check_time(rsp);
	/* Record GP times before starting GP, hence smp_store_release(). */
	smp_store_release(&rsp->gpnum, rsp->gpnum + 1);
	trace_rcu_grace_period(rsp->name, rsp->gpnum, TPS("start"));
	raw_spin_unlock_irq(&rnp->lock);

	/*
	 * Apply per-leaf buffered online and offline operations to the
	 * rcu_node tree.  Note that this new grace period need not wait
	 * for subsequent online CPUs, and that quiescent-state forcing
	 * will handle subsequent offline CPUs.
	 */
	rcu_for_each_leaf_node(rsp, rnp) {
		rcu_gp_slow(rsp, gp_preinit_delay);
		raw_spin_lock_irq(&rnp->lock);
		smp_mb__after_unlock_lock();
		if (rnp->qsmaskinit == rnp->qsmaskinitnext &&
		    !rnp->wait_blkd_tasks) {
			/* Nothing to do on this leaf rcu_node structure. */
			raw_spin_unlock_irq(&rnp->lock);
			continue;
		}

		/* Record old state, apply changes to ->qsmaskinit field. */
		oldmask = rnp->qsmaskinit;
		rnp->qsmaskinit = rnp->qsmaskinitnext;

		/* If zero-ness of ->qsmaskinit changed, propagate up tree. */
		if (!oldmask != !rnp->qsmaskinit) {
			if (!oldmask) /* First online CPU for this rcu_node. */
				rcu_init_new_rnp(rnp);
			else if (rcu_preempt_has_tasks(rnp)) /* blocked tasks */
				rnp->wait_blkd_tasks = true;
			else /* Last offline CPU and can propagate. */
				rcu_cleanup_dead_rnp(rnp);
		}

		/*
		 * If all waited-on tasks from prior grace period are
		 * done, and if all this rcu_node structure's CPUs are
		 * still offline, propagate up the rcu_node tree and
		 * clear ->wait_blkd_tasks.  Otherwise, if one of this
		 * rcu_node structure's CPUs has since come back online,
		 * simply clear ->wait_blkd_tasks (but rcu_cleanup_dead_rnp()
		 * checks for this, so just call it unconditionally).
		 */
		if (rnp->wait_blkd_tasks &&
		    (!rcu_preempt_has_tasks(rnp) ||
		     rnp->qsmaskinit)) {
			rnp->wait_blkd_tasks = false;
			rcu_cleanup_dead_rnp(rnp);
		}

		raw_spin_unlock_irq(&rnp->lock);
	}

	/*
	 * Set the quiescent-state-needed bits in all the rcu_node
	 * structures for all currently online CPUs in breadth-first order,
	 * starting from the root rcu_node structure, relying on the layout
	 * of the tree within the rsp->node[] array.  Note that other CPUs
	 * will access only the leaves of the hierarchy, thus seeing that no
	 * grace period is in progress, at least until the corresponding
	 * leaf node has been initialized.  In addition, we have excluded
	 * CPU-hotplug operations.
	 *
	 * The grace period cannot complete until the initialization
	 * process finishes, because this kthread handles both.
	 */
	rcu_for_each_node_breadth_first(rsp, rnp) {
		rcu_gp_slow(rsp, gp_init_delay);
		raw_spin_lock_irq(&rnp->lock);
		smp_mb__after_unlock_lock();
		rdp = this_cpu_ptr(rsp->rda);
		rcu_preempt_check_blocked_tasks(rnp);
		rnp->qsmask = rnp->qsmaskinit;
		WRITE_ONCE(rnp->gpnum, rsp->gpnum);
		if (WARN_ON_ONCE(rnp->completed != rsp->completed))
			WRITE_ONCE(rnp->completed, rsp->completed);
		if (rnp == rdp->mynode)
			(void)__note_gp_changes(rsp, rnp, rdp);
		rcu_preempt_boost_start_gp(rnp);
		trace_rcu_grace_period_init(rsp->name, rnp->gpnum,
					    rnp->level, rnp->grplo,
					    rnp->grphi, rnp->qsmask);
		raw_spin_unlock_irq(&rnp->lock);
		cond_resched_rcu_qs();
		WRITE_ONCE(rsp->gp_activity, jiffies);
	}

	return 1;
}

/*
 * Helper function for wait_event_interruptible_timeout() wakeup
 * at force-quiescent-state time.
 */
static bool rcu_gp_fqs_check_wake(struct rcu_state *rsp, int *gfp)
{
	struct rcu_node *rnp = rcu_get_root(rsp);

	/* Someone like call_rcu() requested a force-quiescent-state scan. */
	*gfp = READ_ONCE(rsp->gp_flags);
	if (*gfp & RCU_GP_FLAG_FQS)
		return true;

	/* The current grace period has completed. */
	if (!READ_ONCE(rnp->qsmask) && !rcu_preempt_blocked_readers_cgp(rnp))
		return true;

	return false;
}

/*
 * Do one round of quiescent-state forcing.
 */
static void rcu_gp_fqs(struct rcu_state *rsp, bool first_time)
{
	bool isidle = false;
	unsigned long maxj;
	struct rcu_node *rnp = rcu_get_root(rsp);

	WRITE_ONCE(rsp->gp_activity, jiffies);
	rsp->n_force_qs++;
	if (first_time) {
		/* Collect dyntick-idle snapshots. */
		if (is_sysidle_rcu_state(rsp)) {
			isidle = true;
			maxj = jiffies - ULONG_MAX / 4;
		}
		force_qs_rnp(rsp, dyntick_save_progress_counter,
			     &isidle, &maxj);
		rcu_sysidle_report_gp(rsp, isidle, maxj);
	} else {
		/* Handle dyntick-idle and offline CPUs. */
		isidle = true;
		force_qs_rnp(rsp, rcu_implicit_dynticks_qs, &isidle, &maxj);
	}
	/* Clear flag to prevent immediate re-entry. */
	if (READ_ONCE(rsp->gp_flags) & RCU_GP_FLAG_FQS) {
		raw_spin_lock_irq(&rnp->lock);
		smp_mb__after_unlock_lock();
		WRITE_ONCE(rsp->gp_flags,
			   READ_ONCE(rsp->gp_flags) & ~RCU_GP_FLAG_FQS);
		raw_spin_unlock_irq(&rnp->lock);
	}
}

/*
 * Clean up after the old grace period.
 */
static void rcu_gp_cleanup(struct rcu_state *rsp)
{
	unsigned long gp_duration;
	bool needgp = false;
	int nocb = 0;
	struct rcu_data *rdp;
	struct rcu_node *rnp = rcu_get_root(rsp);
	struct swait_queue_head *sq;

	WRITE_ONCE(rsp->gp_activity, jiffies);
	raw_spin_lock_irq(&rnp->lock);
	smp_mb__after_unlock_lock();
	gp_duration = jiffies - rsp->gp_start;
	if (gp_duration > rsp->gp_max)
		rsp->gp_max = gp_duration;

	/*
	 * We know the grace period is complete, but to everyone else
	 * it appears to still be ongoing.  But it is also the case
	 * that to everyone else it looks like there is nothing that
	 * they can do to advance the grace period.  It is therefore
	 * safe for us to drop the lock in order to mark the grace
	 * period as completed in all of the rcu_node structures.
	 */
	raw_spin_unlock_irq(&rnp->lock);

	/*
	 * Propagate new ->completed value to rcu_node structures so
	 * that other CPUs don't have to wait until the start of the next
	 * grace period to process their callbacks.  This also avoids
	 * some nasty RCU grace-period initialization races by forcing
	 * the end of the current grace period to be completely recorded in
	 * all of the rcu_node structures before the beginning of the next
	 * grace period is recorded in any of the rcu_node structures.
	 */
	rcu_for_each_node_breadth_first(rsp, rnp) {
		raw_spin_lock_irq(&rnp->lock);
		smp_mb__after_unlock_lock();
		WARN_ON_ONCE(rcu_preempt_blocked_readers_cgp(rnp));
		WARN_ON_ONCE(rnp->qsmask);
		WRITE_ONCE(rnp->completed, rsp->gpnum);
		rdp = this_cpu_ptr(rsp->rda);
		if (rnp == rdp->mynode)
			needgp = __note_gp_changes(rsp, rnp, rdp) || needgp;
		/* smp_mb() provided by prior unlock-lock pair. */
		nocb += rcu_future_gp_cleanup(rsp, rnp);
		sq = rcu_nocb_gp_get(rnp);
		raw_spin_unlock_irq(&rnp->lock);
		rcu_nocb_gp_cleanup(sq);
		cond_resched_rcu_qs();
		WRITE_ONCE(rsp->gp_activity, jiffies);
		rcu_gp_slow(rsp, gp_cleanup_delay);
	}
	rnp = rcu_get_root(rsp);
	raw_spin_lock_irq(&rnp->lock);
	smp_mb__after_unlock_lock(); /* Order GP before ->completed update. */
	rcu_nocb_gp_set(rnp, nocb);

	/* Declare grace period done. */
	WRITE_ONCE(rsp->completed, rsp->gpnum);
	trace_rcu_grace_period(rsp->name, rsp->completed, TPS("end"));
	rsp->gp_state = RCU_GP_IDLE;
	rdp = this_cpu_ptr(rsp->rda);
	/* Advance CBs to reduce false positives below. */
	needgp = rcu_advance_cbs(rsp, rnp, rdp) || needgp;
	if (needgp || cpu_needs_another_gp(rsp, rdp)) {
		WRITE_ONCE(rsp->gp_flags, RCU_GP_FLAG_INIT);
		trace_rcu_grace_period(rsp->name,
				       READ_ONCE(rsp->gpnum),
				       TPS("newreq"));
	}
	raw_spin_unlock_irq(&rnp->lock);
}

/*
 * Body of kthread that handles grace periods.
 */
static int __noreturn rcu_gp_kthread(void *arg)
{
	bool first_gp_fqs;
	int gf;
	unsigned long j;
	int ret;
	struct rcu_state *rsp = arg;
	struct rcu_node *rnp = rcu_get_root(rsp);

	rcu_bind_gp_kthread();
	for (;;) {

		/* Handle grace-period start. */
		for (;;) {
			trace_rcu_grace_period(rsp->name,
					       READ_ONCE(rsp->gpnum),
					       TPS("reqwait"));
			rsp->gp_state = RCU_GP_WAIT_GPS;
			swait_event_interruptible(rsp->gp_wq,
						 READ_ONCE(rsp->gp_flags) &
						 RCU_GP_FLAG_INIT);
			rsp->gp_state = RCU_GP_DONE_GPS;
			/* Locking provides needed memory barrier. */
			if (rcu_gp_init(rsp))
				break;
			cond_resched_rcu_qs();
			WRITE_ONCE(rsp->gp_activity, jiffies);
			WARN_ON(signal_pending(current));
			trace_rcu_grace_period(rsp->name,
					       READ_ONCE(rsp->gpnum),
					       TPS("reqwaitsig"));
		}

		/* Handle quiescent-state forcing. */
		first_gp_fqs = true;
		j = jiffies_till_first_fqs;
		if (j > HZ) {
			j = HZ;
			jiffies_till_first_fqs = HZ;
		}
		ret = 0;
		for (;;) {
			if (!ret)
				rsp->jiffies_force_qs = jiffies + j;
			trace_rcu_grace_period(rsp->name,
					       READ_ONCE(rsp->gpnum),
					       TPS("fqswait"));
			rsp->gp_state = RCU_GP_WAIT_FQS;
			ret = swait_event_interruptible_timeout(rsp->gp_wq,
					rcu_gp_fqs_check_wake(rsp, &gf), j);
			rsp->gp_state = RCU_GP_DOING_FQS;
			/* Locking provides needed memory barriers. */
			/* If grace period done, leave loop. */
			if (!READ_ONCE(rnp->qsmask) &&
			    !rcu_preempt_blocked_readers_cgp(rnp))
				break;
			/* If time for quiescent-state forcing, do it. */
			if (ULONG_CMP_GE(jiffies, rsp->jiffies_force_qs) ||
			    (gf & RCU_GP_FLAG_FQS)) {
				trace_rcu_grace_period(rsp->name,
						       READ_ONCE(rsp->gpnum),
						       TPS("fqsstart"));
				rcu_gp_fqs(rsp, first_gp_fqs);
				first_gp_fqs = false;
				trace_rcu_grace_period(rsp->name,
						       READ_ONCE(rsp->gpnum),
						       TPS("fqsend"));
				cond_resched_rcu_qs();
				WRITE_ONCE(rsp->gp_activity, jiffies);
			} else {
				/* Deal with stray signal. */
				cond_resched_rcu_qs();
				WRITE_ONCE(rsp->gp_activity, jiffies);
				WARN_ON(signal_pending(current));
				trace_rcu_grace_period(rsp->name,
						       READ_ONCE(rsp->gpnum),
						       TPS("fqswaitsig"));
			}
			j = jiffies_till_next_fqs;
			if (j > HZ) {
				j = HZ;
				jiffies_till_next_fqs = HZ;
			} else if (j < 1) {
				j = 1;
				jiffies_till_next_fqs = 1;
			}
		}

		/* Handle grace-period end. */
		rsp->gp_state = RCU_GP_CLEANUP;
		rcu_gp_cleanup(rsp);
		rsp->gp_state = RCU_GP_CLEANED;
	}
}

/*
 * Start a new RCU grace period if warranted, re-initializing the hierarchy
 * in preparation for detecting the next grace period.  The caller must hold
 * the root node's ->lock and hard irqs must be disabled.
 *
 * Note that it is legal for a dying CPU (which is marked as offline) to
 * invoke this function.  This can happen when the dying CPU reports its
 * quiescent state.
 *
 * Returns true if the grace-period kthread must be awakened.
 */
static bool
rcu_start_gp_advanced(struct rcu_state *rsp, struct rcu_node *rnp,
		      struct rcu_data *rdp)
{
	if (!rsp->gp_kthread || !cpu_needs_another_gp(rsp, rdp)) {
		/*
		 * Either we have not yet spawned the grace-period
		 * task, this CPU does not need another grace period,
		 * or a grace period is already in progress.
		 * Either way, don't start a new grace period.
		 */
		return false;
	}
	WRITE_ONCE(rsp->gp_flags, RCU_GP_FLAG_INIT);
	trace_rcu_grace_period(rsp->name, READ_ONCE(rsp->gpnum),
			       TPS("newreq"));

	/*
	 * We can't do wakeups while holding the rnp->lock, as that
	 * could cause possible deadlocks with the rq->lock. Defer
	 * the wakeup to our caller.
	 */
	return true;
}

/*
 * Similar to rcu_start_gp_advanced(), but also advance the calling CPU's
 * callbacks.  Note that rcu_start_gp_advanced() cannot do this because it
 * is invoked indirectly from rcu_advance_cbs(), which would result in
 * endless recursion -- or would do so if it wasn't for the self-deadlock
 * that is encountered beforehand.
 *
 * Returns true if the grace-period kthread needs to be awakened.
 */
static bool rcu_start_gp(struct rcu_state *rsp)
{
	struct rcu_data *rdp = this_cpu_ptr(rsp->rda);
	struct rcu_node *rnp = rcu_get_root(rsp);
	bool ret = false;

	/*
	 * If there is no grace period in progress right now, any
	 * callbacks we have up to this point will be satisfied by the
	 * next grace period.  Also, advancing the callbacks reduces the
	 * probability of false positives from cpu_needs_another_gp()
	 * resulting in pointless grace periods.  So, advance callbacks
	 * then start the grace period!
	 */
	ret = rcu_advance_cbs(rsp, rnp, rdp) || ret;
	ret = rcu_start_gp_advanced(rsp, rnp, rdp) || ret;
	return ret;
}

/*
 * Report a full set of quiescent states to the specified rcu_state
 * data structure.  This involves cleaning up after the prior grace
 * period and letting rcu_start_gp() start up the next grace period
 * if one is needed.  Note that the caller must hold rnp->lock, which
 * is released before return.
 */
static void rcu_report_qs_rsp(struct rcu_state *rsp, unsigned long flags)
	__releases(rcu_get_root(rsp)->lock)
{
	WARN_ON_ONCE(!rcu_gp_in_progress(rsp));
	WRITE_ONCE(rsp->gp_flags, READ_ONCE(rsp->gp_flags) | RCU_GP_FLAG_FQS);
	raw_spin_unlock_irqrestore(&rcu_get_root(rsp)->lock, flags);
	swake_up(&rsp->gp_wq);  /* Memory barrier implied by swake_up() path. */
}

/*
 * Similar to rcu_report_qs_rdp(), for which it is a helper function.
 * Allows quiescent states for a group of CPUs to be reported at one go
 * to the specified rcu_node structure, though all the CPUs in the group
 * must be represented by the same rcu_node structure (which need not be a
 * leaf rcu_node structure, though it often will be).  The gps parameter
 * is the grace-period snapshot, which means that the quiescent states
 * are valid only if rnp->gpnum is equal to gps.  That structure's lock
 * must be held upon entry, and it is released before return.
 */
static void
rcu_report_qs_rnp(unsigned long mask, struct rcu_state *rsp,
		  struct rcu_node *rnp, unsigned long gps, unsigned long flags)
	__releases(rnp->lock)
{
	unsigned long oldmask = 0;
	struct rcu_node *rnp_c;

	/* Walk up the rcu_node hierarchy. */
	for (;;) {
		if (!(rnp->qsmask & mask) || rnp->gpnum != gps) {

			/*
			 * Our bit has already been cleared, or the
			 * relevant grace period is already over, so done.
			 */
			raw_spin_unlock_irqrestore(&rnp->lock, flags);
			return;
		}
		WARN_ON_ONCE(oldmask); /* Any child must be all zeroed! */
		rnp->qsmask &= ~mask;
		trace_rcu_quiescent_state_report(rsp->name, rnp->gpnum,
						 mask, rnp->qsmask, rnp->level,
						 rnp->grplo, rnp->grphi,
						 !!rnp->gp_tasks);
		if (rnp->qsmask != 0 || rcu_preempt_blocked_readers_cgp(rnp)) {

			/* Other bits still set at this level, so done. */
			raw_spin_unlock_irqrestore(&rnp->lock, flags);
			return;
		}
		mask = rnp->grpmask;
		if (rnp->parent == NULL) {

			/* No more levels.  Exit loop holding root lock. */

			break;
		}
		raw_spin_unlock_irqrestore(&rnp->lock, flags);
		rnp_c = rnp;
		rnp = rnp->parent;
		raw_spin_lock_irqsave(&rnp->lock, flags);
		smp_mb__after_unlock_lock();
		oldmask = rnp_c->qsmask;
	}

	/*
	 * Get here if we are the last CPU to pass through a quiescent
	 * state for this grace period.  Invoke rcu_report_qs_rsp()
	 * to clean up and start the next grace period if one is needed.
	 */
	rcu_report_qs_rsp(rsp, flags); /* releases rnp->lock. */
}

/*
 * Record a quiescent state for all tasks that were previously queued
 * on the specified rcu_node structure and that were blocking the current
 * RCU grace period.  The caller must hold the specified rnp->lock with
 * irqs disabled, and this lock is released upon return, but irqs remain
 * disabled.
 */
static void rcu_report_unblock_qs_rnp(struct rcu_state *rsp,
				      struct rcu_node *rnp, unsigned long flags)
	__releases(rnp->lock)
{
	unsigned long gps;
	unsigned long mask;
	struct rcu_node *rnp_p;

	if (rcu_state_p == &rcu_sched_state || rsp != rcu_state_p ||
	    rnp->qsmask != 0 || rcu_preempt_blocked_readers_cgp(rnp)) {
		raw_spin_unlock_irqrestore(&rnp->lock, flags);
		return;  /* Still need more quiescent states! */
	}

	rnp_p = rnp->parent;
	if (rnp_p == NULL) {
		/*
		 * Only one rcu_node structure in the tree, so don't
		 * try to report up to its nonexistent parent!
		 */
		rcu_report_qs_rsp(rsp, flags);
		return;
	}

	/* Report up the rest of the hierarchy, tracking current ->gpnum. */
	gps = rnp->gpnum;
	mask = rnp->grpmask;
	raw_spin_unlock(&rnp->lock);	/* irqs remain disabled. */
	raw_spin_lock(&rnp_p->lock);	/* irqs already disabled. */
	smp_mb__after_unlock_lock();
	rcu_report_qs_rnp(mask, rsp, rnp_p, gps, flags);
}

/*
 * Record a quiescent state for the specified CPU to that CPU's rcu_data
 * structure.  This must be either called from the specified CPU, or
 * called when the specified CPU is known to be offline (and when it is
 * also known that no other CPU is concurrently trying to help the offline
 * CPU).  The lastcomp argument is used to make sure we are still in the
 * grace period of interest.  We don't want to end the current grace period
 * based on quiescent states detected in an earlier grace period!
 */
static void
rcu_report_qs_rdp(int cpu, struct rcu_state *rsp, struct rcu_data *rdp)
{
	unsigned long flags;
	unsigned long mask;
	bool needwake;
	struct rcu_node *rnp;

	rnp = rdp->mynode;
	raw_spin_lock_irqsave(&rnp->lock, flags);
	smp_mb__after_unlock_lock();
	if ((rdp->cpu_no_qs.b.norm &&
	     rdp->rcu_qs_ctr_snap == __this_cpu_read(rcu_qs_ctr)) ||
	    rdp->gpnum != rnp->gpnum || rnp->completed == rnp->gpnum ||
	    rdp->gpwrap) {

		/*
		 * The grace period in which this quiescent state was
		 * recorded has ended, so don't report it upwards.
		 * We will instead need a new quiescent state that lies
		 * within the current grace period.
		 */
		rdp->cpu_no_qs.b.norm = true;	/* need qs for new gp. */
		rdp->rcu_qs_ctr_snap = __this_cpu_read(rcu_qs_ctr);
		raw_spin_unlock_irqrestore(&rnp->lock, flags);
		return;
	}
	mask = rdp->grpmask;
	if ((rnp->qsmask & mask) == 0) {
		raw_spin_unlock_irqrestore(&rnp->lock, flags);
	} else {
		rdp->core_needs_qs = 0;

		/*
		 * This GP can't end until cpu checks in, so all of our
		 * callbacks can be processed during the next GP.
		 */
		needwake = rcu_accelerate_cbs(rsp, rnp, rdp);

		rcu_report_qs_rnp(mask, rsp, rnp, rnp->gpnum, flags);
		/* ^^^ Released rnp->lock */
		if (needwake)
			rcu_gp_kthread_wake(rsp);
	}
}

/*
 * Check to see if there is a new grace period of which this CPU
 * is not yet aware, and if so, set up local rcu_data state for it.
 * Otherwise, see if this CPU has just passed through its first
 * quiescent state for this grace period, and record that fact if so.
 */
static void
rcu_check_quiescent_state(struct rcu_state *rsp, struct rcu_data *rdp)
{
	/* Check for grace-period ends and beginnings. */
	note_gp_changes(rsp, rdp);

	/*
	 * Does this CPU still need to do its part for current grace period?
	 * If no, return and let the other CPUs do their part as well.
	 */
	if (!rdp->core_needs_qs)
		return;

	/*
	 * Was there a quiescent state since the beginning of the grace
	 * period? If no, then exit and wait for the next call.
	 */
	if (rdp->cpu_no_qs.b.norm &&
	    rdp->rcu_qs_ctr_snap == __this_cpu_read(rcu_qs_ctr))
		return;

	/*
	 * Tell RCU we are done (but rcu_report_qs_rdp() will be the
	 * judge of that).
	 */
	rcu_report_qs_rdp(rdp->cpu, rsp, rdp);
}

/*
 * Send the specified CPU's RCU callbacks to the orphanage.  The
 * specified CPU must be offline, and the caller must hold the
 * ->orphan_lock.
 */
static void
rcu_send_cbs_to_orphanage(int cpu, struct rcu_state *rsp,
			  struct rcu_node *rnp, struct rcu_data *rdp)
{
	/* No-CBs CPUs do not have orphanable callbacks. */
	if (!IS_ENABLED(CONFIG_HOTPLUG_CPU) || rcu_is_nocb_cpu(rdp->cpu))
		return;

	/*
	 * Orphan the callbacks.  First adjust the counts.  This is safe
	 * because _rcu_barrier() excludes CPU-hotplug operations, so it
	 * cannot be running now.  Thus no memory barrier is required.
	 */
	if (rdp->nxtlist != NULL) {
		rsp->qlen_lazy += rdp->qlen_lazy;
		rsp->qlen += rdp->qlen;
		rdp->n_cbs_orphaned += rdp->qlen;
		rdp->qlen_lazy = 0;
		WRITE_ONCE(rdp->qlen, 0);
	}

	/*
	 * Next, move those callbacks still needing a grace period to
	 * the orphanage, where some other CPU will pick them up.
	 * Some of the callbacks might have gone partway through a grace
	 * period, but that is too bad.  They get to start over because we
	 * cannot assume that grace periods are synchronized across CPUs.
	 * We don't bother updating the ->nxttail[] array yet, instead
	 * we just reset the whole thing later on.
	 */
	if (*rdp->nxttail[RCU_DONE_TAIL] != NULL) {
		*rsp->orphan_nxttail = *rdp->nxttail[RCU_DONE_TAIL];
		rsp->orphan_nxttail = rdp->nxttail[RCU_NEXT_TAIL];
		*rdp->nxttail[RCU_DONE_TAIL] = NULL;
	}

	/*
	 * Then move the ready-to-invoke callbacks to the orphanage,
	 * where some other CPU will pick them up.  These will not be
	 * required to pass though another grace period: They are done.
	 */
	if (rdp->nxtlist != NULL) {
		*rsp->orphan_donetail = rdp->nxtlist;
		rsp->orphan_donetail = rdp->nxttail[RCU_DONE_TAIL];
	}

	/*
	 * Finally, initialize the rcu_data structure's list to empty and
	 * disallow further callbacks on this CPU.
	 */
	init_callback_list(rdp);
	rdp->nxttail[RCU_NEXT_TAIL] = NULL;
}

/*
 * Adopt the RCU callbacks from the specified rcu_state structure's
 * orphanage.  The caller must hold the ->orphan_lock.
 */
static void rcu_adopt_orphan_cbs(struct rcu_state *rsp, unsigned long flags)
{
	int i;
	struct rcu_data *rdp = raw_cpu_ptr(rsp->rda);

	/* No-CBs CPUs are handled specially. */
	if (!IS_ENABLED(CONFIG_HOTPLUG_CPU) ||
	    rcu_nocb_adopt_orphan_cbs(rsp, rdp, flags))
		return;

	/* Do the accounting first. */
	rdp->qlen_lazy += rsp->qlen_lazy;
	rdp->qlen += rsp->qlen;
	rdp->n_cbs_adopted += rsp->qlen;
	if (rsp->qlen_lazy != rsp->qlen)
		rcu_idle_count_callbacks_posted();
	rsp->qlen_lazy = 0;
	rsp->qlen = 0;

	/*
	 * We do not need a memory barrier here because the only way we
	 * can get here if there is an rcu_barrier() in flight is if
	 * we are the task doing the rcu_barrier().
	 */

	/* First adopt the ready-to-invoke callbacks. */
	if (rsp->orphan_donelist != NULL) {
		*rsp->orphan_donetail = *rdp->nxttail[RCU_DONE_TAIL];
		*rdp->nxttail[RCU_DONE_TAIL] = rsp->orphan_donelist;
		for (i = RCU_NEXT_SIZE - 1; i >= RCU_DONE_TAIL; i--)
			if (rdp->nxttail[i] == rdp->nxttail[RCU_DONE_TAIL])
				rdp->nxttail[i] = rsp->orphan_donetail;
		rsp->orphan_donelist = NULL;
		rsp->orphan_donetail = &rsp->orphan_donelist;
	}

	/* And then adopt the callbacks that still need a grace period. */
	if (rsp->orphan_nxtlist != NULL) {
		*rdp->nxttail[RCU_NEXT_TAIL] = rsp->orphan_nxtlist;
		rdp->nxttail[RCU_NEXT_TAIL] = rsp->orphan_nxttail;
		rsp->orphan_nxtlist = NULL;
		rsp->orphan_nxttail = &rsp->orphan_nxtlist;
	}
}

/*
 * Trace the fact that this CPU is going offline.
 */
static void rcu_cleanup_dying_cpu(struct rcu_state *rsp)
{
	RCU_TRACE(unsigned long mask);
	RCU_TRACE(struct rcu_data *rdp = this_cpu_ptr(rsp->rda));
	RCU_TRACE(struct rcu_node *rnp = rdp->mynode);

	if (!IS_ENABLED(CONFIG_HOTPLUG_CPU))
		return;

	RCU_TRACE(mask = rdp->grpmask);
	trace_rcu_grace_period(rsp->name,
			       rnp->gpnum + 1 - !!(rnp->qsmask & mask),
			       TPS("cpuofl"));
}

/*
 * All CPUs for the specified rcu_node structure have gone offline,
 * and all tasks that were preempted within an RCU read-side critical
 * section while running on one of those CPUs have since exited their RCU
 * read-side critical section.  Some other CPU is reporting this fact with
 * the specified rcu_node structure's ->lock held and interrupts disabled.
 * This function therefore goes up the tree of rcu_node structures,
 * clearing the corresponding bits in the ->qsmaskinit fields.  Note that
 * the leaf rcu_node structure's ->qsmaskinit field has already been
 * updated
 *
 * This function does check that the specified rcu_node structure has
 * all CPUs offline and no blocked tasks, so it is OK to invoke it
 * prematurely.  That said, invoking it after the fact will cost you
 * a needless lock acquisition.  So once it has done its work, don't
 * invoke it again.
 */
static void rcu_cleanup_dead_rnp(struct rcu_node *rnp_leaf)
{
	long mask;
	struct rcu_node *rnp = rnp_leaf;

	if (!IS_ENABLED(CONFIG_HOTPLUG_CPU) ||
	    rnp->qsmaskinit || rcu_preempt_has_tasks(rnp))
		return;
	for (;;) {
		mask = rnp->grpmask;
		rnp = rnp->parent;
		if (!rnp)
			break;
		raw_spin_lock(&rnp->lock); /* irqs already disabled. */
		smp_mb__after_unlock_lock(); /* GP memory ordering. */
		rnp->qsmaskinit &= ~mask;
		rnp->qsmask &= ~mask;
		if (rnp->qsmaskinit) {
			raw_spin_unlock(&rnp->lock); /* irqs remain disabled. */
			return;
		}
		raw_spin_unlock(&rnp->lock); /* irqs remain disabled. */
	}
}

/*
 * The CPU is exiting the idle loop into the arch_cpu_idle_dead()
 * function.  We now remove it from the rcu_node tree's ->qsmaskinit
 * bit masks.
 */
static void rcu_cleanup_dying_idle_cpu(int cpu, struct rcu_state *rsp)
{
	unsigned long flags;
	unsigned long mask;
	struct rcu_data *rdp = per_cpu_ptr(rsp->rda, cpu);
	struct rcu_node *rnp = rdp->mynode;  /* Outgoing CPU's rdp & rnp. */

	if (!IS_ENABLED(CONFIG_HOTPLUG_CPU))
		return;

	/* Remove outgoing CPU from mask in the leaf rcu_node structure. */
	mask = rdp->grpmask;
	raw_spin_lock_irqsave(&rnp->lock, flags);
	smp_mb__after_unlock_lock();	/* Enforce GP memory-order guarantee. */
	rnp->qsmaskinitnext &= ~mask;
	raw_spin_unlock_irqrestore(&rnp->lock, flags);
}

/*
 * The CPU has been completely removed, and some other CPU is reporting
 * this fact from process context.  Do the remainder of the cleanup,
 * including orphaning the outgoing CPU's RCU callbacks, and also
 * adopting them.  There can only be one CPU hotplug operation at a time,
 * so no other CPU can be attempting to update rcu_cpu_kthread_task.
 */
static void rcu_cleanup_dead_cpu(int cpu, struct rcu_state *rsp)
{
	unsigned long flags;
	struct rcu_data *rdp = per_cpu_ptr(rsp->rda, cpu);
	struct rcu_node *rnp = rdp->mynode;  /* Outgoing CPU's rdp & rnp. */

	if (!IS_ENABLED(CONFIG_HOTPLUG_CPU))
		return;

	/* Adjust any no-longer-needed kthreads. */
	rcu_boost_kthread_setaffinity(rnp, -1);

	/* Orphan the dead CPU's callbacks, and adopt them if appropriate. */
	raw_spin_lock_irqsave(&rsp->orphan_lock, flags);
	rcu_send_cbs_to_orphanage(cpu, rsp, rnp, rdp);
	rcu_adopt_orphan_cbs(rsp, flags);
	raw_spin_unlock_irqrestore(&rsp->orphan_lock, flags);

	WARN_ONCE(rdp->qlen != 0 || rdp->nxtlist != NULL,
		  "rcu_cleanup_dead_cpu: Callbacks on offline CPU %d: qlen=%lu, nxtlist=%p\n",
		  cpu, rdp->qlen, rdp->nxtlist);
}

/*
 * Invoke any RCU callbacks that have made it to the end of their grace
 * period.  Thottle as specified by rdp->blimit.
 */
static void rcu_do_batch(struct rcu_state *rsp, struct rcu_data *rdp)
{
	unsigned long flags;
	struct rcu_head *next, *list, **tail;
	long bl, count, count_lazy;
	int i;

	/* If no callbacks are ready, just return. */
	if (!cpu_has_callbacks_ready_to_invoke(rdp)) {
		trace_rcu_batch_start(rsp->name, rdp->qlen_lazy, rdp->qlen, 0);
		trace_rcu_batch_end(rsp->name, 0, !!READ_ONCE(rdp->nxtlist),
				    need_resched(), is_idle_task(current),
				    rcu_is_callbacks_kthread());
		return;
	}

	/*
	 * Extract the list of ready callbacks, disabling to prevent
	 * races with call_rcu() from interrupt handlers.
	 */
	local_irq_save(flags);
	WARN_ON_ONCE(cpu_is_offline(smp_processor_id()));
	bl = rdp->blimit;
	trace_rcu_batch_start(rsp->name, rdp->qlen_lazy, rdp->qlen, bl);
	list = rdp->nxtlist;
	rdp->nxtlist = *rdp->nxttail[RCU_DONE_TAIL];
	*rdp->nxttail[RCU_DONE_TAIL] = NULL;
	tail = rdp->nxttail[RCU_DONE_TAIL];
	for (i = RCU_NEXT_SIZE - 1; i >= 0; i--)
		if (rdp->nxttail[i] == rdp->nxttail[RCU_DONE_TAIL])
			rdp->nxttail[i] = &rdp->nxtlist;
	local_irq_restore(flags);

	/* Invoke callbacks. */
	count = count_lazy = 0;
	while (list) {
		next = list->next;
		prefetch(next);
		debug_rcu_head_unqueue(list);
		if (__rcu_reclaim(rsp->name, list))
			count_lazy++;
		list = next;
		/* Stop only if limit reached and CPU has something to do. */
		if (++count >= bl &&
		    (need_resched() ||
		     (!is_idle_task(current) && !rcu_is_callbacks_kthread())))
			break;
	}

	local_irq_save(flags);
	trace_rcu_batch_end(rsp->name, count, !!list, need_resched(),
			    is_idle_task(current),
			    rcu_is_callbacks_kthread());

	/* Update count, and requeue any remaining callbacks. */
	if (list != NULL) {
		*tail = rdp->nxtlist;
		rdp->nxtlist = list;
		for (i = 0; i < RCU_NEXT_SIZE; i++)
			if (&rdp->nxtlist == rdp->nxttail[i])
				rdp->nxttail[i] = tail;
			else
				break;
	}
	smp_mb(); /* List handling before counting for rcu_barrier(). */
	rdp->qlen_lazy -= count_lazy;
	WRITE_ONCE(rdp->qlen, rdp->qlen - count);
	rdp->n_cbs_invoked += count;

	/* Reinstate batch limit if we have worked down the excess. */
	if (rdp->blimit == LONG_MAX && rdp->qlen <= qlowmark)
		rdp->blimit = blimit;

	/* Reset ->qlen_last_fqs_check trigger if enough CBs have drained. */
	if (rdp->qlen == 0 && rdp->qlen_last_fqs_check != 0) {
		rdp->qlen_last_fqs_check = 0;
		rdp->n_force_qs_snap = rsp->n_force_qs;
	} else if (rdp->qlen < rdp->qlen_last_fqs_check - qhimark)
		rdp->qlen_last_fqs_check = rdp->qlen;
	WARN_ON_ONCE((rdp->nxtlist == NULL) != (rdp->qlen == 0));

	local_irq_restore(flags);

	/* Re-invoke RCU core processing if there are callbacks remaining. */
	if (cpu_has_callbacks_ready_to_invoke(rdp))
		invoke_rcu_core();
}

/*
 * Check to see if this CPU is in a non-context-switch quiescent state
 * (user mode or idle loop for rcu, non-softirq execution for rcu_bh).
 * Also schedule RCU core processing.
 *
 * This function must be called from hardirq context.  It is normally
 * invoked from the scheduling-clock interrupt.  If rcu_pending returns
 * false, there is no point in invoking rcu_check_callbacks().
 */
void rcu_check_callbacks(int user)
{
	trace_rcu_utilization(TPS("Start scheduler-tick"));
	increment_cpu_stall_ticks();
	if (user || rcu_is_cpu_rrupt_from_idle()) {

		/*
		 * Get here if this CPU took its interrupt from user
		 * mode or from the idle loop, and if this is not a
		 * nested interrupt.  In this case, the CPU is in
		 * a quiescent state, so note it.
		 *
		 * No memory barrier is required here because both
		 * rcu_sched_qs() and rcu_bh_qs() reference only CPU-local
		 * variables that other CPUs neither access nor modify,
		 * at least not while the corresponding CPU is online.
		 */

		rcu_sched_qs();
		rcu_bh_qs();

	} else if (!in_softirq()) {

		/*
		 * Get here if this CPU did not take its interrupt from
		 * softirq, in other words, if it is not interrupting
		 * a rcu_bh read-side critical section.  This is an _bh
		 * critical section, so note it.
		 */

		rcu_bh_qs();
	}
	rcu_preempt_check_callbacks();
	if (rcu_pending())
		invoke_rcu_core();
	if (user)
		rcu_note_voluntary_context_switch(current);
	trace_rcu_utilization(TPS("End scheduler-tick"));
}

/*
 * Scan the leaf rcu_node structures, processing dyntick state for any that
 * have not yet encountered a quiescent state, using the function specified.
 * Also initiate boosting for any threads blocked on the root rcu_node.
 *
 * The caller must have suppressed start of new grace periods.
 */
static void force_qs_rnp(struct rcu_state *rsp,
			 int (*f)(struct rcu_data *rsp, bool *isidle,
				  unsigned long *maxj),
			 bool *isidle, unsigned long *maxj)
{
	unsigned long bit;
	int cpu;
	unsigned long flags;
	unsigned long mask;
	struct rcu_node *rnp;

	rcu_for_each_leaf_node(rsp, rnp) {
		cond_resched_rcu_qs();
		mask = 0;
		raw_spin_lock_irqsave(&rnp->lock, flags);
		smp_mb__after_unlock_lock();
		if (rnp->qsmask == 0) {
			if (rcu_state_p == &rcu_sched_state ||
			    rsp != rcu_state_p ||
			    rcu_preempt_blocked_readers_cgp(rnp)) {
				/*
				 * No point in scanning bits because they
				 * are all zero.  But we might need to
				 * priority-boost blocked readers.
				 */
				rcu_initiate_boost(rnp, flags);
				/* rcu_initiate_boost() releases rnp->lock */
				continue;
			}
			if (rnp->parent &&
			    (rnp->parent->qsmask & rnp->grpmask)) {
				/*
				 * Race between grace-period
				 * initialization and task exiting RCU
				 * read-side critical section: Report.
				 */
				rcu_report_unblock_qs_rnp(rsp, rnp, flags);
				/* rcu_report_unblock_qs_rnp() rlses ->lock */
				continue;
			}
		}
		cpu = rnp->grplo;
		bit = 1;
		for (; cpu <= rnp->grphi; cpu++, bit <<= 1) {
			if ((rnp->qsmask & bit) != 0) {
				if (f(per_cpu_ptr(rsp->rda, cpu), isidle, maxj))
					mask |= bit;
			}
		}
		if (mask != 0) {
			/* Idle/offline CPUs, report (releases rnp->lock. */
			rcu_report_qs_rnp(mask, rsp, rnp, rnp->gpnum, flags);
		} else {
			/* Nothing to do here, so just drop the lock. */
			raw_spin_unlock_irqrestore(&rnp->lock, flags);
		}
	}
}

/*
 * Force quiescent states on reluctant CPUs, and also detect which
 * CPUs are in dyntick-idle mode.
 */
static void force_quiescent_state(struct rcu_state *rsp)
{
	unsigned long flags;
	bool ret;
	struct rcu_node *rnp;
	struct rcu_node *rnp_old = NULL;

	/* Funnel through hierarchy to reduce memory contention. */
	rnp = __this_cpu_read(rsp->rda->mynode);
	for (; rnp != NULL; rnp = rnp->parent) {
		ret = (READ_ONCE(rsp->gp_flags) & RCU_GP_FLAG_FQS) ||
		      !raw_spin_trylock(&rnp->fqslock);
		if (rnp_old != NULL)
			raw_spin_unlock(&rnp_old->fqslock);
		if (ret) {
			rsp->n_force_qs_lh++;
			return;
		}
		rnp_old = rnp;
	}
	/* rnp_old == rcu_get_root(rsp), rnp == NULL. */

	/* Reached the root of the rcu_node tree, acquire lock. */
	raw_spin_lock_irqsave(&rnp_old->lock, flags);
	smp_mb__after_unlock_lock();
	raw_spin_unlock(&rnp_old->fqslock);
	if (READ_ONCE(rsp->gp_flags) & RCU_GP_FLAG_FQS) {
		rsp->n_force_qs_lh++;
		raw_spin_unlock_irqrestore(&rnp_old->lock, flags);
		return;  /* Someone beat us to it. */
	}
	WRITE_ONCE(rsp->gp_flags, READ_ONCE(rsp->gp_flags) | RCU_GP_FLAG_FQS);
	raw_spin_unlock_irqrestore(&rnp_old->lock, flags);
	swake_up(&rsp->gp_wq); /* Memory barrier implied by swake_up() path. */
}

/*
 * This does the RCU core processing work for the specified rcu_state
 * and rcu_data structures.  This may be called only from the CPU to
 * whom the rdp belongs.
 */
static void
__rcu_process_callbacks(struct rcu_state *rsp)
{
	unsigned long flags;
	bool needwake;
	struct rcu_data *rdp = raw_cpu_ptr(rsp->rda);

	WARN_ON_ONCE(rdp->beenonline == 0);

	/* Update RCU state based on any recent quiescent states. */
	rcu_check_quiescent_state(rsp, rdp);

	/* Does this CPU require a not-yet-started grace period? */
	local_irq_save(flags);
	if (cpu_needs_another_gp(rsp, rdp)) {
		raw_spin_lock(&rcu_get_root(rsp)->lock); /* irqs disabled. */
		needwake = rcu_start_gp(rsp);
		raw_spin_unlock_irqrestore(&rcu_get_root(rsp)->lock, flags);
		if (needwake)
			rcu_gp_kthread_wake(rsp);
	} else {
		local_irq_restore(flags);
	}

	/* If there are callbacks ready, invoke them. */
	if (cpu_has_callbacks_ready_to_invoke(rdp))
		invoke_rcu_callbacks(rsp, rdp);

	/* Do any needed deferred wakeups of rcuo kthreads. */
	do_nocb_deferred_wakeup(rdp);
}

/*
 * Do RCU core processing for the current CPU.
 */
static void rcu_process_callbacks(void)
{
	struct rcu_state *rsp;

	if (cpu_is_offline(smp_processor_id()))
		return;
	for_each_rcu_flavor(rsp)
		__rcu_process_callbacks(rsp);
}

static DEFINE_PER_CPU(struct task_struct *, rcu_cpu_kthread_task);
/*
 * Schedule RCU callback invocation.  If the specified type of RCU
 * does not support RCU priority boosting, just do a direct call,
 * otherwise wake up the per-CPU kernel kthread.  Note that because we
 * are running on the current CPU with softirqs disabled, the
 * rcu_cpu_kthread_task cannot disappear out from under us.
 */
static void invoke_rcu_callbacks(struct rcu_state *rsp, struct rcu_data *rdp)
{
	if (unlikely(!READ_ONCE(rcu_scheduler_fully_active)))
		return;
	rcu_do_batch(rsp, rdp);
}

static void rcu_wake_cond(struct task_struct *t, int status)
{
	/*
	 * If the thread is yielding, only wake it when this
	 * is invoked from idle
	 */
	if (t && (status != RCU_KTHREAD_YIELDING || is_idle_task(current)))
		wake_up_process(t);
}

/*
 * Wake up this CPU's rcuc kthread to do RCU core processing.
 */
static void invoke_rcu_core(void)
{
	unsigned long flags;
	struct task_struct *t;

	if (!cpu_online(smp_processor_id()))
		return;
	local_irq_save(flags);
	__this_cpu_write(rcu_cpu_has_work, 1);
	t = __this_cpu_read(rcu_cpu_kthread_task);
	if (t != NULL && current != t)
		rcu_wake_cond(t, __this_cpu_read(rcu_cpu_kthread_status));
	local_irq_restore(flags);
}

static void rcu_cpu_kthread_park(unsigned int cpu)
{
	per_cpu(rcu_cpu_kthread_status, cpu) = RCU_KTHREAD_OFFCPU;
}

static int rcu_cpu_kthread_should_run(unsigned int cpu)
{
	return __this_cpu_read(rcu_cpu_has_work);
}

/*
 * Per-CPU kernel thread that invokes RCU callbacks.  This replaces the
 * RCU softirq used in flavors and configurations of RCU that do not
 * support RCU priority boosting.
 */
static void rcu_cpu_kthread(unsigned int cpu)
{
	unsigned int *statusp = this_cpu_ptr(&rcu_cpu_kthread_status);
	char work, *workp = this_cpu_ptr(&rcu_cpu_has_work);
	int spincnt;

	for (spincnt = 0; spincnt < 10; spincnt++) {
		trace_rcu_utilization(TPS("Start CPU kthread@rcu_wait"));
		local_bh_disable();
		*statusp = RCU_KTHREAD_RUNNING;
		this_cpu_inc(rcu_cpu_kthread_loops);
		local_irq_disable();
		work = *workp;
		*workp = 0;
		local_irq_enable();
		if (work)
			rcu_process_callbacks();
		local_bh_enable();
		if (*workp == 0) {
			trace_rcu_utilization(TPS("End CPU kthread@rcu_wait"));
			*statusp = RCU_KTHREAD_WAITING;
			return;
		}
	}
	*statusp = RCU_KTHREAD_YIELDING;
	trace_rcu_utilization(TPS("Start CPU kthread@rcu_yield"));
	schedule_timeout_interruptible(2);
	trace_rcu_utilization(TPS("End CPU kthread@rcu_yield"));
	*statusp = RCU_KTHREAD_WAITING;
}

static struct smp_hotplug_thread rcu_cpu_thread_spec = {
	.store			= &rcu_cpu_kthread_task,
	.thread_should_run	= rcu_cpu_kthread_should_run,
	.thread_fn		= rcu_cpu_kthread,
	.thread_comm		= "rcuc/%u",
	.setup			= rcu_cpu_kthread_setup,
	.park			= rcu_cpu_kthread_park,
};

/*
 * Spawn per-CPU RCU core processing kthreads.
 */
static int __init rcu_spawn_core_kthreads(void)
{
	int cpu;

	for_each_possible_cpu(cpu)
		per_cpu(rcu_cpu_has_work, cpu) = 0;
	BUG_ON(smpboot_register_percpu_thread(&rcu_cpu_thread_spec));
	return 0;
}
early_initcall(rcu_spawn_core_kthreads);

/*
 * Handle any core-RCU processing required by a call_rcu() invocation.
 */
static void __call_rcu_core(struct rcu_state *rsp, struct rcu_data *rdp,
			    struct rcu_head *head, unsigned long flags)
{
	bool needwake;

	/*
	 * If called from an extended quiescent state, invoke the RCU
	 * core in order to force a re-evaluation of RCU's idleness.
	 */
	if (!rcu_is_watching())
		invoke_rcu_core();

	/* If interrupts were disabled or CPU offline, don't invoke RCU core. */
	if (irqs_disabled_flags(flags) || cpu_is_offline(smp_processor_id()))
		return;

	/*
	 * Force the grace period if too many callbacks or too long waiting.
	 * Enforce hysteresis, and don't invoke force_quiescent_state()
	 * if some other CPU has recently done so.  Also, don't bother
	 * invoking force_quiescent_state() if the newly enqueued callback
	 * is the only one waiting for a grace period to complete.
	 */
	if (unlikely(rdp->qlen > rdp->qlen_last_fqs_check + qhimark)) {

		/* Are we ignoring a completed grace period? */
		note_gp_changes(rsp, rdp);

		/* Start a new grace period if one not already started. */
		if (!rcu_gp_in_progress(rsp)) {
			struct rcu_node *rnp_root = rcu_get_root(rsp);

			raw_spin_lock(&rnp_root->lock);
			smp_mb__after_unlock_lock();
			needwake = rcu_start_gp(rsp);
			raw_spin_unlock(&rnp_root->lock);
			if (needwake)
				rcu_gp_kthread_wake(rsp);
		} else {
			/* Give the grace period a kick. */
			rdp->blimit = LONG_MAX;
			if (rsp->n_force_qs == rdp->n_force_qs_snap &&
			    *rdp->nxttail[RCU_DONE_TAIL] != head)
				force_quiescent_state(rsp);
			rdp->n_force_qs_snap = rsp->n_force_qs;
			rdp->qlen_last_fqs_check = rdp->qlen;
		}
	}
}

/*
 * RCU callback function to leak a callback.
 */
static void rcu_leak_callback(struct rcu_head *rhp)
{
}

/*
 * Helper function for call_rcu() and friends.  The cpu argument will
 * normally be -1, indicating "currently running CPU".  It may specify
 * a CPU only if that CPU is a no-CBs CPU.  Currently, only _rcu_barrier()
 * is expected to specify a CPU.
 */
static void
__call_rcu(struct rcu_head *head, rcu_callback_t func,
	   struct rcu_state *rsp, int cpu, bool lazy)
{
	unsigned long flags;
	struct rcu_data *rdp;

	WARN_ON_ONCE((unsigned long)head & 0x1); /* Misaligned rcu_head! */
	if (debug_rcu_head_queue(head)) {
		/* Probable double call_rcu(), so leak the callback. */
		WRITE_ONCE(head->func, rcu_leak_callback);
		WARN_ONCE(1, "__call_rcu(): Leaked duplicate callback\n");
		return;
	}
	head->func = func;
	head->next = NULL;

	/*
	 * Opportunistically note grace-period endings and beginnings.
	 * Note that we might see a beginning right after we see an
	 * end, but never vice versa, since this CPU has to pass through
	 * a quiescent state betweentimes.
	 */
	local_irq_save(flags);
	rdp = this_cpu_ptr(rsp->rda);

	/* Add the callback to our list. */
	if (unlikely(rdp->nxttail[RCU_NEXT_TAIL] == NULL) || cpu != -1) {
		int offline;

		if (cpu != -1)
			rdp = per_cpu_ptr(rsp->rda, cpu);
		if (likely(rdp->mynode)) {
			/* Post-boot, so this should be for a no-CBs CPU. */
			offline = !__call_rcu_nocb(rdp, head, lazy, flags);
			WARN_ON_ONCE(offline);
			/* Offline CPU, _call_rcu() illegal, leak callback.  */
			local_irq_restore(flags);
			return;
		}
		/*
		 * Very early boot, before rcu_init().  Initialize if needed
		 * and then drop through to queue the callback.
		 */
		BUG_ON(cpu != -1);
		WARN_ON_ONCE(!rcu_is_watching());
		if (!likely(rdp->nxtlist))
			init_default_callback_list(rdp);
	}
	WRITE_ONCE(rdp->qlen, rdp->qlen + 1);
	if (lazy)
		rdp->qlen_lazy++;
	else
		rcu_idle_count_callbacks_posted();
	smp_mb();  /* Count before adding callback for rcu_barrier(). */
	*rdp->nxttail[RCU_NEXT_TAIL] = head;
	rdp->nxttail[RCU_NEXT_TAIL] = &head->next;

	if (__is_kfree_rcu_offset((unsigned long)func))
		trace_rcu_kfree_callback(rsp->name, head, (unsigned long)func,
					 rdp->qlen_lazy, rdp->qlen);
	else
		trace_rcu_callback(rsp->name, head, rdp->qlen_lazy, rdp->qlen);

	/* Go handle any RCU core processing required. */
	__call_rcu_core(rsp, rdp, head, flags);
	local_irq_restore(flags);
}

/*
 * Queue an RCU-sched callback for invocation after a grace period.
 */
void call_rcu_sched(struct rcu_head *head, rcu_callback_t func)
{
	__call_rcu(head, func, &rcu_sched_state, -1, 0);
}
EXPORT_SYMBOL_GPL(call_rcu_sched);

#ifndef CONFIG_PREEMPT_RT_FULL
/*
 * Queue an RCU callback for invocation after a quicker grace period.
 */
void call_rcu_bh(struct rcu_head *head, rcu_callback_t func)
{
	__call_rcu(head, func, &rcu_bh_state, -1, 0);
}
EXPORT_SYMBOL_GPL(call_rcu_bh);
#endif

/*
 * Queue an RCU callback for lazy invocation after a grace period.
 * This will likely be later named something like "call_rcu_lazy()",
 * but this change will require some way of tagging the lazy RCU
 * callbacks in the list of pending callbacks. Until then, this
 * function may only be called from __kfree_rcu().
 */
void kfree_call_rcu(struct rcu_head *head,
		    rcu_callback_t func)
{
	__call_rcu(head, func, rcu_state_p, -1, 1);
}
EXPORT_SYMBOL_GPL(kfree_call_rcu);

/*
 * Because a context switch is a grace period for RCU-sched and RCU-bh,
 * any blocking grace-period wait automatically implies a grace period
 * if there is only one CPU online at any point time during execution
 * of either synchronize_sched() or synchronize_rcu_bh().  It is OK to
 * occasionally incorrectly indicate that there are multiple CPUs online
 * when there was in fact only one the whole time, as this just adds
 * some overhead: RCU still operates correctly.
 */
static inline int rcu_blocking_is_gp(void)
{
	int ret;

	might_sleep();  /* Check for RCU read-side critical section. */
	preempt_disable();
	ret = num_online_cpus() <= 1;
	preempt_enable();
	return ret;
}

/**
 * synchronize_sched - wait until an rcu-sched grace period has elapsed.
 *
 * Control will return to the caller some time after a full rcu-sched
 * grace period has elapsed, in other words after all currently executing
 * rcu-sched read-side critical sections have completed.   These read-side
 * critical sections are delimited by rcu_read_lock_sched() and
 * rcu_read_unlock_sched(), and may be nested.  Note that preempt_disable(),
 * local_irq_disable(), and so on may be used in place of
 * rcu_read_lock_sched().
 *
 * This means that all preempt_disable code sequences, including NMI and
 * non-threaded hardware-interrupt handlers, in progress on entry will
 * have completed before this primitive returns.  However, this does not
 * guarantee that softirq handlers will have completed, since in some
 * kernels, these handlers can run in process context, and can block.
 *
 * Note that this guarantee implies further memory-ordering guarantees.
 * On systems with more than one CPU, when synchronize_sched() returns,
 * each CPU is guaranteed to have executed a full memory barrier since the
 * end of its last RCU-sched read-side critical section whose beginning
 * preceded the call to synchronize_sched().  In addition, each CPU having
 * an RCU read-side critical section that extends beyond the return from
 * synchronize_sched() is guaranteed to have executed a full memory barrier
 * after the beginning of synchronize_sched() and before the beginning of
 * that RCU read-side critical section.  Note that these guarantees include
 * CPUs that are offline, idle, or executing in user mode, as well as CPUs
 * that are executing in the kernel.
 *
 * Furthermore, if CPU A invoked synchronize_sched(), which returned
 * to its caller on CPU B, then both CPU A and CPU B are guaranteed
 * to have executed a full memory barrier during the execution of
 * synchronize_sched() -- even if CPU A and CPU B are the same CPU (but
 * again only if the system has more than one CPU).
 *
 * This primitive provides the guarantees made by the (now removed)
 * synchronize_kernel() API.  In contrast, synchronize_rcu() only
 * guarantees that rcu_read_lock() sections will have completed.
 * In "classic RCU", these two guarantees happen to be one and
 * the same, but can differ in realtime RCU implementations.
 */
void synchronize_sched(void)
{
	RCU_LOCKDEP_WARN(lock_is_held(&rcu_bh_lock_map) ||
			 lock_is_held(&rcu_lock_map) ||
			 lock_is_held(&rcu_sched_lock_map),
			 "Illegal synchronize_sched() in RCU-sched read-side critical section");
	if (rcu_blocking_is_gp())
		return;
	if (rcu_gp_is_expedited())
		synchronize_sched_expedited();
	else
		wait_rcu_gp(call_rcu_sched);
}
EXPORT_SYMBOL_GPL(synchronize_sched);

#ifndef CONFIG_PREEMPT_RT_FULL
/**
 * synchronize_rcu_bh - wait until an rcu_bh grace period has elapsed.
 *
 * Control will return to the caller some time after a full rcu_bh grace
 * period has elapsed, in other words after all currently executing rcu_bh
 * read-side critical sections have completed.  RCU read-side critical
 * sections are delimited by rcu_read_lock_bh() and rcu_read_unlock_bh(),
 * and may be nested.
 *
 * See the description of synchronize_sched() for more detailed information
 * on memory ordering guarantees.
 */
void synchronize_rcu_bh(void)
{
	RCU_LOCKDEP_WARN(lock_is_held(&rcu_bh_lock_map) ||
			 lock_is_held(&rcu_lock_map) ||
			 lock_is_held(&rcu_sched_lock_map),
			 "Illegal synchronize_rcu_bh() in RCU-bh read-side critical section");
	if (rcu_blocking_is_gp())
		return;
	if (rcu_gp_is_expedited())
		synchronize_rcu_bh_expedited();
	else
		wait_rcu_gp(call_rcu_bh);
}
EXPORT_SYMBOL_GPL(synchronize_rcu_bh);
#endif

/**
 * get_state_synchronize_rcu - Snapshot current RCU state
 *
 * Returns a cookie that is used by a later call to cond_synchronize_rcu()
 * to determine whether or not a full grace period has elapsed in the
 * meantime.
 */
unsigned long get_state_synchronize_rcu(void)
{
	/*
	 * Any prior manipulation of RCU-protected data must happen
	 * before the load from ->gpnum.
	 */
	smp_mb();  /* ^^^ */

	/*
	 * Make sure this load happens before the purportedly
	 * time-consuming work between get_state_synchronize_rcu()
	 * and cond_synchronize_rcu().
	 */
	return smp_load_acquire(&rcu_state_p->gpnum);
}
EXPORT_SYMBOL_GPL(get_state_synchronize_rcu);

/**
 * cond_synchronize_rcu - Conditionally wait for an RCU grace period
 *
 * @oldstate: return value from earlier call to get_state_synchronize_rcu()
 *
 * If a full RCU grace period has elapsed since the earlier call to
 * get_state_synchronize_rcu(), just return.  Otherwise, invoke
 * synchronize_rcu() to wait for a full grace period.
 *
 * Yes, this function does not take counter wrap into account.  But
 * counter wrap is harmless.  If the counter wraps, we have waited for
 * more than 2 billion grace periods (and way more on a 64-bit system!),
 * so waiting for one additional grace period should be just fine.
 */
void cond_synchronize_rcu(unsigned long oldstate)
{
	unsigned long newstate;

	/*
	 * Ensure that this load happens before any RCU-destructive
	 * actions the caller might carry out after we return.
	 */
	newstate = smp_load_acquire(&rcu_state_p->completed);
	if (ULONG_CMP_GE(oldstate, newstate))
		synchronize_rcu();
}
EXPORT_SYMBOL_GPL(cond_synchronize_rcu);

/**
 * get_state_synchronize_sched - Snapshot current RCU-sched state
 *
 * Returns a cookie that is used by a later call to cond_synchronize_sched()
 * to determine whether or not a full grace period has elapsed in the
 * meantime.
 */
unsigned long get_state_synchronize_sched(void)
{
	/*
	 * Any prior manipulation of RCU-protected data must happen
	 * before the load from ->gpnum.
	 */
	smp_mb();  /* ^^^ */

	/*
	 * Make sure this load happens before the purportedly
	 * time-consuming work between get_state_synchronize_sched()
	 * and cond_synchronize_sched().
	 */
	return smp_load_acquire(&rcu_sched_state.gpnum);
}
EXPORT_SYMBOL_GPL(get_state_synchronize_sched);

/**
 * cond_synchronize_sched - Conditionally wait for an RCU-sched grace period
 *
 * @oldstate: return value from earlier call to get_state_synchronize_sched()
 *
 * If a full RCU-sched grace period has elapsed since the earlier call to
 * get_state_synchronize_sched(), just return.  Otherwise, invoke
 * synchronize_sched() to wait for a full grace period.
 *
 * Yes, this function does not take counter wrap into account.  But
 * counter wrap is harmless.  If the counter wraps, we have waited for
 * more than 2 billion grace periods (and way more on a 64-bit system!),
 * so waiting for one additional grace period should be just fine.
 */
void cond_synchronize_sched(unsigned long oldstate)
{
	unsigned long newstate;

	/*
	 * Ensure that this load happens before any RCU-destructive
	 * actions the caller might carry out after we return.
	 */
	newstate = smp_load_acquire(&rcu_sched_state.completed);
	if (ULONG_CMP_GE(oldstate, newstate))
		synchronize_sched();
}
EXPORT_SYMBOL_GPL(cond_synchronize_sched);

/* Adjust sequence number for start of update-side operation. */
static void rcu_seq_start(unsigned long *sp)
{
	WRITE_ONCE(*sp, *sp + 1);
	smp_mb(); /* Ensure update-side operation after counter increment. */
	WARN_ON_ONCE(!(*sp & 0x1));
}

/* Adjust sequence number for end of update-side operation. */
static void rcu_seq_end(unsigned long *sp)
{
	smp_mb(); /* Ensure update-side operation before counter increment. */
	WRITE_ONCE(*sp, *sp + 1);
	WARN_ON_ONCE(*sp & 0x1);
}

/* Take a snapshot of the update side's sequence number. */
static unsigned long rcu_seq_snap(unsigned long *sp)
{
	unsigned long s;

	smp_mb(); /* Caller's modifications seen first by other CPUs. */
	s = (READ_ONCE(*sp) + 3) & ~0x1;
	smp_mb(); /* Above access must not bleed into critical section. */
	return s;
}

/*
 * Given a snapshot from rcu_seq_snap(), determine whether or not a
 * full update-side operation has occurred.
 */
static bool rcu_seq_done(unsigned long *sp, unsigned long s)
{
	return ULONG_CMP_GE(READ_ONCE(*sp), s);
}

/* Wrapper functions for expedited grace periods.  */
static void rcu_exp_gp_seq_start(struct rcu_state *rsp)
{
	rcu_seq_start(&rsp->expedited_sequence);
}
static void rcu_exp_gp_seq_end(struct rcu_state *rsp)
{
	rcu_seq_end(&rsp->expedited_sequence);
	smp_mb(); /* Ensure that consecutive grace periods serialize. */
}
static unsigned long rcu_exp_gp_seq_snap(struct rcu_state *rsp)
{
	return rcu_seq_snap(&rsp->expedited_sequence);
}
static bool rcu_exp_gp_seq_done(struct rcu_state *rsp, unsigned long s)
{
	return rcu_seq_done(&rsp->expedited_sequence, s);
}

/*
 * Reset the ->expmaskinit values in the rcu_node tree to reflect any
 * recent CPU-online activity.  Note that these masks are not cleared
 * when CPUs go offline, so they reflect the union of all CPUs that have
 * ever been online.  This means that this function normally takes its
 * no-work-to-do fastpath.
 */
static void sync_exp_reset_tree_hotplug(struct rcu_state *rsp)
{
	bool done;
	unsigned long flags;
	unsigned long mask;
	unsigned long oldmask;
	int ncpus = READ_ONCE(rsp->ncpus);
	struct rcu_node *rnp;
	struct rcu_node *rnp_up;

	/* If no new CPUs onlined since last time, nothing to do. */
	if (likely(ncpus == rsp->ncpus_snap))
		return;
	rsp->ncpus_snap = ncpus;

	/*
	 * Each pass through the following loop propagates newly onlined
	 * CPUs for the current rcu_node structure up the rcu_node tree.
	 */
	rcu_for_each_leaf_node(rsp, rnp) {
		raw_spin_lock_irqsave(&rnp->lock, flags);
		smp_mb__after_unlock_lock();
		if (rnp->expmaskinit == rnp->expmaskinitnext) {
			raw_spin_unlock_irqrestore(&rnp->lock, flags);
			continue;  /* No new CPUs, nothing to do. */
		}

		/* Update this node's mask, track old value for propagation. */
		oldmask = rnp->expmaskinit;
		rnp->expmaskinit = rnp->expmaskinitnext;
		raw_spin_unlock_irqrestore(&rnp->lock, flags);

		/* If was already nonzero, nothing to propagate. */
		if (oldmask)
			continue;

		/* Propagate the new CPU up the tree. */
		mask = rnp->grpmask;
		rnp_up = rnp->parent;
		done = false;
		while (rnp_up) {
			raw_spin_lock_irqsave(&rnp_up->lock, flags);
			smp_mb__after_unlock_lock();
			if (rnp_up->expmaskinit)
				done = true;
			rnp_up->expmaskinit |= mask;
			raw_spin_unlock_irqrestore(&rnp_up->lock, flags);
			if (done)
				break;
			mask = rnp_up->grpmask;
			rnp_up = rnp_up->parent;
		}
	}
}

/*
 * Reset the ->expmask values in the rcu_node tree in preparation for
 * a new expedited grace period.
 */
static void __maybe_unused sync_exp_reset_tree(struct rcu_state *rsp)
{
	unsigned long flags;
	struct rcu_node *rnp;

	sync_exp_reset_tree_hotplug(rsp);
	rcu_for_each_node_breadth_first(rsp, rnp) {
		raw_spin_lock_irqsave(&rnp->lock, flags);
		smp_mb__after_unlock_lock();
		WARN_ON_ONCE(rnp->expmask);
		rnp->expmask = rnp->expmaskinit;
		raw_spin_unlock_irqrestore(&rnp->lock, flags);
	}
}

/*
 * Return non-zero if there is no RCU expedited grace period in progress
 * for the specified rcu_node structure, in other words, if all CPUs and
 * tasks covered by the specified rcu_node structure have done their bit
 * for the current expedited grace period.  Works only for preemptible
 * RCU -- other RCU implementation use other means.
 *
 * Caller must hold the root rcu_node's exp_funnel_mutex.
 */
static int sync_rcu_preempt_exp_done(struct rcu_node *rnp)
{
	return rnp->exp_tasks == NULL &&
	       READ_ONCE(rnp->expmask) == 0;
}

/*
 * Report the exit from RCU read-side critical section for the last task
 * that queued itself during or before the current expedited preemptible-RCU
 * grace period.  This event is reported either to the rcu_node structure on
 * which the task was queued or to one of that rcu_node structure's ancestors,
 * recursively up the tree.  (Calm down, calm down, we do the recursion
 * iteratively!)
 *
 * Caller must hold the root rcu_node's exp_funnel_mutex and the
 * specified rcu_node structure's ->lock.
 */
static void __rcu_report_exp_rnp(struct rcu_state *rsp, struct rcu_node *rnp,
				 bool wake, unsigned long flags)
	__releases(rnp->lock)
{
	unsigned long mask;

	for (;;) {
		if (!sync_rcu_preempt_exp_done(rnp)) {
			if (!rnp->expmask)
				rcu_initiate_boost(rnp, flags);
			else
				raw_spin_unlock_irqrestore(&rnp->lock, flags);
			break;
		}
		if (rnp->parent == NULL) {
			raw_spin_unlock_irqrestore(&rnp->lock, flags);
			if (wake) {
				smp_mb(); /* EGP done before wake_up(). */
<<<<<<< HEAD
				swait_wake(&rsp->expedited_wq);
=======
				swake_up(&rsp->expedited_wq);
>>>>>>> 412f52db
			}
			break;
		}
		mask = rnp->grpmask;
		raw_spin_unlock(&rnp->lock); /* irqs remain disabled */
		rnp = rnp->parent;
		raw_spin_lock(&rnp->lock); /* irqs already disabled */
		smp_mb__after_unlock_lock();
		WARN_ON_ONCE(!(rnp->expmask & mask));
		rnp->expmask &= ~mask;
	}
}

/*
 * Report expedited quiescent state for specified node.  This is a
 * lock-acquisition wrapper function for __rcu_report_exp_rnp().
 *
 * Caller must hold the root rcu_node's exp_funnel_mutex.
 */
static void __maybe_unused rcu_report_exp_rnp(struct rcu_state *rsp,
					      struct rcu_node *rnp, bool wake)
{
	unsigned long flags;

	raw_spin_lock_irqsave(&rnp->lock, flags);
	smp_mb__after_unlock_lock();
	__rcu_report_exp_rnp(rsp, rnp, wake, flags);
}

/*
 * Report expedited quiescent state for multiple CPUs, all covered by the
 * specified leaf rcu_node structure.  Caller must hold the root
 * rcu_node's exp_funnel_mutex.
 */
static void rcu_report_exp_cpu_mult(struct rcu_state *rsp, struct rcu_node *rnp,
				    unsigned long mask, bool wake)
{
	unsigned long flags;

	raw_spin_lock_irqsave(&rnp->lock, flags);
	smp_mb__after_unlock_lock();
	if (!(rnp->expmask & mask)) {
		raw_spin_unlock_irqrestore(&rnp->lock, flags);
		return;
	}
	rnp->expmask &= ~mask;
	__rcu_report_exp_rnp(rsp, rnp, wake, flags); /* Releases rnp->lock. */
}

/*
 * Report expedited quiescent state for specified rcu_data (CPU).
 * Caller must hold the root rcu_node's exp_funnel_mutex.
 */
static void rcu_report_exp_rdp(struct rcu_state *rsp, struct rcu_data *rdp,
			       bool wake)
{
	rcu_report_exp_cpu_mult(rsp, rdp->mynode, rdp->grpmask, wake);
}

/* Common code for synchronize_{rcu,sched}_expedited() work-done checking. */
static bool sync_exp_work_done(struct rcu_state *rsp, struct rcu_node *rnp,
			       struct rcu_data *rdp,
			       atomic_long_t *stat, unsigned long s)
{
	if (rcu_exp_gp_seq_done(rsp, s)) {
		if (rnp)
			mutex_unlock(&rnp->exp_funnel_mutex);
		else if (rdp)
			mutex_unlock(&rdp->exp_funnel_mutex);
		/* Ensure test happens before caller kfree(). */
		smp_mb__before_atomic(); /* ^^^ */
		atomic_long_inc(stat);
		return true;
	}
	return false;
}

/*
 * Funnel-lock acquisition for expedited grace periods.  Returns a
 * pointer to the root rcu_node structure, or NULL if some other
 * task did the expedited grace period for us.
 */
static struct rcu_node *exp_funnel_lock(struct rcu_state *rsp, unsigned long s)
{
	struct rcu_data *rdp;
	struct rcu_node *rnp0;
	struct rcu_node *rnp1 = NULL;

	/*
	 * First try directly acquiring the root lock in order to reduce
	 * latency in the common case where expedited grace periods are
	 * rare.  We check mutex_is_locked() to avoid pathological levels of
	 * memory contention on ->exp_funnel_mutex in the heavy-load case.
	 */
	rnp0 = rcu_get_root(rsp);
	if (!mutex_is_locked(&rnp0->exp_funnel_mutex)) {
		if (mutex_trylock(&rnp0->exp_funnel_mutex)) {
			if (sync_exp_work_done(rsp, rnp0, NULL,
					       &rsp->expedited_workdone0, s))
				return NULL;
			return rnp0;
		}
	}

	/*
	 * Each pass through the following loop works its way
	 * up the rcu_node tree, returning if others have done the
	 * work or otherwise falls through holding the root rnp's
	 * ->exp_funnel_mutex.  The mapping from CPU to rcu_node structure
	 * can be inexact, as it is just promoting locality and is not
	 * strictly needed for correctness.
	 */
	rdp = per_cpu_ptr(rsp->rda, raw_smp_processor_id());
	if (sync_exp_work_done(rsp, NULL, NULL, &rsp->expedited_workdone1, s))
		return NULL;
	mutex_lock(&rdp->exp_funnel_mutex);
	rnp0 = rdp->mynode;
	for (; rnp0 != NULL; rnp0 = rnp0->parent) {
		if (sync_exp_work_done(rsp, rnp1, rdp,
				       &rsp->expedited_workdone2, s))
			return NULL;
		mutex_lock(&rnp0->exp_funnel_mutex);
		if (rnp1)
			mutex_unlock(&rnp1->exp_funnel_mutex);
		else
			mutex_unlock(&rdp->exp_funnel_mutex);
		rnp1 = rnp0;
	}
	if (sync_exp_work_done(rsp, rnp1, rdp,
			       &rsp->expedited_workdone3, s))
		return NULL;
	return rnp1;
}

/* Invoked on each online non-idle CPU for expedited quiescent state. */
static void sync_sched_exp_handler(void *data)
{
	struct rcu_data *rdp;
	struct rcu_node *rnp;
	struct rcu_state *rsp = data;

	rdp = this_cpu_ptr(rsp->rda);
	rnp = rdp->mynode;
	if (!(READ_ONCE(rnp->expmask) & rdp->grpmask) ||
	    __this_cpu_read(rcu_sched_data.cpu_no_qs.b.exp))
		return;
	__this_cpu_write(rcu_sched_data.cpu_no_qs.b.exp, true);
	resched_cpu(smp_processor_id());
}

/* Send IPI for expedited cleanup if needed at end of CPU-hotplug operation. */
static void sync_sched_exp_online_cleanup(int cpu)
{
	struct rcu_data *rdp;
	int ret;
	struct rcu_node *rnp;
	struct rcu_state *rsp = &rcu_sched_state;

	rdp = per_cpu_ptr(rsp->rda, cpu);
	rnp = rdp->mynode;
	if (!(READ_ONCE(rnp->expmask) & rdp->grpmask))
		return;
	ret = smp_call_function_single(cpu, sync_sched_exp_handler, rsp, 0);
	WARN_ON_ONCE(ret);
}

/*
 * Select the nodes that the upcoming expedited grace period needs
 * to wait for.
 */
static void sync_rcu_exp_select_cpus(struct rcu_state *rsp,
				     smp_call_func_t func)
{
	int cpu;
	unsigned long flags;
	unsigned long mask;
	unsigned long mask_ofl_test;
	unsigned long mask_ofl_ipi;
	int ret;
	struct rcu_node *rnp;

	sync_exp_reset_tree(rsp);
	rcu_for_each_leaf_node(rsp, rnp) {
		raw_spin_lock_irqsave(&rnp->lock, flags);
		smp_mb__after_unlock_lock();

		/* Each pass checks a CPU for identity, offline, and idle. */
		mask_ofl_test = 0;
		for (cpu = rnp->grplo; cpu <= rnp->grphi; cpu++) {
			struct rcu_data *rdp = per_cpu_ptr(rsp->rda, cpu);
			struct rcu_dynticks *rdtp = &per_cpu(rcu_dynticks, cpu);

			if (raw_smp_processor_id() == cpu ||
			    !(atomic_add_return(0, &rdtp->dynticks) & 0x1))
				mask_ofl_test |= rdp->grpmask;
		}
		mask_ofl_ipi = rnp->expmask & ~mask_ofl_test;

		/*
		 * Need to wait for any blocked tasks as well.  Note that
		 * additional blocking tasks will also block the expedited
		 * GP until such time as the ->expmask bits are cleared.
		 */
		if (rcu_preempt_has_tasks(rnp))
			rnp->exp_tasks = rnp->blkd_tasks.next;
		raw_spin_unlock_irqrestore(&rnp->lock, flags);

		/* IPI the remaining CPUs for expedited quiescent state. */
		mask = 1;
		for (cpu = rnp->grplo; cpu <= rnp->grphi; cpu++, mask <<= 1) {
			if (!(mask_ofl_ipi & mask))
				continue;
retry_ipi:
			ret = smp_call_function_single(cpu, func, rsp, 0);
			if (!ret) {
				mask_ofl_ipi &= ~mask;
			} else {
				/* Failed, raced with offline. */
				raw_spin_lock_irqsave(&rnp->lock, flags);
				if (cpu_online(cpu) &&
				    (rnp->expmask & mask)) {
					raw_spin_unlock_irqrestore(&rnp->lock,
								   flags);
					schedule_timeout_uninterruptible(1);
					if (cpu_online(cpu) &&
					    (rnp->expmask & mask))
						goto retry_ipi;
					raw_spin_lock_irqsave(&rnp->lock,
							      flags);
				}
				if (!(rnp->expmask & mask))
					mask_ofl_ipi &= ~mask;
				raw_spin_unlock_irqrestore(&rnp->lock, flags);
			}
		}
		/* Report quiescent states for those that went offline. */
		mask_ofl_test |= mask_ofl_ipi;
		if (mask_ofl_test)
			rcu_report_exp_cpu_mult(rsp, rnp, mask_ofl_test, false);
	}
}

static void synchronize_sched_expedited_wait(struct rcu_state *rsp)
{
	int cpu;
	unsigned long jiffies_stall;
	unsigned long jiffies_start;
	unsigned long mask;
	struct rcu_node *rnp;
	struct rcu_node *rnp_root = rcu_get_root(rsp);
	int ret;

	jiffies_stall = rcu_jiffies_till_stall_check();
	jiffies_start = jiffies;

	for (;;) {
<<<<<<< HEAD
		ret = swait_event_interruptible_timeout(
=======
		ret = swait_event_timeout(
>>>>>>> 412f52db
				rsp->expedited_wq,
				sync_rcu_preempt_exp_done(rnp_root),
				jiffies_stall);
		if (ret > 0)
			return;
		if (ret < 0) {
			/* Hit a signal, disable CPU stall warnings. */
			swait_event(rsp->expedited_wq,
				   sync_rcu_preempt_exp_done(rnp_root));
			return;
		}
		pr_err("INFO: %s detected expedited stalls on CPUs/tasks: {",
		       rsp->name);
		rcu_for_each_leaf_node(rsp, rnp) {
			(void)rcu_print_task_exp_stall(rnp);
			mask = 1;
			for (cpu = rnp->grplo; cpu <= rnp->grphi; cpu++, mask <<= 1) {
				struct rcu_data *rdp;

				if (!(rnp->expmask & mask))
					continue;
				rdp = per_cpu_ptr(rsp->rda, cpu);
				pr_cont(" %d-%c%c%c", cpu,
					"O."[cpu_online(cpu)],
					"o."[!!(rdp->grpmask & rnp->expmaskinit)],
					"N."[!!(rdp->grpmask & rnp->expmaskinitnext)]);
			}
			mask <<= 1;
		}
		pr_cont(" } %lu jiffies s: %lu\n",
			jiffies - jiffies_start, rsp->expedited_sequence);
		rcu_for_each_leaf_node(rsp, rnp) {
			mask = 1;
			for (cpu = rnp->grplo; cpu <= rnp->grphi; cpu++, mask <<= 1) {
				if (!(rnp->expmask & mask))
					continue;
				dump_cpu_task(cpu);
			}
		}
		jiffies_stall = 3 * rcu_jiffies_till_stall_check() + 3;
	}
}

/**
 * synchronize_sched_expedited - Brute-force RCU-sched grace period
 *
 * Wait for an RCU-sched grace period to elapse, but use a "big hammer"
 * approach to force the grace period to end quickly.  This consumes
 * significant time on all CPUs and is unfriendly to real-time workloads,
 * so is thus not recommended for any sort of common-case code.  In fact,
 * if you are using synchronize_sched_expedited() in a loop, please
 * restructure your code to batch your updates, and then use a single
 * synchronize_sched() instead.
 *
 * This implementation can be thought of as an application of sequence
 * locking to expedited grace periods, but using the sequence counter to
 * determine when someone else has already done the work instead of for
 * retrying readers.
 */
void synchronize_sched_expedited(void)
{
	unsigned long s;
	struct rcu_node *rnp;
	struct rcu_state *rsp = &rcu_sched_state;

	/* Take a snapshot of the sequence number.  */
	s = rcu_exp_gp_seq_snap(rsp);

	rnp = exp_funnel_lock(rsp, s);
	if (rnp == NULL)
		return;  /* Someone else did our work for us. */

	rcu_exp_gp_seq_start(rsp);
	sync_rcu_exp_select_cpus(rsp, sync_sched_exp_handler);
	synchronize_sched_expedited_wait(rsp);

	rcu_exp_gp_seq_end(rsp);
	mutex_unlock(&rnp->exp_funnel_mutex);
}
EXPORT_SYMBOL_GPL(synchronize_sched_expedited);

/*
 * Check to see if there is any immediate RCU-related work to be done
 * by the current CPU, for the specified type of RCU, returning 1 if so.
 * The checks are in order of increasing expense: checks that can be
 * carried out against CPU-local state are performed first.  However,
 * we must check for CPU stalls first, else we might not get a chance.
 */
static int __rcu_pending(struct rcu_state *rsp, struct rcu_data *rdp)
{
	struct rcu_node *rnp = rdp->mynode;

	rdp->n_rcu_pending++;

	/* Check for CPU stalls, if enabled. */
	check_cpu_stall(rsp, rdp);

	/* Is this CPU a NO_HZ_FULL CPU that should ignore RCU? */
	if (rcu_nohz_full_cpu(rsp))
		return 0;

	/* Is the RCU core waiting for a quiescent state from this CPU? */
	if (rcu_scheduler_fully_active &&
	    rdp->core_needs_qs && rdp->cpu_no_qs.b.norm &&
	    rdp->rcu_qs_ctr_snap == __this_cpu_read(rcu_qs_ctr)) {
		rdp->n_rp_core_needs_qs++;
	} else if (rdp->core_needs_qs &&
		   (!rdp->cpu_no_qs.b.norm ||
		    rdp->rcu_qs_ctr_snap != __this_cpu_read(rcu_qs_ctr))) {
		rdp->n_rp_report_qs++;
		return 1;
	}

	/* Does this CPU have callbacks ready to invoke? */
	if (cpu_has_callbacks_ready_to_invoke(rdp)) {
		rdp->n_rp_cb_ready++;
		return 1;
	}

	/* Has RCU gone idle with this CPU needing another grace period? */
	if (cpu_needs_another_gp(rsp, rdp)) {
		rdp->n_rp_cpu_needs_gp++;
		return 1;
	}

	/* Has another RCU grace period completed?  */
	if (READ_ONCE(rnp->completed) != rdp->completed) { /* outside lock */
		rdp->n_rp_gp_completed++;
		return 1;
	}

	/* Has a new RCU grace period started? */
	if (READ_ONCE(rnp->gpnum) != rdp->gpnum ||
	    unlikely(READ_ONCE(rdp->gpwrap))) { /* outside lock */
		rdp->n_rp_gp_started++;
		return 1;
	}

	/* Does this CPU need a deferred NOCB wakeup? */
	if (rcu_nocb_need_deferred_wakeup(rdp)) {
		rdp->n_rp_nocb_defer_wakeup++;
		return 1;
	}

	/* nothing to do */
	rdp->n_rp_need_nothing++;
	return 0;
}

/*
 * Check to see if there is any immediate RCU-related work to be done
 * by the current CPU, returning 1 if so.  This function is part of the
 * RCU implementation; it is -not- an exported member of the RCU API.
 */
static int rcu_pending(void)
{
	struct rcu_state *rsp;

	for_each_rcu_flavor(rsp)
		if (__rcu_pending(rsp, this_cpu_ptr(rsp->rda)))
			return 1;
	return 0;
}

/*
 * Return true if the specified CPU has any callback.  If all_lazy is
 * non-NULL, store an indication of whether all callbacks are lazy.
 * (If there are no callbacks, all of them are deemed to be lazy.)
 */
static bool __maybe_unused rcu_cpu_has_callbacks(bool *all_lazy)
{
	bool al = true;
	bool hc = false;
	struct rcu_data *rdp;
	struct rcu_state *rsp;

	for_each_rcu_flavor(rsp) {
		rdp = this_cpu_ptr(rsp->rda);
		if (!rdp->nxtlist)
			continue;
		hc = true;
		if (rdp->qlen != rdp->qlen_lazy || !all_lazy) {
			al = false;
			break;
		}
	}
	if (all_lazy)
		*all_lazy = al;
	return hc;
}

/*
 * Helper function for _rcu_barrier() tracing.  If tracing is disabled,
 * the compiler is expected to optimize this away.
 */
static void _rcu_barrier_trace(struct rcu_state *rsp, const char *s,
			       int cpu, unsigned long done)
{
	trace_rcu_barrier(rsp->name, s, cpu,
			  atomic_read(&rsp->barrier_cpu_count), done);
}

/*
 * RCU callback function for _rcu_barrier().  If we are last, wake
 * up the task executing _rcu_barrier().
 */
static void rcu_barrier_callback(struct rcu_head *rhp)
{
	struct rcu_data *rdp = container_of(rhp, struct rcu_data, barrier_head);
	struct rcu_state *rsp = rdp->rsp;

	if (atomic_dec_and_test(&rsp->barrier_cpu_count)) {
		_rcu_barrier_trace(rsp, "LastCB", -1, rsp->barrier_sequence);
		complete(&rsp->barrier_completion);
	} else {
		_rcu_barrier_trace(rsp, "CB", -1, rsp->barrier_sequence);
	}
}

/*
 * Called with preemption disabled, and from cross-cpu IRQ context.
 */
static void rcu_barrier_func(void *type)
{
	struct rcu_state *rsp = type;
	struct rcu_data *rdp = raw_cpu_ptr(rsp->rda);

	_rcu_barrier_trace(rsp, "IRQ", -1, rsp->barrier_sequence);
	atomic_inc(&rsp->barrier_cpu_count);
	rsp->call(&rdp->barrier_head, rcu_barrier_callback);
}

/*
 * Orchestrate the specified type of RCU barrier, waiting for all
 * RCU callbacks of the specified type to complete.
 */
static void _rcu_barrier(struct rcu_state *rsp)
{
	int cpu;
	struct rcu_data *rdp;
	unsigned long s = rcu_seq_snap(&rsp->barrier_sequence);

	_rcu_barrier_trace(rsp, "Begin", -1, s);

	/* Take mutex to serialize concurrent rcu_barrier() requests. */
	mutex_lock(&rsp->barrier_mutex);

	/* Did someone else do our work for us? */
	if (rcu_seq_done(&rsp->barrier_sequence, s)) {
		_rcu_barrier_trace(rsp, "EarlyExit", -1, rsp->barrier_sequence);
		smp_mb(); /* caller's subsequent code after above check. */
		mutex_unlock(&rsp->barrier_mutex);
		return;
	}

	/* Mark the start of the barrier operation. */
	rcu_seq_start(&rsp->barrier_sequence);
	_rcu_barrier_trace(rsp, "Inc1", -1, rsp->barrier_sequence);

	/*
	 * Initialize the count to one rather than to zero in order to
	 * avoid a too-soon return to zero in case of a short grace period
	 * (or preemption of this task).  Exclude CPU-hotplug operations
	 * to ensure that no offline CPU has callbacks queued.
	 */
	init_completion(&rsp->barrier_completion);
	atomic_set(&rsp->barrier_cpu_count, 1);
	get_online_cpus();

	/*
	 * Force each CPU with callbacks to register a new callback.
	 * When that callback is invoked, we will know that all of the
	 * corresponding CPU's preceding callbacks have been invoked.
	 */
	for_each_possible_cpu(cpu) {
		if (!cpu_online(cpu) && !rcu_is_nocb_cpu(cpu))
			continue;
		rdp = per_cpu_ptr(rsp->rda, cpu);
		if (rcu_is_nocb_cpu(cpu)) {
			if (!rcu_nocb_cpu_needs_barrier(rsp, cpu)) {
				_rcu_barrier_trace(rsp, "OfflineNoCB", cpu,
						   rsp->barrier_sequence);
			} else {
				_rcu_barrier_trace(rsp, "OnlineNoCB", cpu,
						   rsp->barrier_sequence);
				smp_mb__before_atomic();
				atomic_inc(&rsp->barrier_cpu_count);
				__call_rcu(&rdp->barrier_head,
					   rcu_barrier_callback, rsp, cpu, 0);
			}
		} else if (READ_ONCE(rdp->qlen)) {
			_rcu_barrier_trace(rsp, "OnlineQ", cpu,
					   rsp->barrier_sequence);
			smp_call_function_single(cpu, rcu_barrier_func, rsp, 1);
		} else {
			_rcu_barrier_trace(rsp, "OnlineNQ", cpu,
					   rsp->barrier_sequence);
		}
	}
	put_online_cpus();

	/*
	 * Now that we have an rcu_barrier_callback() callback on each
	 * CPU, and thus each counted, remove the initial count.
	 */
	if (atomic_dec_and_test(&rsp->barrier_cpu_count))
		complete(&rsp->barrier_completion);

	/* Wait for all rcu_barrier_callback() callbacks to be invoked. */
	wait_for_completion(&rsp->barrier_completion);

	/* Mark the end of the barrier operation. */
	_rcu_barrier_trace(rsp, "Inc2", -1, rsp->barrier_sequence);
	rcu_seq_end(&rsp->barrier_sequence);

	/* Other rcu_barrier() invocations can now safely proceed. */
	mutex_unlock(&rsp->barrier_mutex);
}

#ifndef CONFIG_PREEMPT_RT_FULL
/**
 * rcu_barrier_bh - Wait until all in-flight call_rcu_bh() callbacks complete.
 */
void rcu_barrier_bh(void)
{
	_rcu_barrier(&rcu_bh_state);
}
EXPORT_SYMBOL_GPL(rcu_barrier_bh);
#endif

/**
 * rcu_barrier_sched - Wait for in-flight call_rcu_sched() callbacks.
 */
void rcu_barrier_sched(void)
{
	_rcu_barrier(&rcu_sched_state);
}
EXPORT_SYMBOL_GPL(rcu_barrier_sched);

/*
 * Propagate ->qsinitmask bits up the rcu_node tree to account for the
 * first CPU in a given leaf rcu_node structure coming online.  The caller
 * must hold the corresponding leaf rcu_node ->lock with interrrupts
 * disabled.
 */
static void rcu_init_new_rnp(struct rcu_node *rnp_leaf)
{
	long mask;
	struct rcu_node *rnp = rnp_leaf;

	for (;;) {
		mask = rnp->grpmask;
		rnp = rnp->parent;
		if (rnp == NULL)
			return;
		raw_spin_lock(&rnp->lock); /* Interrupts already disabled. */
		rnp->qsmaskinit |= mask;
		raw_spin_unlock(&rnp->lock); /* Interrupts remain disabled. */
	}
}

/*
 * Do boot-time initialization of a CPU's per-CPU RCU data.
 */
static void __init
rcu_boot_init_percpu_data(int cpu, struct rcu_state *rsp)
{
	unsigned long flags;
	struct rcu_data *rdp = per_cpu_ptr(rsp->rda, cpu);
	struct rcu_node *rnp = rcu_get_root(rsp);

	/* Set up local state, ensuring consistent view of global state. */
	raw_spin_lock_irqsave(&rnp->lock, flags);
	rdp->grpmask = 1UL << (cpu - rdp->mynode->grplo);
	rdp->dynticks = &per_cpu(rcu_dynticks, cpu);
	WARN_ON_ONCE(rdp->dynticks->dynticks_nesting != DYNTICK_TASK_EXIT_IDLE);
	WARN_ON_ONCE(atomic_read(&rdp->dynticks->dynticks) != 1);
	rdp->cpu = cpu;
	rdp->rsp = rsp;
	mutex_init(&rdp->exp_funnel_mutex);
	rcu_boot_init_nocb_percpu_data(rdp);
	raw_spin_unlock_irqrestore(&rnp->lock, flags);
}

/*
 * Initialize a CPU's per-CPU RCU data.  Note that only one online or
 * offline event can be happening at a given time.  Note also that we
 * can accept some slop in the rsp->completed access due to the fact
 * that this CPU cannot possibly have any RCU callbacks in flight yet.
 */
static void
rcu_init_percpu_data(int cpu, struct rcu_state *rsp)
{
	unsigned long flags;
	unsigned long mask;
	struct rcu_data *rdp = per_cpu_ptr(rsp->rda, cpu);
	struct rcu_node *rnp = rcu_get_root(rsp);

	/* Set up local state, ensuring consistent view of global state. */
	raw_spin_lock_irqsave(&rnp->lock, flags);
	rdp->qlen_last_fqs_check = 0;
	rdp->n_force_qs_snap = rsp->n_force_qs;
	rdp->blimit = blimit;
	if (!rdp->nxtlist)
		init_callback_list(rdp);  /* Re-enable callbacks on this CPU. */
	rdp->dynticks->dynticks_nesting = DYNTICK_TASK_EXIT_IDLE;
	rcu_sysidle_init_percpu_data(rdp->dynticks);
	atomic_set(&rdp->dynticks->dynticks,
		   (atomic_read(&rdp->dynticks->dynticks) & ~0x1) + 1);
	raw_spin_unlock(&rnp->lock);		/* irqs remain disabled. */

	/*
	 * Add CPU to leaf rcu_node pending-online bitmask.  Any needed
	 * propagation up the rcu_node tree will happen at the beginning
	 * of the next grace period.
	 */
	rnp = rdp->mynode;
	mask = rdp->grpmask;
	raw_spin_lock(&rnp->lock);		/* irqs already disabled. */
	smp_mb__after_unlock_lock();
	rnp->qsmaskinitnext |= mask;
	rnp->expmaskinitnext |= mask;
	if (!rdp->beenonline)
		WRITE_ONCE(rsp->ncpus, READ_ONCE(rsp->ncpus) + 1);
	rdp->beenonline = true;	 /* We have now been online. */
	rdp->gpnum = rnp->completed; /* Make CPU later note any new GP. */
	rdp->completed = rnp->completed;
	rdp->cpu_no_qs.b.norm = true;
	rdp->rcu_qs_ctr_snap = per_cpu(rcu_qs_ctr, cpu);
	rdp->core_needs_qs = false;
	trace_rcu_grace_period(rsp->name, rdp->gpnum, TPS("cpuonl"));
	raw_spin_unlock_irqrestore(&rnp->lock, flags);
}

static void rcu_prepare_cpu(int cpu)
{
	struct rcu_state *rsp;

	for_each_rcu_flavor(rsp)
		rcu_init_percpu_data(cpu, rsp);
}

/*
 * Handle CPU online/offline notification events.
 */
int rcu_cpu_notify(struct notifier_block *self,
		   unsigned long action, void *hcpu)
{
	long cpu = (long)hcpu;
	struct rcu_data *rdp = per_cpu_ptr(rcu_state_p->rda, cpu);
	struct rcu_node *rnp = rdp->mynode;
	struct rcu_state *rsp;

	switch (action) {
	case CPU_UP_PREPARE:
	case CPU_UP_PREPARE_FROZEN:
		rcu_prepare_cpu(cpu);
		rcu_prepare_kthreads(cpu);
		rcu_spawn_all_nocb_kthreads(cpu);
		break;
	case CPU_ONLINE:
	case CPU_DOWN_FAILED:
		sync_sched_exp_online_cleanup(cpu);
		rcu_boost_kthread_setaffinity(rnp, -1);
		break;
	case CPU_DOWN_PREPARE:
		rcu_boost_kthread_setaffinity(rnp, cpu);
		break;
	case CPU_DYING:
	case CPU_DYING_FROZEN:
		for_each_rcu_flavor(rsp)
			rcu_cleanup_dying_cpu(rsp);
		break;
	case CPU_DYING_IDLE:
		/* QS for any half-done expedited RCU-sched GP. */
		preempt_disable();
		rcu_report_exp_rdp(&rcu_sched_state,
				   this_cpu_ptr(rcu_sched_state.rda), true);
		preempt_enable();

		for_each_rcu_flavor(rsp) {
			rcu_cleanup_dying_idle_cpu(cpu, rsp);
		}
		break;
	case CPU_DEAD:
	case CPU_DEAD_FROZEN:
	case CPU_UP_CANCELED:
	case CPU_UP_CANCELED_FROZEN:
		for_each_rcu_flavor(rsp) {
			rcu_cleanup_dead_cpu(cpu, rsp);
			do_nocb_deferred_wakeup(per_cpu_ptr(rsp->rda, cpu));
		}
		break;
	default:
		break;
	}
	return NOTIFY_OK;
}

static int rcu_pm_notify(struct notifier_block *self,
			 unsigned long action, void *hcpu)
{
	switch (action) {
	case PM_HIBERNATION_PREPARE:
	case PM_SUSPEND_PREPARE:
		if (nr_cpu_ids <= 256) /* Expediting bad for large systems. */
			rcu_expedite_gp();
		break;
	case PM_POST_HIBERNATION:
	case PM_POST_SUSPEND:
		if (nr_cpu_ids <= 256) /* Expediting bad for large systems. */
			rcu_unexpedite_gp();
		break;
	default:
		break;
	}
	return NOTIFY_OK;
}

/*
 * Spawn the kthreads that handle each RCU flavor's grace periods.
 */
static int __init rcu_spawn_gp_kthread(void)
{
	unsigned long flags;
	int kthread_prio_in = kthread_prio;
	struct rcu_node *rnp;
	struct rcu_state *rsp;
	struct sched_param sp;
	struct task_struct *t;

	/* Force priority into range. */
	if (IS_ENABLED(CONFIG_RCU_BOOST) && kthread_prio < 1)
		kthread_prio = 1;
	else if (kthread_prio < 0)
		kthread_prio = 0;
	else if (kthread_prio > 99)
		kthread_prio = 99;
	if (kthread_prio != kthread_prio_in)
		pr_alert("rcu_spawn_gp_kthread(): Limited prio to %d from %d\n",
			 kthread_prio, kthread_prio_in);

	rcu_scheduler_fully_active = 1;
	for_each_rcu_flavor(rsp) {
		t = kthread_create(rcu_gp_kthread, rsp, "%s", rsp->name);
		BUG_ON(IS_ERR(t));
		rnp = rcu_get_root(rsp);
		raw_spin_lock_irqsave(&rnp->lock, flags);
		rsp->gp_kthread = t;
		if (kthread_prio) {
			sp.sched_priority = kthread_prio;
			sched_setscheduler_nocheck(t, SCHED_FIFO, &sp);
		}
		wake_up_process(t);
		raw_spin_unlock_irqrestore(&rnp->lock, flags);
	}
	rcu_spawn_nocb_kthreads();
	rcu_spawn_boost_kthreads();
	return 0;
}
early_initcall(rcu_spawn_gp_kthread);

/*
 * This function is invoked towards the end of the scheduler's initialization
 * process.  Before this is called, the idle task might contain
 * RCU read-side critical sections (during which time, this idle
 * task is booting the system).  After this function is called, the
 * idle tasks are prohibited from containing RCU read-side critical
 * sections.  This function also enables RCU lockdep checking.
 */
void rcu_scheduler_starting(void)
{
	WARN_ON(num_online_cpus() != 1);
	WARN_ON(nr_context_switches() > 0);
	rcu_scheduler_active = 1;
}

/*
 * Compute the per-level fanout, either using the exact fanout specified
 * or balancing the tree, depending on the rcu_fanout_exact boot parameter.
 */
static void __init rcu_init_levelspread(int *levelspread, const int *levelcnt)
{
	int i;

	if (rcu_fanout_exact) {
		levelspread[rcu_num_lvls - 1] = rcu_fanout_leaf;
		for (i = rcu_num_lvls - 2; i >= 0; i--)
			levelspread[i] = RCU_FANOUT;
	} else {
		int ccur;
		int cprv;

		cprv = nr_cpu_ids;
		for (i = rcu_num_lvls - 1; i >= 0; i--) {
			ccur = levelcnt[i];
			levelspread[i] = (cprv + ccur - 1) / ccur;
			cprv = ccur;
		}
	}
}

/*
 * Helper function for rcu_init() that initializes one rcu_state structure.
 */
static void __init rcu_init_one(struct rcu_state *rsp,
		struct rcu_data __percpu *rda)
{
	static const char * const buf[] = RCU_NODE_NAME_INIT;
	static const char * const fqs[] = RCU_FQS_NAME_INIT;
	static const char * const exp[] = RCU_EXP_NAME_INIT;
	static u8 fl_mask = 0x1;

	int levelcnt[RCU_NUM_LVLS];		/* # nodes in each level. */
	int levelspread[RCU_NUM_LVLS];		/* kids/node in each level. */
	int cpustride = 1;
	int i;
	int j;
	struct rcu_node *rnp;

	BUILD_BUG_ON(RCU_NUM_LVLS > ARRAY_SIZE(buf));  /* Fix buf[] init! */

	/* Silence gcc 4.8 false positive about array index out of range. */
	if (rcu_num_lvls <= 0 || rcu_num_lvls > RCU_NUM_LVLS)
		panic("rcu_init_one: rcu_num_lvls out of range");

	/* Initialize the level-tracking arrays. */

	for (i = 0; i < rcu_num_lvls; i++)
		levelcnt[i] = num_rcu_lvl[i];
	for (i = 1; i < rcu_num_lvls; i++)
		rsp->level[i] = rsp->level[i - 1] + levelcnt[i - 1];
	rcu_init_levelspread(levelspread, levelcnt);
	rsp->flavor_mask = fl_mask;
	fl_mask <<= 1;

	/* Initialize the elements themselves, starting from the leaves. */

	for (i = rcu_num_lvls - 1; i >= 0; i--) {
		cpustride *= levelspread[i];
		rnp = rsp->level[i];
		for (j = 0; j < levelcnt[i]; j++, rnp++) {
			raw_spin_lock_init(&rnp->lock);
			lockdep_set_class_and_name(&rnp->lock,
						   &rcu_node_class[i], buf[i]);
			raw_spin_lock_init(&rnp->fqslock);
			lockdep_set_class_and_name(&rnp->fqslock,
						   &rcu_fqs_class[i], fqs[i]);
			rnp->gpnum = rsp->gpnum;
			rnp->completed = rsp->completed;
			rnp->qsmask = 0;
			rnp->qsmaskinit = 0;
			rnp->grplo = j * cpustride;
			rnp->grphi = (j + 1) * cpustride - 1;
			if (rnp->grphi >= nr_cpu_ids)
				rnp->grphi = nr_cpu_ids - 1;
			if (i == 0) {
				rnp->grpnum = 0;
				rnp->grpmask = 0;
				rnp->parent = NULL;
			} else {
				rnp->grpnum = j % levelspread[i - 1];
				rnp->grpmask = 1UL << rnp->grpnum;
				rnp->parent = rsp->level[i - 1] +
					      j / levelspread[i - 1];
			}
			rnp->level = i;
			INIT_LIST_HEAD(&rnp->blkd_tasks);
			rcu_init_one_nocb(rnp);
			mutex_init(&rnp->exp_funnel_mutex);
			lockdep_set_class_and_name(&rnp->exp_funnel_mutex,
						   &rcu_exp_class[i], exp[i]);
		}
	}

<<<<<<< HEAD
	init_swait_head(&rsp->gp_wq);
	init_swait_head(&rsp->expedited_wq);
=======
	init_swait_queue_head(&rsp->gp_wq);
	init_swait_queue_head(&rsp->expedited_wq);
>>>>>>> 412f52db
	rnp = rsp->level[rcu_num_lvls - 1];
	for_each_possible_cpu(i) {
		while (i > rnp->grphi)
			rnp++;
		per_cpu_ptr(rsp->rda, i)->mynode = rnp;
		rcu_boot_init_percpu_data(i, rsp);
	}
	list_add(&rsp->flavors, &rcu_struct_flavors);
}

/*
 * Compute the rcu_node tree geometry from kernel parameters.  This cannot
 * replace the definitions in tree.h because those are needed to size
 * the ->node array in the rcu_state structure.
 */
static void __init rcu_init_geometry(void)
{
	ulong d;
	int i;
	int rcu_capacity[RCU_NUM_LVLS];

	/*
	 * Initialize any unspecified boot parameters.
	 * The default values of jiffies_till_first_fqs and
	 * jiffies_till_next_fqs are set to the RCU_JIFFIES_TILL_FORCE_QS
	 * value, which is a function of HZ, then adding one for each
	 * RCU_JIFFIES_FQS_DIV CPUs that might be on the system.
	 */
	d = RCU_JIFFIES_TILL_FORCE_QS + nr_cpu_ids / RCU_JIFFIES_FQS_DIV;
	if (jiffies_till_first_fqs == ULONG_MAX)
		jiffies_till_first_fqs = d;
	if (jiffies_till_next_fqs == ULONG_MAX)
		jiffies_till_next_fqs = d;

	/* If the compile-time values are accurate, just leave. */
	if (rcu_fanout_leaf == RCU_FANOUT_LEAF &&
	    nr_cpu_ids == NR_CPUS)
		return;
	pr_info("RCU: Adjusting geometry for rcu_fanout_leaf=%d, nr_cpu_ids=%d\n",
		rcu_fanout_leaf, nr_cpu_ids);

	/*
	 * The boot-time rcu_fanout_leaf parameter must be at least two
	 * and cannot exceed the number of bits in the rcu_node masks.
	 * Complain and fall back to the compile-time values if this
	 * limit is exceeded.
	 */
	if (rcu_fanout_leaf < 2 ||
	    rcu_fanout_leaf > sizeof(unsigned long) * 8) {
		rcu_fanout_leaf = RCU_FANOUT_LEAF;
		WARN_ON(1);
		return;
	}

	/*
	 * Compute number of nodes that can be handled an rcu_node tree
	 * with the given number of levels.
	 */
	rcu_capacity[0] = rcu_fanout_leaf;
	for (i = 1; i < RCU_NUM_LVLS; i++)
		rcu_capacity[i] = rcu_capacity[i - 1] * RCU_FANOUT;

	/*
	 * The tree must be able to accommodate the configured number of CPUs.
	 * If this limit is exceeded, fall back to the compile-time values.
	 */
	if (nr_cpu_ids > rcu_capacity[RCU_NUM_LVLS - 1]) {
		rcu_fanout_leaf = RCU_FANOUT_LEAF;
		WARN_ON(1);
		return;
	}

	/* Calculate the number of levels in the tree. */
	for (i = 0; nr_cpu_ids > rcu_capacity[i]; i++) {
	}
	rcu_num_lvls = i + 1;

	/* Calculate the number of rcu_nodes at each level of the tree. */
	for (i = 0; i < rcu_num_lvls; i++) {
		int cap = rcu_capacity[(rcu_num_lvls - 1) - i];
		num_rcu_lvl[i] = DIV_ROUND_UP(nr_cpu_ids, cap);
	}

	/* Calculate the total number of rcu_node structures. */
	rcu_num_nodes = 0;
	for (i = 0; i < rcu_num_lvls; i++)
		rcu_num_nodes += num_rcu_lvl[i];
}

/*
 * Dump out the structure of the rcu_node combining tree associated
 * with the rcu_state structure referenced by rsp.
 */
static void __init rcu_dump_rcu_node_tree(struct rcu_state *rsp)
{
	int level = 0;
	struct rcu_node *rnp;

	pr_info("rcu_node tree layout dump\n");
	pr_info(" ");
	rcu_for_each_node_breadth_first(rsp, rnp) {
		if (rnp->level != level) {
			pr_cont("\n");
			pr_info(" ");
			level = rnp->level;
		}
		pr_cont("%d:%d ^%d  ", rnp->grplo, rnp->grphi, rnp->grpnum);
	}
	pr_cont("\n");
}

void __init rcu_init(void)
{
	int cpu;

	rcu_early_boot_tests();

	rcu_bootup_announce();
	rcu_init_geometry();
#ifndef CONFIG_PREEMPT_RT_FULL
	rcu_init_one(&rcu_bh_state, &rcu_bh_data);
#endif
	rcu_init_one(&rcu_sched_state, &rcu_sched_data);
	if (dump_tree)
		rcu_dump_rcu_node_tree(&rcu_sched_state);
	__rcu_init_preempt();

	/*
	 * We don't need protection against CPU-hotplug here because
	 * this is called early in boot, before either interrupts
	 * or the scheduler are operational.
	 */
	cpu_notifier(rcu_cpu_notify, 0);
	pm_notifier(rcu_pm_notify, 0);
	for_each_online_cpu(cpu)
		rcu_cpu_notify(NULL, CPU_UP_PREPARE, (void *)(long)cpu);
}

#include "tree_plugin.h"<|MERGE_RESOLUTION|>--- conflicted
+++ resolved
@@ -1641,11 +1641,7 @@
 	    !READ_ONCE(rsp->gp_flags) ||
 	    !rsp->gp_kthread)
 		return;
-<<<<<<< HEAD
-	swait_wake(&rsp->gp_wq);
-=======
 	swake_up(&rsp->gp_wq);
->>>>>>> 412f52db
 }
 
 /*
@@ -3651,11 +3647,7 @@
 			raw_spin_unlock_irqrestore(&rnp->lock, flags);
 			if (wake) {
 				smp_mb(); /* EGP done before wake_up(). */
-<<<<<<< HEAD
-				swait_wake(&rsp->expedited_wq);
-=======
 				swake_up(&rsp->expedited_wq);
->>>>>>> 412f52db
 			}
 			break;
 		}
@@ -3912,11 +3904,7 @@
 	jiffies_start = jiffies;
 
 	for (;;) {
-<<<<<<< HEAD
-		ret = swait_event_interruptible_timeout(
-=======
 		ret = swait_event_timeout(
->>>>>>> 412f52db
 				rsp->expedited_wq,
 				sync_rcu_preempt_exp_done(rnp_root),
 				jiffies_stall);
@@ -4592,13 +4580,8 @@
 		}
 	}
 
-<<<<<<< HEAD
-	init_swait_head(&rsp->gp_wq);
-	init_swait_head(&rsp->expedited_wq);
-=======
 	init_swait_queue_head(&rsp->gp_wq);
 	init_swait_queue_head(&rsp->expedited_wq);
->>>>>>> 412f52db
 	rnp = rsp->level[rcu_num_lvls - 1];
 	for_each_possible_cpu(i) {
 		while (i > rnp->grphi)
