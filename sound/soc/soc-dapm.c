--- conflicted
+++ resolved
@@ -1911,11 +1911,8 @@
 	if (!w->is_supply)
 		snd_soc_dapm_widget_for_each_sink_path(w, path)
 			dapm_widget_set_peer_power(path->sink, power, path->connect);
-<<<<<<< HEAD
-
-=======
+
 end:
->>>>>>> 25106550
 	if (power)
 		dapm_seq_insert(w, up_list, true);
 	else
