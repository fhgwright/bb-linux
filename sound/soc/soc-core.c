/*
 * soc-core.c  --  ALSA SoC Audio Layer
 *
 * Copyright 2005 Wolfson Microelectronics PLC.
 * Copyright 2005 Openedhand Ltd.
 *
 * Author: Liam Girdwood <lrg@slimlogic.co.uk>
 *         with code, comments and ideas from :-
 *         Richard Purdie <richard@openedhand.com>
 *
 *  This program is free software; you can redistribute  it and/or modify it
 *  under  the terms of  the GNU General  Public License as published by the
 *  Free Software Foundation;  either version 2 of the  License, or (at your
 *  option) any later version.
 *
 *  TODO:
 *   o Add hw rules to enforce rates, etc.
 *   o More testing with other codecs/machines.
 *   o Add more codecs and platforms to ensure good API coverage.
 *   o Support TDM on PCM and I2S
 */

#include <linux/module.h>
#include <linux/moduleparam.h>
#include <linux/init.h>
#include <linux/delay.h>
#include <linux/pm.h>
#include <linux/bitops.h>
#include <linux/debugfs.h>
#include <linux/platform_device.h>
#include <sound/ac97_codec.h>
#include <sound/core.h>
#include <sound/pcm.h>
#include <sound/pcm_params.h>
#include <sound/soc.h>
#include <sound/soc-dapm.h>
#include <sound/initval.h>

static DEFINE_MUTEX(pcm_mutex);
static DECLARE_WAIT_QUEUE_HEAD(soc_pm_waitq);

#ifdef CONFIG_DEBUG_FS
static struct dentry *debugfs_root;
#endif

static DEFINE_MUTEX(client_mutex);
static LIST_HEAD(card_list);
static LIST_HEAD(dai_list);
static LIST_HEAD(platform_list);
static LIST_HEAD(codec_list);

static int snd_soc_register_card(struct snd_soc_card *card);
static int snd_soc_unregister_card(struct snd_soc_card *card);

/*
 * This is a timeout to do a DAPM powerdown after a stream is closed().
 * It can be used to eliminate pops between different playback streams, e.g.
 * between two audio tracks.
 */
static int pmdown_time = 5000;
module_param(pmdown_time, int, 0);
MODULE_PARM_DESC(pmdown_time, "DAPM stream powerdown time (msecs)");

/*
 * This function forces any delayed work to be queued and run.
 */
static int run_delayed_work(struct delayed_work *dwork)
{
	int ret;

	/* cancel any work waiting to be queued. */
	ret = cancel_delayed_work(dwork);

	/* if there was any work waiting then we run it now and
	 * wait for it's completion */
	if (ret) {
		schedule_delayed_work(dwork, 0);
		flush_scheduled_work();
	}
	return ret;
}

/* codec register dump */
static ssize_t soc_codec_reg_show(struct snd_soc_codec *codec, char *buf)
{
	int i, step = 1, count = 0;

	if (!codec->reg_cache_size)
		return 0;

	if (codec->reg_cache_step)
		step = codec->reg_cache_step;

	count += sprintf(buf, "%s registers\n", codec->name);
	for (i = 0; i < codec->reg_cache_size; i += step) {
		if (codec->readable_register && !codec->readable_register(i))
			continue;

		count += sprintf(buf + count, "%2x: ", i);
		if (count >= PAGE_SIZE - 1)
			break;

		if (codec->display_register)
			count += codec->display_register(codec, buf + count,
							 PAGE_SIZE - count, i);
		else
			count += snprintf(buf + count, PAGE_SIZE - count,
					  "%4x", codec->read(codec, i));

		if (count >= PAGE_SIZE - 1)
			break;

		count += snprintf(buf + count, PAGE_SIZE - count, "\n");
		if (count >= PAGE_SIZE - 1)
			break;
	}

	/* Truncate count; min() would cause a warning */
	if (count >= PAGE_SIZE)
		count = PAGE_SIZE - 1;

	return count;
}
static ssize_t codec_reg_show(struct device *dev,
	struct device_attribute *attr, char *buf)
{
	struct snd_soc_device *devdata = dev_get_drvdata(dev);
	return soc_codec_reg_show(devdata->card->codec, buf);
}

static DEVICE_ATTR(codec_reg, 0444, codec_reg_show, NULL);

#ifdef CONFIG_DEBUG_FS
static int codec_reg_open_file(struct inode *inode, struct file *file)
{
	file->private_data = inode->i_private;
	return 0;
}

static ssize_t codec_reg_read_file(struct file *file, char __user *user_buf,
			       size_t count, loff_t *ppos)
{
	ssize_t ret;
	struct snd_soc_codec *codec = file->private_data;
	char *buf = kmalloc(PAGE_SIZE, GFP_KERNEL);
	if (!buf)
		return -ENOMEM;
	ret = soc_codec_reg_show(codec, buf);
	if (ret >= 0)
		ret = simple_read_from_buffer(user_buf, count, ppos, buf, ret);
	kfree(buf);
	return ret;
}

static ssize_t codec_reg_write_file(struct file *file,
		const char __user *user_buf, size_t count, loff_t *ppos)
{
	char buf[32];
	int buf_size;
	char *start = buf;
	unsigned long reg, value;
	int step = 1;
	struct snd_soc_codec *codec = file->private_data;

	buf_size = min(count, (sizeof(buf)-1));
	if (copy_from_user(buf, user_buf, buf_size))
		return -EFAULT;
	buf[buf_size] = 0;

	if (codec->reg_cache_step)
		step = codec->reg_cache_step;

	while (*start == ' ')
		start++;
	reg = simple_strtoul(start, &start, 16);
	if ((reg >= codec->reg_cache_size) || (reg % step))
		return -EINVAL;
	while (*start == ' ')
		start++;
	if (strict_strtoul(start, 16, &value))
		return -EINVAL;
	codec->write(codec, reg, value);
	return buf_size;
}

static const struct file_operations codec_reg_fops = {
	.open = codec_reg_open_file,
	.read = codec_reg_read_file,
	.write = codec_reg_write_file,
};

static void soc_init_codec_debugfs(struct snd_soc_codec *codec)
{
	char codec_root[128];

	if (codec->dev)
		snprintf(codec_root, sizeof(codec_root),
			"%s.%s", codec->name, dev_name(codec->dev));
	else
		snprintf(codec_root, sizeof(codec_root),
			"%s", codec->name);

	codec->debugfs_codec_root = debugfs_create_dir(codec_root,
						       debugfs_root);
	if (!codec->debugfs_codec_root) {
		printk(KERN_WARNING
		       "ASoC: Failed to create codec debugfs directory\n");
		return;
	}

	codec->debugfs_reg = debugfs_create_file("codec_reg", 0644,
						 codec->debugfs_codec_root,
						 codec, &codec_reg_fops);
	if (!codec->debugfs_reg)
		printk(KERN_WARNING
		       "ASoC: Failed to create codec register debugfs file\n");

	codec->debugfs_pop_time = debugfs_create_u32("dapm_pop_time", 0744,
						     codec->debugfs_codec_root,
						     &codec->pop_time);
	if (!codec->debugfs_pop_time)
		printk(KERN_WARNING
		       "Failed to create pop time debugfs file\n");

	codec->debugfs_dapm = debugfs_create_dir("dapm",
						 codec->debugfs_codec_root);
	if (!codec->debugfs_dapm)
		printk(KERN_WARNING
		       "Failed to create DAPM debugfs directory\n");

	snd_soc_dapm_debugfs_init(codec);
}

static void soc_cleanup_codec_debugfs(struct snd_soc_codec *codec)
{
	debugfs_remove_recursive(codec->debugfs_codec_root);
}

#else

static inline void soc_init_codec_debugfs(struct snd_soc_codec *codec)
{
}

static inline void soc_cleanup_codec_debugfs(struct snd_soc_codec *codec)
{
}
#endif

#ifdef CONFIG_SND_SOC_AC97_BUS
/* unregister ac97 codec */
static int soc_ac97_dev_unregister(struct snd_soc_codec *codec)
{
	if (codec->ac97->dev.bus)
		device_unregister(&codec->ac97->dev);
	return 0;
}

/* stop no dev release warning */
static void soc_ac97_device_release(struct device *dev){}

/* register ac97 codec to bus */
static int soc_ac97_dev_register(struct snd_soc_codec *codec)
{
	int err;

	codec->ac97->dev.bus = &ac97_bus_type;
	codec->ac97->dev.parent = codec->card->dev;
	codec->ac97->dev.release = soc_ac97_device_release;

	dev_set_name(&codec->ac97->dev, "%d-%d:%s",
		     codec->card->number, 0, codec->name);
	err = device_register(&codec->ac97->dev);
	if (err < 0) {
		snd_printk(KERN_ERR "Can't register ac97 bus\n");
		codec->ac97->dev.bus = NULL;
		return err;
	}
	return 0;
}
#endif

static int soc_pcm_apply_symmetry(struct snd_pcm_substream *substream)
{
	struct snd_soc_pcm_runtime *rtd = substream->private_data;
	struct snd_soc_device *socdev = rtd->socdev;
	struct snd_soc_card *card = socdev->card;
	struct snd_soc_dai_link *machine = rtd->dai;
	struct snd_soc_dai *cpu_dai = machine->cpu_dai;
	struct snd_soc_dai *codec_dai = machine->codec_dai;
	int ret;

	if (codec_dai->symmetric_rates || cpu_dai->symmetric_rates ||
	    machine->symmetric_rates) {
		dev_dbg(card->dev, "Symmetry forces %dHz rate\n", 
			machine->rate);

		ret = snd_pcm_hw_constraint_minmax(substream->runtime,
						   SNDRV_PCM_HW_PARAM_RATE,
						   machine->rate,
						   machine->rate);
		if (ret < 0) {
			dev_err(card->dev,
				"Unable to apply rate symmetry constraint: %d\n", ret);
			return ret;
		}
	}

	return 0;
}

/*
 * Called by ALSA when a PCM substream is opened, the runtime->hw record is
 * then initialized and any private data can be allocated. This also calls
 * startup for the cpu DAI, platform, machine and codec DAI.
 */
static int soc_pcm_open(struct snd_pcm_substream *substream)
{
	struct snd_soc_pcm_runtime *rtd = substream->private_data;
	struct snd_soc_device *socdev = rtd->socdev;
	struct snd_soc_card *card = socdev->card;
	struct snd_pcm_runtime *runtime = substream->runtime;
	struct snd_soc_dai_link *machine = rtd->dai;
	struct snd_soc_platform *platform = card->platform;
	struct snd_soc_dai *cpu_dai = machine->cpu_dai;
	struct snd_soc_dai *codec_dai = machine->codec_dai;
	int ret = 0;

	mutex_lock(&pcm_mutex);

	/* startup the audio subsystem */
	if (cpu_dai->ops->startup) {
		ret = cpu_dai->ops->startup(substream, cpu_dai);
		if (ret < 0) {
			printk(KERN_ERR "asoc: can't open interface %s\n",
				cpu_dai->name);
			goto out;
		}
	}

	if (platform->pcm_ops->open) {
		ret = platform->pcm_ops->open(substream);
		if (ret < 0) {
			printk(KERN_ERR "asoc: can't open platform %s\n", platform->name);
			goto platform_err;
		}
	}

	if (codec_dai->ops->startup) {
		ret = codec_dai->ops->startup(substream, codec_dai);
		if (ret < 0) {
			printk(KERN_ERR "asoc: can't open codec %s\n",
				codec_dai->name);
			goto codec_dai_err;
		}
	}

	if (machine->ops && machine->ops->startup) {
		ret = machine->ops->startup(substream);
		if (ret < 0) {
			printk(KERN_ERR "asoc: %s startup failed\n", machine->name);
			goto machine_err;
		}
	}

	/* Check that the codec and cpu DAI's are compatible */
	if (substream->stream == SNDRV_PCM_STREAM_PLAYBACK) {
		runtime->hw.rate_min =
			max(codec_dai->playback.rate_min,
			    cpu_dai->playback.rate_min);
		runtime->hw.rate_max =
			min(codec_dai->playback.rate_max,
			    cpu_dai->playback.rate_max);
		runtime->hw.channels_min =
			max(codec_dai->playback.channels_min,
				cpu_dai->playback.channels_min);
		runtime->hw.channels_max =
			min(codec_dai->playback.channels_max,
				cpu_dai->playback.channels_max);
		runtime->hw.formats =
			codec_dai->playback.formats & cpu_dai->playback.formats;
		runtime->hw.rates =
			codec_dai->playback.rates & cpu_dai->playback.rates;
	} else {
		runtime->hw.rate_min =
			max(codec_dai->capture.rate_min,
			    cpu_dai->capture.rate_min);
		runtime->hw.rate_max =
			min(codec_dai->capture.rate_max,
			    cpu_dai->capture.rate_max);
		runtime->hw.channels_min =
			max(codec_dai->capture.channels_min,
				cpu_dai->capture.channels_min);
		runtime->hw.channels_max =
			min(codec_dai->capture.channels_max,
				cpu_dai->capture.channels_max);
		runtime->hw.formats =
			codec_dai->capture.formats & cpu_dai->capture.formats;
		runtime->hw.rates =
			codec_dai->capture.rates & cpu_dai->capture.rates;
	}

	snd_pcm_limit_hw_rates(runtime);
	if (!runtime->hw.rates) {
		printk(KERN_ERR "asoc: %s <-> %s No matching rates\n",
			codec_dai->name, cpu_dai->name);
		goto machine_err;
	}
	if (!runtime->hw.formats) {
		printk(KERN_ERR "asoc: %s <-> %s No matching formats\n",
			codec_dai->name, cpu_dai->name);
		goto machine_err;
	}
	if (!runtime->hw.channels_min || !runtime->hw.channels_max) {
		printk(KERN_ERR "asoc: %s <-> %s No matching channels\n",
			codec_dai->name, cpu_dai->name);
		goto machine_err;
	}

	/* Symmetry only applies if we've already got an active stream. */
	if (cpu_dai->active || codec_dai->active) {
		ret = soc_pcm_apply_symmetry(substream);
		if (ret != 0)
			goto machine_err;
	}

	pr_debug("asoc: %s <-> %s info:\n", codec_dai->name, cpu_dai->name);
	pr_debug("asoc: rate mask 0x%x\n", runtime->hw.rates);
	pr_debug("asoc: min ch %d max ch %d\n", runtime->hw.channels_min,
		 runtime->hw.channels_max);
	pr_debug("asoc: min rate %d max rate %d\n", runtime->hw.rate_min,
		 runtime->hw.rate_max);

	if (substream->stream == SNDRV_PCM_STREAM_PLAYBACK)
		cpu_dai->playback.active = codec_dai->playback.active = 1;
	else
		cpu_dai->capture.active = codec_dai->capture.active = 1;
	cpu_dai->active = codec_dai->active = 1;
	cpu_dai->runtime = runtime;
	card->codec->active++;
	mutex_unlock(&pcm_mutex);
	return 0;

machine_err:
	if (machine->ops && machine->ops->shutdown)
		machine->ops->shutdown(substream);

codec_dai_err:
	if (platform->pcm_ops->close)
		platform->pcm_ops->close(substream);

platform_err:
	if (cpu_dai->ops->shutdown)
		cpu_dai->ops->shutdown(substream, cpu_dai);
out:
	mutex_unlock(&pcm_mutex);
	return ret;
}

/*
 * Power down the audio subsystem pmdown_time msecs after close is called.
 * This is to ensure there are no pops or clicks in between any music tracks
 * due to DAPM power cycling.
 */
static void close_delayed_work(struct work_struct *work)
{
	struct snd_soc_card *card = container_of(work, struct snd_soc_card,
						 delayed_work.work);
	struct snd_soc_codec *codec = card->codec;
	struct snd_soc_dai *codec_dai;
	int i;

	mutex_lock(&pcm_mutex);
	for (i = 0; i < codec->num_dai; i++) {
		codec_dai = &codec->dai[i];

		pr_debug("pop wq checking: %s status: %s waiting: %s\n",
			 codec_dai->playback.stream_name,
			 codec_dai->playback.active ? "active" : "inactive",
			 codec_dai->pop_wait ? "yes" : "no");

		/* are we waiting on this codec DAI stream */
		if (codec_dai->pop_wait == 1) {
			codec_dai->pop_wait = 0;
			snd_soc_dapm_stream_event(codec,
				codec_dai->playback.stream_name,
				SND_SOC_DAPM_STREAM_STOP);
		}
	}
	mutex_unlock(&pcm_mutex);
}

/*
 * Called by ALSA when a PCM substream is closed. Private data can be
 * freed here. The cpu DAI, codec DAI, machine and platform are also
 * shutdown.
 */
static int soc_codec_close(struct snd_pcm_substream *substream)
{
	struct snd_soc_pcm_runtime *rtd = substream->private_data;
	struct snd_soc_device *socdev = rtd->socdev;
	struct snd_soc_card *card = socdev->card;
	struct snd_soc_dai_link *machine = rtd->dai;
	struct snd_soc_platform *platform = card->platform;
	struct snd_soc_dai *cpu_dai = machine->cpu_dai;
	struct snd_soc_dai *codec_dai = machine->codec_dai;
	struct snd_soc_codec *codec = card->codec;

	mutex_lock(&pcm_mutex);

	if (substream->stream == SNDRV_PCM_STREAM_PLAYBACK)
		cpu_dai->playback.active = codec_dai->playback.active = 0;
	else
		cpu_dai->capture.active = codec_dai->capture.active = 0;

	if (codec_dai->playback.active == 0 &&
		codec_dai->capture.active == 0) {
		cpu_dai->active = codec_dai->active = 0;
	}
	codec->active--;

	/* Muting the DAC suppresses artifacts caused during digital
	 * shutdown, for example from stopping clocks.
	 */
	if (substream->stream == SNDRV_PCM_STREAM_PLAYBACK)
		snd_soc_dai_digital_mute(codec_dai, 1);

	if (cpu_dai->ops->shutdown)
		cpu_dai->ops->shutdown(substream, cpu_dai);

	if (codec_dai->ops->shutdown)
		codec_dai->ops->shutdown(substream, codec_dai);

	if (machine->ops && machine->ops->shutdown)
		machine->ops->shutdown(substream);

	if (platform->pcm_ops->close)
		platform->pcm_ops->close(substream);
	cpu_dai->runtime = NULL;

	if (substream->stream == SNDRV_PCM_STREAM_PLAYBACK) {
		/* start delayed pop wq here for playback streams */
		codec_dai->pop_wait = 1;
		schedule_delayed_work(&card->delayed_work,
			msecs_to_jiffies(pmdown_time));
	} else {
		/* capture streams can be powered down now */
		snd_soc_dapm_stream_event(codec,
			codec_dai->capture.stream_name,
			SND_SOC_DAPM_STREAM_STOP);
	}

	mutex_unlock(&pcm_mutex);
	return 0;
}

/*
 * Called by ALSA when the PCM substream is prepared, can set format, sample
 * rate, etc.  This function is non atomic and can be called multiple times,
 * it can refer to the runtime info.
 */
static int soc_pcm_prepare(struct snd_pcm_substream *substream)
{
	struct snd_soc_pcm_runtime *rtd = substream->private_data;
	struct snd_soc_device *socdev = rtd->socdev;
	struct snd_soc_card *card = socdev->card;
	struct snd_soc_dai_link *machine = rtd->dai;
	struct snd_soc_platform *platform = card->platform;
	struct snd_soc_dai *cpu_dai = machine->cpu_dai;
	struct snd_soc_dai *codec_dai = machine->codec_dai;
	struct snd_soc_codec *codec = card->codec;
	int ret = 0;

	mutex_lock(&pcm_mutex);

	if (machine->ops && machine->ops->prepare) {
		ret = machine->ops->prepare(substream);
		if (ret < 0) {
			printk(KERN_ERR "asoc: machine prepare error\n");
			goto out;
		}
	}

	if (platform->pcm_ops->prepare) {
		ret = platform->pcm_ops->prepare(substream);
		if (ret < 0) {
			printk(KERN_ERR "asoc: platform prepare error\n");
			goto out;
		}
	}

	if (codec_dai->ops->prepare) {
		ret = codec_dai->ops->prepare(substream, codec_dai);
		if (ret < 0) {
			printk(KERN_ERR "asoc: codec DAI prepare error\n");
			goto out;
		}
	}

	if (cpu_dai->ops->prepare) {
		ret = cpu_dai->ops->prepare(substream, cpu_dai);
		if (ret < 0) {
			printk(KERN_ERR "asoc: cpu DAI prepare error\n");
			goto out;
		}
	}

	/* cancel any delayed stream shutdown that is pending */
	if (substream->stream == SNDRV_PCM_STREAM_PLAYBACK &&
	    codec_dai->pop_wait) {
		codec_dai->pop_wait = 0;
		cancel_delayed_work(&card->delayed_work);
	}

	if (substream->stream == SNDRV_PCM_STREAM_PLAYBACK)
		snd_soc_dapm_stream_event(codec,
					  codec_dai->playback.stream_name,
					  SND_SOC_DAPM_STREAM_START);
	else
		snd_soc_dapm_stream_event(codec,
					  codec_dai->capture.stream_name,
					  SND_SOC_DAPM_STREAM_START);

	snd_soc_dai_digital_mute(codec_dai, 0);

out:
	mutex_unlock(&pcm_mutex);
	return ret;
}

/*
 * Called by ALSA when the hardware params are set by application. This
 * function can also be called multiple times and can allocate buffers
 * (using snd_pcm_lib_* ). It's non-atomic.
 */
static int soc_pcm_hw_params(struct snd_pcm_substream *substream,
				struct snd_pcm_hw_params *params)
{
	struct snd_soc_pcm_runtime *rtd = substream->private_data;
	struct snd_soc_device *socdev = rtd->socdev;
	struct snd_soc_dai_link *machine = rtd->dai;
	struct snd_soc_card *card = socdev->card;
	struct snd_soc_platform *platform = card->platform;
	struct snd_soc_dai *cpu_dai = machine->cpu_dai;
	struct snd_soc_dai *codec_dai = machine->codec_dai;
	int ret = 0;

	mutex_lock(&pcm_mutex);

	if (machine->ops && machine->ops->hw_params) {
		ret = machine->ops->hw_params(substream, params);
		if (ret < 0) {
			printk(KERN_ERR "asoc: machine hw_params failed\n");
			goto out;
		}
	}

	if (codec_dai->ops->hw_params) {
		ret = codec_dai->ops->hw_params(substream, params, codec_dai);
		if (ret < 0) {
			printk(KERN_ERR "asoc: can't set codec %s hw params\n",
				codec_dai->name);
			goto codec_err;
		}
	}

	if (cpu_dai->ops->hw_params) {
		ret = cpu_dai->ops->hw_params(substream, params, cpu_dai);
		if (ret < 0) {
			printk(KERN_ERR "asoc: interface %s hw params failed\n",
				cpu_dai->name);
			goto interface_err;
		}
	}

	if (platform->pcm_ops->hw_params) {
		ret = platform->pcm_ops->hw_params(substream, params);
		if (ret < 0) {
			printk(KERN_ERR "asoc: platform %s hw params failed\n",
				platform->name);
			goto platform_err;
		}
	}

	machine->rate = params_rate(params);

out:
	mutex_unlock(&pcm_mutex);
	return ret;

platform_err:
	if (cpu_dai->ops->hw_free)
		cpu_dai->ops->hw_free(substream, cpu_dai);

interface_err:
	if (codec_dai->ops->hw_free)
		codec_dai->ops->hw_free(substream, codec_dai);

codec_err:
	if (machine->ops && machine->ops->hw_free)
		machine->ops->hw_free(substream);

	mutex_unlock(&pcm_mutex);
	return ret;
}

/*
 * Free's resources allocated by hw_params, can be called multiple times
 */
static int soc_pcm_hw_free(struct snd_pcm_substream *substream)
{
	struct snd_soc_pcm_runtime *rtd = substream->private_data;
	struct snd_soc_device *socdev = rtd->socdev;
	struct snd_soc_dai_link *machine = rtd->dai;
	struct snd_soc_card *card = socdev->card;
	struct snd_soc_platform *platform = card->platform;
	struct snd_soc_dai *cpu_dai = machine->cpu_dai;
	struct snd_soc_dai *codec_dai = machine->codec_dai;
	struct snd_soc_codec *codec = card->codec;

	mutex_lock(&pcm_mutex);

	/* apply codec digital mute */
	if (!codec->active)
		snd_soc_dai_digital_mute(codec_dai, 1);

	/* free any machine hw params */
	if (machine->ops && machine->ops->hw_free)
		machine->ops->hw_free(substream);

	/* free any DMA resources */
	if (platform->pcm_ops->hw_free)
		platform->pcm_ops->hw_free(substream);

	/* now free hw params for the DAI's  */
	if (codec_dai->ops->hw_free)
		codec_dai->ops->hw_free(substream, codec_dai);

	if (cpu_dai->ops->hw_free)
		cpu_dai->ops->hw_free(substream, cpu_dai);

	mutex_unlock(&pcm_mutex);
	return 0;
}

static int soc_pcm_trigger(struct snd_pcm_substream *substream, int cmd)
{
	struct snd_soc_pcm_runtime *rtd = substream->private_data;
	struct snd_soc_device *socdev = rtd->socdev;
	struct snd_soc_card *card= socdev->card;
	struct snd_soc_dai_link *machine = rtd->dai;
	struct snd_soc_platform *platform = card->platform;
	struct snd_soc_dai *cpu_dai = machine->cpu_dai;
	struct snd_soc_dai *codec_dai = machine->codec_dai;
	int ret;

	if (codec_dai->ops->trigger) {
		ret = codec_dai->ops->trigger(substream, cmd, codec_dai);
		if (ret < 0)
			return ret;
	}

	if (platform->pcm_ops->trigger) {
		ret = platform->pcm_ops->trigger(substream, cmd);
		if (ret < 0)
			return ret;
	}

	if (cpu_dai->ops->trigger) {
		ret = cpu_dai->ops->trigger(substream, cmd, cpu_dai);
		if (ret < 0)
			return ret;
	}
	return 0;
}

/* ASoC PCM operations */
static struct snd_pcm_ops soc_pcm_ops = {
	.open		= soc_pcm_open,
	.close		= soc_codec_close,
	.hw_params	= soc_pcm_hw_params,
	.hw_free	= soc_pcm_hw_free,
	.prepare	= soc_pcm_prepare,
	.trigger	= soc_pcm_trigger,
};

#ifdef CONFIG_PM
/* powers down audio subsystem for suspend */
static int soc_suspend(struct device *dev)
{
	struct platform_device *pdev = to_platform_device(dev);
	struct snd_soc_device *socdev = platform_get_drvdata(pdev);
	struct snd_soc_card *card = socdev->card;
	struct snd_soc_platform *platform = card->platform;
	struct snd_soc_codec_device *codec_dev = socdev->codec_dev;
	struct snd_soc_codec *codec = card->codec;
	int i;

	/* If the initialization of this soc device failed, there is no codec
	 * associated with it. Just bail out in this case.
	 */
	if (!codec)
		return 0;

	/* Due to the resume being scheduled into a workqueue we could
	* suspend before that's finished - wait for it to complete.
	 */
	snd_power_lock(codec->card);
	snd_power_wait(codec->card, SNDRV_CTL_POWER_D0);
	snd_power_unlock(codec->card);

	/* we're going to block userspace touching us until resume completes */
	snd_power_change_state(codec->card, SNDRV_CTL_POWER_D3hot);

	/* mute any active DAC's */
	for (i = 0; i < card->num_links; i++) {
		struct snd_soc_dai *dai = card->dai_link[i].codec_dai;
		if (dai->ops->digital_mute && dai->playback.active)
			dai->ops->digital_mute(dai, 1);
	}

	/* suspend all pcms */
	for (i = 0; i < card->num_links; i++)
		snd_pcm_suspend_all(card->dai_link[i].pcm);

	if (card->suspend_pre)
		card->suspend_pre(pdev, PMSG_SUSPEND);

	for (i = 0; i < card->num_links; i++) {
		struct snd_soc_dai  *cpu_dai = card->dai_link[i].cpu_dai;
		if (cpu_dai->suspend && !cpu_dai->ac97_control)
			cpu_dai->suspend(cpu_dai);
		if (platform->suspend)
			platform->suspend(cpu_dai);
	}

	/* close any waiting streams and save state */
	run_delayed_work(&card->delayed_work);
	codec->suspend_bias_level = codec->bias_level;

	for (i = 0; i < codec->num_dai; i++) {
		char *stream = codec->dai[i].playback.stream_name;
		if (stream != NULL)
			snd_soc_dapm_stream_event(codec, stream,
				SND_SOC_DAPM_STREAM_SUSPEND);
		stream = codec->dai[i].capture.stream_name;
		if (stream != NULL)
			snd_soc_dapm_stream_event(codec, stream,
				SND_SOC_DAPM_STREAM_SUSPEND);
	}

	if (codec_dev->suspend)
		codec_dev->suspend(pdev, PMSG_SUSPEND);

	for (i = 0; i < card->num_links; i++) {
		struct snd_soc_dai *cpu_dai = card->dai_link[i].cpu_dai;
		if (cpu_dai->suspend && cpu_dai->ac97_control)
			cpu_dai->suspend(cpu_dai);
	}

	if (card->suspend_post)
		card->suspend_post(pdev, PMSG_SUSPEND);

	return 0;
}

/* deferred resume work, so resume can complete before we finished
 * setting our codec back up, which can be very slow on I2C
 */
static void soc_resume_deferred(struct work_struct *work)
{
	struct snd_soc_card *card = container_of(work,
						 struct snd_soc_card,
						 deferred_resume_work);
	struct snd_soc_device *socdev = card->socdev;
	struct snd_soc_platform *platform = card->platform;
	struct snd_soc_codec_device *codec_dev = socdev->codec_dev;
	struct snd_soc_codec *codec = card->codec;
	struct platform_device *pdev = to_platform_device(socdev->dev);
	int i;

	/* our power state is still SNDRV_CTL_POWER_D3hot from suspend time,
	 * so userspace apps are blocked from touching us
	 */

	dev_dbg(socdev->dev, "starting resume work\n");

	if (card->resume_pre)
		card->resume_pre(pdev);

	for (i = 0; i < card->num_links; i++) {
		struct snd_soc_dai *cpu_dai = card->dai_link[i].cpu_dai;
		if (cpu_dai->resume && cpu_dai->ac97_control)
			cpu_dai->resume(cpu_dai);
	}

	if (codec_dev->resume)
		codec_dev->resume(pdev);

	for (i = 0; i < codec->num_dai; i++) {
		char *stream = codec->dai[i].playback.stream_name;
		if (stream != NULL)
			snd_soc_dapm_stream_event(codec, stream,
				SND_SOC_DAPM_STREAM_RESUME);
		stream = codec->dai[i].capture.stream_name;
		if (stream != NULL)
			snd_soc_dapm_stream_event(codec, stream,
				SND_SOC_DAPM_STREAM_RESUME);
	}

	/* unmute any active DACs */
	for (i = 0; i < card->num_links; i++) {
		struct snd_soc_dai *dai = card->dai_link[i].codec_dai;
		if (dai->ops->digital_mute && dai->playback.active)
			dai->ops->digital_mute(dai, 0);
	}

	for (i = 0; i < card->num_links; i++) {
		struct snd_soc_dai *cpu_dai = card->dai_link[i].cpu_dai;
		if (cpu_dai->resume && !cpu_dai->ac97_control)
			cpu_dai->resume(cpu_dai);
		if (platform->resume)
			platform->resume(cpu_dai);
	}

	if (card->resume_post)
		card->resume_post(pdev);

	dev_dbg(socdev->dev, "resume work completed\n");

	/* userspace can access us now we are back as we were before */
	snd_power_change_state(codec->card, SNDRV_CTL_POWER_D0);
}

/* powers up audio subsystem after a suspend */
static int soc_resume(struct device *dev)
{
	struct platform_device *pdev = to_platform_device(dev);
	struct snd_soc_device *socdev = platform_get_drvdata(pdev);
	struct snd_soc_card *card = socdev->card;
	struct snd_soc_dai *cpu_dai = card->dai_link[0].cpu_dai;

	/* AC97 devices might have other drivers hanging off them so
	 * need to resume immediately.  Other drivers don't have that
	 * problem and may take a substantial amount of time to resume
	 * due to I/O costs and anti-pop so handle them out of line.
	 */
	if (cpu_dai->ac97_control) {
		dev_dbg(socdev->dev, "Resuming AC97 immediately\n");
		soc_resume_deferred(&card->deferred_resume_work);
	} else {
		dev_dbg(socdev->dev, "Scheduling resume work\n");
		if (!schedule_work(&card->deferred_resume_work))
			dev_err(socdev->dev, "resume work item may be lost\n");
	}

	return 0;
}
#else
#define soc_suspend	NULL
#define soc_resume	NULL
#endif

static struct snd_soc_dai_ops null_dai_ops = {
};

static void snd_soc_instantiate_card(struct snd_soc_card *card)
{
	struct platform_device *pdev = container_of(card->dev,
						    struct platform_device,
						    dev);
	struct snd_soc_codec_device *codec_dev = card->socdev->codec_dev;
	struct snd_soc_codec *codec;
	struct snd_soc_platform *platform;
	struct snd_soc_dai *dai;
	int i, found, ret, ac97;

	if (card->instantiated)
		return;

	found = 0;
	list_for_each_entry(platform, &platform_list, list)
		if (card->platform == platform) {
			found = 1;
			break;
		}
	if (!found) {
		dev_dbg(card->dev, "Platform %s not registered\n",
			card->platform->name);
		return;
	}

	ac97 = 0;
	for (i = 0; i < card->num_links; i++) {
		found = 0;
		list_for_each_entry(dai, &dai_list, list)
			if (card->dai_link[i].cpu_dai == dai) {
				found = 1;
				break;
			}
		if (!found) {
			dev_dbg(card->dev, "DAI %s not registered\n",
				card->dai_link[i].cpu_dai->name);
			return;
		}

		if (card->dai_link[i].cpu_dai->ac97_control)
			ac97 = 1;
	}

	for (i = 0; i < card->num_links; i++) {
		if (!card->dai_link[i].codec_dai->ops)
			card->dai_link[i].codec_dai->ops = &null_dai_ops;
	}

	/* If we have AC97 in the system then don't wait for the
	 * codec.  This will need revisiting if we have to handle
	 * systems with mixed AC97 and non-AC97 parts.  Only check for
	 * DAIs currently; we can't do this per link since some AC97
	 * codecs have non-AC97 DAIs.
	 */
	if (!ac97)
		for (i = 0; i < card->num_links; i++) {
			found = 0;
			list_for_each_entry(dai, &dai_list, list)
				if (card->dai_link[i].codec_dai == dai) {
					found = 1;
					break;
				}
			if (!found) {
				dev_dbg(card->dev, "DAI %s not registered\n",
					card->dai_link[i].codec_dai->name);
				return;
			}
		}

	/* Note that we do not current check for codec components */

	dev_dbg(card->dev, "All components present, instantiating\n");

	/* Found everything, bring it up */
	if (card->probe) {
		ret = card->probe(pdev);
		if (ret < 0)
			return;
	}

	for (i = 0; i < card->num_links; i++) {
		struct snd_soc_dai *cpu_dai = card->dai_link[i].cpu_dai;
		if (cpu_dai->probe) {
			ret = cpu_dai->probe(pdev, cpu_dai);
			if (ret < 0)
				goto cpu_dai_err;
		}
	}

	if (codec_dev->probe) {
		ret = codec_dev->probe(pdev);
		if (ret < 0)
			goto cpu_dai_err;
	}
	codec = card->codec;

	if (platform->probe) {
		ret = platform->probe(pdev);
		if (ret < 0)
			goto platform_err;
	}

	/* DAPM stream work */
	INIT_DELAYED_WORK(&card->delayed_work, close_delayed_work);
#ifdef CONFIG_PM
	/* deferred resume work */
	INIT_WORK(&card->deferred_resume_work, soc_resume_deferred);
#endif

	for (i = 0; i < card->num_links; i++) {
		if (card->dai_link[i].init) {
			ret = card->dai_link[i].init(codec);
			if (ret < 0) {
				printk(KERN_ERR "asoc: failed to init %s\n",
					card->dai_link[i].stream_name);
				continue;
			}
		}
		if (card->dai_link[i].codec_dai->ac97_control) {
			ac97 = 1;
			snd_ac97_dev_add_pdata(codec->ac97,
				card->dai_link[i].cpu_dai->ac97_pdata);
		}
	}

	snprintf(codec->card->shortname, sizeof(codec->card->shortname),
		 "%s",  card->name);
	snprintf(codec->card->longname, sizeof(codec->card->longname),
		 "%s (%s)", card->name, codec->name);

	/* Make sure all DAPM widgets are instantiated */
	snd_soc_dapm_new_widgets(codec);

	ret = snd_card_register(codec->card);
	if (ret < 0) {
		printk(KERN_ERR "asoc: failed to register soundcard for %s\n",
				codec->name);
		goto card_err;
	}

	mutex_lock(&codec->mutex);
#ifdef CONFIG_SND_SOC_AC97_BUS
	/* Only instantiate AC97 if not already done by the adaptor
	 * for the generic AC97 subsystem.
	 */
	if (ac97 && strcmp(codec->name, "AC97") != 0) {
		ret = soc_ac97_dev_register(codec);
		if (ret < 0) {
			printk(KERN_ERR "asoc: AC97 device register failed\n");
			snd_card_free(codec->card);
			mutex_unlock(&codec->mutex);
			goto card_err;
		}
	}
#endif

	ret = snd_soc_dapm_sys_add(card->socdev->dev);
	if (ret < 0)
		printk(KERN_WARNING "asoc: failed to add dapm sysfs entries\n");

	ret = device_create_file(card->socdev->dev, &dev_attr_codec_reg);
	if (ret < 0)
		printk(KERN_WARNING "asoc: failed to add codec sysfs files\n");

	soc_init_codec_debugfs(codec);
	mutex_unlock(&codec->mutex);

	card->instantiated = 1;

	return;

card_err:
	if (platform->remove)
		platform->remove(pdev);

platform_err:
	if (codec_dev->remove)
		codec_dev->remove(pdev);

cpu_dai_err:
	for (i--; i >= 0; i--) {
		struct snd_soc_dai *cpu_dai = card->dai_link[i].cpu_dai;
		if (cpu_dai->remove)
			cpu_dai->remove(pdev, cpu_dai);
	}

	if (card->remove)
		card->remove(pdev);
}

/*
 * Attempt to initialise any uninitalised cards.  Must be called with
 * client_mutex.
 */
static void snd_soc_instantiate_cards(void)
{
	struct snd_soc_card *card;
	list_for_each_entry(card, &card_list, list)
		snd_soc_instantiate_card(card);
}

/* probes a new socdev */
static int soc_probe(struct platform_device *pdev)
{
	int ret = 0;
	struct snd_soc_device *socdev = platform_get_drvdata(pdev);
	struct snd_soc_card *card = socdev->card;

	/* Bodge while we push things out of socdev */
	card->socdev = socdev;

	/* Bodge while we unpick instantiation */
	card->dev = &pdev->dev;
	ret = snd_soc_register_card(card);
	if (ret != 0) {
		dev_err(&pdev->dev, "Failed to register card\n");
		return ret;
	}

	return 0;
}

/* removes a socdev */
static int soc_remove(struct platform_device *pdev)
{
	int i;
	struct snd_soc_device *socdev = platform_get_drvdata(pdev);
	struct snd_soc_card *card = socdev->card;
	struct snd_soc_platform *platform = card->platform;
	struct snd_soc_codec_device *codec_dev = socdev->codec_dev;

	if (!card->instantiated)
		return 0;

	run_delayed_work(&card->delayed_work);

	if (platform->remove)
		platform->remove(pdev);

	if (codec_dev->remove)
		codec_dev->remove(pdev);

	for (i = 0; i < card->num_links; i++) {
		struct snd_soc_dai *cpu_dai = card->dai_link[i].cpu_dai;
		if (cpu_dai->remove)
			cpu_dai->remove(pdev, cpu_dai);
	}

	if (card->remove)
		card->remove(pdev);

	snd_soc_unregister_card(card);

	return 0;
}

static int soc_poweroff(struct device *dev)
{
	struct platform_device *pdev = to_platform_device(dev);
	struct snd_soc_device *socdev = platform_get_drvdata(pdev);
	struct snd_soc_card *card = socdev->card;

	if (!card->instantiated)
		return 0;

	/* Flush out pmdown_time work - we actually do want to run it
	 * now, we're shutting down so no imminent restart. */
	run_delayed_work(&card->delayed_work);

	snd_soc_dapm_shutdown(socdev);

	return 0;
}

static struct dev_pm_ops soc_pm_ops = {
	.suspend = soc_suspend,
	.resume = soc_resume,
	.poweroff = soc_poweroff,
};

/* ASoC platform driver */
static struct platform_driver soc_driver = {
	.driver		= {
		.name		= "soc-audio",
		.owner		= THIS_MODULE,
		.pm		= &soc_pm_ops,
	},
	.probe		= soc_probe,
	.remove		= soc_remove,
};

/* create a new pcm */
static int soc_new_pcm(struct snd_soc_device *socdev,
	struct snd_soc_dai_link *dai_link, int num)
{
	struct snd_soc_card *card = socdev->card;
	struct snd_soc_codec *codec = card->codec;
	struct snd_soc_platform *platform = card->platform;
	struct snd_soc_dai *codec_dai = dai_link->codec_dai;
	struct snd_soc_dai *cpu_dai = dai_link->cpu_dai;
	struct snd_soc_pcm_runtime *rtd;
	struct snd_pcm *pcm;
	char new_name[64];
	int ret = 0, playback = 0, capture = 0;

	rtd = kzalloc(sizeof(struct snd_soc_pcm_runtime), GFP_KERNEL);
	if (rtd == NULL)
		return -ENOMEM;

	rtd->dai = dai_link;
	rtd->socdev = socdev;
	codec_dai->codec = card->codec;

	/* check client and interface hw capabilities */
	sprintf(new_name, "%s %s-%d", dai_link->stream_name, codec_dai->name,
		num);

	if (codec_dai->playback.channels_min)
		playback = 1;
	if (codec_dai->capture.channels_min)
		capture = 1;

	ret = snd_pcm_new(codec->card, new_name, codec->pcm_devs++, playback,
		capture, &pcm);
	if (ret < 0) {
		printk(KERN_ERR "asoc: can't create pcm for codec %s\n",
			codec->name);
		kfree(rtd);
		return ret;
	}

	dai_link->pcm = pcm;
	pcm->private_data = rtd;
	soc_pcm_ops.mmap = platform->pcm_ops->mmap;
	soc_pcm_ops.pointer = platform->pcm_ops->pointer;
	soc_pcm_ops.ioctl = platform->pcm_ops->ioctl;
	soc_pcm_ops.copy = platform->pcm_ops->copy;
	soc_pcm_ops.silence = platform->pcm_ops->silence;
	soc_pcm_ops.ack = platform->pcm_ops->ack;
	soc_pcm_ops.page = platform->pcm_ops->page;

	if (playback)
		snd_pcm_set_ops(pcm, SNDRV_PCM_STREAM_PLAYBACK, &soc_pcm_ops);

	if (capture)
		snd_pcm_set_ops(pcm, SNDRV_PCM_STREAM_CAPTURE, &soc_pcm_ops);

	ret = platform->pcm_new(codec->card, codec_dai, pcm);
	if (ret < 0) {
		printk(KERN_ERR "asoc: platform pcm constructor failed\n");
		kfree(rtd);
		return ret;
	}

	pcm->private_free = platform->pcm_free;
	printk(KERN_INFO "asoc: %s <-> %s mapping ok\n", codec_dai->name,
		cpu_dai->name);
	return ret;
}

/**
 * snd_soc_codec_volatile_register: Report if a register is volatile.
 *
 * @codec: CODEC to query.
 * @reg: Register to query.
 *
 * Boolean function indiciating if a CODEC register is volatile.
 */
int snd_soc_codec_volatile_register(struct snd_soc_codec *codec, int reg)
{
	if (codec->volatile_register)
		return codec->volatile_register(reg);
	else
		return 0;
}
EXPORT_SYMBOL_GPL(snd_soc_codec_volatile_register);

<<<<<<< HEAD
/* codec register dump */
static ssize_t soc_codec_reg_show(struct snd_soc_codec *codec, char *buf)
{
	int i, step = 1, count = 0;

	if (!codec->reg_cache_size)
		return 0;

	if (codec->reg_cache_step)
		step = codec->reg_cache_step;

	count += sprintf(buf, "%s registers\n", codec->name);
	for (i = 0; i < codec->reg_cache_size; i += step) {
		if (codec->readable_register && !codec->readable_register(i))
			continue;

		count += sprintf(buf + count, "%2x: ", i);
		if (count >= PAGE_SIZE - 1)
			break;

		if (codec->display_register)
			count += codec->display_register(codec, buf + count,
							 PAGE_SIZE - count, i);
		else
			count += snprintf(buf + count, PAGE_SIZE - count,
					  "%4x", codec->read(codec, i));

		if (count >= PAGE_SIZE - 1)
			break;

		count += snprintf(buf + count, PAGE_SIZE - count, "\n");
		if (count >= PAGE_SIZE - 1)
			break;
	}

	/* Truncate count; min() would cause a warning */
	if (count >= PAGE_SIZE)
		count = PAGE_SIZE - 1;

	return count;
}
static ssize_t codec_reg_show(struct device *dev,
	struct device_attribute *attr, char *buf)
{
	struct snd_soc_device *devdata = dev_get_drvdata(dev);
	return soc_codec_reg_show(devdata->card->codec, buf);
}

static DEVICE_ATTR(codec_reg, 0444, codec_reg_show, NULL);

#ifdef CONFIG_DEBUG_FS
static int codec_reg_open_file(struct inode *inode, struct file *file)
{
	file->private_data = inode->i_private;
	return 0;
}

static ssize_t codec_reg_read_file(struct file *file, char __user *user_buf,
			       size_t count, loff_t *ppos)
{
	ssize_t ret;
	struct snd_soc_codec *codec = file->private_data;
	char *buf = kmalloc(PAGE_SIZE, GFP_KERNEL);
	if (!buf)
		return -ENOMEM;
	ret = soc_codec_reg_show(codec, buf);
	if (ret >= 0)
		ret = simple_read_from_buffer(user_buf, count, ppos, buf, ret);
	kfree(buf);
	return ret;
}

static ssize_t codec_reg_write_file(struct file *file,
		const char __user *user_buf, size_t count, loff_t *ppos)
{
	char buf[32];
	int buf_size;
	char *start = buf;
	unsigned long reg, value;
	int step = 1;
	struct snd_soc_codec *codec = file->private_data;

	buf_size = min(count, (sizeof(buf)-1));
	if (copy_from_user(buf, user_buf, buf_size))
		return -EFAULT;
	buf[buf_size] = 0;

	if (codec->reg_cache_step)
		step = codec->reg_cache_step;

	while (*start == ' ')
		start++;
	reg = simple_strtoul(start, &start, 16);
	if ((reg >= codec->reg_cache_size) || (reg % step))
		return -EINVAL;
	while (*start == ' ')
		start++;
	if (strict_strtoul(start, 16, &value))
		return -EINVAL;
	codec->write(codec, reg, value);
	return buf_size;
}

static const struct file_operations codec_reg_fops = {
	.open = codec_reg_open_file,
	.read = codec_reg_read_file,
	.write = codec_reg_write_file,
};

static void soc_init_codec_debugfs(struct snd_soc_codec *codec)
{
	char codec_root[128];

	if (codec->dev)
		snprintf(codec_root, sizeof(codec_root),
			"%s.%s", codec->name, dev_name(codec->dev));
	else
		snprintf(codec_root, sizeof(codec_root),
			"%s", codec->name);

	codec->debugfs_codec_root = debugfs_create_dir(codec_root,
						       debugfs_root);
	if (!codec->debugfs_codec_root) {
		printk(KERN_WARNING
		       "ASoC: Failed to create codec debugfs directory\n");
		return;
	}

	codec->debugfs_reg = debugfs_create_file("codec_reg", 0644,
						 codec->debugfs_codec_root,
						 codec, &codec_reg_fops);
	if (!codec->debugfs_reg)
		printk(KERN_WARNING
		       "ASoC: Failed to create codec register debugfs file\n");

	codec->debugfs_pop_time = debugfs_create_u32("dapm_pop_time", 0744,
						     codec->debugfs_codec_root,
						     &codec->pop_time);
	if (!codec->debugfs_pop_time)
		printk(KERN_WARNING
		       "Failed to create pop time debugfs file\n");

	codec->debugfs_dapm = debugfs_create_dir("dapm",
						 codec->debugfs_codec_root);
	if (!codec->debugfs_dapm)
		printk(KERN_WARNING
		       "Failed to create DAPM debugfs directory\n");

	snd_soc_dapm_debugfs_init(codec);
}

static void soc_cleanup_codec_debugfs(struct snd_soc_codec *codec)
{
	debugfs_remove_recursive(codec->debugfs_codec_root);
}

#else

static inline void soc_init_codec_debugfs(struct snd_soc_codec *codec)
{
}

static inline void soc_cleanup_codec_debugfs(struct snd_soc_codec *codec)
{
}
#endif

=======
>>>>>>> 330f28f6
/**
 * snd_soc_new_ac97_codec - initailise AC97 device
 * @codec: audio codec
 * @ops: AC97 bus operations
 * @num: AC97 codec number
 *
 * Initialises AC97 codec resources for use by ad-hoc devices only.
 */
int snd_soc_new_ac97_codec(struct snd_soc_codec *codec,
	struct snd_ac97_bus_ops *ops, int num)
{
	mutex_lock(&codec->mutex);

	codec->ac97 = kzalloc(sizeof(struct snd_ac97), GFP_KERNEL);
	if (codec->ac97 == NULL) {
		mutex_unlock(&codec->mutex);
		return -ENOMEM;
	}

	codec->ac97->bus = kzalloc(sizeof(struct snd_ac97_bus), GFP_KERNEL);
	if (codec->ac97->bus == NULL) {
		kfree(codec->ac97);
		codec->ac97 = NULL;
		mutex_unlock(&codec->mutex);
		return -ENOMEM;
	}

	codec->ac97->bus->ops = ops;
	codec->ac97->num = num;
	mutex_unlock(&codec->mutex);
	return 0;
}
EXPORT_SYMBOL_GPL(snd_soc_new_ac97_codec);

/**
 * snd_soc_free_ac97_codec - free AC97 codec device
 * @codec: audio codec
 *
 * Frees AC97 codec device resources.
 */
void snd_soc_free_ac97_codec(struct snd_soc_codec *codec)
{
	mutex_lock(&codec->mutex);
	kfree(codec->ac97->bus);
	kfree(codec->ac97);
	codec->ac97 = NULL;
	mutex_unlock(&codec->mutex);
}
EXPORT_SYMBOL_GPL(snd_soc_free_ac97_codec);

/**
 * snd_soc_update_bits - update codec register bits
 * @codec: audio codec
 * @reg: codec register
 * @mask: register mask
 * @value: new value
 *
 * Writes new register value.
 *
 * Returns 1 for change else 0.
 */
int snd_soc_update_bits(struct snd_soc_codec *codec, unsigned short reg,
				unsigned int mask, unsigned int value)
{
	int change;
	unsigned int old, new;

	old = snd_soc_read(codec, reg);
	new = (old & ~mask) | value;
	change = old != new;
	if (change)
		snd_soc_write(codec, reg, new);

	return change;
}
EXPORT_SYMBOL_GPL(snd_soc_update_bits);

/**
 * snd_soc_update_bits_locked - update codec register bits
 * @codec: audio codec
 * @reg: codec register
 * @mask: register mask
 * @value: new value
 *
 * Writes new register value, and takes the codec mutex.
 *
 * Returns 1 for change else 0.
 */
static int snd_soc_update_bits_locked(struct snd_soc_codec *codec,
				unsigned short reg, unsigned int mask,
				unsigned int value)
{
	int change;

	mutex_lock(&codec->mutex);
	change = snd_soc_update_bits(codec, reg, mask, value);
	mutex_unlock(&codec->mutex);

	return change;
}

/**
 * snd_soc_test_bits - test register for change
 * @codec: audio codec
 * @reg: codec register
 * @mask: register mask
 * @value: new value
 *
 * Tests a register with a new value and checks if the new value is
 * different from the old value.
 *
 * Returns 1 for change else 0.
 */
int snd_soc_test_bits(struct snd_soc_codec *codec, unsigned short reg,
				unsigned int mask, unsigned int value)
{
	int change;
	unsigned int old, new;

	old = snd_soc_read(codec, reg);
	new = (old & ~mask) | value;
	change = old != new;

	return change;
}
EXPORT_SYMBOL_GPL(snd_soc_test_bits);

/**
 * snd_soc_new_pcms - create new sound card and pcms
 * @socdev: the SoC audio device
 * @idx: ALSA card index
 * @xid: card identification
 *
 * Create a new sound card based upon the codec and interface pcms.
 *
 * Returns 0 for success, else error.
 */
int snd_soc_new_pcms(struct snd_soc_device *socdev, int idx, const char *xid)
{
	struct snd_soc_card *card = socdev->card;
	struct snd_soc_codec *codec = card->codec;
	int ret, i;

	mutex_lock(&codec->mutex);

	/* register a sound card */
	ret = snd_card_create(idx, xid, codec->owner, 0, &codec->card);
	if (ret < 0) {
		printk(KERN_ERR "asoc: can't create sound card for codec %s\n",
			codec->name);
		mutex_unlock(&codec->mutex);
		return ret;
	}

	codec->socdev = socdev;
	codec->card->dev = socdev->dev;
	codec->card->private_data = codec;
	strncpy(codec->card->driver, codec->name, sizeof(codec->card->driver));

	/* create the pcms */
	for (i = 0; i < card->num_links; i++) {
		ret = soc_new_pcm(socdev, &card->dai_link[i], i);
		if (ret < 0) {
			printk(KERN_ERR "asoc: can't create pcm %s\n",
				card->dai_link[i].stream_name);
			mutex_unlock(&codec->mutex);
			return ret;
		}
	}

	mutex_unlock(&codec->mutex);
	return ret;
}
EXPORT_SYMBOL_GPL(snd_soc_new_pcms);

/**
 * snd_soc_free_pcms - free sound card and pcms
 * @socdev: the SoC audio device
 *
 * Frees sound card and pcms associated with the socdev.
 * Also unregister the codec if it is an AC97 device.
 */
void snd_soc_free_pcms(struct snd_soc_device *socdev)
{
	struct snd_soc_codec *codec = socdev->card->codec;
#ifdef CONFIG_SND_SOC_AC97_BUS
	struct snd_soc_dai *codec_dai;
	int i;
#endif

	mutex_lock(&codec->mutex);
	soc_cleanup_codec_debugfs(codec);
#ifdef CONFIG_SND_SOC_AC97_BUS
	for (i = 0; i < codec->num_dai; i++) {
		codec_dai = &codec->dai[i];
		if (codec_dai->ac97_control && codec->ac97 &&
		    strcmp(codec->name, "AC97") != 0) {
			soc_ac97_dev_unregister(codec);
			goto free_card;
		}
	}
free_card:
#endif

	if (codec->card)
		snd_card_free(codec->card);
	device_remove_file(socdev->dev, &dev_attr_codec_reg);
	mutex_unlock(&codec->mutex);
}
EXPORT_SYMBOL_GPL(snd_soc_free_pcms);

/**
 * snd_soc_set_runtime_hwparams - set the runtime hardware parameters
 * @substream: the pcm substream
 * @hw: the hardware parameters
 *
 * Sets the substream runtime hardware parameters.
 */
int snd_soc_set_runtime_hwparams(struct snd_pcm_substream *substream,
	const struct snd_pcm_hardware *hw)
{
	struct snd_pcm_runtime *runtime = substream->runtime;
	runtime->hw.info = hw->info;
	runtime->hw.formats = hw->formats;
	runtime->hw.period_bytes_min = hw->period_bytes_min;
	runtime->hw.period_bytes_max = hw->period_bytes_max;
	runtime->hw.periods_min = hw->periods_min;
	runtime->hw.periods_max = hw->periods_max;
	runtime->hw.buffer_bytes_max = hw->buffer_bytes_max;
	runtime->hw.fifo_size = hw->fifo_size;
	return 0;
}
EXPORT_SYMBOL_GPL(snd_soc_set_runtime_hwparams);

/**
 * snd_soc_cnew - create new control
 * @_template: control template
 * @data: control private data
 * @long_name: control long name
 *
 * Create a new mixer control from a template control.
 *
 * Returns 0 for success, else error.
 */
struct snd_kcontrol *snd_soc_cnew(const struct snd_kcontrol_new *_template,
	void *data, char *long_name)
{
	struct snd_kcontrol_new template;

	memcpy(&template, _template, sizeof(template));
	if (long_name)
		template.name = long_name;
	template.index = 0;

	return snd_ctl_new1(&template, data);
}
EXPORT_SYMBOL_GPL(snd_soc_cnew);

/**
 * snd_soc_add_controls - add an array of controls to a codec.
 * Convienience function to add a list of controls. Many codecs were
 * duplicating this code.
 *
 * @codec: codec to add controls to
 * @controls: array of controls to add
 * @num_controls: number of elements in the array
 *
 * Return 0 for success, else error.
 */
int snd_soc_add_controls(struct snd_soc_codec *codec,
	const struct snd_kcontrol_new *controls, int num_controls)
{
	struct snd_card *card = codec->card;
	int err, i;

	for (i = 0; i < num_controls; i++) {
		const struct snd_kcontrol_new *control = &controls[i];
		err = snd_ctl_add(card, snd_soc_cnew(control, codec, NULL));
		if (err < 0) {
			dev_err(codec->dev, "%s: Failed to add %s\n",
				codec->name, control->name);
			return err;
		}
	}

	return 0;
}
EXPORT_SYMBOL_GPL(snd_soc_add_controls);

/**
 * snd_soc_info_enum_double - enumerated double mixer info callback
 * @kcontrol: mixer control
 * @uinfo: control element information
 *
 * Callback to provide information about a double enumerated
 * mixer control.
 *
 * Returns 0 for success.
 */
int snd_soc_info_enum_double(struct snd_kcontrol *kcontrol,
	struct snd_ctl_elem_info *uinfo)
{
	struct soc_enum *e = (struct soc_enum *)kcontrol->private_value;

	uinfo->type = SNDRV_CTL_ELEM_TYPE_ENUMERATED;
	uinfo->count = e->shift_l == e->shift_r ? 1 : 2;
	uinfo->value.enumerated.items = e->max;

	if (uinfo->value.enumerated.item > e->max - 1)
		uinfo->value.enumerated.item = e->max - 1;
	strcpy(uinfo->value.enumerated.name,
		e->texts[uinfo->value.enumerated.item]);
	return 0;
}
EXPORT_SYMBOL_GPL(snd_soc_info_enum_double);

/**
 * snd_soc_get_enum_double - enumerated double mixer get callback
 * @kcontrol: mixer control
 * @ucontrol: control element information
 *
 * Callback to get the value of a double enumerated mixer.
 *
 * Returns 0 for success.
 */
int snd_soc_get_enum_double(struct snd_kcontrol *kcontrol,
	struct snd_ctl_elem_value *ucontrol)
{
	struct snd_soc_codec *codec = snd_kcontrol_chip(kcontrol);
	struct soc_enum *e = (struct soc_enum *)kcontrol->private_value;
	unsigned int val, bitmask;

	for (bitmask = 1; bitmask < e->max; bitmask <<= 1)
		;
	val = snd_soc_read(codec, e->reg);
	ucontrol->value.enumerated.item[0]
		= (val >> e->shift_l) & (bitmask - 1);
	if (e->shift_l != e->shift_r)
		ucontrol->value.enumerated.item[1] =
			(val >> e->shift_r) & (bitmask - 1);

	return 0;
}
EXPORT_SYMBOL_GPL(snd_soc_get_enum_double);

/**
 * snd_soc_put_enum_double - enumerated double mixer put callback
 * @kcontrol: mixer control
 * @ucontrol: control element information
 *
 * Callback to set the value of a double enumerated mixer.
 *
 * Returns 0 for success.
 */
int snd_soc_put_enum_double(struct snd_kcontrol *kcontrol,
	struct snd_ctl_elem_value *ucontrol)
{
	struct snd_soc_codec *codec = snd_kcontrol_chip(kcontrol);
	struct soc_enum *e = (struct soc_enum *)kcontrol->private_value;
	unsigned int val;
	unsigned int mask, bitmask;

	for (bitmask = 1; bitmask < e->max; bitmask <<= 1)
		;
	if (ucontrol->value.enumerated.item[0] > e->max - 1)
		return -EINVAL;
	val = ucontrol->value.enumerated.item[0] << e->shift_l;
	mask = (bitmask - 1) << e->shift_l;
	if (e->shift_l != e->shift_r) {
		if (ucontrol->value.enumerated.item[1] > e->max - 1)
			return -EINVAL;
		val |= ucontrol->value.enumerated.item[1] << e->shift_r;
		mask |= (bitmask - 1) << e->shift_r;
	}

	return snd_soc_update_bits_locked(codec, e->reg, mask, val);
}
EXPORT_SYMBOL_GPL(snd_soc_put_enum_double);

/**
 * snd_soc_get_value_enum_double - semi enumerated double mixer get callback
 * @kcontrol: mixer control
 * @ucontrol: control element information
 *
 * Callback to get the value of a double semi enumerated mixer.
 *
 * Semi enumerated mixer: the enumerated items are referred as values. Can be
 * used for handling bitfield coded enumeration for example.
 *
 * Returns 0 for success.
 */
int snd_soc_get_value_enum_double(struct snd_kcontrol *kcontrol,
	struct snd_ctl_elem_value *ucontrol)
{
	struct snd_soc_codec *codec = snd_kcontrol_chip(kcontrol);
	struct soc_enum *e = (struct soc_enum *)kcontrol->private_value;
	unsigned int reg_val, val, mux;

	reg_val = snd_soc_read(codec, e->reg);
	val = (reg_val >> e->shift_l) & e->mask;
	for (mux = 0; mux < e->max; mux++) {
		if (val == e->values[mux])
			break;
	}
	ucontrol->value.enumerated.item[0] = mux;
	if (e->shift_l != e->shift_r) {
		val = (reg_val >> e->shift_r) & e->mask;
		for (mux = 0; mux < e->max; mux++) {
			if (val == e->values[mux])
				break;
		}
		ucontrol->value.enumerated.item[1] = mux;
	}

	return 0;
}
EXPORT_SYMBOL_GPL(snd_soc_get_value_enum_double);

/**
 * snd_soc_put_value_enum_double - semi enumerated double mixer put callback
 * @kcontrol: mixer control
 * @ucontrol: control element information
 *
 * Callback to set the value of a double semi enumerated mixer.
 *
 * Semi enumerated mixer: the enumerated items are referred as values. Can be
 * used for handling bitfield coded enumeration for example.
 *
 * Returns 0 for success.
 */
int snd_soc_put_value_enum_double(struct snd_kcontrol *kcontrol,
	struct snd_ctl_elem_value *ucontrol)
{
	struct snd_soc_codec *codec = snd_kcontrol_chip(kcontrol);
	struct soc_enum *e = (struct soc_enum *)kcontrol->private_value;
	unsigned int val;
	unsigned int mask;

	if (ucontrol->value.enumerated.item[0] > e->max - 1)
		return -EINVAL;
	val = e->values[ucontrol->value.enumerated.item[0]] << e->shift_l;
	mask = e->mask << e->shift_l;
	if (e->shift_l != e->shift_r) {
		if (ucontrol->value.enumerated.item[1] > e->max - 1)
			return -EINVAL;
		val |= e->values[ucontrol->value.enumerated.item[1]] << e->shift_r;
		mask |= e->mask << e->shift_r;
	}

	return snd_soc_update_bits_locked(codec, e->reg, mask, val);
}
EXPORT_SYMBOL_GPL(snd_soc_put_value_enum_double);

/**
 * snd_soc_info_enum_ext - external enumerated single mixer info callback
 * @kcontrol: mixer control
 * @uinfo: control element information
 *
 * Callback to provide information about an external enumerated
 * single mixer.
 *
 * Returns 0 for success.
 */
int snd_soc_info_enum_ext(struct snd_kcontrol *kcontrol,
	struct snd_ctl_elem_info *uinfo)
{
	struct soc_enum *e = (struct soc_enum *)kcontrol->private_value;

	uinfo->type = SNDRV_CTL_ELEM_TYPE_ENUMERATED;
	uinfo->count = 1;
	uinfo->value.enumerated.items = e->max;

	if (uinfo->value.enumerated.item > e->max - 1)
		uinfo->value.enumerated.item = e->max - 1;
	strcpy(uinfo->value.enumerated.name,
		e->texts[uinfo->value.enumerated.item]);
	return 0;
}
EXPORT_SYMBOL_GPL(snd_soc_info_enum_ext);

/**
 * snd_soc_info_volsw_ext - external single mixer info callback
 * @kcontrol: mixer control
 * @uinfo: control element information
 *
 * Callback to provide information about a single external mixer control.
 *
 * Returns 0 for success.
 */
int snd_soc_info_volsw_ext(struct snd_kcontrol *kcontrol,
	struct snd_ctl_elem_info *uinfo)
{
	int max = kcontrol->private_value;

	if (max == 1 && !strstr(kcontrol->id.name, " Volume"))
		uinfo->type = SNDRV_CTL_ELEM_TYPE_BOOLEAN;
	else
		uinfo->type = SNDRV_CTL_ELEM_TYPE_INTEGER;

	uinfo->count = 1;
	uinfo->value.integer.min = 0;
	uinfo->value.integer.max = max;
	return 0;
}
EXPORT_SYMBOL_GPL(snd_soc_info_volsw_ext);

/**
 * snd_soc_info_volsw - single mixer info callback
 * @kcontrol: mixer control
 * @uinfo: control element information
 *
 * Callback to provide information about a single mixer control.
 *
 * Returns 0 for success.
 */
int snd_soc_info_volsw(struct snd_kcontrol *kcontrol,
	struct snd_ctl_elem_info *uinfo)
{
	struct soc_mixer_control *mc =
		(struct soc_mixer_control *)kcontrol->private_value;
	int max = mc->max;
	unsigned int shift = mc->shift;
	unsigned int rshift = mc->rshift;

	if (max == 1 && !strstr(kcontrol->id.name, " Volume"))
		uinfo->type = SNDRV_CTL_ELEM_TYPE_BOOLEAN;
	else
		uinfo->type = SNDRV_CTL_ELEM_TYPE_INTEGER;

	uinfo->count = shift == rshift ? 1 : 2;
	uinfo->value.integer.min = 0;
	uinfo->value.integer.max = max;
	return 0;
}
EXPORT_SYMBOL_GPL(snd_soc_info_volsw);

/**
 * snd_soc_get_volsw - single mixer get callback
 * @kcontrol: mixer control
 * @ucontrol: control element information
 *
 * Callback to get the value of a single mixer control.
 *
 * Returns 0 for success.
 */
int snd_soc_get_volsw(struct snd_kcontrol *kcontrol,
	struct snd_ctl_elem_value *ucontrol)
{
	struct soc_mixer_control *mc =
		(struct soc_mixer_control *)kcontrol->private_value;
	struct snd_soc_codec *codec = snd_kcontrol_chip(kcontrol);
	unsigned int reg = mc->reg;
	unsigned int shift = mc->shift;
	unsigned int rshift = mc->rshift;
	int max = mc->max;
	unsigned int mask = (1 << fls(max)) - 1;
	unsigned int invert = mc->invert;

	ucontrol->value.integer.value[0] =
		(snd_soc_read(codec, reg) >> shift) & mask;
	if (shift != rshift)
		ucontrol->value.integer.value[1] =
			(snd_soc_read(codec, reg) >> rshift) & mask;
	if (invert) {
		ucontrol->value.integer.value[0] =
			max - ucontrol->value.integer.value[0];
		if (shift != rshift)
			ucontrol->value.integer.value[1] =
				max - ucontrol->value.integer.value[1];
	}

	return 0;
}
EXPORT_SYMBOL_GPL(snd_soc_get_volsw);

/**
 * snd_soc_put_volsw - single mixer put callback
 * @kcontrol: mixer control
 * @ucontrol: control element information
 *
 * Callback to set the value of a single mixer control.
 *
 * Returns 0 for success.
 */
int snd_soc_put_volsw(struct snd_kcontrol *kcontrol,
	struct snd_ctl_elem_value *ucontrol)
{
	struct soc_mixer_control *mc =
		(struct soc_mixer_control *)kcontrol->private_value;
	struct snd_soc_codec *codec = snd_kcontrol_chip(kcontrol);
	unsigned int reg = mc->reg;
	unsigned int shift = mc->shift;
	unsigned int rshift = mc->rshift;
	int max = mc->max;
	unsigned int mask = (1 << fls(max)) - 1;
	unsigned int invert = mc->invert;
	unsigned int val, val2, val_mask;

	val = (ucontrol->value.integer.value[0] & mask);
	if (invert)
		val = max - val;
	val_mask = mask << shift;
	val = val << shift;
	if (shift != rshift) {
		val2 = (ucontrol->value.integer.value[1] & mask);
		if (invert)
			val2 = max - val2;
		val_mask |= mask << rshift;
		val |= val2 << rshift;
	}
	return snd_soc_update_bits_locked(codec, reg, val_mask, val);
}
EXPORT_SYMBOL_GPL(snd_soc_put_volsw);

/**
 * snd_soc_info_volsw_2r - double mixer info callback
 * @kcontrol: mixer control
 * @uinfo: control element information
 *
 * Callback to provide information about a double mixer control that
 * spans 2 codec registers.
 *
 * Returns 0 for success.
 */
int snd_soc_info_volsw_2r(struct snd_kcontrol *kcontrol,
	struct snd_ctl_elem_info *uinfo)
{
	struct soc_mixer_control *mc =
		(struct soc_mixer_control *)kcontrol->private_value;
	int max = mc->max;

	if (max == 1 && !strstr(kcontrol->id.name, " Volume"))
		uinfo->type = SNDRV_CTL_ELEM_TYPE_BOOLEAN;
	else
		uinfo->type = SNDRV_CTL_ELEM_TYPE_INTEGER;

	uinfo->count = 2;
	uinfo->value.integer.min = 0;
	uinfo->value.integer.max = max;
	return 0;
}
EXPORT_SYMBOL_GPL(snd_soc_info_volsw_2r);

/**
 * snd_soc_get_volsw_2r - double mixer get callback
 * @kcontrol: mixer control
 * @ucontrol: control element information
 *
 * Callback to get the value of a double mixer control that spans 2 registers.
 *
 * Returns 0 for success.
 */
int snd_soc_get_volsw_2r(struct snd_kcontrol *kcontrol,
	struct snd_ctl_elem_value *ucontrol)
{
	struct soc_mixer_control *mc =
		(struct soc_mixer_control *)kcontrol->private_value;
	struct snd_soc_codec *codec = snd_kcontrol_chip(kcontrol);
	unsigned int reg = mc->reg;
	unsigned int reg2 = mc->rreg;
	unsigned int shift = mc->shift;
	int max = mc->max;
	unsigned int mask = (1 << fls(max)) - 1;
	unsigned int invert = mc->invert;

	ucontrol->value.integer.value[0] =
		(snd_soc_read(codec, reg) >> shift) & mask;
	ucontrol->value.integer.value[1] =
		(snd_soc_read(codec, reg2) >> shift) & mask;
	if (invert) {
		ucontrol->value.integer.value[0] =
			max - ucontrol->value.integer.value[0];
		ucontrol->value.integer.value[1] =
			max - ucontrol->value.integer.value[1];
	}

	return 0;
}
EXPORT_SYMBOL_GPL(snd_soc_get_volsw_2r);

/**
 * snd_soc_put_volsw_2r - double mixer set callback
 * @kcontrol: mixer control
 * @ucontrol: control element information
 *
 * Callback to set the value of a double mixer control that spans 2 registers.
 *
 * Returns 0 for success.
 */
int snd_soc_put_volsw_2r(struct snd_kcontrol *kcontrol,
	struct snd_ctl_elem_value *ucontrol)
{
	struct soc_mixer_control *mc =
		(struct soc_mixer_control *)kcontrol->private_value;
	struct snd_soc_codec *codec = snd_kcontrol_chip(kcontrol);
	unsigned int reg = mc->reg;
	unsigned int reg2 = mc->rreg;
	unsigned int shift = mc->shift;
	int max = mc->max;
	unsigned int mask = (1 << fls(max)) - 1;
	unsigned int invert = mc->invert;
	int err;
	unsigned int val, val2, val_mask;

	val_mask = mask << shift;
	val = (ucontrol->value.integer.value[0] & mask);
	val2 = (ucontrol->value.integer.value[1] & mask);

	if (invert) {
		val = max - val;
		val2 = max - val2;
	}

	val = val << shift;
	val2 = val2 << shift;

	err = snd_soc_update_bits_locked(codec, reg, val_mask, val);
	if (err < 0)
		return err;

	err = snd_soc_update_bits_locked(codec, reg2, val_mask, val2);
	return err;
}
EXPORT_SYMBOL_GPL(snd_soc_put_volsw_2r);

/**
 * snd_soc_info_volsw_s8 - signed mixer info callback
 * @kcontrol: mixer control
 * @uinfo: control element information
 *
 * Callback to provide information about a signed mixer control.
 *
 * Returns 0 for success.
 */
int snd_soc_info_volsw_s8(struct snd_kcontrol *kcontrol,
	struct snd_ctl_elem_info *uinfo)
{
	struct soc_mixer_control *mc =
		(struct soc_mixer_control *)kcontrol->private_value;
	int max = mc->max;
	int min = mc->min;

	uinfo->type = SNDRV_CTL_ELEM_TYPE_INTEGER;
	uinfo->count = 2;
	uinfo->value.integer.min = 0;
	uinfo->value.integer.max = max-min;
	return 0;
}
EXPORT_SYMBOL_GPL(snd_soc_info_volsw_s8);

/**
 * snd_soc_get_volsw_s8 - signed mixer get callback
 * @kcontrol: mixer control
 * @ucontrol: control element information
 *
 * Callback to get the value of a signed mixer control.
 *
 * Returns 0 for success.
 */
int snd_soc_get_volsw_s8(struct snd_kcontrol *kcontrol,
	struct snd_ctl_elem_value *ucontrol)
{
	struct soc_mixer_control *mc =
		(struct soc_mixer_control *)kcontrol->private_value;
	struct snd_soc_codec *codec = snd_kcontrol_chip(kcontrol);
	unsigned int reg = mc->reg;
	int min = mc->min;
	int val = snd_soc_read(codec, reg);

	ucontrol->value.integer.value[0] =
		((signed char)(val & 0xff))-min;
	ucontrol->value.integer.value[1] =
		((signed char)((val >> 8) & 0xff))-min;
	return 0;
}
EXPORT_SYMBOL_GPL(snd_soc_get_volsw_s8);

/**
 * snd_soc_put_volsw_sgn - signed mixer put callback
 * @kcontrol: mixer control
 * @ucontrol: control element information
 *
 * Callback to set the value of a signed mixer control.
 *
 * Returns 0 for success.
 */
int snd_soc_put_volsw_s8(struct snd_kcontrol *kcontrol,
	struct snd_ctl_elem_value *ucontrol)
{
	struct soc_mixer_control *mc =
		(struct soc_mixer_control *)kcontrol->private_value;
	struct snd_soc_codec *codec = snd_kcontrol_chip(kcontrol);
	unsigned int reg = mc->reg;
	int min = mc->min;
	unsigned int val;

	val = (ucontrol->value.integer.value[0]+min) & 0xff;
	val |= ((ucontrol->value.integer.value[1]+min) & 0xff) << 8;

	return snd_soc_update_bits_locked(codec, reg, 0xffff, val);
}
EXPORT_SYMBOL_GPL(snd_soc_put_volsw_s8);

/**
 * snd_soc_dai_set_sysclk - configure DAI system or master clock.
 * @dai: DAI
 * @clk_id: DAI specific clock ID
 * @freq: new clock frequency in Hz
 * @dir: new clock direction - input/output.
 *
 * Configures the DAI master (MCLK) or system (SYSCLK) clocking.
 */
int snd_soc_dai_set_sysclk(struct snd_soc_dai *dai, int clk_id,
	unsigned int freq, int dir)
{
	if (dai->ops && dai->ops->set_sysclk)
		return dai->ops->set_sysclk(dai, clk_id, freq, dir);
	else
		return -EINVAL;
}
EXPORT_SYMBOL_GPL(snd_soc_dai_set_sysclk);

/**
 * snd_soc_dai_set_clkdiv - configure DAI clock dividers.
 * @dai: DAI
 * @div_id: DAI specific clock divider ID
 * @div: new clock divisor.
 *
 * Configures the clock dividers. This is used to derive the best DAI bit and
 * frame clocks from the system or master clock. It's best to set the DAI bit
 * and frame clocks as low as possible to save system power.
 */
int snd_soc_dai_set_clkdiv(struct snd_soc_dai *dai,
	int div_id, int div)
{
	if (dai->ops && dai->ops->set_clkdiv)
		return dai->ops->set_clkdiv(dai, div_id, div);
	else
		return -EINVAL;
}
EXPORT_SYMBOL_GPL(snd_soc_dai_set_clkdiv);

/**
 * snd_soc_dai_set_pll - configure DAI PLL.
 * @dai: DAI
 * @pll_id: DAI specific PLL ID
 * @source: DAI specific source for the PLL
 * @freq_in: PLL input clock frequency in Hz
 * @freq_out: requested PLL output clock frequency in Hz
 *
 * Configures and enables PLL to generate output clock based on input clock.
 */
int snd_soc_dai_set_pll(struct snd_soc_dai *dai, int pll_id, int source,
	unsigned int freq_in, unsigned int freq_out)
{
	if (dai->ops && dai->ops->set_pll)
		return dai->ops->set_pll(dai, pll_id, source,
					 freq_in, freq_out);
	else
		return -EINVAL;
}
EXPORT_SYMBOL_GPL(snd_soc_dai_set_pll);

/**
 * snd_soc_dai_set_fmt - configure DAI hardware audio format.
 * @dai: DAI
 * @fmt: SND_SOC_DAIFMT_ format value.
 *
 * Configures the DAI hardware format and clocking.
 */
int snd_soc_dai_set_fmt(struct snd_soc_dai *dai, unsigned int fmt)
{
	if (dai->ops && dai->ops->set_fmt)
		return dai->ops->set_fmt(dai, fmt);
	else
		return -EINVAL;
}
EXPORT_SYMBOL_GPL(snd_soc_dai_set_fmt);

/**
 * snd_soc_dai_set_tdm_slot - configure DAI TDM.
 * @dai: DAI
 * @tx_mask: bitmask representing active TX slots.
 * @rx_mask: bitmask representing active RX slots.
 * @slots: Number of slots in use.
 * @slot_width: Width in bits for each slot.
 *
 * Configures a DAI for TDM operation. Both mask and slots are codec and DAI
 * specific.
 */
int snd_soc_dai_set_tdm_slot(struct snd_soc_dai *dai,
	unsigned int tx_mask, unsigned int rx_mask, int slots, int slot_width)
{
	if (dai->ops && dai->ops->set_tdm_slot)
		return dai->ops->set_tdm_slot(dai, tx_mask, rx_mask,
				slots, slot_width);
	else
		return -EINVAL;
}
EXPORT_SYMBOL_GPL(snd_soc_dai_set_tdm_slot);

/**
 * snd_soc_dai_set_channel_map - configure DAI audio channel map
 * @dai: DAI
 * @tx_num: how many TX channels
 * @tx_slot: pointer to an array which imply the TX slot number channel
 *           0~num-1 uses
 * @rx_num: how many RX channels
 * @rx_slot: pointer to an array which imply the RX slot number channel
 *           0~num-1 uses
 *
 * configure the relationship between channel number and TDM slot number.
 */
int snd_soc_dai_set_channel_map(struct snd_soc_dai *dai,
	unsigned int tx_num, unsigned int *tx_slot,
	unsigned int rx_num, unsigned int *rx_slot)
{
	if (dai->ops && dai->ops->set_channel_map)
		return dai->ops->set_channel_map(dai, tx_num, tx_slot,
			rx_num, rx_slot);
	else
		return -EINVAL;
}
EXPORT_SYMBOL_GPL(snd_soc_dai_set_channel_map);

/**
 * snd_soc_dai_set_tristate - configure DAI system or master clock.
 * @dai: DAI
 * @tristate: tristate enable
 *
 * Tristates the DAI so that others can use it.
 */
int snd_soc_dai_set_tristate(struct snd_soc_dai *dai, int tristate)
{
	if (dai->ops && dai->ops->set_tristate)
		return dai->ops->set_tristate(dai, tristate);
	else
		return -EINVAL;
}
EXPORT_SYMBOL_GPL(snd_soc_dai_set_tristate);

/**
 * snd_soc_dai_digital_mute - configure DAI system or master clock.
 * @dai: DAI
 * @mute: mute enable
 *
 * Mutes the DAI DAC.
 */
int snd_soc_dai_digital_mute(struct snd_soc_dai *dai, int mute)
{
	if (dai->ops && dai->ops->digital_mute)
		return dai->ops->digital_mute(dai, mute);
	else
		return -EINVAL;
}
EXPORT_SYMBOL_GPL(snd_soc_dai_digital_mute);

/**
 * snd_soc_register_card - Register a card with the ASoC core
 *
 * @card: Card to register
 *
 * Note that currently this is an internal only function: it will be
 * exposed to machine drivers after further backporting of ASoC v2
 * registration APIs.
 */
static int snd_soc_register_card(struct snd_soc_card *card)
{
	if (!card->name || !card->dev)
		return -EINVAL;

	INIT_LIST_HEAD(&card->list);
	card->instantiated = 0;

	mutex_lock(&client_mutex);
	list_add(&card->list, &card_list);
	snd_soc_instantiate_cards();
	mutex_unlock(&client_mutex);

	dev_dbg(card->dev, "Registered card '%s'\n", card->name);

	return 0;
}

/**
 * snd_soc_unregister_card - Unregister a card with the ASoC core
 *
 * @card: Card to unregister
 *
 * Note that currently this is an internal only function: it will be
 * exposed to machine drivers after further backporting of ASoC v2
 * registration APIs.
 */
static int snd_soc_unregister_card(struct snd_soc_card *card)
{
	mutex_lock(&client_mutex);
	list_del(&card->list);
	mutex_unlock(&client_mutex);

	dev_dbg(card->dev, "Unregistered card '%s'\n", card->name);

	return 0;
}

/**
 * snd_soc_register_dai - Register a DAI with the ASoC core
 *
 * @dai: DAI to register
 */
int snd_soc_register_dai(struct snd_soc_dai *dai)
{
	if (!dai->name)
		return -EINVAL;

	/* The device should become mandatory over time */
	if (!dai->dev)
		printk(KERN_WARNING "No device for DAI %s\n", dai->name);

	if (!dai->ops)
		dai->ops = &null_dai_ops;

	INIT_LIST_HEAD(&dai->list);

	mutex_lock(&client_mutex);
	list_add(&dai->list, &dai_list);
	snd_soc_instantiate_cards();
	mutex_unlock(&client_mutex);

	pr_debug("Registered DAI '%s'\n", dai->name);

	return 0;
}
EXPORT_SYMBOL_GPL(snd_soc_register_dai);

/**
 * snd_soc_unregister_dai - Unregister a DAI from the ASoC core
 *
 * @dai: DAI to unregister
 */
void snd_soc_unregister_dai(struct snd_soc_dai *dai)
{
	mutex_lock(&client_mutex);
	list_del(&dai->list);
	mutex_unlock(&client_mutex);

	pr_debug("Unregistered DAI '%s'\n", dai->name);
}
EXPORT_SYMBOL_GPL(snd_soc_unregister_dai);

/**
 * snd_soc_register_dais - Register multiple DAIs with the ASoC core
 *
 * @dai: Array of DAIs to register
 * @count: Number of DAIs
 */
int snd_soc_register_dais(struct snd_soc_dai *dai, size_t count)
{
	int i, ret;

	for (i = 0; i < count; i++) {
		ret = snd_soc_register_dai(&dai[i]);
		if (ret != 0)
			goto err;
	}

	return 0;

err:
	for (i--; i >= 0; i--)
		snd_soc_unregister_dai(&dai[i]);

	return ret;
}
EXPORT_SYMBOL_GPL(snd_soc_register_dais);

/**
 * snd_soc_unregister_dais - Unregister multiple DAIs from the ASoC core
 *
 * @dai: Array of DAIs to unregister
 * @count: Number of DAIs
 */
void snd_soc_unregister_dais(struct snd_soc_dai *dai, size_t count)
{
	int i;

	for (i = 0; i < count; i++)
		snd_soc_unregister_dai(&dai[i]);
}
EXPORT_SYMBOL_GPL(snd_soc_unregister_dais);

/**
 * snd_soc_register_platform - Register a platform with the ASoC core
 *
 * @platform: platform to register
 */
int snd_soc_register_platform(struct snd_soc_platform *platform)
{
	if (!platform->name)
		return -EINVAL;

	INIT_LIST_HEAD(&platform->list);

	mutex_lock(&client_mutex);
	list_add(&platform->list, &platform_list);
	snd_soc_instantiate_cards();
	mutex_unlock(&client_mutex);

	pr_debug("Registered platform '%s'\n", platform->name);

	return 0;
}
EXPORT_SYMBOL_GPL(snd_soc_register_platform);

/**
 * snd_soc_unregister_platform - Unregister a platform from the ASoC core
 *
 * @platform: platform to unregister
 */
void snd_soc_unregister_platform(struct snd_soc_platform *platform)
{
	mutex_lock(&client_mutex);
	list_del(&platform->list);
	mutex_unlock(&client_mutex);

	pr_debug("Unregistered platform '%s'\n", platform->name);
}
EXPORT_SYMBOL_GPL(snd_soc_unregister_platform);

static u64 codec_format_map[] = {
	SNDRV_PCM_FMTBIT_S16_LE | SNDRV_PCM_FMTBIT_S16_BE,
	SNDRV_PCM_FMTBIT_U16_LE | SNDRV_PCM_FMTBIT_U16_BE,
	SNDRV_PCM_FMTBIT_S24_LE | SNDRV_PCM_FMTBIT_S24_BE,
	SNDRV_PCM_FMTBIT_U24_LE | SNDRV_PCM_FMTBIT_U24_BE,
	SNDRV_PCM_FMTBIT_S32_LE | SNDRV_PCM_FMTBIT_S32_BE,
	SNDRV_PCM_FMTBIT_U32_LE | SNDRV_PCM_FMTBIT_U32_BE,
	SNDRV_PCM_FMTBIT_S24_3LE | SNDRV_PCM_FMTBIT_U24_3BE,
	SNDRV_PCM_FMTBIT_U24_3LE | SNDRV_PCM_FMTBIT_U24_3BE,
	SNDRV_PCM_FMTBIT_S20_3LE | SNDRV_PCM_FMTBIT_S20_3BE,
	SNDRV_PCM_FMTBIT_U20_3LE | SNDRV_PCM_FMTBIT_U20_3BE,
	SNDRV_PCM_FMTBIT_S18_3LE | SNDRV_PCM_FMTBIT_S18_3BE,
	SNDRV_PCM_FMTBIT_U18_3LE | SNDRV_PCM_FMTBIT_U18_3BE,
	SNDRV_PCM_FMTBIT_FLOAT_LE | SNDRV_PCM_FMTBIT_FLOAT_BE,
	SNDRV_PCM_FMTBIT_FLOAT64_LE | SNDRV_PCM_FMTBIT_FLOAT64_BE,
	SNDRV_PCM_FMTBIT_IEC958_SUBFRAME_LE
	| SNDRV_PCM_FMTBIT_IEC958_SUBFRAME_BE,
};

/* Fix up the DAI formats for endianness: codecs don't actually see
 * the endianness of the data but we're using the CPU format
 * definitions which do need to include endianness so we ensure that
 * codec DAIs always have both big and little endian variants set.
 */
static void fixup_codec_formats(struct snd_soc_pcm_stream *stream)
{
	int i;

	for (i = 0; i < ARRAY_SIZE(codec_format_map); i++)
		if (stream->formats & codec_format_map[i])
			stream->formats |= codec_format_map[i];
}

/**
 * snd_soc_register_codec - Register a codec with the ASoC core
 *
 * @codec: codec to register
 */
int snd_soc_register_codec(struct snd_soc_codec *codec)
{
	int i;

	if (!codec->name)
		return -EINVAL;

	/* The device should become mandatory over time */
	if (!codec->dev)
		printk(KERN_WARNING "No device for codec %s\n", codec->name);

	INIT_LIST_HEAD(&codec->list);

	for (i = 0; i < codec->num_dai; i++) {
		fixup_codec_formats(&codec->dai[i].playback);
		fixup_codec_formats(&codec->dai[i].capture);
	}

	mutex_lock(&client_mutex);
	list_add(&codec->list, &codec_list);
	snd_soc_instantiate_cards();
	mutex_unlock(&client_mutex);

	pr_debug("Registered codec '%s'\n", codec->name);

	return 0;
}
EXPORT_SYMBOL_GPL(snd_soc_register_codec);

/**
 * snd_soc_unregister_codec - Unregister a codec from the ASoC core
 *
 * @codec: codec to unregister
 */
void snd_soc_unregister_codec(struct snd_soc_codec *codec)
{
	mutex_lock(&client_mutex);
	list_del(&codec->list);
	mutex_unlock(&client_mutex);

	pr_debug("Unregistered codec '%s'\n", codec->name);
}
EXPORT_SYMBOL_GPL(snd_soc_unregister_codec);

static int __init snd_soc_init(void)
{
#ifdef CONFIG_DEBUG_FS
	debugfs_root = debugfs_create_dir("asoc", NULL);
	if (IS_ERR(debugfs_root) || !debugfs_root) {
		printk(KERN_WARNING
		       "ASoC: Failed to create debugfs directory\n");
		debugfs_root = NULL;
	}
#endif

	return platform_driver_register(&soc_driver);
}

static void __exit snd_soc_exit(void)
{
#ifdef CONFIG_DEBUG_FS
	debugfs_remove_recursive(debugfs_root);
#endif
	platform_driver_unregister(&soc_driver);
}

module_init(snd_soc_init);
module_exit(snd_soc_exit);

/* Module information */
MODULE_AUTHOR("Liam Girdwood, lrg@slimlogic.co.uk");
MODULE_DESCRIPTION("ALSA SoC Core");
MODULE_LICENSE("GPL");
MODULE_ALIAS("platform:soc-audio");<|MERGE_RESOLUTION|>--- conflicted
+++ resolved
@@ -1342,176 +1342,6 @@
 }
 EXPORT_SYMBOL_GPL(snd_soc_codec_volatile_register);
 
-<<<<<<< HEAD
-/* codec register dump */
-static ssize_t soc_codec_reg_show(struct snd_soc_codec *codec, char *buf)
-{
-	int i, step = 1, count = 0;
-
-	if (!codec->reg_cache_size)
-		return 0;
-
-	if (codec->reg_cache_step)
-		step = codec->reg_cache_step;
-
-	count += sprintf(buf, "%s registers\n", codec->name);
-	for (i = 0; i < codec->reg_cache_size; i += step) {
-		if (codec->readable_register && !codec->readable_register(i))
-			continue;
-
-		count += sprintf(buf + count, "%2x: ", i);
-		if (count >= PAGE_SIZE - 1)
-			break;
-
-		if (codec->display_register)
-			count += codec->display_register(codec, buf + count,
-							 PAGE_SIZE - count, i);
-		else
-			count += snprintf(buf + count, PAGE_SIZE - count,
-					  "%4x", codec->read(codec, i));
-
-		if (count >= PAGE_SIZE - 1)
-			break;
-
-		count += snprintf(buf + count, PAGE_SIZE - count, "\n");
-		if (count >= PAGE_SIZE - 1)
-			break;
-	}
-
-	/* Truncate count; min() would cause a warning */
-	if (count >= PAGE_SIZE)
-		count = PAGE_SIZE - 1;
-
-	return count;
-}
-static ssize_t codec_reg_show(struct device *dev,
-	struct device_attribute *attr, char *buf)
-{
-	struct snd_soc_device *devdata = dev_get_drvdata(dev);
-	return soc_codec_reg_show(devdata->card->codec, buf);
-}
-
-static DEVICE_ATTR(codec_reg, 0444, codec_reg_show, NULL);
-
-#ifdef CONFIG_DEBUG_FS
-static int codec_reg_open_file(struct inode *inode, struct file *file)
-{
-	file->private_data = inode->i_private;
-	return 0;
-}
-
-static ssize_t codec_reg_read_file(struct file *file, char __user *user_buf,
-			       size_t count, loff_t *ppos)
-{
-	ssize_t ret;
-	struct snd_soc_codec *codec = file->private_data;
-	char *buf = kmalloc(PAGE_SIZE, GFP_KERNEL);
-	if (!buf)
-		return -ENOMEM;
-	ret = soc_codec_reg_show(codec, buf);
-	if (ret >= 0)
-		ret = simple_read_from_buffer(user_buf, count, ppos, buf, ret);
-	kfree(buf);
-	return ret;
-}
-
-static ssize_t codec_reg_write_file(struct file *file,
-		const char __user *user_buf, size_t count, loff_t *ppos)
-{
-	char buf[32];
-	int buf_size;
-	char *start = buf;
-	unsigned long reg, value;
-	int step = 1;
-	struct snd_soc_codec *codec = file->private_data;
-
-	buf_size = min(count, (sizeof(buf)-1));
-	if (copy_from_user(buf, user_buf, buf_size))
-		return -EFAULT;
-	buf[buf_size] = 0;
-
-	if (codec->reg_cache_step)
-		step = codec->reg_cache_step;
-
-	while (*start == ' ')
-		start++;
-	reg = simple_strtoul(start, &start, 16);
-	if ((reg >= codec->reg_cache_size) || (reg % step))
-		return -EINVAL;
-	while (*start == ' ')
-		start++;
-	if (strict_strtoul(start, 16, &value))
-		return -EINVAL;
-	codec->write(codec, reg, value);
-	return buf_size;
-}
-
-static const struct file_operations codec_reg_fops = {
-	.open = codec_reg_open_file,
-	.read = codec_reg_read_file,
-	.write = codec_reg_write_file,
-};
-
-static void soc_init_codec_debugfs(struct snd_soc_codec *codec)
-{
-	char codec_root[128];
-
-	if (codec->dev)
-		snprintf(codec_root, sizeof(codec_root),
-			"%s.%s", codec->name, dev_name(codec->dev));
-	else
-		snprintf(codec_root, sizeof(codec_root),
-			"%s", codec->name);
-
-	codec->debugfs_codec_root = debugfs_create_dir(codec_root,
-						       debugfs_root);
-	if (!codec->debugfs_codec_root) {
-		printk(KERN_WARNING
-		       "ASoC: Failed to create codec debugfs directory\n");
-		return;
-	}
-
-	codec->debugfs_reg = debugfs_create_file("codec_reg", 0644,
-						 codec->debugfs_codec_root,
-						 codec, &codec_reg_fops);
-	if (!codec->debugfs_reg)
-		printk(KERN_WARNING
-		       "ASoC: Failed to create codec register debugfs file\n");
-
-	codec->debugfs_pop_time = debugfs_create_u32("dapm_pop_time", 0744,
-						     codec->debugfs_codec_root,
-						     &codec->pop_time);
-	if (!codec->debugfs_pop_time)
-		printk(KERN_WARNING
-		       "Failed to create pop time debugfs file\n");
-
-	codec->debugfs_dapm = debugfs_create_dir("dapm",
-						 codec->debugfs_codec_root);
-	if (!codec->debugfs_dapm)
-		printk(KERN_WARNING
-		       "Failed to create DAPM debugfs directory\n");
-
-	snd_soc_dapm_debugfs_init(codec);
-}
-
-static void soc_cleanup_codec_debugfs(struct snd_soc_codec *codec)
-{
-	debugfs_remove_recursive(codec->debugfs_codec_root);
-}
-
-#else
-
-static inline void soc_init_codec_debugfs(struct snd_soc_codec *codec)
-{
-}
-
-static inline void soc_cleanup_codec_debugfs(struct snd_soc_codec *codec)
-{
-}
-#endif
-
-=======
->>>>>>> 330f28f6
 /**
  * snd_soc_new_ac97_codec - initailise AC97 device
  * @codec: audio codec
