--- conflicted
+++ resolved
@@ -231,14 +231,9 @@
  */
 static void wm8350_pga_work(struct work_struct *work)
 {
-<<<<<<< HEAD
-	struct snd_soc_codec *codec =
-	    container_of(work, struct snd_soc_codec, delayed_work.work);
-=======
 	struct snd_soc_dapm_context *dapm =
 	    container_of(work, struct snd_soc_dapm_context, delayed_work.work);
 	struct snd_soc_codec *codec = dapm->codec;
->>>>>>> 3cbea436
 	struct wm8350_data *wm8350_data = snd_soc_codec_get_drvdata(codec);
 	struct wm8350_output *out1 = &wm8350_data->out1,
 	    *out2 = &wm8350_data->out2;
@@ -1468,13 +1463,10 @@
 	u16 reg;
 	int report = 0;
 
-<<<<<<< HEAD
-=======
 #ifndef CONFIG_SND_SOC_WM8350_MODULE
 	trace_snd_soc_jack_irq("WM8350 mic");
 #endif
 
->>>>>>> 3cbea436
 	reg = wm8350_reg_read(wm8350, WM8350_JACK_PIN_STATUS);
 	if (reg & WM8350_JACK_MICSCD_LVL)
 		report |= priv->mic.short_report;
@@ -1523,7 +1515,6 @@
 EXPORT_SYMBOL_GPL(wm8350_mic_jack_detect);
 
 #define WM8350_RATES (SNDRV_PCM_RATE_8000_96000)
-<<<<<<< HEAD
 
 #define WM8350_FORMATS (SNDRV_PCM_FMTBIT_S16_LE |\
 			SNDRV_PCM_FMTBIT_S20_3LE |\
@@ -1558,42 +1549,6 @@
 	.ops = &wm8350_dai_ops,
 };
 
-=======
-
-#define WM8350_FORMATS (SNDRV_PCM_FMTBIT_S16_LE |\
-			SNDRV_PCM_FMTBIT_S20_3LE |\
-			SNDRV_PCM_FMTBIT_S24_LE)
-
-static struct snd_soc_dai_ops wm8350_dai_ops = {
-	 .hw_params	= wm8350_pcm_hw_params,
-	 .digital_mute	= wm8350_mute,
-	 .trigger	= wm8350_pcm_trigger,
-	 .set_fmt	= wm8350_set_dai_fmt,
-	 .set_sysclk	= wm8350_set_dai_sysclk,
-	 .set_pll	= wm8350_set_fll,
-	 .set_clkdiv	= wm8350_set_clkdiv,
-};
-
-static struct snd_soc_dai_driver wm8350_dai = {
-	.name = "wm8350-hifi",
-	.playback = {
-		.stream_name = "Playback",
-		.channels_min = 1,
-		.channels_max = 2,
-		.rates = WM8350_RATES,
-		.formats = WM8350_FORMATS,
-	},
-	.capture = {
-		 .stream_name = "Capture",
-		 .channels_min = 1,
-		 .channels_max = 2,
-		 .rates = WM8350_RATES,
-		 .formats = WM8350_FORMATS,
-	 },
-	.ops = &wm8350_dai_ops,
-};
-
->>>>>>> 3cbea436
 static  int wm8350_codec_probe(struct snd_soc_codec *codec)
 {
 	struct wm8350 *wm8350 = dev_get_platdata(codec->dev);
@@ -1626,13 +1581,9 @@
 	/* Put the codec into reset if it wasn't already */
 	wm8350_clear_bits(wm8350, WM8350_POWER_MGMT_5, WM8350_CODEC_ENA);
 
-<<<<<<< HEAD
-	INIT_DELAYED_WORK(&codec->delayed_work, wm8350_pga_work);
-=======
 	INIT_DELAYED_WORK(&codec->dapm.delayed_work, wm8350_pga_work);
 	INIT_DELAYED_WORK(&priv->hpl.work, wm8350_hpl_work);
 	INIT_DELAYED_WORK(&priv->hpr.work, wm8350_hpr_work);
->>>>>>> 3cbea436
 
 	/* Enable the codec */
 	wm8350_set_bits(wm8350, WM8350_POWER_MGMT_5, WM8350_CODEC_ENA);
@@ -1708,10 +1659,6 @@
 {
 	struct wm8350_data *priv = snd_soc_codec_get_drvdata(codec);
 	struct wm8350 *wm8350 = dev_get_platdata(codec->dev);
-<<<<<<< HEAD
-	int ret;
-=======
->>>>>>> 3cbea436
 
 	wm8350_clear_bits(wm8350, WM8350_JACK_DETECT,
 			  WM8350_JDL_ENA | WM8350_JDR_ENA);
