--- conflicted
+++ resolved
@@ -59,8 +59,6 @@
 	DAC33_FLUSH,
 };
 
-<<<<<<< HEAD
-=======
 enum dac33_fifo_modes {
 	DAC33_FIFO_BYPASS = 0,
 	DAC33_FIFO_MODE1,
@@ -68,7 +66,6 @@
 	DAC33_FIFO_LAST_MODE,
 };
 
->>>>>>> 163849ea
 #define DAC33_NUM_SUPPLIES 3
 static const char *dac33_supply_names[DAC33_NUM_SUPPLIES] = {
 	"AVDD",
