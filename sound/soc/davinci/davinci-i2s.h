--- conflicted
+++ resolved
@@ -16,10 +16,5 @@
 enum davinci_mcbsp_div {
 	DAVINCI_MCBSP_CLKGDV,              /* Sample rate generator divider */
 };
-<<<<<<< HEAD
-
-extern struct snd_soc_dai davinci_i2s_dai;
-=======
->>>>>>> 45f53cc9
 
 #endif