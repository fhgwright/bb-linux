--- conflicted
+++ resolved
@@ -251,15 +251,9 @@
 	data[1] = (value >> 8) & 0xff;
 	data[2] = value & 0xff;
 
-<<<<<<< HEAD
-	if (!snd_soc_codec_volatile_register(codec, reg)
-		&& reg < codec->reg_cache_size)
-			reg_cache[reg] = value;
-=======
 	if (!snd_soc_codec_volatile_register(codec, reg) &&
 	    reg < codec->driver->reg_cache_size)
 		reg_cache[reg] = value;
->>>>>>> 45f53cc9
 
 	if (codec->cache_only) {
 		codec->cache_sync = 1;
