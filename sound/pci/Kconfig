--- conflicted
+++ resolved
@@ -583,21 +583,6 @@
 	  To compile this driver as a module, choose M here: the module
 	  will be called snd-hdspm.
 
-<<<<<<< HEAD
-config SND_HIFIER
-	tristate "TempoTec HiFier Fantasia"
-	select SND_OXYGEN_LIB
-	select SND_PCM
-	select SND_MPU401_UART
-	help
-	  Say Y here to include support for the MediaTek/TempoTec HiFier
-	  Fantasia sound card.
-
-	  To compile this driver as a module, choose M here: the module
-	  will be called snd-hifier.
-
-=======
->>>>>>> 3cbea436
 config SND_ICE1712
 	tristate "ICEnsemble ICE1712 (Envy24)"
 	select SND_MPU401_UART
@@ -834,13 +819,8 @@
 	  Say Y here to include support for sound cards based on the
 	  Asus AV66/AV100/AV200 chips, i.e., Xonar D1, DX, D2, D2X, DS,
 	  Essence ST (Deluxe), and Essence STX.
-<<<<<<< HEAD
-	  Support for the HDAV1.3 (Deluxe) is incomplete; for the
-	  HDAV1.3 Slim and Xense, missing.
-=======
 	  Support for the HDAV1.3 (Deluxe) and HDAV1.3 Slim is experimental;
 	  for the Xense, missing.
->>>>>>> 3cbea436
 
 	  To compile this driver as a module, choose M here: the module
 	  will be called snd-virtuoso.
