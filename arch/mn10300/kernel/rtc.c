/* MN10300 RTC management
 *
 * Copyright (C) 2007 Red Hat, Inc. All Rights Reserved.
 * Written by David Howells (dhowells@redhat.com)
 *
 * This program is free software; you can redistribute it and/or
 * modify it under the terms of the GNU General Public Licence
 * as published by the Free Software Foundation; either version
 * 2 of the Licence, or (at your option) any later version.
 */
#include <linux/kernel.h>
#include <linux/module.h>
#include <linux/init.h>
#include <linux/mc146818rtc.h>
#include <linux/bcd.h>
#include <linux/timex.h>
#include <asm/rtc-regs.h>
#include <asm/rtc.h>

DEFINE_SPINLOCK(rtc_lock);
EXPORT_SYMBOL(rtc_lock);

<<<<<<< HEAD
/* time for RTC to update itself in ioclks */
static unsigned long mn10300_rtc_update_period;

=======
/*
 * Read the current RTC time
 */
>>>>>>> 45f53cc9
void read_persistent_clock(struct timespec *ts)
{
	struct rtc_time tm;

	get_rtc_time(&tm);

	ts->tv_nsec = 0;
	ts->tv_sec = mktime(tm.tm_year, tm.tm_mon, tm.tm_mday,
			    tm.tm_hour, tm.tm_min, tm.tm_sec);

	/* if rtc is way off in the past, set something reasonable */
	if (ts->tv_sec < 0)
		ts->tv_sec = mktime(2009, 1, 1, 12, 0, 0);
}

/*
 * In order to set the CMOS clock precisely, set_rtc_mmss has to be called 500
 * ms after the second nowtime has started, because when nowtime is written
 * into the registers of the CMOS clock, it will jump to the next second
 * precisely 500 ms later.  Check the Motorola MC146818A or Dallas DS12887 data
 * sheet for details.
 *
 * BUG: This routine does not handle hour overflow properly; it just
 *      sets the minutes. Usually you'll only notice that after reboot!
 */
static int set_rtc_mmss(unsigned long nowtime)
{
	unsigned char save_control, save_freq_select;
	int retval = 0;
	int real_seconds, real_minutes, cmos_minutes;

	/* gets recalled with irq locally disabled */
	spin_lock(&rtc_lock);
	save_control = CMOS_READ(RTC_CONTROL); /* tell the clock it's being
						* set */
	CMOS_WRITE(save_control | RTC_SET, RTC_CONTROL);

	save_freq_select = CMOS_READ(RTC_FREQ_SELECT); /* stop and reset
							* prescaler */
	CMOS_WRITE(save_freq_select | RTC_DIV_RESET2, RTC_FREQ_SELECT);

	cmos_minutes = CMOS_READ(RTC_MINUTES);
	if (!(save_control & RTC_DM_BINARY) || RTC_ALWAYS_BCD)
		cmos_minutes = bcd2bin(cmos_minutes);

	/*
	 * since we're only adjusting minutes and seconds,
	 * don't interfere with hour overflow. This avoids
	 * messing with unknown time zones but requires your
	 * RTC not to be off by more than 15 minutes
	 */
	real_seconds = nowtime % 60;
	real_minutes = nowtime / 60;
	if (((abs(real_minutes - cmos_minutes) + 15) / 30) & 1)
		/* correct for half hour time zone */
		real_minutes += 30;
	real_minutes %= 60;

	if (abs(real_minutes - cmos_minutes) < 30) {
		if (!(save_control & RTC_DM_BINARY) || RTC_ALWAYS_BCD) {
			real_seconds = bin2bcd(real_seconds);
			real_minutes = bin2bcd(real_minutes);
		}
		CMOS_WRITE(real_seconds, RTC_SECONDS);
		CMOS_WRITE(real_minutes, RTC_MINUTES);
	} else {
		printk(KERN_WARNING
		       "set_rtc_mmss: can't update from %d to %d\n",
		       cmos_minutes, real_minutes);
		retval = -1;
	}

	/* The following flags have to be released exactly in this order,
	 * otherwise the DS12887 (popular MC146818A clone with integrated
	 * battery and quartz) will not reset the oscillator and will not
	 * update precisely 500 ms later. You won't find this mentioned in
	 * the Dallas Semiconductor data sheets, but who believes data
	 * sheets anyway ...                           -- Markus Kuhn
	 */
	CMOS_WRITE(save_control, RTC_CONTROL);
	CMOS_WRITE(save_freq_select, RTC_FREQ_SELECT);
	spin_unlock(&rtc_lock);

	return retval;
}

int update_persistent_clock(struct timespec now)
{
	return set_rtc_mmss(now.tv_sec);
}

/*
 * calibrate the TSC clock against the RTC
 */
void __init calibrate_clock(void)
{
	unsigned char status;

	/* make sure the RTC is running and is set to operate in 24hr mode */
	status = RTSRC;
	RTCRB |= RTCRB_SET;
	RTCRB |= RTCRB_TM_24HR;
	RTCRB &= ~RTCRB_DM_BINARY;
	RTCRA |= RTCRA_DVR;
	RTCRA &= ~RTCRA_DVR;
	RTCRB &= ~RTCRB_SET;
}<|MERGE_RESOLUTION|>--- conflicted
+++ resolved
@@ -20,15 +20,9 @@
 DEFINE_SPINLOCK(rtc_lock);
 EXPORT_SYMBOL(rtc_lock);
 
-<<<<<<< HEAD
-/* time for RTC to update itself in ioclks */
-static unsigned long mn10300_rtc_update_period;
-
-=======
 /*
  * Read the current RTC time
  */
->>>>>>> 45f53cc9
 void read_persistent_clock(struct timespec *ts)
 {
 	struct rtc_time tm;
