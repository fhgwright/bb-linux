/****************************************************************************/

/*
 *	m5307sim.h -- ColdFire 5307 System Integration Module support.
 *
 *	(C) Copyright 1999,  Moreton Bay Ventures Pty Ltd.
 *	(C) Copyright 1999,  Lineo (www.lineo.com)
 *
 *      Modified by David W. Miller for the MCF5307 Eval Board.
 */

/****************************************************************************/
#ifndef	m5307sim_h
#define	m5307sim_h
/****************************************************************************/

#define	CPU_NAME		"COLDFIRE(m5307)"
#define	CPU_INSTR_PER_JIFFY	3
<<<<<<< HEAD
=======
#define	MCF_BUSCLK		(MCF_CLK / 2)
>>>>>>> 105e53f8

#include <asm/m53xxacr.h>

/*
 *	Define the 5307 SIM register set addresses.
 */
#define	MCFSIM_RSR		0x00		/* Reset Status reg (r/w) */
#define	MCFSIM_SYPCR		0x01		/* System Protection reg (r/w)*/
#define	MCFSIM_SWIVR		0x02		/* SW Watchdog intr reg (r/w) */
#define	MCFSIM_SWSR		0x03		/* SW Watchdog service (r/w) */
#define	MCFSIM_PAR		0x04		/* Pin Assignment reg (r/w) */
#define	MCFSIM_IRQPAR		0x06		/* Interrupt Assignment reg (r/w) */
#define	MCFSIM_PLLCR		0x08		/* PLL Control Reg*/
#define	MCFSIM_MPARK		0x0C		/* BUS Master Control Reg*/
#define	MCFSIM_IPR		0x40		/* Interrupt Pend reg (r/w) */
#define	MCFSIM_IMR		0x44		/* Interrupt Mask reg (r/w) */
#define	MCFSIM_AVR		0x4b		/* Autovector Ctrl reg (r/w) */
#define	MCFSIM_ICR0		0x4c		/* Intr Ctrl reg 0 (r/w) */
#define	MCFSIM_ICR1		0x4d		/* Intr Ctrl reg 1 (r/w) */
#define	MCFSIM_ICR2		0x4e		/* Intr Ctrl reg 2 (r/w) */
#define	MCFSIM_ICR3		0x4f		/* Intr Ctrl reg 3 (r/w) */
#define	MCFSIM_ICR4		0x50		/* Intr Ctrl reg 4 (r/w) */
#define	MCFSIM_ICR5		0x51		/* Intr Ctrl reg 5 (r/w) */
#define	MCFSIM_ICR6		0x52		/* Intr Ctrl reg 6 (r/w) */
#define	MCFSIM_ICR7		0x53		/* Intr Ctrl reg 7 (r/w) */
#define	MCFSIM_ICR8		0x54		/* Intr Ctrl reg 8 (r/w) */
#define	MCFSIM_ICR9		0x55		/* Intr Ctrl reg 9 (r/w) */
#define	MCFSIM_ICR10		0x56		/* Intr Ctrl reg 10 (r/w) */
#define	MCFSIM_ICR11		0x57		/* Intr Ctrl reg 11 (r/w) */

#define MCFSIM_CSAR0		0x80		/* CS 0 Address 0 reg (r/w) */
#define MCFSIM_CSMR0		0x84		/* CS 0 Mask 0 reg (r/w) */
#define MCFSIM_CSCR0		0x8a		/* CS 0 Control reg (r/w) */
#define MCFSIM_CSAR1		0x8c		/* CS 1 Address reg (r/w) */
#define MCFSIM_CSMR1		0x90		/* CS 1 Mask reg (r/w) */
#define MCFSIM_CSCR1		0x96		/* CS 1 Control reg (r/w) */

#ifdef CONFIG_OLDMASK
#define MCFSIM_CSBAR		0x98		/* CS Base Address reg (r/w) */
#define MCFSIM_CSBAMR		0x9c		/* CS Base Mask reg (r/w) */
#define MCFSIM_CSMR2		0x9e		/* CS 2 Mask reg (r/w) */
#define MCFSIM_CSCR2		0xa2		/* CS 2 Control reg (r/w) */
#define MCFSIM_CSMR3		0xaa		/* CS 3 Mask reg (r/w) */
#define MCFSIM_CSCR3		0xae		/* CS 3 Control reg (r/w) */
#define MCFSIM_CSMR4		0xb6		/* CS 4 Mask reg (r/w) */
#define MCFSIM_CSCR4		0xba		/* CS 4 Control reg (r/w) */
#define MCFSIM_CSMR5		0xc2		/* CS 5 Mask reg (r/w) */
#define MCFSIM_CSCR5		0xc6		/* CS 5 Control reg (r/w) */
#define MCFSIM_CSMR6		0xce		/* CS 6 Mask reg (r/w) */
#define MCFSIM_CSCR6		0xd2		/* CS 6 Control reg (r/w) */
#define MCFSIM_CSMR7		0xda		/* CS 7 Mask reg (r/w) */
#define MCFSIM_CSCR7		0xde		/* CS 7 Control reg (r/w) */
#else
#define MCFSIM_CSAR2		0x98		/* CS 2 Address reg (r/w) */
#define MCFSIM_CSMR2		0x9c		/* CS 2 Mask reg (r/w) */
#define MCFSIM_CSCR2		0xa2		/* CS 2 Control reg (r/w) */
#define MCFSIM_CSAR3		0xa4		/* CS 3 Address reg (r/w) */
#define MCFSIM_CSMR3		0xa8		/* CS 3 Mask reg (r/w) */
#define MCFSIM_CSCR3		0xae		/* CS 3 Control reg (r/w) */
#define MCFSIM_CSAR4		0xb0		/* CS 4 Address reg (r/w) */
#define MCFSIM_CSMR4		0xb4		/* CS 4 Mask reg (r/w) */
#define MCFSIM_CSCR4		0xba		/* CS 4 Control reg (r/w) */
#define MCFSIM_CSAR5		0xbc		/* CS 5 Address reg (r/w) */
#define MCFSIM_CSMR5		0xc0		/* CS 5 Mask reg (r/w) */
#define MCFSIM_CSCR5		0xc6		/* CS 5 Control reg (r/w) */
#define MCFSIM_CSAR6		0xc8		/* CS 6 Address reg (r/w) */
#define MCFSIM_CSMR6		0xcc		/* CS 6 Mask reg (r/w) */
#define MCFSIM_CSCR6		0xd2		/* CS 6 Control reg (r/w) */
#define MCFSIM_CSAR7		0xd4		/* CS 7 Address reg (r/w) */
#define MCFSIM_CSMR7		0xd8		/* CS 7 Mask reg (r/w) */
#define MCFSIM_CSCR7		0xde		/* CS 7 Control reg (r/w) */
#endif /* CONFIG_OLDMASK */

#define MCFSIM_DCR		(MCF_MBAR + 0x100)	/* DRAM Control */
#define MCFSIM_DACR0		(MCF_MBAR + 0x108)	/* DRAM Addr/Ctrl 0 */
#define MCFSIM_DMR0		(MCF_MBAR + 0x10c)	/* DRAM Mask 0 */
#define MCFSIM_DACR1		(MCF_MBAR + 0x110)	/* DRAM Addr/Ctrl 1 */
#define MCFSIM_DMR1		(MCF_MBAR + 0x114)	/* DRAM Mask 1 */

/*
 *  Timer module.
 */
#define MCFTIMER_BASE1		(MCF_MBAR + 0x140)	/* Base of TIMER1 */
#define MCFTIMER_BASE2		(MCF_MBAR + 0x180)	/* Base of TIMER2 */

#define	MCFSIM_PADDR		(MCF_MBAR + 0x244)
#define	MCFSIM_PADAT		(MCF_MBAR + 0x248)

/*
<<<<<<< HEAD
=======
 *  DMA unit base addresses.
 */
#define MCFDMA_BASE0		(MCF_MBAR + 0x300)	/* Base address DMA 0 */
#define MCFDMA_BASE1		(MCF_MBAR + 0x340)	/* Base address DMA 1 */
#define MCFDMA_BASE2		(MCF_MBAR + 0x380)	/* Base address DMA 2 */
#define MCFDMA_BASE3		(MCF_MBAR + 0x3C0)	/* Base address DMA 3 */

/*
>>>>>>> 105e53f8
 *  UART module.
 */
#if defined(CONFIG_NETtel) || defined(CONFIG_SECUREEDGEMP3)
#define MCFUART_BASE1		0x200           /* Base address of UART1 */
#define MCFUART_BASE2		0x1c0           /* Base address of UART2 */
#else
#define MCFUART_BASE1		0x1c0           /* Base address of UART1 */
#define MCFUART_BASE2		0x200           /* Base address of UART2 */
#endif

/*
 * Generic GPIO support
 */
#define MCFGPIO_PIN_MAX			16
#define MCFGPIO_IRQ_MAX			-1
#define MCFGPIO_IRQ_VECBASE		-1


/* Definition offset address for CS2-7  -- old mask 5307 */

#define	MCF5307_CS2		(0x400000)
#define	MCF5307_CS3		(0x600000)
#define	MCF5307_CS4		(0x800000)
#define	MCF5307_CS5		(0xA00000)
#define	MCF5307_CS6		(0xC00000)
#define	MCF5307_CS7		(0xE00000)


/*
 *	Some symbol defines for the above...
 */
#define	MCFSIM_SWDICR		MCFSIM_ICR0	/* Watchdog timer ICR */
#define	MCFSIM_TIMER1ICR	MCFSIM_ICR1	/* Timer 1 ICR */
#define	MCFSIM_TIMER2ICR	MCFSIM_ICR2	/* Timer 2 ICR */
#define	MCFSIM_UART1ICR		MCFSIM_ICR4	/* UART 1 ICR */
#define	MCFSIM_UART2ICR		MCFSIM_ICR5	/* UART 2 ICR */
#define	MCFSIM_DMA0ICR		MCFSIM_ICR6	/* DMA 0 ICR */
#define	MCFSIM_DMA1ICR		MCFSIM_ICR7	/* DMA 1 ICR */
#define	MCFSIM_DMA2ICR		MCFSIM_ICR8	/* DMA 2 ICR */
#define	MCFSIM_DMA3ICR		MCFSIM_ICR9	/* DMA 3 ICR */


/*
 *	Some symbol defines for the Parallel Port Pin Assignment Register
 */
#define MCFSIM_PAR_DREQ0        0x40            /* Set to select DREQ0 input */
                                                /* Clear to select par I/O */
#define MCFSIM_PAR_DREQ1        0x20            /* Select DREQ1 input */
                                                /* Clear to select par I/O */

/*
 *       Defines for the IRQPAR Register
 */
#define IRQ5_LEVEL4	0x80
#define IRQ3_LEVEL6	0x40
#define IRQ1_LEVEL2	0x20

/*
 *	Define system peripheral IRQ usage.
 */
#define	MCF_IRQ_TIMER		30		/* Timer0, Level 6 */
#define	MCF_IRQ_PROFILER	31		/* Timer1, Level 7 */

/****************************************************************************/
#endif	/* m5307sim_h */<|MERGE_RESOLUTION|>--- conflicted
+++ resolved
@@ -16,10 +16,7 @@
 
 #define	CPU_NAME		"COLDFIRE(m5307)"
 #define	CPU_INSTR_PER_JIFFY	3
-<<<<<<< HEAD
-=======
 #define	MCF_BUSCLK		(MCF_CLK / 2)
->>>>>>> 105e53f8
 
 #include <asm/m53xxacr.h>
 
@@ -109,8 +106,6 @@
 #define	MCFSIM_PADAT		(MCF_MBAR + 0x248)
 
 /*
-<<<<<<< HEAD
-=======
  *  DMA unit base addresses.
  */
 #define MCFDMA_BASE0		(MCF_MBAR + 0x300)	/* Base address DMA 0 */
@@ -119,7 +114,6 @@
 #define MCFDMA_BASE3		(MCF_MBAR + 0x3C0)	/* Base address DMA 3 */
 
 /*
->>>>>>> 105e53f8
  *  UART module.
  */
 #if defined(CONFIG_NETtel) || defined(CONFIG_SECUREEDGEMP3)
