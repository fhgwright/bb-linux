config CAVIUM_OCTEON_SPECIFIC_OPTIONS
	bool "Enable Octeon specific options"
	depends on CPU_CAVIUM_OCTEON
	default "y"

config CAVIUM_CN63XXP1
	bool "Enable CN63XXP1 errata worarounds"
	depends on CAVIUM_OCTEON_SPECIFIC_OPTIONS
	default "n"
	help
	  The CN63XXP1 chip requires build time workarounds to
	  function reliably, select this option to enable them.  These
	  workarounds will cause a slight decrease in performance on
	  non-CN63XXP1 hardware, so it is recommended to select "n"
	  unless it is known the workarounds are needed.

config CAVIUM_OCTEON_2ND_KERNEL
	bool "Build the kernel to be used as a 2nd kernel on the same chip"
	depends on CAVIUM_OCTEON_SPECIFIC_OPTIONS
	default "n"
	help
	  This option configures this kernel to be linked at a different
	  address and use the 2nd uart for output. This allows a kernel built
	  with this option to be run at the same time as one built without this
	  option.

config CAVIUM_OCTEON_HW_FIX_UNALIGNED
	bool "Enable hardware fixups of unaligned loads and stores"
	depends on CAVIUM_OCTEON_SPECIFIC_OPTIONS
	default "y"
	help
	  Configure the Octeon hardware to automatically fix unaligned loads
	  and stores. Normally unaligned accesses are fixed using a kernel
	  exception handler. This option enables the hardware automatic fixups,
	  which requires only an extra 3 cycles. Disable this option if you
	  are running code that relies on address exceptions on unaligned
	  accesses.

config CAVIUM_OCTEON_CVMSEG_SIZE
	int "Number of L1 cache lines reserved for CVMSEG memory"
	depends on CAVIUM_OCTEON_SPECIFIC_OPTIONS
	range 0 54
	default 1
	help
	  CVMSEG LM is a segment that accesses portions of the dcache as a
	  local memory; the larger CVMSEG is, the smaller the cache is.
	  This selects the size of CVMSEG LM, which is in cache blocks. The
	  legally range is from zero to 54 cache blocks (i.e. CVMSEG LM is
	  between zero and 6192 bytes).

config CAVIUM_OCTEON_LOCK_L2
	bool "Lock often used kernel code in the L2"
	depends on CAVIUM_OCTEON_SPECIFIC_OPTIONS
	default "y"
	help
	  Enable locking parts of the kernel into the L2 cache.

config CAVIUM_OCTEON_LOCK_L2_TLB
	bool "Lock the TLB handler in L2"
	depends on CAVIUM_OCTEON_LOCK_L2
	default "y"
	help
	  Lock the low level TLB fast path into L2.

config CAVIUM_OCTEON_LOCK_L2_EXCEPTION
	bool "Lock the exception handler in L2"
	depends on CAVIUM_OCTEON_LOCK_L2
	default "y"
	help
	  Lock the low level exception handler into L2.

config CAVIUM_OCTEON_LOCK_L2_LOW_LEVEL_INTERRUPT
	bool "Lock the interrupt handler in L2"
	depends on CAVIUM_OCTEON_LOCK_L2
	default "y"
	help
	  Lock the low level interrupt handler into L2.

config CAVIUM_OCTEON_LOCK_L2_INTERRUPT
	bool "Lock the 2nd level interrupt handler in L2"
	depends on CAVIUM_OCTEON_LOCK_L2
	default "y"
	help
	  Lock the 2nd level interrupt handler in L2.

config CAVIUM_OCTEON_LOCK_L2_MEMCPY
	bool "Lock memcpy() in L2"
	depends on CAVIUM_OCTEON_LOCK_L2
	default "y"
	help
	  Lock the kernel's implementation of memcpy() into L2.

config ARCH_SPARSEMEM_ENABLE
	def_bool y
	select SPARSEMEM_STATIC
	depends on CPU_CAVIUM_OCTEON

config CAVIUM_OCTEON_HELPER
	def_bool y
<<<<<<< HEAD
	depends on OCTEON_ETHERNET || PCI
=======
	depends on OCTEON_ETHERNET || PCI

config IOMMU_HELPER
	bool

config NEED_SG_DMA_LENGTH
	bool

config SWIOTLB
	def_bool y
	depends on CPU_CAVIUM_OCTEON
	select IOMMU_HELPER
	select NEED_SG_DMA_LENGTH
>>>>>>> 45f53cc9
<|MERGE_RESOLUTION|>--- conflicted
+++ resolved
@@ -97,9 +97,6 @@
 
 config CAVIUM_OCTEON_HELPER
 	def_bool y
-<<<<<<< HEAD
-	depends on OCTEON_ETHERNET || PCI
-=======
 	depends on OCTEON_ETHERNET || PCI
 
 config IOMMU_HELPER
@@ -112,5 +109,4 @@
 	def_bool y
 	depends on CPU_CAVIUM_OCTEON
 	select IOMMU_HELPER
-	select NEED_SG_DMA_LENGTH
->>>>>>> 45f53cc9
+	select NEED_SG_DMA_LENGTH