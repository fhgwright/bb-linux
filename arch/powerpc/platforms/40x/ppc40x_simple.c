--- conflicted
+++ resolved
@@ -55,13 +55,9 @@
 	"amcc,haleakala",
 	"amcc,kilauea",
 	"amcc,makalu",
-<<<<<<< HEAD
+	"apm,klondike",
 	"est,hotfoot",
 	"plathome,obs600"
-=======
-	"apm,klondike",
-	"est,hotfoot"
->>>>>>> 228d5505
 };
 
 static int __init ppc40x_probe(void)
