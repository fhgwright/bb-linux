/*
 * Performance event support - powerpc architecture code
 *
 * Copyright 2008-2009 Paul Mackerras, IBM Corporation.
 *
 * This program is free software; you can redistribute it and/or
 * modify it under the terms of the GNU General Public License
 * as published by the Free Software Foundation; either version
 * 2 of the License, or (at your option) any later version.
 */
#include <linux/kernel.h>
#include <linux/sched.h>
#include <linux/perf_event.h>
#include <linux/percpu.h>
#include <linux/hardirq.h>
#include <asm/reg.h>
#include <asm/pmc.h>
#include <asm/machdep.h>
#include <asm/firmware.h>
#include <asm/ptrace.h>

struct cpu_hw_events {
	int n_events;
	int n_percpu;
	int disabled;
	int n_added;
	int n_limited;
	u8  pmcs_enabled;
	struct perf_event *event[MAX_HWEVENTS];
	u64 events[MAX_HWEVENTS];
	unsigned int flags[MAX_HWEVENTS];
	unsigned long mmcr[3];
	struct perf_event *limited_counter[MAX_LIMITED_HWCOUNTERS];
	u8  limited_hwidx[MAX_LIMITED_HWCOUNTERS];
	u64 alternatives[MAX_HWEVENTS][MAX_EVENT_ALTERNATIVES];
	unsigned long amasks[MAX_HWEVENTS][MAX_EVENT_ALTERNATIVES];
	unsigned long avalues[MAX_HWEVENTS][MAX_EVENT_ALTERNATIVES];

	unsigned int group_flag;
	int n_txn_start;
};
DEFINE_PER_CPU(struct cpu_hw_events, cpu_hw_events);

struct power_pmu *ppmu;

/*
 * Normally, to ignore kernel events we set the FCS (freeze counters
 * in supervisor mode) bit in MMCR0, but if the kernel runs with the
 * hypervisor bit set in the MSR, or if we are running on a processor
 * where the hypervisor bit is forced to 1 (as on Apple G5 processors),
 * then we need to use the FCHV bit to ignore kernel events.
 */
static unsigned int freeze_events_kernel = MMCR0_FCS;

/*
 * 32-bit doesn't have MMCRA but does have an MMCR2,
 * and a few other names are different.
 */
#ifdef CONFIG_PPC32

#define MMCR0_FCHV		0
#define MMCR0_PMCjCE		MMCR0_PMCnCE

#define SPRN_MMCRA		SPRN_MMCR2
#define MMCRA_SAMPLE_ENABLE	0

static inline unsigned long perf_ip_adjust(struct pt_regs *regs)
{
	return 0;
}
static inline void perf_get_data_addr(struct pt_regs *regs, u64 *addrp) { }
static inline u32 perf_get_misc_flags(struct pt_regs *regs)
{
	return 0;
}
static inline void perf_read_regs(struct pt_regs *regs) { }
static inline int perf_intr_is_nmi(struct pt_regs *regs)
{
	return 0;
}

#endif /* CONFIG_PPC32 */

/*
 * Things that are specific to 64-bit implementations.
 */
#ifdef CONFIG_PPC64

static inline unsigned long perf_ip_adjust(struct pt_regs *regs)
{
	unsigned long mmcra = regs->dsisr;

	if ((mmcra & MMCRA_SAMPLE_ENABLE) && !(ppmu->flags & PPMU_ALT_SIPR)) {
		unsigned long slot = (mmcra & MMCRA_SLOT) >> MMCRA_SLOT_SHIFT;
		if (slot > 1)
			return 4 * (slot - 1);
	}
	return 0;
}

/*
 * The user wants a data address recorded.
 * If we're not doing instruction sampling, give them the SDAR
 * (sampled data address).  If we are doing instruction sampling, then
 * only give them the SDAR if it corresponds to the instruction
 * pointed to by SIAR; this is indicated by the [POWER6_]MMCRA_SDSYNC
 * bit in MMCRA.
 */
static inline void perf_get_data_addr(struct pt_regs *regs, u64 *addrp)
{
	unsigned long mmcra = regs->dsisr;
	unsigned long sdsync = (ppmu->flags & PPMU_ALT_SIPR) ?
		POWER6_MMCRA_SDSYNC : MMCRA_SDSYNC;

	if (!(mmcra & MMCRA_SAMPLE_ENABLE) || (mmcra & sdsync))
		*addrp = mfspr(SPRN_SDAR);
}

static inline u32 perf_get_misc_flags(struct pt_regs *regs)
{
	unsigned long mmcra = regs->dsisr;
	unsigned long sihv = MMCRA_SIHV;
	unsigned long sipr = MMCRA_SIPR;

	if (TRAP(regs) != 0xf00)
		return 0;	/* not a PMU interrupt */

	if (ppmu->flags & PPMU_ALT_SIPR) {
		sihv = POWER6_MMCRA_SIHV;
		sipr = POWER6_MMCRA_SIPR;
	}

	/* PR has priority over HV, so order below is important */
	if (mmcra & sipr)
		return PERF_RECORD_MISC_USER;
	if ((mmcra & sihv) && (freeze_events_kernel != MMCR0_FCHV))
		return PERF_RECORD_MISC_HYPERVISOR;
	return PERF_RECORD_MISC_KERNEL;
}

/*
 * Overload regs->dsisr to store MMCRA so we only need to read it once
 * on each interrupt.
 */
static inline void perf_read_regs(struct pt_regs *regs)
{
	regs->dsisr = mfspr(SPRN_MMCRA);
}

/*
 * If interrupts were soft-disabled when a PMU interrupt occurs, treat
 * it as an NMI.
 */
static inline int perf_intr_is_nmi(struct pt_regs *regs)
{
	return !regs->softe;
}

#endif /* CONFIG_PPC64 */

static void perf_event_interrupt(struct pt_regs *regs);

void perf_event_print_debug(void)
{
}

/*
 * Read one performance monitor counter (PMC).
 */
static unsigned long read_pmc(int idx)
{
	unsigned long val;

	switch (idx) {
	case 1:
		val = mfspr(SPRN_PMC1);
		break;
	case 2:
		val = mfspr(SPRN_PMC2);
		break;
	case 3:
		val = mfspr(SPRN_PMC3);
		break;
	case 4:
		val = mfspr(SPRN_PMC4);
		break;
	case 5:
		val = mfspr(SPRN_PMC5);
		break;
	case 6:
		val = mfspr(SPRN_PMC6);
		break;
#ifdef CONFIG_PPC64
	case 7:
		val = mfspr(SPRN_PMC7);
		break;
	case 8:
		val = mfspr(SPRN_PMC8);
		break;
#endif /* CONFIG_PPC64 */
	default:
		printk(KERN_ERR "oops trying to read PMC%d\n", idx);
		val = 0;
	}
	return val;
}

/*
 * Write one PMC.
 */
static void write_pmc(int idx, unsigned long val)
{
	switch (idx) {
	case 1:
		mtspr(SPRN_PMC1, val);
		break;
	case 2:
		mtspr(SPRN_PMC2, val);
		break;
	case 3:
		mtspr(SPRN_PMC3, val);
		break;
	case 4:
		mtspr(SPRN_PMC4, val);
		break;
	case 5:
		mtspr(SPRN_PMC5, val);
		break;
	case 6:
		mtspr(SPRN_PMC6, val);
		break;
#ifdef CONFIG_PPC64
	case 7:
		mtspr(SPRN_PMC7, val);
		break;
	case 8:
		mtspr(SPRN_PMC8, val);
		break;
#endif /* CONFIG_PPC64 */
	default:
		printk(KERN_ERR "oops trying to write PMC%d\n", idx);
	}
}

/*
 * Check if a set of events can all go on the PMU at once.
 * If they can't, this will look at alternative codes for the events
 * and see if any combination of alternative codes is feasible.
 * The feasible set is returned in event_id[].
 */
static int power_check_constraints(struct cpu_hw_events *cpuhw,
				   u64 event_id[], unsigned int cflags[],
				   int n_ev)
{
	unsigned long mask, value, nv;
	unsigned long smasks[MAX_HWEVENTS], svalues[MAX_HWEVENTS];
	int n_alt[MAX_HWEVENTS], choice[MAX_HWEVENTS];
	int i, j;
	unsigned long addf = ppmu->add_fields;
	unsigned long tadd = ppmu->test_adder;

	if (n_ev > ppmu->n_counter)
		return -1;

	/* First see if the events will go on as-is */
	for (i = 0; i < n_ev; ++i) {
		if ((cflags[i] & PPMU_LIMITED_PMC_REQD)
		    && !ppmu->limited_pmc_event(event_id[i])) {
			ppmu->get_alternatives(event_id[i], cflags[i],
					       cpuhw->alternatives[i]);
			event_id[i] = cpuhw->alternatives[i][0];
		}
		if (ppmu->get_constraint(event_id[i], &cpuhw->amasks[i][0],
					 &cpuhw->avalues[i][0]))
			return -1;
	}
	value = mask = 0;
	for (i = 0; i < n_ev; ++i) {
		nv = (value | cpuhw->avalues[i][0]) +
			(value & cpuhw->avalues[i][0] & addf);
		if ((((nv + tadd) ^ value) & mask) != 0 ||
		    (((nv + tadd) ^ cpuhw->avalues[i][0]) &
		     cpuhw->amasks[i][0]) != 0)
			break;
		value = nv;
		mask |= cpuhw->amasks[i][0];
	}
	if (i == n_ev)
		return 0;	/* all OK */

	/* doesn't work, gather alternatives... */
	if (!ppmu->get_alternatives)
		return -1;
	for (i = 0; i < n_ev; ++i) {
		choice[i] = 0;
		n_alt[i] = ppmu->get_alternatives(event_id[i], cflags[i],
						  cpuhw->alternatives[i]);
		for (j = 1; j < n_alt[i]; ++j)
			ppmu->get_constraint(cpuhw->alternatives[i][j],
					     &cpuhw->amasks[i][j],
					     &cpuhw->avalues[i][j]);
	}

	/* enumerate all possibilities and see if any will work */
	i = 0;
	j = -1;
	value = mask = nv = 0;
	while (i < n_ev) {
		if (j >= 0) {
			/* we're backtracking, restore context */
			value = svalues[i];
			mask = smasks[i];
			j = choice[i];
		}
		/*
		 * See if any alternative k for event_id i,
		 * where k > j, will satisfy the constraints.
		 */
		while (++j < n_alt[i]) {
			nv = (value | cpuhw->avalues[i][j]) +
				(value & cpuhw->avalues[i][j] & addf);
			if ((((nv + tadd) ^ value) & mask) == 0 &&
			    (((nv + tadd) ^ cpuhw->avalues[i][j])
			     & cpuhw->amasks[i][j]) == 0)
				break;
		}
		if (j >= n_alt[i]) {
			/*
			 * No feasible alternative, backtrack
			 * to event_id i-1 and continue enumerating its
			 * alternatives from where we got up to.
			 */
			if (--i < 0)
				return -1;
		} else {
			/*
			 * Found a feasible alternative for event_id i,
			 * remember where we got up to with this event_id,
			 * go on to the next event_id, and start with
			 * the first alternative for it.
			 */
			choice[i] = j;
			svalues[i] = value;
			smasks[i] = mask;
			value = nv;
			mask |= cpuhw->amasks[i][j];
			++i;
			j = -1;
		}
	}

	/* OK, we have a feasible combination, tell the caller the solution */
	for (i = 0; i < n_ev; ++i)
		event_id[i] = cpuhw->alternatives[i][choice[i]];
	return 0;
}

/*
 * Check if newly-added events have consistent settings for
 * exclude_{user,kernel,hv} with each other and any previously
 * added events.
 */
static int check_excludes(struct perf_event **ctrs, unsigned int cflags[],
			  int n_prev, int n_new)
{
	int eu = 0, ek = 0, eh = 0;
	int i, n, first;
	struct perf_event *event;

	n = n_prev + n_new;
	if (n <= 1)
		return 0;

	first = 1;
	for (i = 0; i < n; ++i) {
		if (cflags[i] & PPMU_LIMITED_PMC_OK) {
			cflags[i] &= ~PPMU_LIMITED_PMC_REQD;
			continue;
		}
		event = ctrs[i];
		if (first) {
			eu = event->attr.exclude_user;
			ek = event->attr.exclude_kernel;
			eh = event->attr.exclude_hv;
			first = 0;
		} else if (event->attr.exclude_user != eu ||
			   event->attr.exclude_kernel != ek ||
			   event->attr.exclude_hv != eh) {
			return -EAGAIN;
		}
	}

	if (eu || ek || eh)
		for (i = 0; i < n; ++i)
			if (cflags[i] & PPMU_LIMITED_PMC_OK)
				cflags[i] |= PPMU_LIMITED_PMC_REQD;

	return 0;
}

static void power_pmu_read(struct perf_event *event)
{
	s64 val, delta, prev;

	if (event->hw.state & PERF_HES_STOPPED)
		return;

	if (!event->hw.idx)
		return;
	/*
	 * Performance monitor interrupts come even when interrupts
	 * are soft-disabled, as long as interrupts are hard-enabled.
	 * Therefore we treat them like NMIs.
	 */
	do {
		prev = local64_read(&event->hw.prev_count);
		barrier();
		val = read_pmc(event->hw.idx);
	} while (local64_cmpxchg(&event->hw.prev_count, prev, val) != prev);

	/* The counters are only 32 bits wide */
	delta = (val - prev) & 0xfffffffful;
	local64_add(delta, &event->count);
	local64_sub(delta, &event->hw.period_left);
}

/*
 * On some machines, PMC5 and PMC6 can't be written, don't respect
 * the freeze conditions, and don't generate interrupts.  This tells
 * us if `event' is using such a PMC.
 */
static int is_limited_pmc(int pmcnum)
{
	return (ppmu->flags & PPMU_LIMITED_PMC5_6)
		&& (pmcnum == 5 || pmcnum == 6);
}

static void freeze_limited_counters(struct cpu_hw_events *cpuhw,
				    unsigned long pmc5, unsigned long pmc6)
{
	struct perf_event *event;
	u64 val, prev, delta;
	int i;

	for (i = 0; i < cpuhw->n_limited; ++i) {
		event = cpuhw->limited_counter[i];
		if (!event->hw.idx)
			continue;
		val = (event->hw.idx == 5) ? pmc5 : pmc6;
		prev = local64_read(&event->hw.prev_count);
		event->hw.idx = 0;
		delta = (val - prev) & 0xfffffffful;
		local64_add(delta, &event->count);
	}
}

static void thaw_limited_counters(struct cpu_hw_events *cpuhw,
				  unsigned long pmc5, unsigned long pmc6)
{
	struct perf_event *event;
	u64 val;
	int i;

	for (i = 0; i < cpuhw->n_limited; ++i) {
		event = cpuhw->limited_counter[i];
		event->hw.idx = cpuhw->limited_hwidx[i];
		val = (event->hw.idx == 5) ? pmc5 : pmc6;
		local64_set(&event->hw.prev_count, val);
		perf_event_update_userpage(event);
	}
}

/*
 * Since limited events don't respect the freeze conditions, we
 * have to read them immediately after freezing or unfreezing the
 * other events.  We try to keep the values from the limited
 * events as consistent as possible by keeping the delay (in
 * cycles and instructions) between freezing/unfreezing and reading
 * the limited events as small and consistent as possible.
 * Therefore, if any limited events are in use, we read them
 * both, and always in the same order, to minimize variability,
 * and do it inside the same asm that writes MMCR0.
 */
static void write_mmcr0(struct cpu_hw_events *cpuhw, unsigned long mmcr0)
{
	unsigned long pmc5, pmc6;

	if (!cpuhw->n_limited) {
		mtspr(SPRN_MMCR0, mmcr0);
		return;
	}

	/*
	 * Write MMCR0, then read PMC5 and PMC6 immediately.
	 * To ensure we don't get a performance monitor interrupt
	 * between writing MMCR0 and freezing/thawing the limited
	 * events, we first write MMCR0 with the event overflow
	 * interrupt enable bits turned off.
	 */
	asm volatile("mtspr %3,%2; mfspr %0,%4; mfspr %1,%5"
		     : "=&r" (pmc5), "=&r" (pmc6)
		     : "r" (mmcr0 & ~(MMCR0_PMC1CE | MMCR0_PMCjCE)),
		       "i" (SPRN_MMCR0),
		       "i" (SPRN_PMC5), "i" (SPRN_PMC6));

	if (mmcr0 & MMCR0_FC)
		freeze_limited_counters(cpuhw, pmc5, pmc6);
	else
		thaw_limited_counters(cpuhw, pmc5, pmc6);

	/*
	 * Write the full MMCR0 including the event overflow interrupt
	 * enable bits, if necessary.
	 */
	if (mmcr0 & (MMCR0_PMC1CE | MMCR0_PMCjCE))
		mtspr(SPRN_MMCR0, mmcr0);
}

/*
 * Disable all events to prevent PMU interrupts and to allow
 * events to be added or removed.
 */
static void power_pmu_disable(struct pmu *pmu)
{
	struct cpu_hw_events *cpuhw;
	unsigned long flags;

	if (!ppmu)
		return;
	local_irq_save(flags);
	cpuhw = &__get_cpu_var(cpu_hw_events);

	if (!cpuhw->disabled) {
		cpuhw->disabled = 1;
		cpuhw->n_added = 0;

		/*
		 * Check if we ever enabled the PMU on this cpu.
		 */
		if (!cpuhw->pmcs_enabled) {
			ppc_enable_pmcs();
			cpuhw->pmcs_enabled = 1;
		}

		/*
		 * Disable instruction sampling if it was enabled
		 */
		if (cpuhw->mmcr[2] & MMCRA_SAMPLE_ENABLE) {
			mtspr(SPRN_MMCRA,
			      cpuhw->mmcr[2] & ~MMCRA_SAMPLE_ENABLE);
			mb();
		}

		/*
		 * Set the 'freeze counters' bit.
		 * The barrier is to make sure the mtspr has been
		 * executed and the PMU has frozen the events
		 * before we return.
		 */
		write_mmcr0(cpuhw, mfspr(SPRN_MMCR0) | MMCR0_FC);
		mb();
	}
	local_irq_restore(flags);
}

/*
 * Re-enable all events if disable == 0.
 * If we were previously disabled and events were added, then
 * put the new config on the PMU.
 */
static void power_pmu_enable(struct pmu *pmu)
{
	struct perf_event *event;
	struct cpu_hw_events *cpuhw;
	unsigned long flags;
	long i;
	unsigned long val;
	s64 left;
	unsigned int hwc_index[MAX_HWEVENTS];
	int n_lim;
	int idx;

	if (!ppmu)
		return;
	local_irq_save(flags);
	cpuhw = &__get_cpu_var(cpu_hw_events);
	if (!cpuhw->disabled) {
		local_irq_restore(flags);
		return;
	}
	cpuhw->disabled = 0;

	/*
	 * If we didn't change anything, or only removed events,
	 * no need to recalculate MMCR* settings and reset the PMCs.
	 * Just reenable the PMU with the current MMCR* settings
	 * (possibly updated for removal of events).
	 */
	if (!cpuhw->n_added) {
		mtspr(SPRN_MMCRA, cpuhw->mmcr[2] & ~MMCRA_SAMPLE_ENABLE);
		mtspr(SPRN_MMCR1, cpuhw->mmcr[1]);
		if (cpuhw->n_events == 0)
			ppc_set_pmu_inuse(0);
		goto out_enable;
	}

	/*
	 * Compute MMCR* values for the new set of events
	 */
	if (ppmu->compute_mmcr(cpuhw->events, cpuhw->n_events, hwc_index,
			       cpuhw->mmcr)) {
		/* shouldn't ever get here */
		printk(KERN_ERR "oops compute_mmcr failed\n");
		goto out;
	}

	/*
	 * Add in MMCR0 freeze bits corresponding to the
	 * attr.exclude_* bits for the first event.
	 * We have already checked that all events have the
	 * same values for these bits as the first event.
	 */
	event = cpuhw->event[0];
	if (event->attr.exclude_user)
		cpuhw->mmcr[0] |= MMCR0_FCP;
	if (event->attr.exclude_kernel)
		cpuhw->mmcr[0] |= freeze_events_kernel;
	if (event->attr.exclude_hv)
		cpuhw->mmcr[0] |= MMCR0_FCHV;

	/*
	 * Write the new configuration to MMCR* with the freeze
	 * bit set and set the hardware events to their initial values.
	 * Then unfreeze the events.
	 */
	ppc_set_pmu_inuse(1);
	mtspr(SPRN_MMCRA, cpuhw->mmcr[2] & ~MMCRA_SAMPLE_ENABLE);
	mtspr(SPRN_MMCR1, cpuhw->mmcr[1]);
	mtspr(SPRN_MMCR0, (cpuhw->mmcr[0] & ~(MMCR0_PMC1CE | MMCR0_PMCjCE))
				| MMCR0_FC);

	/*
	 * Read off any pre-existing events that need to move
	 * to another PMC.
	 */
	for (i = 0; i < cpuhw->n_events; ++i) {
		event = cpuhw->event[i];
		if (event->hw.idx && event->hw.idx != hwc_index[i] + 1) {
			power_pmu_read(event);
			write_pmc(event->hw.idx, 0);
			event->hw.idx = 0;
		}
	}

	/*
	 * Initialize the PMCs for all the new and moved events.
	 */
	cpuhw->n_limited = n_lim = 0;
	for (i = 0; i < cpuhw->n_events; ++i) {
		event = cpuhw->event[i];
		if (event->hw.idx)
			continue;
		idx = hwc_index[i] + 1;
		if (is_limited_pmc(idx)) {
			cpuhw->limited_counter[n_lim] = event;
			cpuhw->limited_hwidx[n_lim] = idx;
			++n_lim;
			continue;
		}
		val = 0;
		if (event->hw.sample_period) {
			left = local64_read(&event->hw.period_left);
			if (left < 0x80000000L)
				val = 0x80000000L - left;
		}
		local64_set(&event->hw.prev_count, val);
		event->hw.idx = idx;
		if (event->hw.state & PERF_HES_STOPPED)
			val = 0;
		write_pmc(idx, val);
		perf_event_update_userpage(event);
	}
	cpuhw->n_limited = n_lim;
	cpuhw->mmcr[0] |= MMCR0_PMXE | MMCR0_FCECE;

 out_enable:
	mb();
	write_mmcr0(cpuhw, cpuhw->mmcr[0]);

	/*
	 * Enable instruction sampling if necessary
	 */
	if (cpuhw->mmcr[2] & MMCRA_SAMPLE_ENABLE) {
		mb();
		mtspr(SPRN_MMCRA, cpuhw->mmcr[2]);
	}

 out:
	local_irq_restore(flags);
}

static int collect_events(struct perf_event *group, int max_count,
			  struct perf_event *ctrs[], u64 *events,
			  unsigned int *flags)
{
	int n = 0;
	struct perf_event *event;

	if (!is_software_event(group)) {
		if (n >= max_count)
			return -1;
		ctrs[n] = group;
		flags[n] = group->hw.event_base;
		events[n++] = group->hw.config;
	}
	list_for_each_entry(event, &group->sibling_list, group_entry) {
		if (!is_software_event(event) &&
		    event->state != PERF_EVENT_STATE_OFF) {
			if (n >= max_count)
				return -1;
			ctrs[n] = event;
			flags[n] = event->hw.event_base;
			events[n++] = event->hw.config;
		}
	}
	return n;
}

/*
 * Add a event to the PMU.
 * If all events are not already frozen, then we disable and
 * re-enable the PMU in order to get hw_perf_enable to do the
 * actual work of reconfiguring the PMU.
 */
static int power_pmu_add(struct perf_event *event, int ef_flags)
{
	struct cpu_hw_events *cpuhw;
	unsigned long flags;
	int n0;
	int ret = -EAGAIN;

	local_irq_save(flags);
	perf_pmu_disable(event->pmu);

	/*
	 * Add the event to the list (if there is room)
	 * and check whether the total set is still feasible.
	 */
	cpuhw = &__get_cpu_var(cpu_hw_events);
	n0 = cpuhw->n_events;
	if (n0 >= ppmu->n_counter)
		goto out;
	cpuhw->event[n0] = event;
	cpuhw->events[n0] = event->hw.config;
	cpuhw->flags[n0] = event->hw.event_base;

	if (!(ef_flags & PERF_EF_START))
		event->hw.state = PERF_HES_STOPPED | PERF_HES_UPTODATE;

	/*
	 * If group events scheduling transaction was started,
	 * skip the schedulability test here, it will be peformed
	 * at commit time(->commit_txn) as a whole
	 */
	if (cpuhw->group_flag & PERF_EVENT_TXN)
		goto nocheck;

	if (check_excludes(cpuhw->event, cpuhw->flags, n0, 1))
		goto out;
	if (power_check_constraints(cpuhw, cpuhw->events, cpuhw->flags, n0 + 1))
		goto out;
	event->hw.config = cpuhw->events[n0];

nocheck:
	++cpuhw->n_events;
	++cpuhw->n_added;

	ret = 0;
 out:
	perf_pmu_enable(event->pmu);
	local_irq_restore(flags);
	return ret;
}

/*
 * Remove a event from the PMU.
 */
static void power_pmu_del(struct perf_event *event, int ef_flags)
{
	struct cpu_hw_events *cpuhw;
	long i;
	unsigned long flags;

	local_irq_save(flags);
	perf_pmu_disable(event->pmu);

	power_pmu_read(event);

	cpuhw = &__get_cpu_var(cpu_hw_events);
	for (i = 0; i < cpuhw->n_events; ++i) {
		if (event == cpuhw->event[i]) {
			while (++i < cpuhw->n_events) {
				cpuhw->event[i-1] = cpuhw->event[i];
				cpuhw->events[i-1] = cpuhw->events[i];
				cpuhw->flags[i-1] = cpuhw->flags[i];
			}
			--cpuhw->n_events;
			ppmu->disable_pmc(event->hw.idx - 1, cpuhw->mmcr);
			if (event->hw.idx) {
				write_pmc(event->hw.idx, 0);
				event->hw.idx = 0;
			}
			perf_event_update_userpage(event);
			break;
		}
	}
	for (i = 0; i < cpuhw->n_limited; ++i)
		if (event == cpuhw->limited_counter[i])
			break;
	if (i < cpuhw->n_limited) {
		while (++i < cpuhw->n_limited) {
			cpuhw->limited_counter[i-1] = cpuhw->limited_counter[i];
			cpuhw->limited_hwidx[i-1] = cpuhw->limited_hwidx[i];
		}
		--cpuhw->n_limited;
	}
	if (cpuhw->n_events == 0) {
		/* disable exceptions if no events are running */
		cpuhw->mmcr[0] &= ~(MMCR0_PMXE | MMCR0_FCECE);
	}

	perf_pmu_enable(event->pmu);
	local_irq_restore(flags);
}

/*
 * POWER-PMU does not support disabling individual counters, hence
 * program their cycle counter to their max value and ignore the interrupts.
 */

static void power_pmu_start(struct perf_event *event, int ef_flags)
{
	unsigned long flags;
	s64 left;

	if (!event->hw.idx || !event->hw.sample_period)
		return;

	if (!(event->hw.state & PERF_HES_STOPPED))
		return;

	if (ef_flags & PERF_EF_RELOAD)
		WARN_ON_ONCE(!(event->hw.state & PERF_HES_UPTODATE));

	local_irq_save(flags);
	perf_pmu_disable(event->pmu);

	event->hw.state = 0;
	left = local64_read(&event->hw.period_left);
	write_pmc(event->hw.idx, left);

	perf_event_update_userpage(event);
	perf_pmu_enable(event->pmu);
	local_irq_restore(flags);
}

static void power_pmu_stop(struct perf_event *event, int ef_flags)
{
	unsigned long flags;

	if (!event->hw.idx || !event->hw.sample_period)
		return;

	if (event->hw.state & PERF_HES_STOPPED)
		return;

	local_irq_save(flags);
	perf_pmu_disable(event->pmu);

	power_pmu_read(event);
	event->hw.state |= PERF_HES_STOPPED | PERF_HES_UPTODATE;
	write_pmc(event->hw.idx, 0);

	perf_event_update_userpage(event);
	perf_pmu_enable(event->pmu);
	local_irq_restore(flags);
}

/*
 * Start group events scheduling transaction
 * Set the flag to make pmu::enable() not perform the
 * schedulability test, it will be performed at commit time
 */
void power_pmu_start_txn(struct pmu *pmu)
{
	struct cpu_hw_events *cpuhw = &__get_cpu_var(cpu_hw_events);

	perf_pmu_disable(pmu);
	cpuhw->group_flag |= PERF_EVENT_TXN;
	cpuhw->n_txn_start = cpuhw->n_events;
}

/*
 * Stop group events scheduling transaction
 * Clear the flag and pmu::enable() will perform the
 * schedulability test.
 */
void power_pmu_cancel_txn(struct pmu *pmu)
{
	struct cpu_hw_events *cpuhw = &__get_cpu_var(cpu_hw_events);

	cpuhw->group_flag &= ~PERF_EVENT_TXN;
	perf_pmu_enable(pmu);
}

/*
 * Commit group events scheduling transaction
 * Perform the group schedulability test as a whole
 * Return 0 if success
 */
int power_pmu_commit_txn(struct pmu *pmu)
{
	struct cpu_hw_events *cpuhw;
	long i, n;

	if (!ppmu)
		return -EAGAIN;
	cpuhw = &__get_cpu_var(cpu_hw_events);
	n = cpuhw->n_events;
	if (check_excludes(cpuhw->event, cpuhw->flags, 0, n))
		return -EAGAIN;
	i = power_check_constraints(cpuhw, cpuhw->events, cpuhw->flags, n);
	if (i < 0)
		return -EAGAIN;

	for (i = cpuhw->n_txn_start; i < n; ++i)
		cpuhw->event[i]->hw.config = cpuhw->events[i];

	cpuhw->group_flag &= ~PERF_EVENT_TXN;
	perf_pmu_enable(pmu);
	return 0;
}

/*
 * Return 1 if we might be able to put event on a limited PMC,
 * or 0 if not.
 * A event can only go on a limited PMC if it counts something
 * that a limited PMC can count, doesn't require interrupts, and
 * doesn't exclude any processor mode.
 */
static int can_go_on_limited_pmc(struct perf_event *event, u64 ev,
				 unsigned int flags)
{
	int n;
	u64 alt[MAX_EVENT_ALTERNATIVES];

	if (event->attr.exclude_user
	    || event->attr.exclude_kernel
	    || event->attr.exclude_hv
	    || event->attr.sample_period)
		return 0;

	if (ppmu->limited_pmc_event(ev))
		return 1;

	/*
	 * The requested event_id isn't on a limited PMC already;
	 * see if any alternative code goes on a limited PMC.
	 */
	if (!ppmu->get_alternatives)
		return 0;

	flags |= PPMU_LIMITED_PMC_OK | PPMU_LIMITED_PMC_REQD;
	n = ppmu->get_alternatives(ev, flags, alt);

	return n > 0;
}

/*
 * Find an alternative event_id that goes on a normal PMC, if possible,
 * and return the event_id code, or 0 if there is no such alternative.
 * (Note: event_id code 0 is "don't count" on all machines.)
 */
static u64 normal_pmc_alternative(u64 ev, unsigned long flags)
{
	u64 alt[MAX_EVENT_ALTERNATIVES];
	int n;

	flags &= ~(PPMU_LIMITED_PMC_OK | PPMU_LIMITED_PMC_REQD);
	n = ppmu->get_alternatives(ev, flags, alt);
	if (!n)
		return 0;
	return alt[0];
}

/* Number of perf_events counting hardware events */
static atomic_t num_events;
/* Used to avoid races in calling reserve/release_pmc_hardware */
static DEFINE_MUTEX(pmc_reserve_mutex);

/*
 * Release the PMU if this is the last perf_event.
 */
static void hw_perf_event_destroy(struct perf_event *event)
{
	if (!atomic_add_unless(&num_events, -1, 1)) {
		mutex_lock(&pmc_reserve_mutex);
		if (atomic_dec_return(&num_events) == 0)
			release_pmc_hardware();
		mutex_unlock(&pmc_reserve_mutex);
	}
}

/*
 * Translate a generic cache event_id config to a raw event_id code.
 */
static int hw_perf_cache_event(u64 config, u64 *eventp)
{
	unsigned long type, op, result;
	int ev;

	if (!ppmu->cache_events)
		return -EINVAL;

	/* unpack config */
	type = config & 0xff;
	op = (config >> 8) & 0xff;
	result = (config >> 16) & 0xff;

	if (type >= PERF_COUNT_HW_CACHE_MAX ||
	    op >= PERF_COUNT_HW_CACHE_OP_MAX ||
	    result >= PERF_COUNT_HW_CACHE_RESULT_MAX)
		return -EINVAL;

	ev = (*ppmu->cache_events)[type][op][result];
	if (ev == 0)
		return -EOPNOTSUPP;
	if (ev == -1)
		return -EINVAL;
	*eventp = ev;
	return 0;
}

static int power_pmu_event_init(struct perf_event *event)
{
	u64 ev;
	unsigned long flags;
	struct perf_event *ctrs[MAX_HWEVENTS];
	u64 events[MAX_HWEVENTS];
	unsigned int cflags[MAX_HWEVENTS];
	int n;
	int err;
	struct cpu_hw_events *cpuhw;

	if (!ppmu)
		return -ENOENT;

	switch (event->attr.type) {
	case PERF_TYPE_HARDWARE:
		ev = event->attr.config;
		if (ev >= ppmu->n_generic || ppmu->generic_events[ev] == 0)
			return -EOPNOTSUPP;
		ev = ppmu->generic_events[ev];
		break;
	case PERF_TYPE_HW_CACHE:
		err = hw_perf_cache_event(event->attr.config, &ev);
		if (err)
			return err;
		break;
	case PERF_TYPE_RAW:
		ev = event->attr.config;
		break;
	default:
		return -ENOENT;
	}

	event->hw.config_base = ev;
	event->hw.idx = 0;

	/*
	 * If we are not running on a hypervisor, force the
	 * exclude_hv bit to 0 so that we don't care what
	 * the user set it to.
	 */
	if (!firmware_has_feature(FW_FEATURE_LPAR))
		event->attr.exclude_hv = 0;

	/*
	 * If this is a per-task event, then we can use
	 * PM_RUN_* events interchangeably with their non RUN_*
	 * equivalents, e.g. PM_RUN_CYC instead of PM_CYC.
	 * XXX we should check if the task is an idle task.
	 */
	flags = 0;
	if (event->attach_state & PERF_ATTACH_TASK)
		flags |= PPMU_ONLY_COUNT_RUN;

	/*
	 * If this machine has limited events, check whether this
	 * event_id could go on a limited event.
	 */
	if (ppmu->flags & PPMU_LIMITED_PMC5_6) {
		if (can_go_on_limited_pmc(event, ev, flags)) {
			flags |= PPMU_LIMITED_PMC_OK;
		} else if (ppmu->limited_pmc_event(ev)) {
			/*
			 * The requested event_id is on a limited PMC,
			 * but we can't use a limited PMC; see if any
			 * alternative goes on a normal PMC.
			 */
			ev = normal_pmc_alternative(ev, flags);
			if (!ev)
				return -EINVAL;
		}
	}

	/*
	 * If this is in a group, check if it can go on with all the
	 * other hardware events in the group.  We assume the event
	 * hasn't been linked into its leader's sibling list at this point.
	 */
	n = 0;
	if (event->group_leader != event) {
		n = collect_events(event->group_leader, ppmu->n_counter - 1,
				   ctrs, events, cflags);
		if (n < 0)
			return -EINVAL;
	}
	events[n] = ev;
	ctrs[n] = event;
	cflags[n] = flags;
	if (check_excludes(ctrs, cflags, n, 1))
		return -EINVAL;

	cpuhw = &get_cpu_var(cpu_hw_events);
	err = power_check_constraints(cpuhw, events, cflags, n + 1);
	put_cpu_var(cpu_hw_events);
	if (err)
		return -EINVAL;

	event->hw.config = events[n];
	event->hw.event_base = cflags[n];
	event->hw.last_period = event->hw.sample_period;
	local64_set(&event->hw.period_left, event->hw.last_period);

	/*
	 * See if we need to reserve the PMU.
	 * If no events are currently in use, then we have to take a
	 * mutex to ensure that we don't race with another task doing
	 * reserve_pmc_hardware or release_pmc_hardware.
	 */
	err = 0;
	if (!atomic_inc_not_zero(&num_events)) {
		mutex_lock(&pmc_reserve_mutex);
		if (atomic_read(&num_events) == 0 &&
		    reserve_pmc_hardware(perf_event_interrupt))
			err = -EBUSY;
		else
			atomic_inc(&num_events);
		mutex_unlock(&pmc_reserve_mutex);
	}
	event->destroy = hw_perf_event_destroy;

	return err;
}

struct pmu power_pmu = {
	.pmu_enable	= power_pmu_enable,
	.pmu_disable	= power_pmu_disable,
	.event_init	= power_pmu_event_init,
	.add		= power_pmu_add,
	.del		= power_pmu_del,
	.start		= power_pmu_start,
	.stop		= power_pmu_stop,
	.read		= power_pmu_read,
	.start_txn	= power_pmu_start_txn,
	.cancel_txn	= power_pmu_cancel_txn,
	.commit_txn	= power_pmu_commit_txn,
};

/*
 * A counter has overflowed; update its count and record
 * things if requested.  Note that interrupts are hard-disabled
 * here so there is no possibility of being interrupted.
 */
static void record_and_restart(struct perf_event *event, unsigned long val,
			       struct pt_regs *regs, int nmi)
{
	u64 period = event->hw.sample_period;
	s64 prev, delta, left;
	int record = 0;

	if (event->hw.state & PERF_HES_STOPPED) {
		write_pmc(event->hw.idx, 0);
		return;
	}

	/* we don't have to worry about interrupts here */
	prev = local64_read(&event->hw.prev_count);
	delta = (val - prev) & 0xfffffffful;
	local64_add(delta, &event->count);

	/*
	 * See if the total period for this event has expired,
	 * and update for the next period.
	 */
	val = 0;
	left = local64_read(&event->hw.period_left) - delta;
	if (period) {
		if (left <= 0) {
			left += period;
			if (left <= 0)
				left = period;
			record = 1;
			event->hw.last_period = event->hw.sample_period;
		}
		if (left < 0x80000000LL)
			val = 0x80000000LL - left;
	}

	write_pmc(event->hw.idx, val);
	local64_set(&event->hw.prev_count, val);
	local64_set(&event->hw.period_left, left);
	perf_event_update_userpage(event);

	/*
	 * Finally record data if requested.
	 */
	if (record) {
		struct perf_sample_data data;

		perf_sample_data_init(&data, ~0ULL);
		data.period = event->hw.last_period;

		if (event->attr.sample_type & PERF_SAMPLE_ADDR)
			perf_get_data_addr(regs, &data.addr);

		if (perf_event_overflow(event, nmi, &data, regs))
			power_pmu_stop(event, 0);
	}
}

/*
 * Called from generic code to get the misc flags (i.e. processor mode)
 * for an event_id.
 */
unsigned long perf_misc_flags(struct pt_regs *regs)
{
	u32 flags = perf_get_misc_flags(regs);

	if (flags)
		return flags;
	return user_mode(regs) ? PERF_RECORD_MISC_USER :
		PERF_RECORD_MISC_KERNEL;
}

/*
 * Called from generic code to get the instruction pointer
 * for an event_id.
 */
unsigned long perf_instruction_pointer(struct pt_regs *regs)
{
	unsigned long ip;

	if (TRAP(regs) != 0xf00)
		return regs->nip;	/* not a PMU interrupt */

	ip = mfspr(SPRN_SIAR) + perf_ip_adjust(regs);
	return ip;
}

/*
 * Performance monitor interrupt stuff
 */
static void perf_event_interrupt(struct pt_regs *regs)
{
	int i;
	struct cpu_hw_events *cpuhw = &__get_cpu_var(cpu_hw_events);
	struct perf_event *event;
	unsigned long val;
	int found = 0;
	int nmi;

	if (cpuhw->n_limited)
		freeze_limited_counters(cpuhw, mfspr(SPRN_PMC5),
					mfspr(SPRN_PMC6));

	perf_read_regs(regs);

	nmi = perf_intr_is_nmi(regs);
	if (nmi)
		nmi_enter();
	else
		irq_enter();

	for (i = 0; i < cpuhw->n_events; ++i) {
		event = cpuhw->event[i];
		if (!event->hw.idx || is_limited_pmc(event->hw.idx))
			continue;
		val = read_pmc(event->hw.idx);
		if ((int)val < 0) {
			/* event has overflowed */
			found = 1;
			record_and_restart(event, val, regs, nmi);
		}
	}

	/*
	 * In case we didn't find and reset the event that caused
	 * the interrupt, scan all events and reset any that are
	 * negative, to avoid getting continual interrupts.
	 * Any that we processed in the previous loop will not be negative.
	 */
	if (!found) {
		for (i = 0; i < ppmu->n_counter; ++i) {
			if (is_limited_pmc(i + 1))
				continue;
			val = read_pmc(i + 1);
			if ((int)val < 0)
				write_pmc(i + 1, 0);
		}
	}

	/*
	 * Reset MMCR0 to its normal value.  This will set PMXE and
	 * clear FC (freeze counters) and PMAO (perf mon alert occurred)
	 * and thus allow interrupts to occur again.
	 * XXX might want to use MSR.PM to keep the events frozen until
	 * we get back out of this interrupt.
	 */
	write_mmcr0(cpuhw, cpuhw->mmcr[0]);

	if (nmi)
		nmi_exit();
	else
		irq_exit();
}

static void power_pmu_setup(int cpu)
{
	struct cpu_hw_events *cpuhw = &per_cpu(cpu_hw_events, cpu);

	if (!ppmu)
		return;
	memset(cpuhw, 0, sizeof(*cpuhw));
	cpuhw->mmcr[0] = MMCR0_FC;
}

static int __cpuinit
power_pmu_notifier(struct notifier_block *self, unsigned long action, void *hcpu)
{
	unsigned int cpu = (long)hcpu;

	switch (action & ~CPU_TASKS_FROZEN) {
	case CPU_UP_PREPARE:
		power_pmu_setup(cpu);
		break;

	default:
		break;
	}

	return NOTIFY_OK;
}

int register_power_pmu(struct power_pmu *pmu)
{
	if (ppmu)
		return -EBUSY;		/* something's already registered */

	ppmu = pmu;
	pr_info("%s performance monitor hardware support registered\n",
		pmu->name);

#ifdef MSR_HV
	/*
	 * Use FCHV to ignore kernel events if MSR.HV is set.
	 */
	if (mfmsr() & MSR_HV)
		freeze_events_kernel = MMCR0_FCHV;
#endif /* CONFIG_PPC64 */

<<<<<<< HEAD
	perf_pmu_register(&power_pmu);
=======
	perf_pmu_register(&power_pmu, "cpu", PERF_TYPE_RAW);
>>>>>>> 3cbea436
	perf_cpu_notifier(power_pmu_notifier);

	return 0;
}<|MERGE_RESOLUTION|>--- conflicted
+++ resolved
@@ -1380,11 +1380,7 @@
 		freeze_events_kernel = MMCR0_FCHV;
 #endif /* CONFIG_PPC64 */
 
-<<<<<<< HEAD
-	perf_pmu_register(&power_pmu);
-=======
 	perf_pmu_register(&power_pmu, "cpu", PERF_TYPE_RAW);
->>>>>>> 3cbea436
 	perf_cpu_notifier(power_pmu_notifier);
 
 	return 0;
