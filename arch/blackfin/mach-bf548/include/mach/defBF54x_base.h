/*
 * Copyright 2007-2010 Analog Devices Inc.
 *
 * Licensed under the ADI BSD license or the GPL-2 (or later)
 */

#ifndef _DEF_BF54X_H
#define _DEF_BF54X_H


/* ************************************************************** */
/*   SYSTEM & MMR ADDRESS DEFINITIONS COMMON TO ALL ADSP-BF54x    */
/* ************************************************************** */

/* PLL Registers */

#define                          PLL_CTL  0xffc00000   /* PLL Control Register */
#define                          PLL_DIV  0xffc00004   /* PLL Divisor Register */
#define                           VR_CTL  0xffc00008   /* Voltage Regulator Control Register */
#define                         PLL_STAT  0xffc0000c   /* PLL Status Register */
#define                      PLL_LOCKCNT  0xffc00010   /* PLL Lock Count Register */

/* Debug/MP/Emulation Registers (0xFFC00014 - 0xFFC00014) */

#define                           CHIPID  0xffc00014
/* CHIPID Masks */
#define                   CHIPID_VERSION  0xF0000000
#define                    CHIPID_FAMILY  0x0FFFF000
#define               CHIPID_MANUFACTURE  0x00000FFE

/* System Reset and Interrupt Controller (0xFFC00100 - 0xFFC00104) */

#define                            SWRST  0xffc00100   /* Software Reset Register */
#define                            SYSCR  0xffc00104   /* System Configuration register */

/* SIC Registers */

#define                        SIC_RVECT  0xffc00108
#define                       SIC_IMASK0  0xffc0010c   /* System Interrupt Mask Register 0 */
#define                       SIC_IMASK1  0xffc00110   /* System Interrupt Mask Register 1 */
#define                       SIC_IMASK2  0xffc00114   /* System Interrupt Mask Register 2 */
#define                         SIC_ISR0  0xffc00118   /* System Interrupt Status Register 0 */
#define                         SIC_ISR1  0xffc0011c   /* System Interrupt Status Register 1 */
#define                         SIC_ISR2  0xffc00120   /* System Interrupt Status Register 2 */
#define                         SIC_IWR0  0xffc00124   /* System Interrupt Wakeup Register 0 */
#define                         SIC_IWR1  0xffc00128   /* System Interrupt Wakeup Register 1 */
#define                         SIC_IWR2  0xffc0012c   /* System Interrupt Wakeup Register 2 */
#define                         SIC_IAR0  0xffc00130   /* System Interrupt Assignment Register 0 */
#define                         SIC_IAR1  0xffc00134   /* System Interrupt Assignment Register 1 */
#define                         SIC_IAR2  0xffc00138   /* System Interrupt Assignment Register 2 */
#define                         SIC_IAR3  0xffc0013c   /* System Interrupt Assignment Register 3 */
#define                         SIC_IAR4  0xffc00140   /* System Interrupt Assignment Register 4 */
#define                         SIC_IAR5  0xffc00144   /* System Interrupt Assignment Register 5 */
#define                         SIC_IAR6  0xffc00148   /* System Interrupt Assignment Register 6 */
#define                         SIC_IAR7  0xffc0014c   /* System Interrupt Assignment Register 7 */
#define                         SIC_IAR8  0xffc00150   /* System Interrupt Assignment Register 8 */
#define                         SIC_IAR9  0xffc00154   /* System Interrupt Assignment Register 9 */
#define                        SIC_IAR10  0xffc00158   /* System Interrupt Assignment Register 10 */
#define                        SIC_IAR11  0xffc0015c   /* System Interrupt Assignment Register 11 */

/* Watchdog Timer Registers */

#define                         WDOG_CTL  0xffc00200   /* Watchdog Control Register */
#define                         WDOG_CNT  0xffc00204   /* Watchdog Count Register */
#define                        WDOG_STAT  0xffc00208   /* Watchdog Status Register */

/* RTC Registers */

#define                         RTC_STAT  0xffc00300   /* RTC Status Register */
#define                         RTC_ICTL  0xffc00304   /* RTC Interrupt Control Register */
#define                        RTC_ISTAT  0xffc00308   /* RTC Interrupt Status Register */
#define                        RTC_SWCNT  0xffc0030c   /* RTC Stopwatch Count Register */
#define                        RTC_ALARM  0xffc00310   /* RTC Alarm Register */
#define                         RTC_PREN  0xffc00314   /* RTC Prescaler Enable Register */

/* UART0 Registers */

#define                        UART0_DLL  0xffc00400   /* Divisor Latch Low Byte */
#define                        UART0_DLH  0xffc00404   /* Divisor Latch High Byte */
#define                       UART0_GCTL  0xffc00408   /* Global Control Register */
#define                        UART0_LCR  0xffc0040c   /* Line Control Register */
#define                        UART0_MCR  0xffc00410   /* Modem Control Register */
#define                        UART0_LSR  0xffc00414   /* Line Status Register */
#define                        UART0_MSR  0xffc00418   /* Modem Status Register */
#define                        UART0_SCR  0xffc0041c   /* Scratch Register */
#define                    UART0_IER_SET  0xffc00420   /* Interrupt Enable Register Set */
#define                  UART0_IER_CLEAR  0xffc00424   /* Interrupt Enable Register Clear */
#define                        UART0_THR  0xffc00428   /* Transmit Hold Register */
#define                        UART0_RBR  0xffc0042c   /* Receive Buffer Register */

/* SPI0 Registers */

#define                     SPI0_REGBASE  0xffc00500
#define                         SPI0_CTL  0xffc00500   /* SPI0 Control Register */
#define                         SPI0_FLG  0xffc00504   /* SPI0 Flag Register */
#define                        SPI0_STAT  0xffc00508   /* SPI0 Status Register */
#define                        SPI0_TDBR  0xffc0050c   /* SPI0 Transmit Data Buffer Register */
#define                        SPI0_RDBR  0xffc00510   /* SPI0 Receive Data Buffer Register */
#define                        SPI0_BAUD  0xffc00514   /* SPI0 Baud Rate Register */
#define                      SPI0_SHADOW  0xffc00518   /* SPI0 Receive Data Buffer Shadow Register */

/* Timer Group of 3 registers are not defined in the shared file because they are not available on the ADSP-BF542 processor */

/* Two Wire Interface Registers (TWI0) */

#define                     TWI0_REGBASE  0xffc00700
#define                      TWI0_CLKDIV  0xffc00700   /* Clock Divider Register */
#define                     TWI0_CONTROL  0xffc00704   /* TWI Control Register */
#define                   TWI0_SLAVE_CTL  0xffc00708   /* TWI Slave Mode Control Register */
#define                  TWI0_SLAVE_STAT  0xffc0070c   /* TWI Slave Mode Status Register */
#define                  TWI0_SLAVE_ADDR  0xffc00710   /* TWI Slave Mode Address Register */
#define                  TWI0_MASTER_CTL  0xffc00714   /* TWI Master Mode Control Register */
#define                 TWI0_MASTER_STAT  0xffc00718   /* TWI Master Mode Status Register */
#define                 TWI0_MASTER_ADDR  0xffc0071c   /* TWI Master Mode Address Register */
#define                    TWI0_INT_STAT  0xffc00720   /* TWI Interrupt Status Register */
#define                    TWI0_INT_MASK  0xffc00724   /* TWI Interrupt Mask Register */
#define                    TWI0_FIFO_CTL  0xffc00728   /* TWI FIFO Control Register */
#define                   TWI0_FIFO_STAT  0xffc0072c   /* TWI FIFO Status Register */
#define                   TWI0_XMT_DATA8  0xffc00780   /* TWI FIFO Transmit Data Single Byte Register */
#define                  TWI0_XMT_DATA16  0xffc00784   /* TWI FIFO Transmit Data Double Byte Register */
#define                   TWI0_RCV_DATA8  0xffc00788   /* TWI FIFO Receive Data Single Byte Register */
#define                  TWI0_RCV_DATA16  0xffc0078c   /* TWI FIFO Receive Data Double Byte Register */

/* SPORT0 is not defined in the shared file because it is not available on the ADSP-BF542 and ADSP-BF544 processors */

/* SPORT1 Registers */

#define                      SPORT1_TCR1  0xffc00900   /* SPORT1 Transmit Configuration 1 Register */
#define                      SPORT1_TCR2  0xffc00904   /* SPORT1 Transmit Configuration 2 Register */
#define                   SPORT1_TCLKDIV  0xffc00908   /* SPORT1 Transmit Serial Clock Divider Register */
#define                    SPORT1_TFSDIV  0xffc0090c   /* SPORT1 Transmit Frame Sync Divider Register */
#define                        SPORT1_TX  0xffc00910   /* SPORT1 Transmit Data Register */
#define                        SPORT1_RX  0xffc00918   /* SPORT1 Receive Data Register */
#define                      SPORT1_RCR1  0xffc00920   /* SPORT1 Receive Configuration 1 Register */
#define                      SPORT1_RCR2  0xffc00924   /* SPORT1 Receive Configuration 2 Register */
#define                   SPORT1_RCLKDIV  0xffc00928   /* SPORT1 Receive Serial Clock Divider Register */
#define                    SPORT1_RFSDIV  0xffc0092c   /* SPORT1 Receive Frame Sync Divider Register */
#define                      SPORT1_STAT  0xffc00930   /* SPORT1 Status Register */
#define                      SPORT1_CHNL  0xffc00934   /* SPORT1 Current Channel Register */
#define                     SPORT1_MCMC1  0xffc00938   /* SPORT1 Multi channel Configuration Register 1 */
#define                     SPORT1_MCMC2  0xffc0093c   /* SPORT1 Multi channel Configuration Register 2 */
#define                     SPORT1_MTCS0  0xffc00940   /* SPORT1 Multi channel Transmit Select Register 0 */
#define                     SPORT1_MTCS1  0xffc00944   /* SPORT1 Multi channel Transmit Select Register 1 */
#define                     SPORT1_MTCS2  0xffc00948   /* SPORT1 Multi channel Transmit Select Register 2 */
#define                     SPORT1_MTCS3  0xffc0094c   /* SPORT1 Multi channel Transmit Select Register 3 */
#define                     SPORT1_MRCS0  0xffc00950   /* SPORT1 Multi channel Receive Select Register 0 */
#define                     SPORT1_MRCS1  0xffc00954   /* SPORT1 Multi channel Receive Select Register 1 */
#define                     SPORT1_MRCS2  0xffc00958   /* SPORT1 Multi channel Receive Select Register 2 */
#define                     SPORT1_MRCS3  0xffc0095c   /* SPORT1 Multi channel Receive Select Register 3 */

/* Asynchronous Memory Control Registers */

#define                      EBIU_AMGCTL  0xffc00a00   /* Asynchronous Memory Global Control Register */
#define                    EBIU_AMBCTL0   0xffc00a04   /* Asynchronous Memory Bank Control Register */
#define                    EBIU_AMBCTL1   0xffc00a08   /* Asynchronous Memory Bank Control Register */
#define                      EBIU_MBSCTL  0xffc00a0c   /* Asynchronous Memory Bank Select Control Register */
#define                     EBIU_ARBSTAT  0xffc00a10   /* Asynchronous Memory Arbiter Status Register */
#define                        EBIU_MODE  0xffc00a14   /* Asynchronous Mode Control Register */
#define                        EBIU_FCTL  0xffc00a18   /* Asynchronous Memory Flash Control Register */

/* DDR Memory Control Registers */

#define                     EBIU_DDRCTL0  0xffc00a20   /* DDR Memory Control 0 Register */
#define                     EBIU_DDRCTL1  0xffc00a24   /* DDR Memory Control 1 Register */
#define                     EBIU_DDRCTL2  0xffc00a28   /* DDR Memory Control 2 Register */
#define                     EBIU_DDRCTL3  0xffc00a2c   /* DDR Memory Control 3 Register */
#define                      EBIU_DDRQUE  0xffc00a30   /* DDR Queue Configuration Register */
#define                      EBIU_ERRADD  0xffc00a34   /* DDR Error Address Register */
#define                      EBIU_ERRMST  0xffc00a38   /* DDR Error Master Register */
#define                      EBIU_RSTCTL  0xffc00a3c   /* DDR Reset Control Register */

/* DDR BankRead and Write Count Registers */

#define                     EBIU_DDRBRC0  0xffc00a60   /* DDR Bank0 Read Count Register */
#define                     EBIU_DDRBRC1  0xffc00a64   /* DDR Bank1 Read Count Register */
#define                     EBIU_DDRBRC2  0xffc00a68   /* DDR Bank2 Read Count Register */
#define                     EBIU_DDRBRC3  0xffc00a6c   /* DDR Bank3 Read Count Register */
#define                     EBIU_DDRBRC4  0xffc00a70   /* DDR Bank4 Read Count Register */
#define                     EBIU_DDRBRC5  0xffc00a74   /* DDR Bank5 Read Count Register */
#define                     EBIU_DDRBRC6  0xffc00a78   /* DDR Bank6 Read Count Register */
#define                     EBIU_DDRBRC7  0xffc00a7c   /* DDR Bank7 Read Count Register */
#define                     EBIU_DDRBWC0  0xffc00a80   /* DDR Bank0 Write Count Register */
#define                     EBIU_DDRBWC1  0xffc00a84   /* DDR Bank1 Write Count Register */
#define                     EBIU_DDRBWC2  0xffc00a88   /* DDR Bank2 Write Count Register */
#define                     EBIU_DDRBWC3  0xffc00a8c   /* DDR Bank3 Write Count Register */
#define                     EBIU_DDRBWC4  0xffc00a90   /* DDR Bank4 Write Count Register */
#define                     EBIU_DDRBWC5  0xffc00a94   /* DDR Bank5 Write Count Register */
#define                     EBIU_DDRBWC6  0xffc00a98   /* DDR Bank6 Write Count Register */
#define                     EBIU_DDRBWC7  0xffc00a9c   /* DDR Bank7 Write Count Register */
#define                     EBIU_DDRACCT  0xffc00aa0   /* DDR Activation Count Register */
#define                     EBIU_DDRTACT  0xffc00aa8   /* DDR Turn Around Count Register */
#define                     EBIU_DDRARCT  0xffc00aac   /* DDR Auto-refresh Count Register */
#define                      EBIU_DDRGC0  0xffc00ab0   /* DDR Grant Count 0 Register */
#define                      EBIU_DDRGC1  0xffc00ab4   /* DDR Grant Count 1 Register */
#define                      EBIU_DDRGC2  0xffc00ab8   /* DDR Grant Count 2 Register */
#define                      EBIU_DDRGC3  0xffc00abc   /* DDR Grant Count 3 Register */
#define                     EBIU_DDRMCEN  0xffc00ac0   /* DDR Metrics Counter Enable Register */
#define                     EBIU_DDRMCCL  0xffc00ac4   /* DDR Metrics Counter Clear Register */

/* DMAC0 Registers */

#define                     DMAC0_TC_PER  0xffc00b0c   /* DMA Controller 0 Traffic Control Periods Register */
#define                     DMAC0_TC_CNT  0xffc00b10   /* DMA Controller 0 Current Counts Register */

/* DMA Channel 0 Registers */

#define               DMA0_NEXT_DESC_PTR  0xffc00c00   /* DMA Channel 0 Next Descriptor Pointer Register */
#define                  DMA0_START_ADDR  0xffc00c04   /* DMA Channel 0 Start Address Register */
#define                      DMA0_CONFIG  0xffc00c08   /* DMA Channel 0 Configuration Register */
#define                     DMA0_X_COUNT  0xffc00c10   /* DMA Channel 0 X Count Register */
#define                    DMA0_X_MODIFY  0xffc00c14   /* DMA Channel 0 X Modify Register */
#define                     DMA0_Y_COUNT  0xffc00c18   /* DMA Channel 0 Y Count Register */
#define                    DMA0_Y_MODIFY  0xffc00c1c   /* DMA Channel 0 Y Modify Register */
#define               DMA0_CURR_DESC_PTR  0xffc00c20   /* DMA Channel 0 Current Descriptor Pointer Register */
#define                   DMA0_CURR_ADDR  0xffc00c24   /* DMA Channel 0 Current Address Register */
#define                  DMA0_IRQ_STATUS  0xffc00c28   /* DMA Channel 0 Interrupt/Status Register */
#define              DMA0_PERIPHERAL_MAP  0xffc00c2c   /* DMA Channel 0 Peripheral Map Register */
#define                DMA0_CURR_X_COUNT  0xffc00c30   /* DMA Channel 0 Current X Count Register */
#define                DMA0_CURR_Y_COUNT  0xffc00c38   /* DMA Channel 0 Current Y Count Register */

/* DMA Channel 1 Registers */

#define               DMA1_NEXT_DESC_PTR  0xffc00c40   /* DMA Channel 1 Next Descriptor Pointer Register */
#define                  DMA1_START_ADDR  0xffc00c44   /* DMA Channel 1 Start Address Register */
#define                      DMA1_CONFIG  0xffc00c48   /* DMA Channel 1 Configuration Register */
#define                     DMA1_X_COUNT  0xffc00c50   /* DMA Channel 1 X Count Register */
#define                    DMA1_X_MODIFY  0xffc00c54   /* DMA Channel 1 X Modify Register */
#define                     DMA1_Y_COUNT  0xffc00c58   /* DMA Channel 1 Y Count Register */
#define                    DMA1_Y_MODIFY  0xffc00c5c   /* DMA Channel 1 Y Modify Register */
#define               DMA1_CURR_DESC_PTR  0xffc00c60   /* DMA Channel 1 Current Descriptor Pointer Register */
#define                   DMA1_CURR_ADDR  0xffc00c64   /* DMA Channel 1 Current Address Register */
#define                  DMA1_IRQ_STATUS  0xffc00c68   /* DMA Channel 1 Interrupt/Status Register */
#define              DMA1_PERIPHERAL_MAP  0xffc00c6c   /* DMA Channel 1 Peripheral Map Register */
#define                DMA1_CURR_X_COUNT  0xffc00c70   /* DMA Channel 1 Current X Count Register */
#define                DMA1_CURR_Y_COUNT  0xffc00c78   /* DMA Channel 1 Current Y Count Register */

/* DMA Channel 2 Registers */

#define               DMA2_NEXT_DESC_PTR  0xffc00c80   /* DMA Channel 2 Next Descriptor Pointer Register */
#define                  DMA2_START_ADDR  0xffc00c84   /* DMA Channel 2 Start Address Register */
#define                      DMA2_CONFIG  0xffc00c88   /* DMA Channel 2 Configuration Register */
#define                     DMA2_X_COUNT  0xffc00c90   /* DMA Channel 2 X Count Register */
#define                    DMA2_X_MODIFY  0xffc00c94   /* DMA Channel 2 X Modify Register */
#define                     DMA2_Y_COUNT  0xffc00c98   /* DMA Channel 2 Y Count Register */
#define                    DMA2_Y_MODIFY  0xffc00c9c   /* DMA Channel 2 Y Modify Register */
#define               DMA2_CURR_DESC_PTR  0xffc00ca0   /* DMA Channel 2 Current Descriptor Pointer Register */
#define                   DMA2_CURR_ADDR  0xffc00ca4   /* DMA Channel 2 Current Address Register */
#define                  DMA2_IRQ_STATUS  0xffc00ca8   /* DMA Channel 2 Interrupt/Status Register */
#define              DMA2_PERIPHERAL_MAP  0xffc00cac   /* DMA Channel 2 Peripheral Map Register */
#define                DMA2_CURR_X_COUNT  0xffc00cb0   /* DMA Channel 2 Current X Count Register */
#define                DMA2_CURR_Y_COUNT  0xffc00cb8   /* DMA Channel 2 Current Y Count Register */

/* DMA Channel 3 Registers */

#define               DMA3_NEXT_DESC_PTR  0xffc00cc0   /* DMA Channel 3 Next Descriptor Pointer Register */
#define                  DMA3_START_ADDR  0xffc00cc4   /* DMA Channel 3 Start Address Register */
#define                      DMA3_CONFIG  0xffc00cc8   /* DMA Channel 3 Configuration Register */
#define                     DMA3_X_COUNT  0xffc00cd0   /* DMA Channel 3 X Count Register */
#define                    DMA3_X_MODIFY  0xffc00cd4   /* DMA Channel 3 X Modify Register */
#define                     DMA3_Y_COUNT  0xffc00cd8   /* DMA Channel 3 Y Count Register */
#define                    DMA3_Y_MODIFY  0xffc00cdc   /* DMA Channel 3 Y Modify Register */
#define               DMA3_CURR_DESC_PTR  0xffc00ce0   /* DMA Channel 3 Current Descriptor Pointer Register */
#define                   DMA3_CURR_ADDR  0xffc00ce4   /* DMA Channel 3 Current Address Register */
#define                  DMA3_IRQ_STATUS  0xffc00ce8   /* DMA Channel 3 Interrupt/Status Register */
#define              DMA3_PERIPHERAL_MAP  0xffc00cec   /* DMA Channel 3 Peripheral Map Register */
#define                DMA3_CURR_X_COUNT  0xffc00cf0   /* DMA Channel 3 Current X Count Register */
#define                DMA3_CURR_Y_COUNT  0xffc00cf8   /* DMA Channel 3 Current Y Count Register */

/* DMA Channel 4 Registers */

#define               DMA4_NEXT_DESC_PTR  0xffc00d00   /* DMA Channel 4 Next Descriptor Pointer Register */
#define                  DMA4_START_ADDR  0xffc00d04   /* DMA Channel 4 Start Address Register */
#define                      DMA4_CONFIG  0xffc00d08   /* DMA Channel 4 Configuration Register */
#define                     DMA4_X_COUNT  0xffc00d10   /* DMA Channel 4 X Count Register */
#define                    DMA4_X_MODIFY  0xffc00d14   /* DMA Channel 4 X Modify Register */
#define                     DMA4_Y_COUNT  0xffc00d18   /* DMA Channel 4 Y Count Register */
#define                    DMA4_Y_MODIFY  0xffc00d1c   /* DMA Channel 4 Y Modify Register */
#define               DMA4_CURR_DESC_PTR  0xffc00d20   /* DMA Channel 4 Current Descriptor Pointer Register */
#define                   DMA4_CURR_ADDR  0xffc00d24   /* DMA Channel 4 Current Address Register */
#define                  DMA4_IRQ_STATUS  0xffc00d28   /* DMA Channel 4 Interrupt/Status Register */
#define              DMA4_PERIPHERAL_MAP  0xffc00d2c   /* DMA Channel 4 Peripheral Map Register */
#define                DMA4_CURR_X_COUNT  0xffc00d30   /* DMA Channel 4 Current X Count Register */
#define                DMA4_CURR_Y_COUNT  0xffc00d38   /* DMA Channel 4 Current Y Count Register */

/* DMA Channel 5 Registers */

#define               DMA5_NEXT_DESC_PTR  0xffc00d40   /* DMA Channel 5 Next Descriptor Pointer Register */
#define                  DMA5_START_ADDR  0xffc00d44   /* DMA Channel 5 Start Address Register */
#define                      DMA5_CONFIG  0xffc00d48   /* DMA Channel 5 Configuration Register */
#define                     DMA5_X_COUNT  0xffc00d50   /* DMA Channel 5 X Count Register */
#define                    DMA5_X_MODIFY  0xffc00d54   /* DMA Channel 5 X Modify Register */
#define                     DMA5_Y_COUNT  0xffc00d58   /* DMA Channel 5 Y Count Register */
#define                    DMA5_Y_MODIFY  0xffc00d5c   /* DMA Channel 5 Y Modify Register */
#define               DMA5_CURR_DESC_PTR  0xffc00d60   /* DMA Channel 5 Current Descriptor Pointer Register */
#define                   DMA5_CURR_ADDR  0xffc00d64   /* DMA Channel 5 Current Address Register */
#define                  DMA5_IRQ_STATUS  0xffc00d68   /* DMA Channel 5 Interrupt/Status Register */
#define              DMA5_PERIPHERAL_MAP  0xffc00d6c   /* DMA Channel 5 Peripheral Map Register */
#define                DMA5_CURR_X_COUNT  0xffc00d70   /* DMA Channel 5 Current X Count Register */
#define                DMA5_CURR_Y_COUNT  0xffc00d78   /* DMA Channel 5 Current Y Count Register */

/* DMA Channel 6 Registers */

#define               DMA6_NEXT_DESC_PTR  0xffc00d80   /* DMA Channel 6 Next Descriptor Pointer Register */
#define                  DMA6_START_ADDR  0xffc00d84   /* DMA Channel 6 Start Address Register */
#define                      DMA6_CONFIG  0xffc00d88   /* DMA Channel 6 Configuration Register */
#define                     DMA6_X_COUNT  0xffc00d90   /* DMA Channel 6 X Count Register */
#define                    DMA6_X_MODIFY  0xffc00d94   /* DMA Channel 6 X Modify Register */
#define                     DMA6_Y_COUNT  0xffc00d98   /* DMA Channel 6 Y Count Register */
#define                    DMA6_Y_MODIFY  0xffc00d9c   /* DMA Channel 6 Y Modify Register */
#define               DMA6_CURR_DESC_PTR  0xffc00da0   /* DMA Channel 6 Current Descriptor Pointer Register */
#define                   DMA6_CURR_ADDR  0xffc00da4   /* DMA Channel 6 Current Address Register */
#define                  DMA6_IRQ_STATUS  0xffc00da8   /* DMA Channel 6 Interrupt/Status Register */
#define              DMA6_PERIPHERAL_MAP  0xffc00dac   /* DMA Channel 6 Peripheral Map Register */
#define                DMA6_CURR_X_COUNT  0xffc00db0   /* DMA Channel 6 Current X Count Register */
#define                DMA6_CURR_Y_COUNT  0xffc00db8   /* DMA Channel 6 Current Y Count Register */

/* DMA Channel 7 Registers */

#define               DMA7_NEXT_DESC_PTR  0xffc00dc0   /* DMA Channel 7 Next Descriptor Pointer Register */
#define                  DMA7_START_ADDR  0xffc00dc4   /* DMA Channel 7 Start Address Register */
#define                      DMA7_CONFIG  0xffc00dc8   /* DMA Channel 7 Configuration Register */
#define                     DMA7_X_COUNT  0xffc00dd0   /* DMA Channel 7 X Count Register */
#define                    DMA7_X_MODIFY  0xffc00dd4   /* DMA Channel 7 X Modify Register */
#define                     DMA7_Y_COUNT  0xffc00dd8   /* DMA Channel 7 Y Count Register */
#define                    DMA7_Y_MODIFY  0xffc00ddc   /* DMA Channel 7 Y Modify Register */
#define               DMA7_CURR_DESC_PTR  0xffc00de0   /* DMA Channel 7 Current Descriptor Pointer Register */
#define                   DMA7_CURR_ADDR  0xffc00de4   /* DMA Channel 7 Current Address Register */
#define                  DMA7_IRQ_STATUS  0xffc00de8   /* DMA Channel 7 Interrupt/Status Register */
#define              DMA7_PERIPHERAL_MAP  0xffc00dec   /* DMA Channel 7 Peripheral Map Register */
#define                DMA7_CURR_X_COUNT  0xffc00df0   /* DMA Channel 7 Current X Count Register */
#define                DMA7_CURR_Y_COUNT  0xffc00df8   /* DMA Channel 7 Current Y Count Register */

/* DMA Channel 8 Registers */

#define               DMA8_NEXT_DESC_PTR  0xffc00e00   /* DMA Channel 8 Next Descriptor Pointer Register */
#define                  DMA8_START_ADDR  0xffc00e04   /* DMA Channel 8 Start Address Register */
#define                      DMA8_CONFIG  0xffc00e08   /* DMA Channel 8 Configuration Register */
#define                     DMA8_X_COUNT  0xffc00e10   /* DMA Channel 8 X Count Register */
#define                    DMA8_X_MODIFY  0xffc00e14   /* DMA Channel 8 X Modify Register */
#define                     DMA8_Y_COUNT  0xffc00e18   /* DMA Channel 8 Y Count Register */
#define                    DMA8_Y_MODIFY  0xffc00e1c   /* DMA Channel 8 Y Modify Register */
#define               DMA8_CURR_DESC_PTR  0xffc00e20   /* DMA Channel 8 Current Descriptor Pointer Register */
#define                   DMA8_CURR_ADDR  0xffc00e24   /* DMA Channel 8 Current Address Register */
#define                  DMA8_IRQ_STATUS  0xffc00e28   /* DMA Channel 8 Interrupt/Status Register */
#define              DMA8_PERIPHERAL_MAP  0xffc00e2c   /* DMA Channel 8 Peripheral Map Register */
#define                DMA8_CURR_X_COUNT  0xffc00e30   /* DMA Channel 8 Current X Count Register */
#define                DMA8_CURR_Y_COUNT  0xffc00e38   /* DMA Channel 8 Current Y Count Register */

/* DMA Channel 9 Registers */

#define               DMA9_NEXT_DESC_PTR  0xffc00e40   /* DMA Channel 9 Next Descriptor Pointer Register */
#define                  DMA9_START_ADDR  0xffc00e44   /* DMA Channel 9 Start Address Register */
#define                      DMA9_CONFIG  0xffc00e48   /* DMA Channel 9 Configuration Register */
#define                     DMA9_X_COUNT  0xffc00e50   /* DMA Channel 9 X Count Register */
#define                    DMA9_X_MODIFY  0xffc00e54   /* DMA Channel 9 X Modify Register */
#define                     DMA9_Y_COUNT  0xffc00e58   /* DMA Channel 9 Y Count Register */
#define                    DMA9_Y_MODIFY  0xffc00e5c   /* DMA Channel 9 Y Modify Register */
#define               DMA9_CURR_DESC_PTR  0xffc00e60   /* DMA Channel 9 Current Descriptor Pointer Register */
#define                   DMA9_CURR_ADDR  0xffc00e64   /* DMA Channel 9 Current Address Register */
#define                  DMA9_IRQ_STATUS  0xffc00e68   /* DMA Channel 9 Interrupt/Status Register */
#define              DMA9_PERIPHERAL_MAP  0xffc00e6c   /* DMA Channel 9 Peripheral Map Register */
#define                DMA9_CURR_X_COUNT  0xffc00e70   /* DMA Channel 9 Current X Count Register */
#define                DMA9_CURR_Y_COUNT  0xffc00e78   /* DMA Channel 9 Current Y Count Register */

/* DMA Channel 10 Registers */

#define              DMA10_NEXT_DESC_PTR  0xffc00e80   /* DMA Channel 10 Next Descriptor Pointer Register */
#define                 DMA10_START_ADDR  0xffc00e84   /* DMA Channel 10 Start Address Register */
#define                     DMA10_CONFIG  0xffc00e88   /* DMA Channel 10 Configuration Register */
#define                    DMA10_X_COUNT  0xffc00e90   /* DMA Channel 10 X Count Register */
#define                   DMA10_X_MODIFY  0xffc00e94   /* DMA Channel 10 X Modify Register */
#define                    DMA10_Y_COUNT  0xffc00e98   /* DMA Channel 10 Y Count Register */
#define                   DMA10_Y_MODIFY  0xffc00e9c   /* DMA Channel 10 Y Modify Register */
#define              DMA10_CURR_DESC_PTR  0xffc00ea0   /* DMA Channel 10 Current Descriptor Pointer Register */
#define                  DMA10_CURR_ADDR  0xffc00ea4   /* DMA Channel 10 Current Address Register */
#define                 DMA10_IRQ_STATUS  0xffc00ea8   /* DMA Channel 10 Interrupt/Status Register */
#define             DMA10_PERIPHERAL_MAP  0xffc00eac   /* DMA Channel 10 Peripheral Map Register */
#define               DMA10_CURR_X_COUNT  0xffc00eb0   /* DMA Channel 10 Current X Count Register */
#define               DMA10_CURR_Y_COUNT  0xffc00eb8   /* DMA Channel 10 Current Y Count Register */

/* DMA Channel 11 Registers */

#define              DMA11_NEXT_DESC_PTR  0xffc00ec0   /* DMA Channel 11 Next Descriptor Pointer Register */
#define                 DMA11_START_ADDR  0xffc00ec4   /* DMA Channel 11 Start Address Register */
#define                     DMA11_CONFIG  0xffc00ec8   /* DMA Channel 11 Configuration Register */
#define                    DMA11_X_COUNT  0xffc00ed0   /* DMA Channel 11 X Count Register */
#define                   DMA11_X_MODIFY  0xffc00ed4   /* DMA Channel 11 X Modify Register */
#define                    DMA11_Y_COUNT  0xffc00ed8   /* DMA Channel 11 Y Count Register */
#define                   DMA11_Y_MODIFY  0xffc00edc   /* DMA Channel 11 Y Modify Register */
#define              DMA11_CURR_DESC_PTR  0xffc00ee0   /* DMA Channel 11 Current Descriptor Pointer Register */
#define                  DMA11_CURR_ADDR  0xffc00ee4   /* DMA Channel 11 Current Address Register */
#define                 DMA11_IRQ_STATUS  0xffc00ee8   /* DMA Channel 11 Interrupt/Status Register */
#define             DMA11_PERIPHERAL_MAP  0xffc00eec   /* DMA Channel 11 Peripheral Map Register */
#define               DMA11_CURR_X_COUNT  0xffc00ef0   /* DMA Channel 11 Current X Count Register */
#define               DMA11_CURR_Y_COUNT  0xffc00ef8   /* DMA Channel 11 Current Y Count Register */

/* MDMA Stream 0 Registers */

#define            MDMA_D0_NEXT_DESC_PTR  0xffc00f00   /* Memory DMA Stream 0 Destination Next Descriptor Pointer Register */
#define               MDMA_D0_START_ADDR  0xffc00f04   /* Memory DMA Stream 0 Destination Start Address Register */
#define                   MDMA_D0_CONFIG  0xffc00f08   /* Memory DMA Stream 0 Destination Configuration Register */
#define                  MDMA_D0_X_COUNT  0xffc00f10   /* Memory DMA Stream 0 Destination X Count Register */
#define                 MDMA_D0_X_MODIFY  0xffc00f14   /* Memory DMA Stream 0 Destination X Modify Register */
#define                  MDMA_D0_Y_COUNT  0xffc00f18   /* Memory DMA Stream 0 Destination Y Count Register */
#define                 MDMA_D0_Y_MODIFY  0xffc00f1c   /* Memory DMA Stream 0 Destination Y Modify Register */
#define            MDMA_D0_CURR_DESC_PTR  0xffc00f20   /* Memory DMA Stream 0 Destination Current Descriptor Pointer Register */
#define                MDMA_D0_CURR_ADDR  0xffc00f24   /* Memory DMA Stream 0 Destination Current Address Register */
#define               MDMA_D0_IRQ_STATUS  0xffc00f28   /* Memory DMA Stream 0 Destination Interrupt/Status Register */
#define           MDMA_D0_PERIPHERAL_MAP  0xffc00f2c   /* Memory DMA Stream 0 Destination Peripheral Map Register */
#define             MDMA_D0_CURR_X_COUNT  0xffc00f30   /* Memory DMA Stream 0 Destination Current X Count Register */
#define             MDMA_D0_CURR_Y_COUNT  0xffc00f38   /* Memory DMA Stream 0 Destination Current Y Count Register */
#define            MDMA_S0_NEXT_DESC_PTR  0xffc00f40   /* Memory DMA Stream 0 Source Next Descriptor Pointer Register */
#define               MDMA_S0_START_ADDR  0xffc00f44   /* Memory DMA Stream 0 Source Start Address Register */
#define                   MDMA_S0_CONFIG  0xffc00f48   /* Memory DMA Stream 0 Source Configuration Register */
#define                  MDMA_S0_X_COUNT  0xffc00f50   /* Memory DMA Stream 0 Source X Count Register */
#define                 MDMA_S0_X_MODIFY  0xffc00f54   /* Memory DMA Stream 0 Source X Modify Register */
#define                  MDMA_S0_Y_COUNT  0xffc00f58   /* Memory DMA Stream 0 Source Y Count Register */
#define                 MDMA_S0_Y_MODIFY  0xffc00f5c   /* Memory DMA Stream 0 Source Y Modify Register */
#define            MDMA_S0_CURR_DESC_PTR  0xffc00f60   /* Memory DMA Stream 0 Source Current Descriptor Pointer Register */
#define                MDMA_S0_CURR_ADDR  0xffc00f64   /* Memory DMA Stream 0 Source Current Address Register */
#define               MDMA_S0_IRQ_STATUS  0xffc00f68   /* Memory DMA Stream 0 Source Interrupt/Status Register */
#define           MDMA_S0_PERIPHERAL_MAP  0xffc00f6c   /* Memory DMA Stream 0 Source Peripheral Map Register */
#define             MDMA_S0_CURR_X_COUNT  0xffc00f70   /* Memory DMA Stream 0 Source Current X Count Register */
#define             MDMA_S0_CURR_Y_COUNT  0xffc00f78   /* Memory DMA Stream 0 Source Current Y Count Register */

/* MDMA Stream 1 Registers */

#define            MDMA_D1_NEXT_DESC_PTR  0xffc00f80   /* Memory DMA Stream 1 Destination Next Descriptor Pointer Register */
#define               MDMA_D1_START_ADDR  0xffc00f84   /* Memory DMA Stream 1 Destination Start Address Register */
#define                   MDMA_D1_CONFIG  0xffc00f88   /* Memory DMA Stream 1 Destination Configuration Register */
#define                  MDMA_D1_X_COUNT  0xffc00f90   /* Memory DMA Stream 1 Destination X Count Register */
#define                 MDMA_D1_X_MODIFY  0xffc00f94   /* Memory DMA Stream 1 Destination X Modify Register */
#define                  MDMA_D1_Y_COUNT  0xffc00f98   /* Memory DMA Stream 1 Destination Y Count Register */
#define                 MDMA_D1_Y_MODIFY  0xffc00f9c   /* Memory DMA Stream 1 Destination Y Modify Register */
#define            MDMA_D1_CURR_DESC_PTR  0xffc00fa0   /* Memory DMA Stream 1 Destination Current Descriptor Pointer Register */
#define                MDMA_D1_CURR_ADDR  0xffc00fa4   /* Memory DMA Stream 1 Destination Current Address Register */
#define               MDMA_D1_IRQ_STATUS  0xffc00fa8   /* Memory DMA Stream 1 Destination Interrupt/Status Register */
#define           MDMA_D1_PERIPHERAL_MAP  0xffc00fac   /* Memory DMA Stream 1 Destination Peripheral Map Register */
#define             MDMA_D1_CURR_X_COUNT  0xffc00fb0   /* Memory DMA Stream 1 Destination Current X Count Register */
#define             MDMA_D1_CURR_Y_COUNT  0xffc00fb8   /* Memory DMA Stream 1 Destination Current Y Count Register */
#define            MDMA_S1_NEXT_DESC_PTR  0xffc00fc0   /* Memory DMA Stream 1 Source Next Descriptor Pointer Register */
#define               MDMA_S1_START_ADDR  0xffc00fc4   /* Memory DMA Stream 1 Source Start Address Register */
#define                   MDMA_S1_CONFIG  0xffc00fc8   /* Memory DMA Stream 1 Source Configuration Register */
#define                  MDMA_S1_X_COUNT  0xffc00fd0   /* Memory DMA Stream 1 Source X Count Register */
#define                 MDMA_S1_X_MODIFY  0xffc00fd4   /* Memory DMA Stream 1 Source X Modify Register */
#define                  MDMA_S1_Y_COUNT  0xffc00fd8   /* Memory DMA Stream 1 Source Y Count Register */
#define                 MDMA_S1_Y_MODIFY  0xffc00fdc   /* Memory DMA Stream 1 Source Y Modify Register */
#define            MDMA_S1_CURR_DESC_PTR  0xffc00fe0   /* Memory DMA Stream 1 Source Current Descriptor Pointer Register */
#define                MDMA_S1_CURR_ADDR  0xffc00fe4   /* Memory DMA Stream 1 Source Current Address Register */
#define               MDMA_S1_IRQ_STATUS  0xffc00fe8   /* Memory DMA Stream 1 Source Interrupt/Status Register */
#define           MDMA_S1_PERIPHERAL_MAP  0xffc00fec   /* Memory DMA Stream 1 Source Peripheral Map Register */
#define             MDMA_S1_CURR_X_COUNT  0xffc00ff0   /* Memory DMA Stream 1 Source Current X Count Register */
#define             MDMA_S1_CURR_Y_COUNT  0xffc00ff8   /* Memory DMA Stream 1 Source Current Y Count Register */

/* UART3 Registers */

#define                        UART3_DLL  0xffc03100   /* Divisor Latch Low Byte */
#define                        UART3_DLH  0xffc03104   /* Divisor Latch High Byte */
#define                       UART3_GCTL  0xffc03108   /* Global Control Register */
#define                        UART3_LCR  0xffc0310c   /* Line Control Register */
#define                        UART3_MCR  0xffc03110   /* Modem Control Register */
#define                        UART3_LSR  0xffc03114   /* Line Status Register */
#define                        UART3_MSR  0xffc03118   /* Modem Status Register */
#define                        UART3_SCR  0xffc0311c   /* Scratch Register */
#define                    UART3_IER_SET  0xffc03120   /* Interrupt Enable Register Set */
#define                  UART3_IER_CLEAR  0xffc03124   /* Interrupt Enable Register Clear */
#define                        UART3_THR  0xffc03128   /* Transmit Hold Register */
#define                        UART3_RBR  0xffc0312c   /* Receive Buffer Register */

/* EPPI1 Registers */

#define                     EPPI1_STATUS  0xffc01300   /* EPPI1 Status Register */
#define                     EPPI1_HCOUNT  0xffc01304   /* EPPI1 Horizontal Transfer Count Register */
#define                     EPPI1_HDELAY  0xffc01308   /* EPPI1 Horizontal Delay Count Register */
#define                     EPPI1_VCOUNT  0xffc0130c   /* EPPI1 Vertical Transfer Count Register */
#define                     EPPI1_VDELAY  0xffc01310   /* EPPI1 Vertical Delay Count Register */
#define                      EPPI1_FRAME  0xffc01314   /* EPPI1 Lines per Frame Register */
#define                       EPPI1_LINE  0xffc01318   /* EPPI1 Samples per Line Register */
#define                     EPPI1_CLKDIV  0xffc0131c   /* EPPI1 Clock Divide Register */
#define                    EPPI1_CONTROL  0xffc01320   /* EPPI1 Control Register */
#define                   EPPI1_FS1W_HBL  0xffc01324   /* EPPI1 FS1 Width Register / EPPI1 Horizontal Blanking Samples Per Line Register */
#define                  EPPI1_FS1P_AVPL  0xffc01328   /* EPPI1 FS1 Period Register / EPPI1 Active Video Samples Per Line Register */
#define                   EPPI1_FS2W_LVB  0xffc0132c   /* EPPI1 FS2 Width Register / EPPI1 Lines of Vertical Blanking Register */
#define                  EPPI1_FS2P_LAVF  0xffc01330   /* EPPI1 FS2 Period Register/ EPPI1 Lines of Active Video Per Field Register */
#define                       EPPI1_CLIP  0xffc01334   /* EPPI1 Clipping Register */

/* Port Interrupt 0 Registers (32-bit) */

#define                   PINT0_MASK_SET  0xffc01400   /* Pin Interrupt 0 Mask Set Register */
#define                 PINT0_MASK_CLEAR  0xffc01404   /* Pin Interrupt 0 Mask Clear Register */
#define                    PINT0_REQUEST  0xffc01408   /* Pin Interrupt 0 Interrupt Request Register */
#define                     PINT0_ASSIGN  0xffc0140c   /* Pin Interrupt 0 Port Assign Register */
#define                   PINT0_EDGE_SET  0xffc01410   /* Pin Interrupt 0 Edge-sensitivity Set Register */
#define                 PINT0_EDGE_CLEAR  0xffc01414   /* Pin Interrupt 0 Edge-sensitivity Clear Register */
#define                 PINT0_INVERT_SET  0xffc01418   /* Pin Interrupt 0 Inversion Set Register */
#define               PINT0_INVERT_CLEAR  0xffc0141c   /* Pin Interrupt 0 Inversion Clear Register */
#define                   PINT0_PINSTATE  0xffc01420   /* Pin Interrupt 0 Pin Status Register */
#define                      PINT0_LATCH  0xffc01424   /* Pin Interrupt 0 Latch Register */

/* Port Interrupt 1 Registers (32-bit) */

#define                   PINT1_MASK_SET  0xffc01430   /* Pin Interrupt 1 Mask Set Register */
#define                 PINT1_MASK_CLEAR  0xffc01434   /* Pin Interrupt 1 Mask Clear Register */
#define                    PINT1_REQUEST  0xffc01438   /* Pin Interrupt 1 Interrupt Request Register */
#define                     PINT1_ASSIGN  0xffc0143c   /* Pin Interrupt 1 Port Assign Register */
#define                   PINT1_EDGE_SET  0xffc01440   /* Pin Interrupt 1 Edge-sensitivity Set Register */
#define                 PINT1_EDGE_CLEAR  0xffc01444   /* Pin Interrupt 1 Edge-sensitivity Clear Register */
#define                 PINT1_INVERT_SET  0xffc01448   /* Pin Interrupt 1 Inversion Set Register */
#define               PINT1_INVERT_CLEAR  0xffc0144c   /* Pin Interrupt 1 Inversion Clear Register */
#define                   PINT1_PINSTATE  0xffc01450   /* Pin Interrupt 1 Pin Status Register */
#define                      PINT1_LATCH  0xffc01454   /* Pin Interrupt 1 Latch Register */

/* Port Interrupt 2 Registers (32-bit) */

#define                   PINT2_MASK_SET  0xffc01460   /* Pin Interrupt 2 Mask Set Register */
#define                 PINT2_MASK_CLEAR  0xffc01464   /* Pin Interrupt 2 Mask Clear Register */
#define                    PINT2_REQUEST  0xffc01468   /* Pin Interrupt 2 Interrupt Request Register */
#define                     PINT2_ASSIGN  0xffc0146c   /* Pin Interrupt 2 Port Assign Register */
#define                   PINT2_EDGE_SET  0xffc01470   /* Pin Interrupt 2 Edge-sensitivity Set Register */
#define                 PINT2_EDGE_CLEAR  0xffc01474   /* Pin Interrupt 2 Edge-sensitivity Clear Register */
#define                 PINT2_INVERT_SET  0xffc01478   /* Pin Interrupt 2 Inversion Set Register */
#define               PINT2_INVERT_CLEAR  0xffc0147c   /* Pin Interrupt 2 Inversion Clear Register */
#define                   PINT2_PINSTATE  0xffc01480   /* Pin Interrupt 2 Pin Status Register */
#define                      PINT2_LATCH  0xffc01484   /* Pin Interrupt 2 Latch Register */

/* Port Interrupt 3 Registers (32-bit) */

#define                   PINT3_MASK_SET  0xffc01490   /* Pin Interrupt 3 Mask Set Register */
#define                 PINT3_MASK_CLEAR  0xffc01494   /* Pin Interrupt 3 Mask Clear Register */
#define                    PINT3_REQUEST  0xffc01498   /* Pin Interrupt 3 Interrupt Request Register */
#define                     PINT3_ASSIGN  0xffc0149c   /* Pin Interrupt 3 Port Assign Register */
#define                   PINT3_EDGE_SET  0xffc014a0   /* Pin Interrupt 3 Edge-sensitivity Set Register */
#define                 PINT3_EDGE_CLEAR  0xffc014a4   /* Pin Interrupt 3 Edge-sensitivity Clear Register */
#define                 PINT3_INVERT_SET  0xffc014a8   /* Pin Interrupt 3 Inversion Set Register */
#define               PINT3_INVERT_CLEAR  0xffc014ac   /* Pin Interrupt 3 Inversion Clear Register */
#define                   PINT3_PINSTATE  0xffc014b0   /* Pin Interrupt 3 Pin Status Register */
#define                      PINT3_LATCH  0xffc014b4   /* Pin Interrupt 3 Latch Register */

/* Port A Registers */

#define                        PORTA_FER  0xffc014c0   /* Function Enable Register */
#define                            PORTA  0xffc014c4   /* GPIO Data Register */
#define                        PORTA_SET  0xffc014c8   /* GPIO Data Set Register */
#define                      PORTA_CLEAR  0xffc014cc   /* GPIO Data Clear Register */
#define                    PORTA_DIR_SET  0xffc014d0   /* GPIO Direction Set Register */
#define                  PORTA_DIR_CLEAR  0xffc014d4   /* GPIO Direction Clear Register */
#define                       PORTA_INEN  0xffc014d8   /* GPIO Input Enable Register */
#define                        PORTA_MUX  0xffc014dc   /* Multiplexer Control Register */

/* Port B Registers */

#define                        PORTB_FER  0xffc014e0   /* Function Enable Register */
#define                            PORTB  0xffc014e4   /* GPIO Data Register */
#define                        PORTB_SET  0xffc014e8   /* GPIO Data Set Register */
#define                      PORTB_CLEAR  0xffc014ec   /* GPIO Data Clear Register */
#define                    PORTB_DIR_SET  0xffc014f0   /* GPIO Direction Set Register */
#define                  PORTB_DIR_CLEAR  0xffc014f4   /* GPIO Direction Clear Register */
#define                       PORTB_INEN  0xffc014f8   /* GPIO Input Enable Register */
#define                        PORTB_MUX  0xffc014fc   /* Multiplexer Control Register */

/* Port C Registers */

#define                        PORTC_FER  0xffc01500   /* Function Enable Register */
#define                            PORTC  0xffc01504   /* GPIO Data Register */
#define                        PORTC_SET  0xffc01508   /* GPIO Data Set Register */
#define                      PORTC_CLEAR  0xffc0150c   /* GPIO Data Clear Register */
#define                    PORTC_DIR_SET  0xffc01510   /* GPIO Direction Set Register */
#define                  PORTC_DIR_CLEAR  0xffc01514   /* GPIO Direction Clear Register */
#define                       PORTC_INEN  0xffc01518   /* GPIO Input Enable Register */
#define                        PORTC_MUX  0xffc0151c   /* Multiplexer Control Register */

/* Port D Registers */

#define                        PORTD_FER  0xffc01520   /* Function Enable Register */
#define                            PORTD  0xffc01524   /* GPIO Data Register */
#define                        PORTD_SET  0xffc01528   /* GPIO Data Set Register */
#define                      PORTD_CLEAR  0xffc0152c   /* GPIO Data Clear Register */
#define                    PORTD_DIR_SET  0xffc01530   /* GPIO Direction Set Register */
#define                  PORTD_DIR_CLEAR  0xffc01534   /* GPIO Direction Clear Register */
#define                       PORTD_INEN  0xffc01538   /* GPIO Input Enable Register */
#define                        PORTD_MUX  0xffc0153c   /* Multiplexer Control Register */

/* Port E Registers */

#define                        PORTE_FER  0xffc01540   /* Function Enable Register */
#define                            PORTE  0xffc01544   /* GPIO Data Register */
#define                        PORTE_SET  0xffc01548   /* GPIO Data Set Register */
#define                      PORTE_CLEAR  0xffc0154c   /* GPIO Data Clear Register */
#define                    PORTE_DIR_SET  0xffc01550   /* GPIO Direction Set Register */
#define                  PORTE_DIR_CLEAR  0xffc01554   /* GPIO Direction Clear Register */
#define                       PORTE_INEN  0xffc01558   /* GPIO Input Enable Register */
#define                        PORTE_MUX  0xffc0155c   /* Multiplexer Control Register */

/* Port F Registers */

#define                        PORTF_FER  0xffc01560   /* Function Enable Register */
#define                            PORTF  0xffc01564   /* GPIO Data Register */
#define                        PORTF_SET  0xffc01568   /* GPIO Data Set Register */
#define                      PORTF_CLEAR  0xffc0156c   /* GPIO Data Clear Register */
#define                    PORTF_DIR_SET  0xffc01570   /* GPIO Direction Set Register */
#define                  PORTF_DIR_CLEAR  0xffc01574   /* GPIO Direction Clear Register */
#define                       PORTF_INEN  0xffc01578   /* GPIO Input Enable Register */
#define                        PORTF_MUX  0xffc0157c   /* Multiplexer Control Register */

/* Port G Registers */

#define                        PORTG_FER  0xffc01580   /* Function Enable Register */
#define                            PORTG  0xffc01584   /* GPIO Data Register */
#define                        PORTG_SET  0xffc01588   /* GPIO Data Set Register */
#define                      PORTG_CLEAR  0xffc0158c   /* GPIO Data Clear Register */
#define                    PORTG_DIR_SET  0xffc01590   /* GPIO Direction Set Register */
#define                  PORTG_DIR_CLEAR  0xffc01594   /* GPIO Direction Clear Register */
#define                       PORTG_INEN  0xffc01598   /* GPIO Input Enable Register */
#define                        PORTG_MUX  0xffc0159c   /* Multiplexer Control Register */

/* Port H Registers */

#define                        PORTH_FER  0xffc015a0   /* Function Enable Register */
#define                            PORTH  0xffc015a4   /* GPIO Data Register */
#define                        PORTH_SET  0xffc015a8   /* GPIO Data Set Register */
#define                      PORTH_CLEAR  0xffc015ac   /* GPIO Data Clear Register */
#define                    PORTH_DIR_SET  0xffc015b0   /* GPIO Direction Set Register */
#define                  PORTH_DIR_CLEAR  0xffc015b4   /* GPIO Direction Clear Register */
#define                       PORTH_INEN  0xffc015b8   /* GPIO Input Enable Register */
#define                        PORTH_MUX  0xffc015bc   /* Multiplexer Control Register */

/* Port I Registers */

#define                        PORTI_FER  0xffc015c0   /* Function Enable Register */
#define                            PORTI  0xffc015c4   /* GPIO Data Register */
#define                        PORTI_SET  0xffc015c8   /* GPIO Data Set Register */
#define                      PORTI_CLEAR  0xffc015cc   /* GPIO Data Clear Register */
#define                    PORTI_DIR_SET  0xffc015d0   /* GPIO Direction Set Register */
#define                  PORTI_DIR_CLEAR  0xffc015d4   /* GPIO Direction Clear Register */
#define                       PORTI_INEN  0xffc015d8   /* GPIO Input Enable Register */
#define                        PORTI_MUX  0xffc015dc   /* Multiplexer Control Register */

/* Port J Registers */

#define                        PORTJ_FER  0xffc015e0   /* Function Enable Register */
#define                            PORTJ  0xffc015e4   /* GPIO Data Register */
#define                        PORTJ_SET  0xffc015e8   /* GPIO Data Set Register */
#define                      PORTJ_CLEAR  0xffc015ec   /* GPIO Data Clear Register */
#define                    PORTJ_DIR_SET  0xffc015f0   /* GPIO Direction Set Register */
#define                  PORTJ_DIR_CLEAR  0xffc015f4   /* GPIO Direction Clear Register */
#define                       PORTJ_INEN  0xffc015f8   /* GPIO Input Enable Register */
#define                        PORTJ_MUX  0xffc015fc   /* Multiplexer Control Register */

/* PWM Timer Registers */

#define                    TIMER0_CONFIG  0xffc01600   /* Timer 0 Configuration Register */
#define                   TIMER0_COUNTER  0xffc01604   /* Timer 0 Counter Register */
#define                    TIMER0_PERIOD  0xffc01608   /* Timer 0 Period Register */
#define                     TIMER0_WIDTH  0xffc0160c   /* Timer 0 Width Register */
#define                    TIMER1_CONFIG  0xffc01610   /* Timer 1 Configuration Register */
#define                   TIMER1_COUNTER  0xffc01614   /* Timer 1 Counter Register */
#define                    TIMER1_PERIOD  0xffc01618   /* Timer 1 Period Register */
#define                     TIMER1_WIDTH  0xffc0161c   /* Timer 1 Width Register */
#define                    TIMER2_CONFIG  0xffc01620   /* Timer 2 Configuration Register */
#define                   TIMER2_COUNTER  0xffc01624   /* Timer 2 Counter Register */
#define                    TIMER2_PERIOD  0xffc01628   /* Timer 2 Period Register */
#define                     TIMER2_WIDTH  0xffc0162c   /* Timer 2 Width Register */
#define                    TIMER3_CONFIG  0xffc01630   /* Timer 3 Configuration Register */
#define                   TIMER3_COUNTER  0xffc01634   /* Timer 3 Counter Register */
#define                    TIMER3_PERIOD  0xffc01638   /* Timer 3 Period Register */
#define                     TIMER3_WIDTH  0xffc0163c   /* Timer 3 Width Register */
#define                    TIMER4_CONFIG  0xffc01640   /* Timer 4 Configuration Register */
#define                   TIMER4_COUNTER  0xffc01644   /* Timer 4 Counter Register */
#define                    TIMER4_PERIOD  0xffc01648   /* Timer 4 Period Register */
#define                     TIMER4_WIDTH  0xffc0164c   /* Timer 4 Width Register */
#define                    TIMER5_CONFIG  0xffc01650   /* Timer 5 Configuration Register */
#define                   TIMER5_COUNTER  0xffc01654   /* Timer 5 Counter Register */
#define                    TIMER5_PERIOD  0xffc01658   /* Timer 5 Period Register */
#define                     TIMER5_WIDTH  0xffc0165c   /* Timer 5 Width Register */
#define                    TIMER6_CONFIG  0xffc01660   /* Timer 6 Configuration Register */
#define                   TIMER6_COUNTER  0xffc01664   /* Timer 6 Counter Register */
#define                    TIMER6_PERIOD  0xffc01668   /* Timer 6 Period Register */
#define                     TIMER6_WIDTH  0xffc0166c   /* Timer 6 Width Register */
#define                    TIMER7_CONFIG  0xffc01670   /* Timer 7 Configuration Register */
#define                   TIMER7_COUNTER  0xffc01674   /* Timer 7 Counter Register */
#define                    TIMER7_PERIOD  0xffc01678   /* Timer 7 Period Register */
#define                     TIMER7_WIDTH  0xffc0167c   /* Timer 7 Width Register */

/* Timer Group of 8 */

#define                    TIMER_ENABLE0  0xffc01680   /* Timer Group of 8 Enable Register */
#define                   TIMER_DISABLE0  0xffc01684   /* Timer Group of 8 Disable Register */
#define                    TIMER_STATUS0  0xffc01688   /* Timer Group of 8 Status Register */

/* DMAC1 Registers */

#define                     DMAC1_TC_PER  0xffc01b0c   /* DMA Controller 1 Traffic Control Periods Register */
#define                     DMAC1_TC_CNT  0xffc01b10   /* DMA Controller 1 Current Counts Register */

/* DMA Channel 12 Registers */

#define              DMA12_NEXT_DESC_PTR  0xffc01c00   /* DMA Channel 12 Next Descriptor Pointer Register */
#define                 DMA12_START_ADDR  0xffc01c04   /* DMA Channel 12 Start Address Register */
#define                     DMA12_CONFIG  0xffc01c08   /* DMA Channel 12 Configuration Register */
#define                    DMA12_X_COUNT  0xffc01c10   /* DMA Channel 12 X Count Register */
#define                   DMA12_X_MODIFY  0xffc01c14   /* DMA Channel 12 X Modify Register */
#define                    DMA12_Y_COUNT  0xffc01c18   /* DMA Channel 12 Y Count Register */
#define                   DMA12_Y_MODIFY  0xffc01c1c   /* DMA Channel 12 Y Modify Register */
#define              DMA12_CURR_DESC_PTR  0xffc01c20   /* DMA Channel 12 Current Descriptor Pointer Register */
#define                  DMA12_CURR_ADDR  0xffc01c24   /* DMA Channel 12 Current Address Register */
#define                 DMA12_IRQ_STATUS  0xffc01c28   /* DMA Channel 12 Interrupt/Status Register */
#define             DMA12_PERIPHERAL_MAP  0xffc01c2c   /* DMA Channel 12 Peripheral Map Register */
#define               DMA12_CURR_X_COUNT  0xffc01c30   /* DMA Channel 12 Current X Count Register */
#define               DMA12_CURR_Y_COUNT  0xffc01c38   /* DMA Channel 12 Current Y Count Register */

/* DMA Channel 13 Registers */

#define              DMA13_NEXT_DESC_PTR  0xffc01c40   /* DMA Channel 13 Next Descriptor Pointer Register */
#define                 DMA13_START_ADDR  0xffc01c44   /* DMA Channel 13 Start Address Register */
#define                     DMA13_CONFIG  0xffc01c48   /* DMA Channel 13 Configuration Register */
#define                    DMA13_X_COUNT  0xffc01c50   /* DMA Channel 13 X Count Register */
#define                   DMA13_X_MODIFY  0xffc01c54   /* DMA Channel 13 X Modify Register */
#define                    DMA13_Y_COUNT  0xffc01c58   /* DMA Channel 13 Y Count Register */
#define                   DMA13_Y_MODIFY  0xffc01c5c   /* DMA Channel 13 Y Modify Register */
#define              DMA13_CURR_DESC_PTR  0xffc01c60   /* DMA Channel 13 Current Descriptor Pointer Register */
#define                  DMA13_CURR_ADDR  0xffc01c64   /* DMA Channel 13 Current Address Register */
#define                 DMA13_IRQ_STATUS  0xffc01c68   /* DMA Channel 13 Interrupt/Status Register */
#define             DMA13_PERIPHERAL_MAP  0xffc01c6c   /* DMA Channel 13 Peripheral Map Register */
#define               DMA13_CURR_X_COUNT  0xffc01c70   /* DMA Channel 13 Current X Count Register */
#define               DMA13_CURR_Y_COUNT  0xffc01c78   /* DMA Channel 13 Current Y Count Register */

/* DMA Channel 14 Registers */

#define              DMA14_NEXT_DESC_PTR  0xffc01c80   /* DMA Channel 14 Next Descriptor Pointer Register */
#define                 DMA14_START_ADDR  0xffc01c84   /* DMA Channel 14 Start Address Register */
#define                     DMA14_CONFIG  0xffc01c88   /* DMA Channel 14 Configuration Register */
#define                    DMA14_X_COUNT  0xffc01c90   /* DMA Channel 14 X Count Register */
#define                   DMA14_X_MODIFY  0xffc01c94   /* DMA Channel 14 X Modify Register */
#define                    DMA14_Y_COUNT  0xffc01c98   /* DMA Channel 14 Y Count Register */
#define                   DMA14_Y_MODIFY  0xffc01c9c   /* DMA Channel 14 Y Modify Register */
#define              DMA14_CURR_DESC_PTR  0xffc01ca0   /* DMA Channel 14 Current Descriptor Pointer Register */
#define                  DMA14_CURR_ADDR  0xffc01ca4   /* DMA Channel 14 Current Address Register */
#define                 DMA14_IRQ_STATUS  0xffc01ca8   /* DMA Channel 14 Interrupt/Status Register */
#define             DMA14_PERIPHERAL_MAP  0xffc01cac   /* DMA Channel 14 Peripheral Map Register */
#define               DMA14_CURR_X_COUNT  0xffc01cb0   /* DMA Channel 14 Current X Count Register */
#define               DMA14_CURR_Y_COUNT  0xffc01cb8   /* DMA Channel 14 Current Y Count Register */

/* DMA Channel 15 Registers */

#define              DMA15_NEXT_DESC_PTR  0xffc01cc0   /* DMA Channel 15 Next Descriptor Pointer Register */
#define                 DMA15_START_ADDR  0xffc01cc4   /* DMA Channel 15 Start Address Register */
#define                     DMA15_CONFIG  0xffc01cc8   /* DMA Channel 15 Configuration Register */
#define                    DMA15_X_COUNT  0xffc01cd0   /* DMA Channel 15 X Count Register */
#define                   DMA15_X_MODIFY  0xffc01cd4   /* DMA Channel 15 X Modify Register */
#define                    DMA15_Y_COUNT  0xffc01cd8   /* DMA Channel 15 Y Count Register */
#define                   DMA15_Y_MODIFY  0xffc01cdc   /* DMA Channel 15 Y Modify Register */
#define              DMA15_CURR_DESC_PTR  0xffc01ce0   /* DMA Channel 15 Current Descriptor Pointer Register */
#define                  DMA15_CURR_ADDR  0xffc01ce4   /* DMA Channel 15 Current Address Register */
#define                 DMA15_IRQ_STATUS  0xffc01ce8   /* DMA Channel 15 Interrupt/Status Register */
#define             DMA15_PERIPHERAL_MAP  0xffc01cec   /* DMA Channel 15 Peripheral Map Register */
#define               DMA15_CURR_X_COUNT  0xffc01cf0   /* DMA Channel 15 Current X Count Register */
#define               DMA15_CURR_Y_COUNT  0xffc01cf8   /* DMA Channel 15 Current Y Count Register */

/* DMA Channel 16 Registers */

#define              DMA16_NEXT_DESC_PTR  0xffc01d00   /* DMA Channel 16 Next Descriptor Pointer Register */
#define                 DMA16_START_ADDR  0xffc01d04   /* DMA Channel 16 Start Address Register */
#define                     DMA16_CONFIG  0xffc01d08   /* DMA Channel 16 Configuration Register */
#define                    DMA16_X_COUNT  0xffc01d10   /* DMA Channel 16 X Count Register */
#define                   DMA16_X_MODIFY  0xffc01d14   /* DMA Channel 16 X Modify Register */
#define                    DMA16_Y_COUNT  0xffc01d18   /* DMA Channel 16 Y Count Register */
#define                   DMA16_Y_MODIFY  0xffc01d1c   /* DMA Channel 16 Y Modify Register */
#define              DMA16_CURR_DESC_PTR  0xffc01d20   /* DMA Channel 16 Current Descriptor Pointer Register */
#define                  DMA16_CURR_ADDR  0xffc01d24   /* DMA Channel 16 Current Address Register */
#define                 DMA16_IRQ_STATUS  0xffc01d28   /* DMA Channel 16 Interrupt/Status Register */
#define             DMA16_PERIPHERAL_MAP  0xffc01d2c   /* DMA Channel 16 Peripheral Map Register */
#define               DMA16_CURR_X_COUNT  0xffc01d30   /* DMA Channel 16 Current X Count Register */
#define               DMA16_CURR_Y_COUNT  0xffc01d38   /* DMA Channel 16 Current Y Count Register */

/* DMA Channel 17 Registers */

#define              DMA17_NEXT_DESC_PTR  0xffc01d40   /* DMA Channel 17 Next Descriptor Pointer Register */
#define                 DMA17_START_ADDR  0xffc01d44   /* DMA Channel 17 Start Address Register */
#define                     DMA17_CONFIG  0xffc01d48   /* DMA Channel 17 Configuration Register */
#define                    DMA17_X_COUNT  0xffc01d50   /* DMA Channel 17 X Count Register */
#define                   DMA17_X_MODIFY  0xffc01d54   /* DMA Channel 17 X Modify Register */
#define                    DMA17_Y_COUNT  0xffc01d58   /* DMA Channel 17 Y Count Register */
#define                   DMA17_Y_MODIFY  0xffc01d5c   /* DMA Channel 17 Y Modify Register */
#define              DMA17_CURR_DESC_PTR  0xffc01d60   /* DMA Channel 17 Current Descriptor Pointer Register */
#define                  DMA17_CURR_ADDR  0xffc01d64   /* DMA Channel 17 Current Address Register */
#define                 DMA17_IRQ_STATUS  0xffc01d68   /* DMA Channel 17 Interrupt/Status Register */
#define             DMA17_PERIPHERAL_MAP  0xffc01d6c   /* DMA Channel 17 Peripheral Map Register */
#define               DMA17_CURR_X_COUNT  0xffc01d70   /* DMA Channel 17 Current X Count Register */
#define               DMA17_CURR_Y_COUNT  0xffc01d78   /* DMA Channel 17 Current Y Count Register */

/* DMA Channel 18 Registers */

#define              DMA18_NEXT_DESC_PTR  0xffc01d80   /* DMA Channel 18 Next Descriptor Pointer Register */
#define                 DMA18_START_ADDR  0xffc01d84   /* DMA Channel 18 Start Address Register */
#define                     DMA18_CONFIG  0xffc01d88   /* DMA Channel 18 Configuration Register */
#define                    DMA18_X_COUNT  0xffc01d90   /* DMA Channel 18 X Count Register */
#define                   DMA18_X_MODIFY  0xffc01d94   /* DMA Channel 18 X Modify Register */
#define                    DMA18_Y_COUNT  0xffc01d98   /* DMA Channel 18 Y Count Register */
#define                   DMA18_Y_MODIFY  0xffc01d9c   /* DMA Channel 18 Y Modify Register */
#define              DMA18_CURR_DESC_PTR  0xffc01da0   /* DMA Channel 18 Current Descriptor Pointer Register */
#define                  DMA18_CURR_ADDR  0xffc01da4   /* DMA Channel 18 Current Address Register */
#define                 DMA18_IRQ_STATUS  0xffc01da8   /* DMA Channel 18 Interrupt/Status Register */
#define             DMA18_PERIPHERAL_MAP  0xffc01dac   /* DMA Channel 18 Peripheral Map Register */
#define               DMA18_CURR_X_COUNT  0xffc01db0   /* DMA Channel 18 Current X Count Register */
#define               DMA18_CURR_Y_COUNT  0xffc01db8   /* DMA Channel 18 Current Y Count Register */

/* DMA Channel 19 Registers */

#define              DMA19_NEXT_DESC_PTR  0xffc01dc0   /* DMA Channel 19 Next Descriptor Pointer Register */
#define                 DMA19_START_ADDR  0xffc01dc4   /* DMA Channel 19 Start Address Register */
#define                     DMA19_CONFIG  0xffc01dc8   /* DMA Channel 19 Configuration Register */
#define                    DMA19_X_COUNT  0xffc01dd0   /* DMA Channel 19 X Count Register */
#define                   DMA19_X_MODIFY  0xffc01dd4   /* DMA Channel 19 X Modify Register */
#define                    DMA19_Y_COUNT  0xffc01dd8   /* DMA Channel 19 Y Count Register */
#define                   DMA19_Y_MODIFY  0xffc01ddc   /* DMA Channel 19 Y Modify Register */
#define              DMA19_CURR_DESC_PTR  0xffc01de0   /* DMA Channel 19 Current Descriptor Pointer Register */
#define                  DMA19_CURR_ADDR  0xffc01de4   /* DMA Channel 19 Current Address Register */
#define                 DMA19_IRQ_STATUS  0xffc01de8   /* DMA Channel 19 Interrupt/Status Register */
#define             DMA19_PERIPHERAL_MAP  0xffc01dec   /* DMA Channel 19 Peripheral Map Register */
#define               DMA19_CURR_X_COUNT  0xffc01df0   /* DMA Channel 19 Current X Count Register */
#define               DMA19_CURR_Y_COUNT  0xffc01df8   /* DMA Channel 19 Current Y Count Register */

/* DMA Channel 20 Registers */

#define              DMA20_NEXT_DESC_PTR  0xffc01e00   /* DMA Channel 20 Next Descriptor Pointer Register */
#define                 DMA20_START_ADDR  0xffc01e04   /* DMA Channel 20 Start Address Register */
#define                     DMA20_CONFIG  0xffc01e08   /* DMA Channel 20 Configuration Register */
#define                    DMA20_X_COUNT  0xffc01e10   /* DMA Channel 20 X Count Register */
#define                   DMA20_X_MODIFY  0xffc01e14   /* DMA Channel 20 X Modify Register */
#define                    DMA20_Y_COUNT  0xffc01e18   /* DMA Channel 20 Y Count Register */
#define                   DMA20_Y_MODIFY  0xffc01e1c   /* DMA Channel 20 Y Modify Register */
#define              DMA20_CURR_DESC_PTR  0xffc01e20   /* DMA Channel 20 Current Descriptor Pointer Register */
#define                  DMA20_CURR_ADDR  0xffc01e24   /* DMA Channel 20 Current Address Register */
#define                 DMA20_IRQ_STATUS  0xffc01e28   /* DMA Channel 20 Interrupt/Status Register */
#define             DMA20_PERIPHERAL_MAP  0xffc01e2c   /* DMA Channel 20 Peripheral Map Register */
#define               DMA20_CURR_X_COUNT  0xffc01e30   /* DMA Channel 20 Current X Count Register */
#define               DMA20_CURR_Y_COUNT  0xffc01e38   /* DMA Channel 20 Current Y Count Register */

/* DMA Channel 21 Registers */

#define              DMA21_NEXT_DESC_PTR  0xffc01e40   /* DMA Channel 21 Next Descriptor Pointer Register */
#define                 DMA21_START_ADDR  0xffc01e44   /* DMA Channel 21 Start Address Register */
#define                     DMA21_CONFIG  0xffc01e48   /* DMA Channel 21 Configuration Register */
#define                    DMA21_X_COUNT  0xffc01e50   /* DMA Channel 21 X Count Register */
#define                   DMA21_X_MODIFY  0xffc01e54   /* DMA Channel 21 X Modify Register */
#define                    DMA21_Y_COUNT  0xffc01e58   /* DMA Channel 21 Y Count Register */
#define                   DMA21_Y_MODIFY  0xffc01e5c   /* DMA Channel 21 Y Modify Register */
#define              DMA21_CURR_DESC_PTR  0xffc01e60   /* DMA Channel 21 Current Descriptor Pointer Register */
#define                  DMA21_CURR_ADDR  0xffc01e64   /* DMA Channel 21 Current Address Register */
#define                 DMA21_IRQ_STATUS  0xffc01e68   /* DMA Channel 21 Interrupt/Status Register */
#define             DMA21_PERIPHERAL_MAP  0xffc01e6c   /* DMA Channel 21 Peripheral Map Register */
#define               DMA21_CURR_X_COUNT  0xffc01e70   /* DMA Channel 21 Current X Count Register */
#define               DMA21_CURR_Y_COUNT  0xffc01e78   /* DMA Channel 21 Current Y Count Register */

/* DMA Channel 22 Registers */

#define              DMA22_NEXT_DESC_PTR  0xffc01e80   /* DMA Channel 22 Next Descriptor Pointer Register */
#define                 DMA22_START_ADDR  0xffc01e84   /* DMA Channel 22 Start Address Register */
#define                     DMA22_CONFIG  0xffc01e88   /* DMA Channel 22 Configuration Register */
#define                    DMA22_X_COUNT  0xffc01e90   /* DMA Channel 22 X Count Register */
#define                   DMA22_X_MODIFY  0xffc01e94   /* DMA Channel 22 X Modify Register */
#define                    DMA22_Y_COUNT  0xffc01e98   /* DMA Channel 22 Y Count Register */
#define                   DMA22_Y_MODIFY  0xffc01e9c   /* DMA Channel 22 Y Modify Register */
#define              DMA22_CURR_DESC_PTR  0xffc01ea0   /* DMA Channel 22 Current Descriptor Pointer Register */
#define                  DMA22_CURR_ADDR  0xffc01ea4   /* DMA Channel 22 Current Address Register */
#define                 DMA22_IRQ_STATUS  0xffc01ea8   /* DMA Channel 22 Interrupt/Status Register */
#define             DMA22_PERIPHERAL_MAP  0xffc01eac   /* DMA Channel 22 Peripheral Map Register */
#define               DMA22_CURR_X_COUNT  0xffc01eb0   /* DMA Channel 22 Current X Count Register */
#define               DMA22_CURR_Y_COUNT  0xffc01eb8   /* DMA Channel 22 Current Y Count Register */

/* DMA Channel 23 Registers */

#define              DMA23_NEXT_DESC_PTR  0xffc01ec0   /* DMA Channel 23 Next Descriptor Pointer Register */
#define                 DMA23_START_ADDR  0xffc01ec4   /* DMA Channel 23 Start Address Register */
#define                     DMA23_CONFIG  0xffc01ec8   /* DMA Channel 23 Configuration Register */
#define                    DMA23_X_COUNT  0xffc01ed0   /* DMA Channel 23 X Count Register */
#define                   DMA23_X_MODIFY  0xffc01ed4   /* DMA Channel 23 X Modify Register */
#define                    DMA23_Y_COUNT  0xffc01ed8   /* DMA Channel 23 Y Count Register */
#define                   DMA23_Y_MODIFY  0xffc01edc   /* DMA Channel 23 Y Modify Register */
#define              DMA23_CURR_DESC_PTR  0xffc01ee0   /* DMA Channel 23 Current Descriptor Pointer Register */
#define                  DMA23_CURR_ADDR  0xffc01ee4   /* DMA Channel 23 Current Address Register */
#define                 DMA23_IRQ_STATUS  0xffc01ee8   /* DMA Channel 23 Interrupt/Status Register */
#define             DMA23_PERIPHERAL_MAP  0xffc01eec   /* DMA Channel 23 Peripheral Map Register */
#define               DMA23_CURR_X_COUNT  0xffc01ef0   /* DMA Channel 23 Current X Count Register */
#define               DMA23_CURR_Y_COUNT  0xffc01ef8   /* DMA Channel 23 Current Y Count Register */

/* MDMA Stream 2 Registers */

#define            MDMA_D2_NEXT_DESC_PTR  0xffc01f00   /* Memory DMA Stream 2 Destination Next Descriptor Pointer Register */
#define               MDMA_D2_START_ADDR  0xffc01f04   /* Memory DMA Stream 2 Destination Start Address Register */
#define                   MDMA_D2_CONFIG  0xffc01f08   /* Memory DMA Stream 2 Destination Configuration Register */
#define                  MDMA_D2_X_COUNT  0xffc01f10   /* Memory DMA Stream 2 Destination X Count Register */
#define                 MDMA_D2_X_MODIFY  0xffc01f14   /* Memory DMA Stream 2 Destination X Modify Register */
#define                  MDMA_D2_Y_COUNT  0xffc01f18   /* Memory DMA Stream 2 Destination Y Count Register */
#define                 MDMA_D2_Y_MODIFY  0xffc01f1c   /* Memory DMA Stream 2 Destination Y Modify Register */
#define            MDMA_D2_CURR_DESC_PTR  0xffc01f20   /* Memory DMA Stream 2 Destination Current Descriptor Pointer Register */
#define                MDMA_D2_CURR_ADDR  0xffc01f24   /* Memory DMA Stream 2 Destination Current Address Register */
#define               MDMA_D2_IRQ_STATUS  0xffc01f28   /* Memory DMA Stream 2 Destination Interrupt/Status Register */
#define           MDMA_D2_PERIPHERAL_MAP  0xffc01f2c   /* Memory DMA Stream 2 Destination Peripheral Map Register */
#define             MDMA_D2_CURR_X_COUNT  0xffc01f30   /* Memory DMA Stream 2 Destination Current X Count Register */
#define             MDMA_D2_CURR_Y_COUNT  0xffc01f38   /* Memory DMA Stream 2 Destination Current Y Count Register */
#define            MDMA_S2_NEXT_DESC_PTR  0xffc01f40   /* Memory DMA Stream 2 Source Next Descriptor Pointer Register */
#define               MDMA_S2_START_ADDR  0xffc01f44   /* Memory DMA Stream 2 Source Start Address Register */
#define                   MDMA_S2_CONFIG  0xffc01f48   /* Memory DMA Stream 2 Source Configuration Register */
#define                  MDMA_S2_X_COUNT  0xffc01f50   /* Memory DMA Stream 2 Source X Count Register */
#define                 MDMA_S2_X_MODIFY  0xffc01f54   /* Memory DMA Stream 2 Source X Modify Register */
#define                  MDMA_S2_Y_COUNT  0xffc01f58   /* Memory DMA Stream 2 Source Y Count Register */
#define                 MDMA_S2_Y_MODIFY  0xffc01f5c   /* Memory DMA Stream 2 Source Y Modify Register */
#define            MDMA_S2_CURR_DESC_PTR  0xffc01f60   /* Memory DMA Stream 2 Source Current Descriptor Pointer Register */
#define                MDMA_S2_CURR_ADDR  0xffc01f64   /* Memory DMA Stream 2 Source Current Address Register */
#define               MDMA_S2_IRQ_STATUS  0xffc01f68   /* Memory DMA Stream 2 Source Interrupt/Status Register */
#define           MDMA_S2_PERIPHERAL_MAP  0xffc01f6c   /* Memory DMA Stream 2 Source Peripheral Map Register */
#define             MDMA_S2_CURR_X_COUNT  0xffc01f70   /* Memory DMA Stream 2 Source Current X Count Register */
#define             MDMA_S2_CURR_Y_COUNT  0xffc01f78   /* Memory DMA Stream 2 Source Current Y Count Register */

/* MDMA Stream 3 Registers */

#define            MDMA_D3_NEXT_DESC_PTR  0xffc01f80   /* Memory DMA Stream 3 Destination Next Descriptor Pointer Register */
#define               MDMA_D3_START_ADDR  0xffc01f84   /* Memory DMA Stream 3 Destination Start Address Register */
#define                   MDMA_D3_CONFIG  0xffc01f88   /* Memory DMA Stream 3 Destination Configuration Register */
#define                  MDMA_D3_X_COUNT  0xffc01f90   /* Memory DMA Stream 3 Destination X Count Register */
#define                 MDMA_D3_X_MODIFY  0xffc01f94   /* Memory DMA Stream 3 Destination X Modify Register */
#define                  MDMA_D3_Y_COUNT  0xffc01f98   /* Memory DMA Stream 3 Destination Y Count Register */
#define                 MDMA_D3_Y_MODIFY  0xffc01f9c   /* Memory DMA Stream 3 Destination Y Modify Register */
#define            MDMA_D3_CURR_DESC_PTR  0xffc01fa0   /* Memory DMA Stream 3 Destination Current Descriptor Pointer Register */
#define                MDMA_D3_CURR_ADDR  0xffc01fa4   /* Memory DMA Stream 3 Destination Current Address Register */
#define               MDMA_D3_IRQ_STATUS  0xffc01fa8   /* Memory DMA Stream 3 Destination Interrupt/Status Register */
#define           MDMA_D3_PERIPHERAL_MAP  0xffc01fac   /* Memory DMA Stream 3 Destination Peripheral Map Register */
#define             MDMA_D3_CURR_X_COUNT  0xffc01fb0   /* Memory DMA Stream 3 Destination Current X Count Register */
#define             MDMA_D3_CURR_Y_COUNT  0xffc01fb8   /* Memory DMA Stream 3 Destination Current Y Count Register */
#define            MDMA_S3_NEXT_DESC_PTR  0xffc01fc0   /* Memory DMA Stream 3 Source Next Descriptor Pointer Register */
#define               MDMA_S3_START_ADDR  0xffc01fc4   /* Memory DMA Stream 3 Source Start Address Register */
#define                   MDMA_S3_CONFIG  0xffc01fc8   /* Memory DMA Stream 3 Source Configuration Register */
#define                  MDMA_S3_X_COUNT  0xffc01fd0   /* Memory DMA Stream 3 Source X Count Register */
#define                 MDMA_S3_X_MODIFY  0xffc01fd4   /* Memory DMA Stream 3 Source X Modify Register */
#define                  MDMA_S3_Y_COUNT  0xffc01fd8   /* Memory DMA Stream 3 Source Y Count Register */
#define                 MDMA_S3_Y_MODIFY  0xffc01fdc   /* Memory DMA Stream 3 Source Y Modify Register */
#define            MDMA_S3_CURR_DESC_PTR  0xffc01fe0   /* Memory DMA Stream 3 Source Current Descriptor Pointer Register */
#define                MDMA_S3_CURR_ADDR  0xffc01fe4   /* Memory DMA Stream 3 Source Current Address Register */
#define               MDMA_S3_IRQ_STATUS  0xffc01fe8   /* Memory DMA Stream 3 Source Interrupt/Status Register */
#define           MDMA_S3_PERIPHERAL_MAP  0xffc01fec   /* Memory DMA Stream 3 Source Peripheral Map Register */
#define             MDMA_S3_CURR_X_COUNT  0xffc01ff0   /* Memory DMA Stream 3 Source Current X Count Register */
#define             MDMA_S3_CURR_Y_COUNT  0xffc01ff8   /* Memory DMA Stream 3 Source Current Y Count Register */

/* UART1 Registers */

#define                        UART1_DLL  0xffc02000   /* Divisor Latch Low Byte */
#define                        UART1_DLH  0xffc02004   /* Divisor Latch High Byte */
#define                       UART1_GCTL  0xffc02008   /* Global Control Register */
#define                        UART1_LCR  0xffc0200c   /* Line Control Register */
#define                        UART1_MCR  0xffc02010   /* Modem Control Register */
#define                        UART1_LSR  0xffc02014   /* Line Status Register */
#define                        UART1_MSR  0xffc02018   /* Modem Status Register */
#define                        UART1_SCR  0xffc0201c   /* Scratch Register */
#define                    UART1_IER_SET  0xffc02020   /* Interrupt Enable Register Set */
#define                  UART1_IER_CLEAR  0xffc02024   /* Interrupt Enable Register Clear */
#define                        UART1_THR  0xffc02028   /* Transmit Hold Register */
#define                        UART1_RBR  0xffc0202c   /* Receive Buffer Register */

/* UART2 is not defined in the shared file because it is not available on the ADSP-BF542 and ADSP-BF544 processors */

/* SPI1 Registers */

#define                     SPI1_REGBASE  0xffc02300
#define                         SPI1_CTL  0xffc02300   /* SPI1 Control Register */
#define                         SPI1_FLG  0xffc02304   /* SPI1 Flag Register */
#define                        SPI1_STAT  0xffc02308   /* SPI1 Status Register */
#define                        SPI1_TDBR  0xffc0230c   /* SPI1 Transmit Data Buffer Register */
#define                        SPI1_RDBR  0xffc02310   /* SPI1 Receive Data Buffer Register */
#define                        SPI1_BAUD  0xffc02314   /* SPI1 Baud Rate Register */
#define                      SPI1_SHADOW  0xffc02318   /* SPI1 Receive Data Buffer Shadow Register */

/* SPORT2 Registers */

#define                      SPORT2_TCR1  0xffc02500   /* SPORT2 Transmit Configuration 1 Register */
#define                      SPORT2_TCR2  0xffc02504   /* SPORT2 Transmit Configuration 2 Register */
#define                   SPORT2_TCLKDIV  0xffc02508   /* SPORT2 Transmit Serial Clock Divider Register */
#define                    SPORT2_TFSDIV  0xffc0250c   /* SPORT2 Transmit Frame Sync Divider Register */
#define                        SPORT2_TX  0xffc02510   /* SPORT2 Transmit Data Register */
#define                        SPORT2_RX  0xffc02518   /* SPORT2 Receive Data Register */
#define                      SPORT2_RCR1  0xffc02520   /* SPORT2 Receive Configuration 1 Register */
#define                      SPORT2_RCR2  0xffc02524   /* SPORT2 Receive Configuration 2 Register */
#define                   SPORT2_RCLKDIV  0xffc02528   /* SPORT2 Receive Serial Clock Divider Register */
#define                    SPORT2_RFSDIV  0xffc0252c   /* SPORT2 Receive Frame Sync Divider Register */
#define                      SPORT2_STAT  0xffc02530   /* SPORT2 Status Register */
#define                      SPORT2_CHNL  0xffc02534   /* SPORT2 Current Channel Register */
#define                     SPORT2_MCMC1  0xffc02538   /* SPORT2 Multi channel Configuration Register 1 */
#define                     SPORT2_MCMC2  0xffc0253c   /* SPORT2 Multi channel Configuration Register 2 */
#define                     SPORT2_MTCS0  0xffc02540   /* SPORT2 Multi channel Transmit Select Register 0 */
#define                     SPORT2_MTCS1  0xffc02544   /* SPORT2 Multi channel Transmit Select Register 1 */
#define                     SPORT2_MTCS2  0xffc02548   /* SPORT2 Multi channel Transmit Select Register 2 */
#define                     SPORT2_MTCS3  0xffc0254c   /* SPORT2 Multi channel Transmit Select Register 3 */
#define                     SPORT2_MRCS0  0xffc02550   /* SPORT2 Multi channel Receive Select Register 0 */
#define                     SPORT2_MRCS1  0xffc02554   /* SPORT2 Multi channel Receive Select Register 1 */
#define                     SPORT2_MRCS2  0xffc02558   /* SPORT2 Multi channel Receive Select Register 2 */
#define                     SPORT2_MRCS3  0xffc0255c   /* SPORT2 Multi channel Receive Select Register 3 */

/* SPORT3 Registers */

#define                      SPORT3_TCR1  0xffc02600   /* SPORT3 Transmit Configuration 1 Register */
#define                      SPORT3_TCR2  0xffc02604   /* SPORT3 Transmit Configuration 2 Register */
#define                   SPORT3_TCLKDIV  0xffc02608   /* SPORT3 Transmit Serial Clock Divider Register */
#define                    SPORT3_TFSDIV  0xffc0260c   /* SPORT3 Transmit Frame Sync Divider Register */
#define                        SPORT3_TX  0xffc02610   /* SPORT3 Transmit Data Register */
#define                        SPORT3_RX  0xffc02618   /* SPORT3 Receive Data Register */
#define                      SPORT3_RCR1  0xffc02620   /* SPORT3 Receive Configuration 1 Register */
#define                      SPORT3_RCR2  0xffc02624   /* SPORT3 Receive Configuration 2 Register */
#define                   SPORT3_RCLKDIV  0xffc02628   /* SPORT3 Receive Serial Clock Divider Register */
#define                    SPORT3_RFSDIV  0xffc0262c   /* SPORT3 Receive Frame Sync Divider Register */
#define                      SPORT3_STAT  0xffc02630   /* SPORT3 Status Register */
#define                      SPORT3_CHNL  0xffc02634   /* SPORT3 Current Channel Register */
#define                     SPORT3_MCMC1  0xffc02638   /* SPORT3 Multi channel Configuration Register 1 */
#define                     SPORT3_MCMC2  0xffc0263c   /* SPORT3 Multi channel Configuration Register 2 */
#define                     SPORT3_MTCS0  0xffc02640   /* SPORT3 Multi channel Transmit Select Register 0 */
#define                     SPORT3_MTCS1  0xffc02644   /* SPORT3 Multi channel Transmit Select Register 1 */
#define                     SPORT3_MTCS2  0xffc02648   /* SPORT3 Multi channel Transmit Select Register 2 */
#define                     SPORT3_MTCS3  0xffc0264c   /* SPORT3 Multi channel Transmit Select Register 3 */
#define                     SPORT3_MRCS0  0xffc02650   /* SPORT3 Multi channel Receive Select Register 0 */
#define                     SPORT3_MRCS1  0xffc02654   /* SPORT3 Multi channel Receive Select Register 1 */
#define                     SPORT3_MRCS2  0xffc02658   /* SPORT3 Multi channel Receive Select Register 2 */
#define                     SPORT3_MRCS3  0xffc0265c   /* SPORT3 Multi channel Receive Select Register 3 */

/* EPPI2 Registers */

#define                     EPPI2_STATUS  0xffc02900   /* EPPI2 Status Register */
#define                     EPPI2_HCOUNT  0xffc02904   /* EPPI2 Horizontal Transfer Count Register */
#define                     EPPI2_HDELAY  0xffc02908   /* EPPI2 Horizontal Delay Count Register */
#define                     EPPI2_VCOUNT  0xffc0290c   /* EPPI2 Vertical Transfer Count Register */
#define                     EPPI2_VDELAY  0xffc02910   /* EPPI2 Vertical Delay Count Register */
#define                      EPPI2_FRAME  0xffc02914   /* EPPI2 Lines per Frame Register */
#define                       EPPI2_LINE  0xffc02918   /* EPPI2 Samples per Line Register */
#define                     EPPI2_CLKDIV  0xffc0291c   /* EPPI2 Clock Divide Register */
#define                    EPPI2_CONTROL  0xffc02920   /* EPPI2 Control Register */
#define                   EPPI2_FS1W_HBL  0xffc02924   /* EPPI2 FS1 Width Register / EPPI2 Horizontal Blanking Samples Per Line Register */
#define                  EPPI2_FS1P_AVPL  0xffc02928   /* EPPI2 FS1 Period Register / EPPI2 Active Video Samples Per Line Register */
#define                   EPPI2_FS2W_LVB  0xffc0292c   /* EPPI2 FS2 Width Register / EPPI2 Lines of Vertical Blanking Register */
#define                  EPPI2_FS2P_LAVF  0xffc02930   /* EPPI2 FS2 Period Register/ EPPI2 Lines of Active Video Per Field Register */
#define                       EPPI2_CLIP  0xffc02934   /* EPPI2 Clipping Register */

/* CAN Controller 0 Config 1 Registers */

#define                         CAN0_MC1  0xffc02a00   /* CAN Controller 0 Mailbox Configuration Register 1 */
#define                         CAN0_MD1  0xffc02a04   /* CAN Controller 0 Mailbox Direction Register 1 */
#define                        CAN0_TRS1  0xffc02a08   /* CAN Controller 0 Transmit Request Set Register 1 */
#define                        CAN0_TRR1  0xffc02a0c   /* CAN Controller 0 Transmit Request Reset Register 1 */
#define                         CAN0_TA1  0xffc02a10   /* CAN Controller 0 Transmit Acknowledge Register 1 */
#define                         CAN0_AA1  0xffc02a14   /* CAN Controller 0 Abort Acknowledge Register 1 */
#define                        CAN0_RMP1  0xffc02a18   /* CAN Controller 0 Receive Message Pending Register 1 */
#define                        CAN0_RML1  0xffc02a1c   /* CAN Controller 0 Receive Message Lost Register 1 */
#define                      CAN0_MBTIF1  0xffc02a20   /* CAN Controller 0 Mailbox Transmit Interrupt Flag Register 1 */
#define                      CAN0_MBRIF1  0xffc02a24   /* CAN Controller 0 Mailbox Receive Interrupt Flag Register 1 */
#define                       CAN0_MBIM1  0xffc02a28   /* CAN Controller 0 Mailbox Interrupt Mask Register 1 */
#define                        CAN0_RFH1  0xffc02a2c   /* CAN Controller 0 Remote Frame Handling Enable Register 1 */
#define                       CAN0_OPSS1  0xffc02a30   /* CAN Controller 0 Overwrite Protection Single Shot Transmit Register 1 */

/* CAN Controller 0 Config 2 Registers */

#define                         CAN0_MC2  0xffc02a40   /* CAN Controller 0 Mailbox Configuration Register 2 */
#define                         CAN0_MD2  0xffc02a44   /* CAN Controller 0 Mailbox Direction Register 2 */
#define                        CAN0_TRS2  0xffc02a48   /* CAN Controller 0 Transmit Request Set Register 2 */
#define                        CAN0_TRR2  0xffc02a4c   /* CAN Controller 0 Transmit Request Reset Register 2 */
#define                         CAN0_TA2  0xffc02a50   /* CAN Controller 0 Transmit Acknowledge Register 2 */
#define                         CAN0_AA2  0xffc02a54   /* CAN Controller 0 Abort Acknowledge Register 2 */
#define                        CAN0_RMP2  0xffc02a58   /* CAN Controller 0 Receive Message Pending Register 2 */
#define                        CAN0_RML2  0xffc02a5c   /* CAN Controller 0 Receive Message Lost Register 2 */
#define                      CAN0_MBTIF2  0xffc02a60   /* CAN Controller 0 Mailbox Transmit Interrupt Flag Register 2 */
#define                      CAN0_MBRIF2  0xffc02a64   /* CAN Controller 0 Mailbox Receive Interrupt Flag Register 2 */
#define                       CAN0_MBIM2  0xffc02a68   /* CAN Controller 0 Mailbox Interrupt Mask Register 2 */
#define                        CAN0_RFH2  0xffc02a6c   /* CAN Controller 0 Remote Frame Handling Enable Register 2 */
#define                       CAN0_OPSS2  0xffc02a70   /* CAN Controller 0 Overwrite Protection Single Shot Transmit Register 2 */

/* CAN Controller 0 Clock/Interrupt/Counter Registers */

#define                       CAN0_CLOCK  0xffc02a80   /* CAN Controller 0 Clock Register */
#define                      CAN0_TIMING  0xffc02a84   /* CAN Controller 0 Timing Register */
#define                       CAN0_DEBUG  0xffc02a88   /* CAN Controller 0 Debug Register */
#define                      CAN0_STATUS  0xffc02a8c   /* CAN Controller 0 Global Status Register */
#define                         CAN0_CEC  0xffc02a90   /* CAN Controller 0 Error Counter Register */
#define                         CAN0_GIS  0xffc02a94   /* CAN Controller 0 Global Interrupt Status Register */
#define                         CAN0_GIM  0xffc02a98   /* CAN Controller 0 Global Interrupt Mask Register */
#define                         CAN0_GIF  0xffc02a9c   /* CAN Controller 0 Global Interrupt Flag Register */
#define                     CAN0_CONTROL  0xffc02aa0   /* CAN Controller 0 Master Control Register */
#define                        CAN0_INTR  0xffc02aa4   /* CAN Controller 0 Interrupt Pending Register */
#define                        CAN0_MBTD  0xffc02aac   /* CAN Controller 0 Mailbox Temporary Disable Register */
#define                         CAN0_EWR  0xffc02ab0   /* CAN Controller 0 Programmable Warning Level Register */
#define                         CAN0_ESR  0xffc02ab4   /* CAN Controller 0 Error Status Register */
#define                       CAN0_UCCNT  0xffc02ac4   /* CAN Controller 0 Universal Counter Register */
#define                        CAN0_UCRC  0xffc02ac8   /* CAN Controller 0 Universal Counter Force Reload Register */
#define                       CAN0_UCCNF  0xffc02acc   /* CAN Controller 0 Universal Counter Configuration Register */

/* CAN Controller 0 Acceptance Registers */

#define                       CAN0_AM00L  0xffc02b00   /* CAN Controller 0 Mailbox 0 Acceptance Mask High Register */
#define                       CAN0_AM00H  0xffc02b04   /* CAN Controller 0 Mailbox 0 Acceptance Mask Low Register */
#define                       CAN0_AM01L  0xffc02b08   /* CAN Controller 0 Mailbox 1 Acceptance Mask High Register */
#define                       CAN0_AM01H  0xffc02b0c   /* CAN Controller 0 Mailbox 1 Acceptance Mask Low Register */
#define                       CAN0_AM02L  0xffc02b10   /* CAN Controller 0 Mailbox 2 Acceptance Mask High Register */
#define                       CAN0_AM02H  0xffc02b14   /* CAN Controller 0 Mailbox 2 Acceptance Mask Low Register */
#define                       CAN0_AM03L  0xffc02b18   /* CAN Controller 0 Mailbox 3 Acceptance Mask High Register */
#define                       CAN0_AM03H  0xffc02b1c   /* CAN Controller 0 Mailbox 3 Acceptance Mask Low Register */
#define                       CAN0_AM04L  0xffc02b20   /* CAN Controller 0 Mailbox 4 Acceptance Mask High Register */
#define                       CAN0_AM04H  0xffc02b24   /* CAN Controller 0 Mailbox 4 Acceptance Mask Low Register */
#define                       CAN0_AM05L  0xffc02b28   /* CAN Controller 0 Mailbox 5 Acceptance Mask High Register */
#define                       CAN0_AM05H  0xffc02b2c   /* CAN Controller 0 Mailbox 5 Acceptance Mask Low Register */
#define                       CAN0_AM06L  0xffc02b30   /* CAN Controller 0 Mailbox 6 Acceptance Mask High Register */
#define                       CAN0_AM06H  0xffc02b34   /* CAN Controller 0 Mailbox 6 Acceptance Mask Low Register */
#define                       CAN0_AM07L  0xffc02b38   /* CAN Controller 0 Mailbox 7 Acceptance Mask High Register */
#define                       CAN0_AM07H  0xffc02b3c   /* CAN Controller 0 Mailbox 7 Acceptance Mask Low Register */
#define                       CAN0_AM08L  0xffc02b40   /* CAN Controller 0 Mailbox 8 Acceptance Mask High Register */
#define                       CAN0_AM08H  0xffc02b44   /* CAN Controller 0 Mailbox 8 Acceptance Mask Low Register */
#define                       CAN0_AM09L  0xffc02b48   /* CAN Controller 0 Mailbox 9 Acceptance Mask High Register */
#define                       CAN0_AM09H  0xffc02b4c   /* CAN Controller 0 Mailbox 9 Acceptance Mask Low Register */
#define                       CAN0_AM10L  0xffc02b50   /* CAN Controller 0 Mailbox 10 Acceptance Mask High Register */
#define                       CAN0_AM10H  0xffc02b54   /* CAN Controller 0 Mailbox 10 Acceptance Mask Low Register */
#define                       CAN0_AM11L  0xffc02b58   /* CAN Controller 0 Mailbox 11 Acceptance Mask High Register */
#define                       CAN0_AM11H  0xffc02b5c   /* CAN Controller 0 Mailbox 11 Acceptance Mask Low Register */
#define                       CAN0_AM12L  0xffc02b60   /* CAN Controller 0 Mailbox 12 Acceptance Mask High Register */
#define                       CAN0_AM12H  0xffc02b64   /* CAN Controller 0 Mailbox 12 Acceptance Mask Low Register */
#define                       CAN0_AM13L  0xffc02b68   /* CAN Controller 0 Mailbox 13 Acceptance Mask High Register */
#define                       CAN0_AM13H  0xffc02b6c   /* CAN Controller 0 Mailbox 13 Acceptance Mask Low Register */
#define                       CAN0_AM14L  0xffc02b70   /* CAN Controller 0 Mailbox 14 Acceptance Mask High Register */
#define                       CAN0_AM14H  0xffc02b74   /* CAN Controller 0 Mailbox 14 Acceptance Mask Low Register */
#define                       CAN0_AM15L  0xffc02b78   /* CAN Controller 0 Mailbox 15 Acceptance Mask High Register */
#define                       CAN0_AM15H  0xffc02b7c   /* CAN Controller 0 Mailbox 15 Acceptance Mask Low Register */

/* CAN Controller 0 Acceptance Registers */

#define                       CAN0_AM16L  0xffc02b80   /* CAN Controller 0 Mailbox 16 Acceptance Mask High Register */
#define                       CAN0_AM16H  0xffc02b84   /* CAN Controller 0 Mailbox 16 Acceptance Mask Low Register */
#define                       CAN0_AM17L  0xffc02b88   /* CAN Controller 0 Mailbox 17 Acceptance Mask High Register */
#define                       CAN0_AM17H  0xffc02b8c   /* CAN Controller 0 Mailbox 17 Acceptance Mask Low Register */
#define                       CAN0_AM18L  0xffc02b90   /* CAN Controller 0 Mailbox 18 Acceptance Mask High Register */
#define                       CAN0_AM18H  0xffc02b94   /* CAN Controller 0 Mailbox 18 Acceptance Mask Low Register */
#define                       CAN0_AM19L  0xffc02b98   /* CAN Controller 0 Mailbox 19 Acceptance Mask High Register */
#define                       CAN0_AM19H  0xffc02b9c   /* CAN Controller 0 Mailbox 19 Acceptance Mask Low Register */
#define                       CAN0_AM20L  0xffc02ba0   /* CAN Controller 0 Mailbox 20 Acceptance Mask High Register */
#define                       CAN0_AM20H  0xffc02ba4   /* CAN Controller 0 Mailbox 20 Acceptance Mask Low Register */
#define                       CAN0_AM21L  0xffc02ba8   /* CAN Controller 0 Mailbox 21 Acceptance Mask High Register */
#define                       CAN0_AM21H  0xffc02bac   /* CAN Controller 0 Mailbox 21 Acceptance Mask Low Register */
#define                       CAN0_AM22L  0xffc02bb0   /* CAN Controller 0 Mailbox 22 Acceptance Mask High Register */
#define                       CAN0_AM22H  0xffc02bb4   /* CAN Controller 0 Mailbox 22 Acceptance Mask Low Register */
#define                       CAN0_AM23L  0xffc02bb8   /* CAN Controller 0 Mailbox 23 Acceptance Mask High Register */
#define                       CAN0_AM23H  0xffc02bbc   /* CAN Controller 0 Mailbox 23 Acceptance Mask Low Register */
#define                       CAN0_AM24L  0xffc02bc0   /* CAN Controller 0 Mailbox 24 Acceptance Mask High Register */
#define                       CAN0_AM24H  0xffc02bc4   /* CAN Controller 0 Mailbox 24 Acceptance Mask Low Register */
#define                       CAN0_AM25L  0xffc02bc8   /* CAN Controller 0 Mailbox 25 Acceptance Mask High Register */
#define                       CAN0_AM25H  0xffc02bcc   /* CAN Controller 0 Mailbox 25 Acceptance Mask Low Register */
#define                       CAN0_AM26L  0xffc02bd0   /* CAN Controller 0 Mailbox 26 Acceptance Mask High Register */
#define                       CAN0_AM26H  0xffc02bd4   /* CAN Controller 0 Mailbox 26 Acceptance Mask Low Register */
#define                       CAN0_AM27L  0xffc02bd8   /* CAN Controller 0 Mailbox 27 Acceptance Mask High Register */
#define                       CAN0_AM27H  0xffc02bdc   /* CAN Controller 0 Mailbox 27 Acceptance Mask Low Register */
#define                       CAN0_AM28L  0xffc02be0   /* CAN Controller 0 Mailbox 28 Acceptance Mask High Register */
#define                       CAN0_AM28H  0xffc02be4   /* CAN Controller 0 Mailbox 28 Acceptance Mask Low Register */
#define                       CAN0_AM29L  0xffc02be8   /* CAN Controller 0 Mailbox 29 Acceptance Mask High Register */
#define                       CAN0_AM29H  0xffc02bec   /* CAN Controller 0 Mailbox 29 Acceptance Mask Low Register */
#define                       CAN0_AM30L  0xffc02bf0   /* CAN Controller 0 Mailbox 30 Acceptance Mask High Register */
#define                       CAN0_AM30H  0xffc02bf4   /* CAN Controller 0 Mailbox 30 Acceptance Mask Low Register */
#define                       CAN0_AM31L  0xffc02bf8   /* CAN Controller 0 Mailbox 31 Acceptance Mask High Register */
#define                       CAN0_AM31H  0xffc02bfc   /* CAN Controller 0 Mailbox 31 Acceptance Mask Low Register */

/* CAN Controller 0 Mailbox Data Registers */

#define                  CAN0_MB00_DATA0  0xffc02c00   /* CAN Controller 0 Mailbox 0 Data 0 Register */
#define                  CAN0_MB00_DATA1  0xffc02c04   /* CAN Controller 0 Mailbox 0 Data 1 Register */
#define                  CAN0_MB00_DATA2  0xffc02c08   /* CAN Controller 0 Mailbox 0 Data 2 Register */
#define                  CAN0_MB00_DATA3  0xffc02c0c   /* CAN Controller 0 Mailbox 0 Data 3 Register */
#define                 CAN0_MB00_LENGTH  0xffc02c10   /* CAN Controller 0 Mailbox 0 Length Register */
#define              CAN0_MB00_TIMESTAMP  0xffc02c14   /* CAN Controller 0 Mailbox 0 Timestamp Register */
#define                    CAN0_MB00_ID0  0xffc02c18   /* CAN Controller 0 Mailbox 0 ID0 Register */
#define                    CAN0_MB00_ID1  0xffc02c1c   /* CAN Controller 0 Mailbox 0 ID1 Register */
#define                  CAN0_MB01_DATA0  0xffc02c20   /* CAN Controller 0 Mailbox 1 Data 0 Register */
#define                  CAN0_MB01_DATA1  0xffc02c24   /* CAN Controller 0 Mailbox 1 Data 1 Register */
#define                  CAN0_MB01_DATA2  0xffc02c28   /* CAN Controller 0 Mailbox 1 Data 2 Register */
#define                  CAN0_MB01_DATA3  0xffc02c2c   /* CAN Controller 0 Mailbox 1 Data 3 Register */
#define                 CAN0_MB01_LENGTH  0xffc02c30   /* CAN Controller 0 Mailbox 1 Length Register */
#define              CAN0_MB01_TIMESTAMP  0xffc02c34   /* CAN Controller 0 Mailbox 1 Timestamp Register */
#define                    CAN0_MB01_ID0  0xffc02c38   /* CAN Controller 0 Mailbox 1 ID0 Register */
#define                    CAN0_MB01_ID1  0xffc02c3c   /* CAN Controller 0 Mailbox 1 ID1 Register */
#define                  CAN0_MB02_DATA0  0xffc02c40   /* CAN Controller 0 Mailbox 2 Data 0 Register */
#define                  CAN0_MB02_DATA1  0xffc02c44   /* CAN Controller 0 Mailbox 2 Data 1 Register */
#define                  CAN0_MB02_DATA2  0xffc02c48   /* CAN Controller 0 Mailbox 2 Data 2 Register */
#define                  CAN0_MB02_DATA3  0xffc02c4c   /* CAN Controller 0 Mailbox 2 Data 3 Register */
#define                 CAN0_MB02_LENGTH  0xffc02c50   /* CAN Controller 0 Mailbox 2 Length Register */
#define              CAN0_MB02_TIMESTAMP  0xffc02c54   /* CAN Controller 0 Mailbox 2 Timestamp Register */
#define                    CAN0_MB02_ID0  0xffc02c58   /* CAN Controller 0 Mailbox 2 ID0 Register */
#define                    CAN0_MB02_ID1  0xffc02c5c   /* CAN Controller 0 Mailbox 2 ID1 Register */
#define                  CAN0_MB03_DATA0  0xffc02c60   /* CAN Controller 0 Mailbox 3 Data 0 Register */
#define                  CAN0_MB03_DATA1  0xffc02c64   /* CAN Controller 0 Mailbox 3 Data 1 Register */
#define                  CAN0_MB03_DATA2  0xffc02c68   /* CAN Controller 0 Mailbox 3 Data 2 Register */
#define                  CAN0_MB03_DATA3  0xffc02c6c   /* CAN Controller 0 Mailbox 3 Data 3 Register */
#define                 CAN0_MB03_LENGTH  0xffc02c70   /* CAN Controller 0 Mailbox 3 Length Register */
#define              CAN0_MB03_TIMESTAMP  0xffc02c74   /* CAN Controller 0 Mailbox 3 Timestamp Register */
#define                    CAN0_MB03_ID0  0xffc02c78   /* CAN Controller 0 Mailbox 3 ID0 Register */
#define                    CAN0_MB03_ID1  0xffc02c7c   /* CAN Controller 0 Mailbox 3 ID1 Register */
#define                  CAN0_MB04_DATA0  0xffc02c80   /* CAN Controller 0 Mailbox 4 Data 0 Register */
#define                  CAN0_MB04_DATA1  0xffc02c84   /* CAN Controller 0 Mailbox 4 Data 1 Register */
#define                  CAN0_MB04_DATA2  0xffc02c88   /* CAN Controller 0 Mailbox 4 Data 2 Register */
#define                  CAN0_MB04_DATA3  0xffc02c8c   /* CAN Controller 0 Mailbox 4 Data 3 Register */
#define                 CAN0_MB04_LENGTH  0xffc02c90   /* CAN Controller 0 Mailbox 4 Length Register */
#define              CAN0_MB04_TIMESTAMP  0xffc02c94   /* CAN Controller 0 Mailbox 4 Timestamp Register */
#define                    CAN0_MB04_ID0  0xffc02c98   /* CAN Controller 0 Mailbox 4 ID0 Register */
#define                    CAN0_MB04_ID1  0xffc02c9c   /* CAN Controller 0 Mailbox 4 ID1 Register */
#define                  CAN0_MB05_DATA0  0xffc02ca0   /* CAN Controller 0 Mailbox 5 Data 0 Register */
#define                  CAN0_MB05_DATA1  0xffc02ca4   /* CAN Controller 0 Mailbox 5 Data 1 Register */
#define                  CAN0_MB05_DATA2  0xffc02ca8   /* CAN Controller 0 Mailbox 5 Data 2 Register */
#define                  CAN0_MB05_DATA3  0xffc02cac   /* CAN Controller 0 Mailbox 5 Data 3 Register */
#define                 CAN0_MB05_LENGTH  0xffc02cb0   /* CAN Controller 0 Mailbox 5 Length Register */
#define              CAN0_MB05_TIMESTAMP  0xffc02cb4   /* CAN Controller 0 Mailbox 5 Timestamp Register */
#define                    CAN0_MB05_ID0  0xffc02cb8   /* CAN Controller 0 Mailbox 5 ID0 Register */
#define                    CAN0_MB05_ID1  0xffc02cbc   /* CAN Controller 0 Mailbox 5 ID1 Register */
#define                  CAN0_MB06_DATA0  0xffc02cc0   /* CAN Controller 0 Mailbox 6 Data 0 Register */
#define                  CAN0_MB06_DATA1  0xffc02cc4   /* CAN Controller 0 Mailbox 6 Data 1 Register */
#define                  CAN0_MB06_DATA2  0xffc02cc8   /* CAN Controller 0 Mailbox 6 Data 2 Register */
#define                  CAN0_MB06_DATA3  0xffc02ccc   /* CAN Controller 0 Mailbox 6 Data 3 Register */
#define                 CAN0_MB06_LENGTH  0xffc02cd0   /* CAN Controller 0 Mailbox 6 Length Register */
#define              CAN0_MB06_TIMESTAMP  0xffc02cd4   /* CAN Controller 0 Mailbox 6 Timestamp Register */
#define                    CAN0_MB06_ID0  0xffc02cd8   /* CAN Controller 0 Mailbox 6 ID0 Register */
#define                    CAN0_MB06_ID1  0xffc02cdc   /* CAN Controller 0 Mailbox 6 ID1 Register */
#define                  CAN0_MB07_DATA0  0xffc02ce0   /* CAN Controller 0 Mailbox 7 Data 0 Register */
#define                  CAN0_MB07_DATA1  0xffc02ce4   /* CAN Controller 0 Mailbox 7 Data 1 Register */
#define                  CAN0_MB07_DATA2  0xffc02ce8   /* CAN Controller 0 Mailbox 7 Data 2 Register */
#define                  CAN0_MB07_DATA3  0xffc02cec   /* CAN Controller 0 Mailbox 7 Data 3 Register */
#define                 CAN0_MB07_LENGTH  0xffc02cf0   /* CAN Controller 0 Mailbox 7 Length Register */
#define              CAN0_MB07_TIMESTAMP  0xffc02cf4   /* CAN Controller 0 Mailbox 7 Timestamp Register */
#define                    CAN0_MB07_ID0  0xffc02cf8   /* CAN Controller 0 Mailbox 7 ID0 Register */
#define                    CAN0_MB07_ID1  0xffc02cfc   /* CAN Controller 0 Mailbox 7 ID1 Register */
#define                  CAN0_MB08_DATA0  0xffc02d00   /* CAN Controller 0 Mailbox 8 Data 0 Register */
#define                  CAN0_MB08_DATA1  0xffc02d04   /* CAN Controller 0 Mailbox 8 Data 1 Register */
#define                  CAN0_MB08_DATA2  0xffc02d08   /* CAN Controller 0 Mailbox 8 Data 2 Register */
#define                  CAN0_MB08_DATA3  0xffc02d0c   /* CAN Controller 0 Mailbox 8 Data 3 Register */
#define                 CAN0_MB08_LENGTH  0xffc02d10   /* CAN Controller 0 Mailbox 8 Length Register */
#define              CAN0_MB08_TIMESTAMP  0xffc02d14   /* CAN Controller 0 Mailbox 8 Timestamp Register */
#define                    CAN0_MB08_ID0  0xffc02d18   /* CAN Controller 0 Mailbox 8 ID0 Register */
#define                    CAN0_MB08_ID1  0xffc02d1c   /* CAN Controller 0 Mailbox 8 ID1 Register */
#define                  CAN0_MB09_DATA0  0xffc02d20   /* CAN Controller 0 Mailbox 9 Data 0 Register */
#define                  CAN0_MB09_DATA1  0xffc02d24   /* CAN Controller 0 Mailbox 9 Data 1 Register */
#define                  CAN0_MB09_DATA2  0xffc02d28   /* CAN Controller 0 Mailbox 9 Data 2 Register */
#define                  CAN0_MB09_DATA3  0xffc02d2c   /* CAN Controller 0 Mailbox 9 Data 3 Register */
#define                 CAN0_MB09_LENGTH  0xffc02d30   /* CAN Controller 0 Mailbox 9 Length Register */
#define              CAN0_MB09_TIMESTAMP  0xffc02d34   /* CAN Controller 0 Mailbox 9 Timestamp Register */
#define                    CAN0_MB09_ID0  0xffc02d38   /* CAN Controller 0 Mailbox 9 ID0 Register */
#define                    CAN0_MB09_ID1  0xffc02d3c   /* CAN Controller 0 Mailbox 9 ID1 Register */
#define                  CAN0_MB10_DATA0  0xffc02d40   /* CAN Controller 0 Mailbox 10 Data 0 Register */
#define                  CAN0_MB10_DATA1  0xffc02d44   /* CAN Controller 0 Mailbox 10 Data 1 Register */
#define                  CAN0_MB10_DATA2  0xffc02d48   /* CAN Controller 0 Mailbox 10 Data 2 Register */
#define                  CAN0_MB10_DATA3  0xffc02d4c   /* CAN Controller 0 Mailbox 10 Data 3 Register */
#define                 CAN0_MB10_LENGTH  0xffc02d50   /* CAN Controller 0 Mailbox 10 Length Register */
#define              CAN0_MB10_TIMESTAMP  0xffc02d54   /* CAN Controller 0 Mailbox 10 Timestamp Register */
#define                    CAN0_MB10_ID0  0xffc02d58   /* CAN Controller 0 Mailbox 10 ID0 Register */
#define                    CAN0_MB10_ID1  0xffc02d5c   /* CAN Controller 0 Mailbox 10 ID1 Register */
#define                  CAN0_MB11_DATA0  0xffc02d60   /* CAN Controller 0 Mailbox 11 Data 0 Register */
#define                  CAN0_MB11_DATA1  0xffc02d64   /* CAN Controller 0 Mailbox 11 Data 1 Register */
#define                  CAN0_MB11_DATA2  0xffc02d68   /* CAN Controller 0 Mailbox 11 Data 2 Register */
#define                  CAN0_MB11_DATA3  0xffc02d6c   /* CAN Controller 0 Mailbox 11 Data 3 Register */
#define                 CAN0_MB11_LENGTH  0xffc02d70   /* CAN Controller 0 Mailbox 11 Length Register */
#define              CAN0_MB11_TIMESTAMP  0xffc02d74   /* CAN Controller 0 Mailbox 11 Timestamp Register */
#define                    CAN0_MB11_ID0  0xffc02d78   /* CAN Controller 0 Mailbox 11 ID0 Register */
#define                    CAN0_MB11_ID1  0xffc02d7c   /* CAN Controller 0 Mailbox 11 ID1 Register */
#define                  CAN0_MB12_DATA0  0xffc02d80   /* CAN Controller 0 Mailbox 12 Data 0 Register */
#define                  CAN0_MB12_DATA1  0xffc02d84   /* CAN Controller 0 Mailbox 12 Data 1 Register */
#define                  CAN0_MB12_DATA2  0xffc02d88   /* CAN Controller 0 Mailbox 12 Data 2 Register */
#define                  CAN0_MB12_DATA3  0xffc02d8c   /* CAN Controller 0 Mailbox 12 Data 3 Register */
#define                 CAN0_MB12_LENGTH  0xffc02d90   /* CAN Controller 0 Mailbox 12 Length Register */
#define              CAN0_MB12_TIMESTAMP  0xffc02d94   /* CAN Controller 0 Mailbox 12 Timestamp Register */
#define                    CAN0_MB12_ID0  0xffc02d98   /* CAN Controller 0 Mailbox 12 ID0 Register */
#define                    CAN0_MB12_ID1  0xffc02d9c   /* CAN Controller 0 Mailbox 12 ID1 Register */
#define                  CAN0_MB13_DATA0  0xffc02da0   /* CAN Controller 0 Mailbox 13 Data 0 Register */
#define                  CAN0_MB13_DATA1  0xffc02da4   /* CAN Controller 0 Mailbox 13 Data 1 Register */
#define                  CAN0_MB13_DATA2  0xffc02da8   /* CAN Controller 0 Mailbox 13 Data 2 Register */
#define                  CAN0_MB13_DATA3  0xffc02dac   /* CAN Controller 0 Mailbox 13 Data 3 Register */
#define                 CAN0_MB13_LENGTH  0xffc02db0   /* CAN Controller 0 Mailbox 13 Length Register */
#define              CAN0_MB13_TIMESTAMP  0xffc02db4   /* CAN Controller 0 Mailbox 13 Timestamp Register */
#define                    CAN0_MB13_ID0  0xffc02db8   /* CAN Controller 0 Mailbox 13 ID0 Register */
#define                    CAN0_MB13_ID1  0xffc02dbc   /* CAN Controller 0 Mailbox 13 ID1 Register */
#define                  CAN0_MB14_DATA0  0xffc02dc0   /* CAN Controller 0 Mailbox 14 Data 0 Register */
#define                  CAN0_MB14_DATA1  0xffc02dc4   /* CAN Controller 0 Mailbox 14 Data 1 Register */
#define                  CAN0_MB14_DATA2  0xffc02dc8   /* CAN Controller 0 Mailbox 14 Data 2 Register */
#define                  CAN0_MB14_DATA3  0xffc02dcc   /* CAN Controller 0 Mailbox 14 Data 3 Register */
#define                 CAN0_MB14_LENGTH  0xffc02dd0   /* CAN Controller 0 Mailbox 14 Length Register */
#define              CAN0_MB14_TIMESTAMP  0xffc02dd4   /* CAN Controller 0 Mailbox 14 Timestamp Register */
#define                    CAN0_MB14_ID0  0xffc02dd8   /* CAN Controller 0 Mailbox 14 ID0 Register */
#define                    CAN0_MB14_ID1  0xffc02ddc   /* CAN Controller 0 Mailbox 14 ID1 Register */
#define                  CAN0_MB15_DATA0  0xffc02de0   /* CAN Controller 0 Mailbox 15 Data 0 Register */
#define                  CAN0_MB15_DATA1  0xffc02de4   /* CAN Controller 0 Mailbox 15 Data 1 Register */
#define                  CAN0_MB15_DATA2  0xffc02de8   /* CAN Controller 0 Mailbox 15 Data 2 Register */
#define                  CAN0_MB15_DATA3  0xffc02dec   /* CAN Controller 0 Mailbox 15 Data 3 Register */
#define                 CAN0_MB15_LENGTH  0xffc02df0   /* CAN Controller 0 Mailbox 15 Length Register */
#define              CAN0_MB15_TIMESTAMP  0xffc02df4   /* CAN Controller 0 Mailbox 15 Timestamp Register */
#define                    CAN0_MB15_ID0  0xffc02df8   /* CAN Controller 0 Mailbox 15 ID0 Register */
#define                    CAN0_MB15_ID1  0xffc02dfc   /* CAN Controller 0 Mailbox 15 ID1 Register */

/* CAN Controller 0 Mailbox Data Registers */

#define                  CAN0_MB16_DATA0  0xffc02e00   /* CAN Controller 0 Mailbox 16 Data 0 Register */
#define                  CAN0_MB16_DATA1  0xffc02e04   /* CAN Controller 0 Mailbox 16 Data 1 Register */
#define                  CAN0_MB16_DATA2  0xffc02e08   /* CAN Controller 0 Mailbox 16 Data 2 Register */
#define                  CAN0_MB16_DATA3  0xffc02e0c   /* CAN Controller 0 Mailbox 16 Data 3 Register */
#define                 CAN0_MB16_LENGTH  0xffc02e10   /* CAN Controller 0 Mailbox 16 Length Register */
#define              CAN0_MB16_TIMESTAMP  0xffc02e14   /* CAN Controller 0 Mailbox 16 Timestamp Register */
#define                    CAN0_MB16_ID0  0xffc02e18   /* CAN Controller 0 Mailbox 16 ID0 Register */
#define                    CAN0_MB16_ID1  0xffc02e1c   /* CAN Controller 0 Mailbox 16 ID1 Register */
#define                  CAN0_MB17_DATA0  0xffc02e20   /* CAN Controller 0 Mailbox 17 Data 0 Register */
#define                  CAN0_MB17_DATA1  0xffc02e24   /* CAN Controller 0 Mailbox 17 Data 1 Register */
#define                  CAN0_MB17_DATA2  0xffc02e28   /* CAN Controller 0 Mailbox 17 Data 2 Register */
#define                  CAN0_MB17_DATA3  0xffc02e2c   /* CAN Controller 0 Mailbox 17 Data 3 Register */
#define                 CAN0_MB17_LENGTH  0xffc02e30   /* CAN Controller 0 Mailbox 17 Length Register */
#define              CAN0_MB17_TIMESTAMP  0xffc02e34   /* CAN Controller 0 Mailbox 17 Timestamp Register */
#define                    CAN0_MB17_ID0  0xffc02e38   /* CAN Controller 0 Mailbox 17 ID0 Register */
#define                    CAN0_MB17_ID1  0xffc02e3c   /* CAN Controller 0 Mailbox 17 ID1 Register */
#define                  CAN0_MB18_DATA0  0xffc02e40   /* CAN Controller 0 Mailbox 18 Data 0 Register */
#define                  CAN0_MB18_DATA1  0xffc02e44   /* CAN Controller 0 Mailbox 18 Data 1 Register */
#define                  CAN0_MB18_DATA2  0xffc02e48   /* CAN Controller 0 Mailbox 18 Data 2 Register */
#define                  CAN0_MB18_DATA3  0xffc02e4c   /* CAN Controller 0 Mailbox 18 Data 3 Register */
#define                 CAN0_MB18_LENGTH  0xffc02e50   /* CAN Controller 0 Mailbox 18 Length Register */
#define              CAN0_MB18_TIMESTAMP  0xffc02e54   /* CAN Controller 0 Mailbox 18 Timestamp Register */
#define                    CAN0_MB18_ID0  0xffc02e58   /* CAN Controller 0 Mailbox 18 ID0 Register */
#define                    CAN0_MB18_ID1  0xffc02e5c   /* CAN Controller 0 Mailbox 18 ID1 Register */
#define                  CAN0_MB19_DATA0  0xffc02e60   /* CAN Controller 0 Mailbox 19 Data 0 Register */
#define                  CAN0_MB19_DATA1  0xffc02e64   /* CAN Controller 0 Mailbox 19 Data 1 Register */
#define                  CAN0_MB19_DATA2  0xffc02e68   /* CAN Controller 0 Mailbox 19 Data 2 Register */
#define                  CAN0_MB19_DATA3  0xffc02e6c   /* CAN Controller 0 Mailbox 19 Data 3 Register */
#define                 CAN0_MB19_LENGTH  0xffc02e70   /* CAN Controller 0 Mailbox 19 Length Register */
#define              CAN0_MB19_TIMESTAMP  0xffc02e74   /* CAN Controller 0 Mailbox 19 Timestamp Register */
#define                    CAN0_MB19_ID0  0xffc02e78   /* CAN Controller 0 Mailbox 19 ID0 Register */
#define                    CAN0_MB19_ID1  0xffc02e7c   /* CAN Controller 0 Mailbox 19 ID1 Register */
#define                  CAN0_MB20_DATA0  0xffc02e80   /* CAN Controller 0 Mailbox 20 Data 0 Register */
#define                  CAN0_MB20_DATA1  0xffc02e84   /* CAN Controller 0 Mailbox 20 Data 1 Register */
#define                  CAN0_MB20_DATA2  0xffc02e88   /* CAN Controller 0 Mailbox 20 Data 2 Register */
#define                  CAN0_MB20_DATA3  0xffc02e8c   /* CAN Controller 0 Mailbox 20 Data 3 Register */
#define                 CAN0_MB20_LENGTH  0xffc02e90   /* CAN Controller 0 Mailbox 20 Length Register */
#define              CAN0_MB20_TIMESTAMP  0xffc02e94   /* CAN Controller 0 Mailbox 20 Timestamp Register */
#define                    CAN0_MB20_ID0  0xffc02e98   /* CAN Controller 0 Mailbox 20 ID0 Register */
#define                    CAN0_MB20_ID1  0xffc02e9c   /* CAN Controller 0 Mailbox 20 ID1 Register */
#define                  CAN0_MB21_DATA0  0xffc02ea0   /* CAN Controller 0 Mailbox 21 Data 0 Register */
#define                  CAN0_MB21_DATA1  0xffc02ea4   /* CAN Controller 0 Mailbox 21 Data 1 Register */
#define                  CAN0_MB21_DATA2  0xffc02ea8   /* CAN Controller 0 Mailbox 21 Data 2 Register */
#define                  CAN0_MB21_DATA3  0xffc02eac   /* CAN Controller 0 Mailbox 21 Data 3 Register */
#define                 CAN0_MB21_LENGTH  0xffc02eb0   /* CAN Controller 0 Mailbox 21 Length Register */
#define              CAN0_MB21_TIMESTAMP  0xffc02eb4   /* CAN Controller 0 Mailbox 21 Timestamp Register */
#define                    CAN0_MB21_ID0  0xffc02eb8   /* CAN Controller 0 Mailbox 21 ID0 Register */
#define                    CAN0_MB21_ID1  0xffc02ebc   /* CAN Controller 0 Mailbox 21 ID1 Register */
#define                  CAN0_MB22_DATA0  0xffc02ec0   /* CAN Controller 0 Mailbox 22 Data 0 Register */
#define                  CAN0_MB22_DATA1  0xffc02ec4   /* CAN Controller 0 Mailbox 22 Data 1 Register */
#define                  CAN0_MB22_DATA2  0xffc02ec8   /* CAN Controller 0 Mailbox 22 Data 2 Register */
#define                  CAN0_MB22_DATA3  0xffc02ecc   /* CAN Controller 0 Mailbox 22 Data 3 Register */
#define                 CAN0_MB22_LENGTH  0xffc02ed0   /* CAN Controller 0 Mailbox 22 Length Register */
#define              CAN0_MB22_TIMESTAMP  0xffc02ed4   /* CAN Controller 0 Mailbox 22 Timestamp Register */
#define                    CAN0_MB22_ID0  0xffc02ed8   /* CAN Controller 0 Mailbox 22 ID0 Register */
#define                    CAN0_MB22_ID1  0xffc02edc   /* CAN Controller 0 Mailbox 22 ID1 Register */
#define                  CAN0_MB23_DATA0  0xffc02ee0   /* CAN Controller 0 Mailbox 23 Data 0 Register */
#define                  CAN0_MB23_DATA1  0xffc02ee4   /* CAN Controller 0 Mailbox 23 Data 1 Register */
#define                  CAN0_MB23_DATA2  0xffc02ee8   /* CAN Controller 0 Mailbox 23 Data 2 Register */
#define                  CAN0_MB23_DATA3  0xffc02eec   /* CAN Controller 0 Mailbox 23 Data 3 Register */
#define                 CAN0_MB23_LENGTH  0xffc02ef0   /* CAN Controller 0 Mailbox 23 Length Register */
#define              CAN0_MB23_TIMESTAMP  0xffc02ef4   /* CAN Controller 0 Mailbox 23 Timestamp Register */
#define                    CAN0_MB23_ID0  0xffc02ef8   /* CAN Controller 0 Mailbox 23 ID0 Register */
#define                    CAN0_MB23_ID1  0xffc02efc   /* CAN Controller 0 Mailbox 23 ID1 Register */
#define                  CAN0_MB24_DATA0  0xffc02f00   /* CAN Controller 0 Mailbox 24 Data 0 Register */
#define                  CAN0_MB24_DATA1  0xffc02f04   /* CAN Controller 0 Mailbox 24 Data 1 Register */
#define                  CAN0_MB24_DATA2  0xffc02f08   /* CAN Controller 0 Mailbox 24 Data 2 Register */
#define                  CAN0_MB24_DATA3  0xffc02f0c   /* CAN Controller 0 Mailbox 24 Data 3 Register */
#define                 CAN0_MB24_LENGTH  0xffc02f10   /* CAN Controller 0 Mailbox 24 Length Register */
#define              CAN0_MB24_TIMESTAMP  0xffc02f14   /* CAN Controller 0 Mailbox 24 Timestamp Register */
#define                    CAN0_MB24_ID0  0xffc02f18   /* CAN Controller 0 Mailbox 24 ID0 Register */
#define                    CAN0_MB24_ID1  0xffc02f1c   /* CAN Controller 0 Mailbox 24 ID1 Register */
#define                  CAN0_MB25_DATA0  0xffc02f20   /* CAN Controller 0 Mailbox 25 Data 0 Register */
#define                  CAN0_MB25_DATA1  0xffc02f24   /* CAN Controller 0 Mailbox 25 Data 1 Register */
#define                  CAN0_MB25_DATA2  0xffc02f28   /* CAN Controller 0 Mailbox 25 Data 2 Register */
#define                  CAN0_MB25_DATA3  0xffc02f2c   /* CAN Controller 0 Mailbox 25 Data 3 Register */
#define                 CAN0_MB25_LENGTH  0xffc02f30   /* CAN Controller 0 Mailbox 25 Length Register */
#define              CAN0_MB25_TIMESTAMP  0xffc02f34   /* CAN Controller 0 Mailbox 25 Timestamp Register */
#define                    CAN0_MB25_ID0  0xffc02f38   /* CAN Controller 0 Mailbox 25 ID0 Register */
#define                    CAN0_MB25_ID1  0xffc02f3c   /* CAN Controller 0 Mailbox 25 ID1 Register */
#define                  CAN0_MB26_DATA0  0xffc02f40   /* CAN Controller 0 Mailbox 26 Data 0 Register */
#define                  CAN0_MB26_DATA1  0xffc02f44   /* CAN Controller 0 Mailbox 26 Data 1 Register */
#define                  CAN0_MB26_DATA2  0xffc02f48   /* CAN Controller 0 Mailbox 26 Data 2 Register */
#define                  CAN0_MB26_DATA3  0xffc02f4c   /* CAN Controller 0 Mailbox 26 Data 3 Register */
#define                 CAN0_MB26_LENGTH  0xffc02f50   /* CAN Controller 0 Mailbox 26 Length Register */
#define              CAN0_MB26_TIMESTAMP  0xffc02f54   /* CAN Controller 0 Mailbox 26 Timestamp Register */
#define                    CAN0_MB26_ID0  0xffc02f58   /* CAN Controller 0 Mailbox 26 ID0 Register */
#define                    CAN0_MB26_ID1  0xffc02f5c   /* CAN Controller 0 Mailbox 26 ID1 Register */
#define                  CAN0_MB27_DATA0  0xffc02f60   /* CAN Controller 0 Mailbox 27 Data 0 Register */
#define                  CAN0_MB27_DATA1  0xffc02f64   /* CAN Controller 0 Mailbox 27 Data 1 Register */
#define                  CAN0_MB27_DATA2  0xffc02f68   /* CAN Controller 0 Mailbox 27 Data 2 Register */
#define                  CAN0_MB27_DATA3  0xffc02f6c   /* CAN Controller 0 Mailbox 27 Data 3 Register */
#define                 CAN0_MB27_LENGTH  0xffc02f70   /* CAN Controller 0 Mailbox 27 Length Register */
#define              CAN0_MB27_TIMESTAMP  0xffc02f74   /* CAN Controller 0 Mailbox 27 Timestamp Register */
#define                    CAN0_MB27_ID0  0xffc02f78   /* CAN Controller 0 Mailbox 27 ID0 Register */
#define                    CAN0_MB27_ID1  0xffc02f7c   /* CAN Controller 0 Mailbox 27 ID1 Register */
#define                  CAN0_MB28_DATA0  0xffc02f80   /* CAN Controller 0 Mailbox 28 Data 0 Register */
#define                  CAN0_MB28_DATA1  0xffc02f84   /* CAN Controller 0 Mailbox 28 Data 1 Register */
#define                  CAN0_MB28_DATA2  0xffc02f88   /* CAN Controller 0 Mailbox 28 Data 2 Register */
#define                  CAN0_MB28_DATA3  0xffc02f8c   /* CAN Controller 0 Mailbox 28 Data 3 Register */
#define                 CAN0_MB28_LENGTH  0xffc02f90   /* CAN Controller 0 Mailbox 28 Length Register */
#define              CAN0_MB28_TIMESTAMP  0xffc02f94   /* CAN Controller 0 Mailbox 28 Timestamp Register */
#define                    CAN0_MB28_ID0  0xffc02f98   /* CAN Controller 0 Mailbox 28 ID0 Register */
#define                    CAN0_MB28_ID1  0xffc02f9c   /* CAN Controller 0 Mailbox 28 ID1 Register */
#define                  CAN0_MB29_DATA0  0xffc02fa0   /* CAN Controller 0 Mailbox 29 Data 0 Register */
#define                  CAN0_MB29_DATA1  0xffc02fa4   /* CAN Controller 0 Mailbox 29 Data 1 Register */
#define                  CAN0_MB29_DATA2  0xffc02fa8   /* CAN Controller 0 Mailbox 29 Data 2 Register */
#define                  CAN0_MB29_DATA3  0xffc02fac   /* CAN Controller 0 Mailbox 29 Data 3 Register */
#define                 CAN0_MB29_LENGTH  0xffc02fb0   /* CAN Controller 0 Mailbox 29 Length Register */
#define              CAN0_MB29_TIMESTAMP  0xffc02fb4   /* CAN Controller 0 Mailbox 29 Timestamp Register */
#define                    CAN0_MB29_ID0  0xffc02fb8   /* CAN Controller 0 Mailbox 29 ID0 Register */
#define                    CAN0_MB29_ID1  0xffc02fbc   /* CAN Controller 0 Mailbox 29 ID1 Register */
#define                  CAN0_MB30_DATA0  0xffc02fc0   /* CAN Controller 0 Mailbox 30 Data 0 Register */
#define                  CAN0_MB30_DATA1  0xffc02fc4   /* CAN Controller 0 Mailbox 30 Data 1 Register */
#define                  CAN0_MB30_DATA2  0xffc02fc8   /* CAN Controller 0 Mailbox 30 Data 2 Register */
#define                  CAN0_MB30_DATA3  0xffc02fcc   /* CAN Controller 0 Mailbox 30 Data 3 Register */
#define                 CAN0_MB30_LENGTH  0xffc02fd0   /* CAN Controller 0 Mailbox 30 Length Register */
#define              CAN0_MB30_TIMESTAMP  0xffc02fd4   /* CAN Controller 0 Mailbox 30 Timestamp Register */
#define                    CAN0_MB30_ID0  0xffc02fd8   /* CAN Controller 0 Mailbox 30 ID0 Register */
#define                    CAN0_MB30_ID1  0xffc02fdc   /* CAN Controller 0 Mailbox 30 ID1 Register */
#define                  CAN0_MB31_DATA0  0xffc02fe0   /* CAN Controller 0 Mailbox 31 Data 0 Register */
#define                  CAN0_MB31_DATA1  0xffc02fe4   /* CAN Controller 0 Mailbox 31 Data 1 Register */
#define                  CAN0_MB31_DATA2  0xffc02fe8   /* CAN Controller 0 Mailbox 31 Data 2 Register */
#define                  CAN0_MB31_DATA3  0xffc02fec   /* CAN Controller 0 Mailbox 31 Data 3 Register */
#define                 CAN0_MB31_LENGTH  0xffc02ff0   /* CAN Controller 0 Mailbox 31 Length Register */
#define              CAN0_MB31_TIMESTAMP  0xffc02ff4   /* CAN Controller 0 Mailbox 31 Timestamp Register */
#define                    CAN0_MB31_ID0  0xffc02ff8   /* CAN Controller 0 Mailbox 31 ID0 Register */
#define                    CAN0_MB31_ID1  0xffc02ffc   /* CAN Controller 0 Mailbox 31 ID1 Register */

/* UART3 Registers */

#define                        UART3_DLL  0xffc03100   /* Divisor Latch Low Byte */
#define                        UART3_DLH  0xffc03104   /* Divisor Latch High Byte */
#define                       UART3_GCTL  0xffc03108   /* Global Control Register */
#define                        UART3_LCR  0xffc0310c   /* Line Control Register */
#define                        UART3_MCR  0xffc03110   /* Modem Control Register */
#define                        UART3_LSR  0xffc03114   /* Line Status Register */
#define                        UART3_MSR  0xffc03118   /* Modem Status Register */
#define                        UART3_SCR  0xffc0311c   /* Scratch Register */
#define                    UART3_IER_SET  0xffc03120   /* Interrupt Enable Register Set */
#define                  UART3_IER_CLEAR  0xffc03124   /* Interrupt Enable Register Clear */
#define                        UART3_THR  0xffc03128   /* Transmit Hold Register */
#define                        UART3_RBR  0xffc0312c   /* Receive Buffer Register */

/* NFC Registers */

#define                          NFC_CTL  0xffc03b00   /* NAND Control Register */
#define                         NFC_STAT  0xffc03b04   /* NAND Status Register */
#define                      NFC_IRQSTAT  0xffc03b08   /* NAND Interrupt Status Register */
#define                      NFC_IRQMASK  0xffc03b0c   /* NAND Interrupt Mask Register */
#define                         NFC_ECC0  0xffc03b10   /* NAND ECC Register 0 */
#define                         NFC_ECC1  0xffc03b14   /* NAND ECC Register 1 */
#define                         NFC_ECC2  0xffc03b18   /* NAND ECC Register 2 */
#define                         NFC_ECC3  0xffc03b1c   /* NAND ECC Register 3 */
#define                        NFC_COUNT  0xffc03b20   /* NAND ECC Count Register */
#define                          NFC_RST  0xffc03b24   /* NAND ECC Reset Register */
#define                        NFC_PGCTL  0xffc03b28   /* NAND Page Control Register */
#define                         NFC_READ  0xffc03b2c   /* NAND Read Data Register */
#define                         NFC_ADDR  0xffc03b40   /* NAND Address Register */
#define                          NFC_CMD  0xffc03b44   /* NAND Command Register */
#define                      NFC_DATA_WR  0xffc03b48   /* NAND Data Write Register */
#define                      NFC_DATA_RD  0xffc03b4c   /* NAND Data Read Register */

/* Counter Registers */

#define                       CNT_CONFIG  0xffc04200   /* Configuration Register */
#define                        CNT_IMASK  0xffc04204   /* Interrupt Mask Register */
#define                       CNT_STATUS  0xffc04208   /* Status Register */
#define                      CNT_COMMAND  0xffc0420c   /* Command Register */
#define                     CNT_DEBOUNCE  0xffc04210   /* Debounce Register */
#define                      CNT_COUNTER  0xffc04214   /* Counter Register */
#define                          CNT_MAX  0xffc04218   /* Maximal Count Register */
#define                          CNT_MIN  0xffc0421c   /* Minimal Count Register */

/* OTP/FUSE Registers */

#define                      OTP_CONTROL  0xffc04300   /* OTP/Fuse Control Register */
#define                          OTP_BEN  0xffc04304   /* OTP/Fuse Byte Enable */
#define                       OTP_STATUS  0xffc04308   /* OTP/Fuse Status */
#define                       OTP_TIMING  0xffc0430c   /* OTP/Fuse Access Timing */

/* Security Registers */

#define                    SECURE_SYSSWT  0xffc04320   /* Secure System Switches */
#define                   SECURE_CONTROL  0xffc04324   /* Secure Control */
#define                    SECURE_STATUS  0xffc04328   /* Secure Status */

/* DMA Peripheral Mux Register */

#define                    DMAC1_PERIMUX  0xffc04340   /* DMA Controller 1 Peripheral Multiplexer Register */

/* OTP Read/Write Data Buffer Registers */

#define                        OTP_DATA0  0xffc04380   /* OTP/Fuse Data (OTP_DATA0-3) accesses the fuse read write buffer */
#define                        OTP_DATA1  0xffc04384   /* OTP/Fuse Data (OTP_DATA0-3) accesses the fuse read write buffer */
#define                        OTP_DATA2  0xffc04388   /* OTP/Fuse Data (OTP_DATA0-3) accesses the fuse read write buffer */
#define                        OTP_DATA3  0xffc0438c   /* OTP/Fuse Data (OTP_DATA0-3) accesses the fuse read write buffer */

/* Handshake MDMA is not defined in the shared file because it is not available on the ADSP-BF542 processor */

/* ********************************************************** */
/*     SINGLE BIT MACRO PAIRS (bit mask and negated one)      */
/*     and MULTI BIT READ MACROS                              */
/* ********************************************************** */

/* SIC_IMASK Masks */
#define SIC_UNMASK_ALL         0x00000000	/* Unmask all peripheral interrupts */
#define SIC_MASK_ALL           0xFFFFFFFF	/* Mask all peripheral interrupts */
#define SIC_MASK(x)	       (1 << (x))	/* Mask Peripheral #x interrupt */
#define SIC_UNMASK(x) (0xFFFFFFFF ^ (1 << (x)))	/* Unmask Peripheral #x interrupt */

/* SIC_IWR Masks */
#define IWR_DISABLE_ALL        0x00000000	/* Wakeup Disable all peripherals */
#define IWR_ENABLE_ALL         0xFFFFFFFF	/* Wakeup Enable all peripherals */
#define IWR_ENABLE(x)	       (1 << (x))	/* Wakeup Enable Peripheral #x */
#define IWR_DISABLE(x) (0xFFFFFFFF ^ (1 << (x)))	/* Wakeup Disable Peripheral #x */

/* Bit masks for SIC_IAR0 */

#define            PLL_WAKEUP  0x1        /* PLL Wakeup */

/* Bit masks for SIC_IWR0, SIC_IMASK0, SIC_ISR0 */

#define              DMA0_ERR  0x2        /* DMA Controller 0 Error */
#define             EPPI0_ERR  0x4        /* EPPI0 Error */
#define            SPORT0_ERR  0x8        /* SPORT0 Error */
#define            SPORT1_ERR  0x10       /* SPORT1 Error */
#define              SPI0_ERR  0x20       /* SPI0 Error */
#define             UART0_ERR  0x40       /* UART0 Error */
#define                   RTC  0x80       /* Real-Time Clock */
#define                 DMA12  0x100      /* DMA Channel 12 */
#define                  DMA0  0x200      /* DMA Channel 0 */
#define                  DMA1  0x400      /* DMA Channel 1 */
#define                  DMA2  0x800      /* DMA Channel 2 */
#define                  DMA3  0x1000     /* DMA Channel 3 */
#define                  DMA4  0x2000     /* DMA Channel 4 */
#define                  DMA6  0x4000     /* DMA Channel 6 */
#define                  DMA7  0x8000     /* DMA Channel 7 */
#define                 PINT0  0x80000    /* Pin Interrupt 0 */
#define                 PINT1  0x100000   /* Pin Interrupt 1 */
#define                 MDMA0  0x200000   /* Memory DMA Stream 0 */
#define                 MDMA1  0x400000   /* Memory DMA Stream 1 */
#define                  WDOG  0x800000   /* Watchdog Timer */
#define              DMA1_ERR  0x1000000  /* DMA Controller 1 Error */
#define            SPORT2_ERR  0x2000000  /* SPORT2 Error */
#define            SPORT3_ERR  0x4000000  /* SPORT3 Error */
#define               MXVR_SD  0x8000000  /* MXVR Synchronous Data */
#define              SPI1_ERR  0x10000000 /* SPI1 Error */
#define              SPI2_ERR  0x20000000 /* SPI2 Error */
#define             UART1_ERR  0x40000000 /* UART1 Error */
#define             UART2_ERR  0x80000000 /* UART2 Error */

/* Bit masks for SIC_IWR1, SIC_IMASK1, SIC_ISR1 */

#define              CAN0_ERR  0x1        /* CAN0 Error */
#define                 DMA18  0x2        /* DMA Channel 18 */
#define                 DMA19  0x4        /* DMA Channel 19 */
#define                 DMA20  0x8        /* DMA Channel 20 */
#define                 DMA21  0x10       /* DMA Channel 21 */
#define                 DMA13  0x20       /* DMA Channel 13 */
#define                 DMA14  0x40       /* DMA Channel 14 */
#define                  DMA5  0x80       /* DMA Channel 5 */
#define                 DMA23  0x100      /* DMA Channel 23 */
#define                  DMA8  0x200      /* DMA Channel 8 */
#define                  DMA9  0x400      /* DMA Channel 9 */
#define                 DMA10  0x800      /* DMA Channel 10 */
#define                 DMA11  0x1000     /* DMA Channel 11 */
#define                  TWI0  0x2000     /* TWI0 */
#define                  TWI1  0x4000     /* TWI1 */
#define               CAN0_RX  0x8000     /* CAN0 Receive */
#define               CAN0_TX  0x10000    /* CAN0 Transmit */
#define                 MDMA2  0x20000    /* Memory DMA Stream 0 */
#define                 MDMA3  0x40000    /* Memory DMA Stream 1 */
#define             MXVR_STAT  0x80000    /* MXVR Status */
#define               MXVR_CM  0x100000   /* MXVR Control Message */
#define               MXVR_AP  0x200000   /* MXVR Asynchronous Packet */
#define             EPPI1_ERR  0x400000   /* EPPI1 Error */
#define             EPPI2_ERR  0x800000   /* EPPI2 Error */
#define             UART3_ERR  0x1000000  /* UART3 Error */
#define              HOST_ERR  0x2000000  /* Host DMA Port Error */
#define               USB_ERR  0x4000000  /* USB Error */
#define              PIXC_ERR  0x8000000  /* Pixel Compositor Error */
#define               NFC_ERR  0x10000000 /* Nand Flash Controller Error */
#define             ATAPI_ERR  0x20000000 /* ATAPI Error */
#define              CAN1_ERR  0x40000000 /* CAN1 Error */
#define             DMAR0_ERR  0x80000000 /* DMAR0 Overflow Error */
#define             DMAR1_ERR  0x80000000 /* DMAR1 Overflow Error */
#define                 DMAR0  0x80000000 /* DMAR0 Block */
#define                 DMAR1  0x80000000 /* DMAR1 Block */

/* Bit masks for SIC_IWR2, SIC_IMASK2, SIC_ISR2 */

#define                 DMA15  0x1        /* DMA Channel 15 */
#define                 DMA16  0x2        /* DMA Channel 16 */
#define                 DMA17  0x4        /* DMA Channel 17 */
#define                 DMA22  0x8        /* DMA Channel 22 */
#define                   CNT  0x10       /* Counter */
#define                   KEY  0x20       /* Keypad */
#define               CAN1_RX  0x40       /* CAN1 Receive */
#define               CAN1_TX  0x80       /* CAN1 Transmit */
#define             SDH_INT_MASK0  0x100      /* SDH Mask 0 */
#define             SDH_INT_MASK1  0x200      /* SDH Mask 1 */
#define              USB_EINT  0x400      /* USB Exception */
#define              USB_INT0  0x800      /* USB Interrupt 0 */
#define              USB_INT1  0x1000     /* USB Interrupt 1 */
#define              USB_INT2  0x2000     /* USB Interrupt 2 */
#define            USB_DMAINT  0x4000     /* USB DMA */
#define                OTPSEC  0x8000     /* OTP Access Complete */
#define                TIMER0  0x400000   /* Timer 0 */
#define                TIMER1  0x800000   /* Timer 1 */
#define                TIMER2  0x1000000  /* Timer 2 */
#define                TIMER3  0x2000000  /* Timer 3 */
#define                TIMER4  0x4000000  /* Timer 4 */
#define                TIMER5  0x8000000  /* Timer 5 */
#define                TIMER6  0x10000000 /* Timer 6 */
#define                TIMER7  0x20000000 /* Timer 7 */
#define                 PINT2  0x40000000 /* Pin Interrupt 2 */
#define                 PINT3  0x80000000 /* Pin Interrupt 3 */

/* Bit masks for DMAx_PERIPHERAL_MAP, MDMA_Sx_IRQ_STATUS, MDMA_Dx_IRQ_STATUS */

#define                     CTYPE  0x40       /* DMA Channel Type */
#define                      PMAP  0xf000     /* Peripheral Mapped To This Channel */

/* Bit masks for DMACx_TC_PER */

#define        DCB_TRAFFIC_PERIOD  0xf        /* DCB Traffic Control Period */
#define        DEB_TRAFFIC_PERIOD  0xf0       /* DEB Traffic Control Period */
#define        DAB_TRAFFIC_PERIOD  0x700      /* DAB Traffic Control Period */
#define   MDMA_ROUND_ROBIN_PERIOD  0xf800     /* MDMA Round Robin Period */

/* Bit masks for DMACx_TC_CNT */

#define         DCB_TRAFFIC_COUNT  0xf        /* DCB Traffic Control Count */
#define         DEB_TRAFFIC_COUNT  0xf0       /* DEB Traffic Control Count */
#define         DAB_TRAFFIC_COUNT  0x700      /* DAB Traffic Control Count */
#define    MDMA_ROUND_ROBIN_COUNT  0xf800     /* MDMA Round Robin Count */

/* Bit masks for DMAC1_PERIMUX */

#define                   PMUXSDH  0x1        /* Peripheral Select for DMA22 channel */

/* *********************  ASYNCHRONOUS MEMORY CONTROLLER MASKS  *************************/
/* EBIU_AMGCTL Masks																	*/
#define AMCKEN			0x0001		/* Enable CLKOUT									*/
#define	AMBEN_NONE		0x0000		/* All Banks Disabled								*/
#define AMBEN_B0		0x0002		/* Enable Async Memory Bank 0 only					*/
#define AMBEN_B0_B1		0x0004		/* Enable Async Memory Banks 0 & 1 only				*/
#define AMBEN_B0_B1_B2	0x0006		/* Enable Async Memory Banks 0, 1, and 2			*/
#define AMBEN_ALL		0x0008		/* Enable Async Memory Banks (all) 0, 1, 2, and 3	*/


/* Bit masks for EBIU_AMBCTL0 */

#define                   B0RDYEN  0x1        /* Bank 0 ARDY Enable */
#define                  B0RDYPOL  0x2        /* Bank 0 ARDY Polarity */
#define                      B0TT  0xc        /* Bank 0 transition time */
#define                      B0ST  0x30       /* Bank 0 Setup time */
#define                      B0HT  0xc0       /* Bank 0 Hold time */
#define                     B0RAT  0xf00      /* Bank 0 Read access time */
#define                     B0WAT  0xf000     /* Bank 0 write access time */
#define                   B1RDYEN  0x10000    /* Bank 1 ARDY Enable */
#define                  B1RDYPOL  0x20000    /* Bank 1 ARDY Polarity */
#define                      B1TT  0xc0000    /* Bank 1 transition time */
#define                      B1ST  0x300000   /* Bank 1 Setup time */
#define                      B1HT  0xc00000   /* Bank 1 Hold time */
#define                     B1RAT  0xf000000  /* Bank 1 Read access time */
#define                     B1WAT  0xf0000000 /* Bank 1 write access time */

/* Bit masks for EBIU_AMBCTL1 */

#define                   B2RDYEN  0x1        /* Bank 2 ARDY Enable */
#define                  B2RDYPOL  0x2        /* Bank 2 ARDY Polarity */
#define                      B2TT  0xc        /* Bank 2 transition time */
#define                      B2ST  0x30       /* Bank 2 Setup time */
#define                      B2HT  0xc0       /* Bank 2 Hold time */
#define                     B2RAT  0xf00      /* Bank 2 Read access time */
#define                     B2WAT  0xf000     /* Bank 2 write access time */
#define                   B3RDYEN  0x10000    /* Bank 3 ARDY Enable */
#define                  B3RDYPOL  0x20000    /* Bank 3 ARDY Polarity */
#define                      B3TT  0xc0000    /* Bank 3 transition time */
#define                      B3ST  0x300000   /* Bank 3 Setup time */
#define                      B3HT  0xc00000   /* Bank 3 Hold time */
#define                     B3RAT  0xf000000  /* Bank 3 Read access time */
#define                     B3WAT  0xf0000000 /* Bank 3 write access time */

/* Bit masks for EBIU_MBSCTL */

#define                  AMSB0CTL  0x3        /* Async Memory Bank 0 select */
#define                  AMSB1CTL  0xc        /* Async Memory Bank 1 select */
#define                  AMSB2CTL  0x30       /* Async Memory Bank 2 select */
#define                  AMSB3CTL  0xc0       /* Async Memory Bank 3 select */

/* Bit masks for EBIU_MODE */

#define                    B0MODE  0x3        /* Async Memory Bank 0 Access Mode */
#define                    B1MODE  0xc        /* Async Memory Bank 1 Access Mode */
#define                    B2MODE  0x30       /* Async Memory Bank 2 Access Mode */
#define                    B3MODE  0xc0       /* Async Memory Bank 3 Access Mode */

/* Bit masks for EBIU_FCTL */

#define               TESTSETLOCK  0x1        /* Test set lock */
#define                      BCLK  0x6        /* Burst clock frequency */
#define                      PGWS  0x38       /* Page wait states */
#define                      PGSZ  0x40       /* Page size */
#define                      RDDL  0x380      /* Read data delay */

/* Bit masks for EBIU_ARBSTAT */

#define                   ARBSTAT  0x1        /* Arbitration status */
#define                    BGSTAT  0x2        /* Bus grant status */

/* Bit masks for EBIU_DDRCTL0 */

#define                     TREFI  0x3fff     /* Refresh Interval */
#define                      TRFC  0x3c000    /* Auto-refresh command period */
#define                       TRP  0x3c0000   /* Pre charge-to-active command period */
#define                      TRAS  0x3c00000  /* Min Active-to-pre charge time */
#define                       TRC  0x3c000000 /* Active-to-active time */
#define DDR_TRAS(x)		((x<<22)&TRAS)	/* DDR tRAS = (1~15) cycles */
#define DDR_TRP(x)		((x<<18)&TRP)	/* DDR tRP = (1~15) cycles */
#define DDR_TRC(x)		((x<<26)&TRC)	/* DDR tRC = (1~15) cycles */
#define DDR_TRFC(x)		((x<<14)&TRFC)	/* DDR tRFC = (1~15) cycles */
#define DDR_TREFI(x)		(x&TREFI)	/* DDR tRFC = (1~15) cycles */

/* Bit masks for EBIU_DDRCTL1 */

#define                      TRCD  0xf        /* Active-to-Read/write delay */
#define                      TMRD  0xf0       /* Mode register set to active */
#define                       TWR  0x300      /* Write Recovery time */
#define               DDRDATWIDTH  0x3000     /* DDR data width */
#define                  EXTBANKS  0xc000     /* External banks */
#define               DDRDEVWIDTH  0x30000    /* DDR device width */
#define                DDRDEVSIZE  0xc0000    /* DDR device size */
#define                      TWTR  0xf0000000 /* Write-to-read delay */
#define DDR_TWTR(x)		((x<<28)&TWTR)	/* DDR tWTR = (1~15) cycles */
#define DDR_TMRD(x)		((x<<4)&TMRD)	/* DDR tMRD = (1~15) cycles */
#define DDR_TWR(x)		((x<<8)&TWR)	/* DDR tWR = (1~15) cycles */
#define DDR_TRCD(x)		(x&TRCD)	/* DDR tRCD = (1~15) cycles */
#define DDR_DATWIDTH		0x2000		/* DDR data width */
#define EXTBANK_1		0		/* 1 external bank */
#define EXTBANK_2		0x4000		/* 2 external banks */
#define DEVSZ_64		0x40000		/* DDR External Bank Size = 64MB */
#define DEVSZ_128		0x80000		/* DDR External Bank Size = 128MB */
#define DEVSZ_256		0xc0000		/* DDR External Bank Size = 256MB */
#define DEVSZ_512		0		/* DDR External Bank Size = 512MB */
#define DEVWD_4			0		/* DDR Device Width = 4 Bits    */
#define DEVWD_8			0x10000		/* DDR Device Width = 8 Bits    */
#define DEVWD_16		0x20000		/* DDR Device Width = 16 Bits    */

/* Bit masks for EBIU_DDRCTL2 */

#define               BURSTLENGTH  0x7        /* Burst length */
#define                CASLATENCY  0x70       /* CAS latency */
#define                  DLLRESET  0x100      /* DLL Reset */
#define                      REGE  0x1000     /* Register mode enable */
#define CL_1_5			0x50		/* DDR CAS Latency = 1.5 cycles */
#define CL_2			0x20		/* DDR CAS Latency = 2 cycles */
#define CL_2_5			0x60		/* DDR CAS Latency = 2.5 cycles */
#define CL_3			0x30		/* DDR CAS Latency = 3 cycles */

/* Bit masks for EBIU_DDRCTL3 */

#define                      PASR  0x7        /* Partial array self-refresh */

/* Bit masks for EBIU_DDRQUE */

#define                DEB1_PFLEN  0x3        /* Pre fetch length for DEB1 accesses */
#define                DEB2_PFLEN  0xc        /* Pre fetch length for DEB2 accesses */
#define                DEB3_PFLEN  0x30       /* Pre fetch length for DEB3 accesses */
#define          DEB_ARB_PRIORITY  0x700      /* Arbitration between DEB busses */
#define               DEB1_URGENT  0x1000     /* DEB1 Urgent */
#define               DEB2_URGENT  0x2000     /* DEB2 Urgent */
#define               DEB3_URGENT  0x4000     /* DEB3 Urgent */

/* Bit masks for EBIU_ERRMST */

#define                DEB1_ERROR  0x1        /* DEB1 Error */
#define                DEB2_ERROR  0x2        /* DEB2 Error */
#define                DEB3_ERROR  0x4        /* DEB3 Error */
#define                CORE_ERROR  0x8        /* Core error */
#define                DEB_MERROR  0x10       /* DEB1 Error (2nd) */
#define               DEB2_MERROR  0x20       /* DEB2 Error (2nd) */
#define               DEB3_MERROR  0x40       /* DEB3 Error (2nd) */
#define               CORE_MERROR  0x80       /* Core Error (2nd) */

/* Bit masks for EBIU_RSTCTL */

#define                 DDRSRESET  0x1        /* DDR soft reset */
#define               PFTCHSRESET  0x4        /* DDR prefetch reset */
#define                     SRREQ  0x8        /* Self-refresh request */
#define                     SRACK  0x10       /* Self-refresh acknowledge */
#define                MDDRENABLE  0x20       /* Mobile DDR enable */

/* Bit masks for EBIU_DDRMCEN */

#define                B0WCENABLE  0x1        /* Bank 0 write count enable */
#define                B1WCENABLE  0x2        /* Bank 1 write count enable */
#define                B2WCENABLE  0x4        /* Bank 2 write count enable */
#define                B3WCENABLE  0x8        /* Bank 3 write count enable */
#define                B4WCENABLE  0x10       /* Bank 4 write count enable */
#define                B5WCENABLE  0x20       /* Bank 5 write count enable */
#define                B6WCENABLE  0x40       /* Bank 6 write count enable */
#define                B7WCENABLE  0x80       /* Bank 7 write count enable */
#define                B0RCENABLE  0x100      /* Bank 0 read count enable */
#define                B1RCENABLE  0x200      /* Bank 1 read count enable */
#define                B2RCENABLE  0x400      /* Bank 2 read count enable */
#define                B3RCENABLE  0x800      /* Bank 3 read count enable */
#define                B4RCENABLE  0x1000     /* Bank 4 read count enable */
#define                B5RCENABLE  0x2000     /* Bank 5 read count enable */
#define                B6RCENABLE  0x4000     /* Bank 6 read count enable */
#define                B7RCENABLE  0x8000     /* Bank 7 read count enable */
#define             ROWACTCENABLE  0x10000    /* DDR Row activate count enable */
#define                RWTCENABLE  0x20000    /* DDR R/W Turn around count enable */
#define                 ARCENABLE  0x40000    /* DDR Auto-refresh count enable */
#define                 GC0ENABLE  0x100000   /* DDR Grant count 0 enable */
#define                 GC1ENABLE  0x200000   /* DDR Grant count 1 enable */
#define                 GC2ENABLE  0x400000   /* DDR Grant count 2 enable */
#define                 GC3ENABLE  0x800000   /* DDR Grant count 3 enable */
#define                 GCCONTROL  0x3000000  /* DDR Grant Count Control */

/* Bit masks for EBIU_DDRMCCL */

#define                 CB0WCOUNT  0x1        /* Clear write count 0 */
#define                 CB1WCOUNT  0x2        /* Clear write count 1 */
#define                 CB2WCOUNT  0x4        /* Clear write count 2 */
#define                 CB3WCOUNT  0x8        /* Clear write count 3 */
#define                 CB4WCOUNT  0x10       /* Clear write count 4 */
#define                 CB5WCOUNT  0x20       /* Clear write count 5 */
#define                 CB6WCOUNT  0x40       /* Clear write count 6 */
#define                 CB7WCOUNT  0x80       /* Clear write count 7 */
#define                  CBRCOUNT  0x100      /* Clear read count 0 */
#define                 CB1RCOUNT  0x200      /* Clear read count 1 */
#define                 CB2RCOUNT  0x400      /* Clear read count 2 */
#define                 CB3RCOUNT  0x800      /* Clear read count 3 */
#define                 CB4RCOUNT  0x1000     /* Clear read count 4 */
#define                 CB5RCOUNT  0x2000     /* Clear read count 5 */
#define                 CB6RCOUNT  0x4000     /* Clear read count 6 */
#define                 CB7RCOUNT  0x8000     /* Clear read count 7 */
#define                  CRACOUNT  0x10000    /* Clear row activation count */
#define                CRWTACOUNT  0x20000    /* Clear R/W turn-around count */
#define                  CARCOUNT  0x40000    /* Clear auto-refresh count */
#define                  CG0COUNT  0x100000   /* Clear grant count 0 */
#define                  CG1COUNT  0x200000   /* Clear grant count 1 */
#define                  CG2COUNT  0x400000   /* Clear grant count 2 */
#define                  CG3COUNT  0x800000   /* Clear grant count 3 */

/* Bit masks for (PORTx is PORTA - PORTJ) includes PORTx_FER, PORTx_SET, PORTx_CLEAR, PORTx_DIR_SET, PORTx_DIR_CLEAR, PORTx_INEN */

#define                       Px0  0x1        /* GPIO 0 */
#define                       Px1  0x2        /* GPIO 1 */
#define                       Px2  0x4        /* GPIO 2 */
#define                       Px3  0x8        /* GPIO 3 */
#define                       Px4  0x10       /* GPIO 4 */
#define                       Px5  0x20       /* GPIO 5 */
#define                       Px6  0x40       /* GPIO 6 */
#define                       Px7  0x80       /* GPIO 7 */
#define                       Px8  0x100      /* GPIO 8 */
#define                       Px9  0x200      /* GPIO 9 */
#define                      Px10  0x400      /* GPIO 10 */
#define                      Px11  0x800      /* GPIO 11 */
#define                      Px12  0x1000     /* GPIO 12 */
#define                      Px13  0x2000     /* GPIO 13 */
#define                      Px14  0x4000     /* GPIO 14 */
#define                      Px15  0x8000     /* GPIO 15 */

/* Bit masks for PORTA_MUX - PORTJ_MUX */

#define                      PxM0  0x3        /* GPIO Mux 0 */
#define                      PxM1  0xc        /* GPIO Mux 1 */
#define                      PxM2  0x30       /* GPIO Mux 2 */
#define                      PxM3  0xc0       /* GPIO Mux 3 */
#define                      PxM4  0x300      /* GPIO Mux 4 */
#define                      PxM5  0xc00      /* GPIO Mux 5 */
#define                      PxM6  0x3000     /* GPIO Mux 6 */
#define                      PxM7  0xc000     /* GPIO Mux 7 */
#define                      PxM8  0x30000    /* GPIO Mux 8 */
#define                      PxM9  0xc0000    /* GPIO Mux 9 */
#define                     PxM10  0x300000   /* GPIO Mux 10 */
#define                     PxM11  0xc00000   /* GPIO Mux 11 */
#define                     PxM12  0x3000000  /* GPIO Mux 12 */
#define                     PxM13  0xc000000  /* GPIO Mux 13 */
#define                     PxM14  0x30000000 /* GPIO Mux 14 */
#define                     PxM15  0xc0000000 /* GPIO Mux 15 */


/* Bit masks for PINTx_MASK_SET/CLEAR, PINTx_REQUEST, PINTx_LATCH, PINTx_EDGE_SET/CLEAR, PINTx_INVERT_SET/CLEAR, PINTx_PINTSTATE */

#define                       IB0  0x1        /* Interrupt Bit 0 */
#define                       IB1  0x2        /* Interrupt Bit 1 */
#define                       IB2  0x4        /* Interrupt Bit 2 */
#define                       IB3  0x8        /* Interrupt Bit 3 */
#define                       IB4  0x10       /* Interrupt Bit 4 */
#define                       IB5  0x20       /* Interrupt Bit 5 */
#define                       IB6  0x40       /* Interrupt Bit 6 */
#define                       IB7  0x80       /* Interrupt Bit 7 */
#define                       IB8  0x100      /* Interrupt Bit 8 */
#define                       IB9  0x200      /* Interrupt Bit 9 */
#define                      IB10  0x400      /* Interrupt Bit 10 */
#define                      IB11  0x800      /* Interrupt Bit 11 */
#define                      IB12  0x1000     /* Interrupt Bit 12 */
#define                      IB13  0x2000     /* Interrupt Bit 13 */
#define                      IB14  0x4000     /* Interrupt Bit 14 */
#define                      IB15  0x8000     /* Interrupt Bit 15 */

/* Bit masks for TIMERx_CONFIG */

#define                     TMODE  0x3        /* Timer Mode */
#define                  PULSE_HI  0x4        /* Pulse Polarity */
#define                PERIOD_CNT  0x8        /* Period Count */
#define                   IRQ_ENA  0x10       /* Interrupt Request Enable */
#define                   TIN_SEL  0x20       /* Timer Input Select */
#define                   OUT_DIS  0x40       /* Output Pad Disable */
#define                   CLK_SEL  0x80       /* Timer Clock Select */
#define                 TOGGLE_HI  0x100      /* Toggle Mode */
#define                   EMU_RUN  0x200      /* Emulation Behavior Select */
#define                   ERR_TYP  0xc000     /* Error Type */

/* Bit masks for TIMER_ENABLE0 */

#define                    TIMEN0  0x1        /* Timer 0 Enable */
#define                    TIMEN1  0x2        /* Timer 1 Enable */
#define                    TIMEN2  0x4        /* Timer 2 Enable */
#define                    TIMEN3  0x8        /* Timer 3 Enable */
#define                    TIMEN4  0x10       /* Timer 4 Enable */
#define                    TIMEN5  0x20       /* Timer 5 Enable */
#define                    TIMEN6  0x40       /* Timer 6 Enable */
#define                    TIMEN7  0x80       /* Timer 7 Enable */

/* Bit masks for TIMER_DISABLE0 */

#define                   TIMDIS0  0x1        /* Timer 0 Disable */
#define                   TIMDIS1  0x2        /* Timer 1 Disable */
#define                   TIMDIS2  0x4        /* Timer 2 Disable */
#define                   TIMDIS3  0x8        /* Timer 3 Disable */
#define                   TIMDIS4  0x10       /* Timer 4 Disable */
#define                   TIMDIS5  0x20       /* Timer 5 Disable */
#define                   TIMDIS6  0x40       /* Timer 6 Disable */
#define                   TIMDIS7  0x80       /* Timer 7 Disable */

/* Bit masks for TIMER_STATUS0 */

#define                    TIMIL0  0x1        /* Timer 0 Interrupt */
#define                    TIMIL1  0x2        /* Timer 1 Interrupt */
#define                    TIMIL2  0x4        /* Timer 2 Interrupt */
#define                    TIMIL3  0x8        /* Timer 3 Interrupt */
#define                 TOVF_ERR0  0x10       /* Timer 0 Counter Overflow */
#define                 TOVF_ERR1  0x20       /* Timer 1 Counter Overflow */
#define                 TOVF_ERR2  0x40       /* Timer 2 Counter Overflow */
#define                 TOVF_ERR3  0x80       /* Timer 3 Counter Overflow */
#define                     TRUN0  0x1000     /* Timer 0 Slave Enable Status */
#define                     TRUN1  0x2000     /* Timer 1 Slave Enable Status */
#define                     TRUN2  0x4000     /* Timer 2 Slave Enable Status */
#define                     TRUN3  0x8000     /* Timer 3 Slave Enable Status */
#define                    TIMIL4  0x10000    /* Timer 4 Interrupt */
#define                    TIMIL5  0x20000    /* Timer 5 Interrupt */
#define                    TIMIL6  0x40000    /* Timer 6 Interrupt */
#define                    TIMIL7  0x80000    /* Timer 7 Interrupt */
#define                 TOVF_ERR4  0x100000   /* Timer 4 Counter Overflow */
#define                 TOVF_ERR5  0x200000   /* Timer 5 Counter Overflow */
#define                 TOVF_ERR6  0x400000   /* Timer 6 Counter Overflow */
#define                 TOVF_ERR7  0x800000   /* Timer 7 Counter Overflow */
#define                     TRUN4  0x10000000 /* Timer 4 Slave Enable Status */
#define                     TRUN5  0x20000000 /* Timer 5 Slave Enable Status */
#define                     TRUN6  0x40000000 /* Timer 6 Slave Enable Status */
#define                     TRUN7  0x80000000 /* Timer 7 Slave Enable Status */

/* Bit masks for SECURE_SYSSWT */

#define                   EMUDABL  0x1        /* Emulation Disable. */
#define                   RSTDABL  0x2        /* Reset Disable */
#define                   L1IDABL  0x1c       /* L1 Instruction Memory Disable. */
#define                  L1DADABL  0xe0       /* L1 Data Bank A Memory Disable. */
#define                  L1DBDABL  0x700      /* L1 Data Bank B Memory Disable. */
#define                   DMA0OVR  0x800      /* DMA0 Memory Access Override */
#define                   DMA1OVR  0x1000     /* DMA1 Memory Access Override */
#define                    EMUOVR  0x4000     /* Emulation Override */
#define                    OTPSEN  0x8000     /* OTP Secrets Enable. */
#define                    L2DABL  0x70000    /* L2 Memory Disable. */

/* Bit masks for SECURE_CONTROL */

#define                   SECURE0  0x1        /* SECURE 0 */
#define                   SECURE1  0x2        /* SECURE 1 */
#define                   SECURE2  0x4        /* SECURE 2 */
#define                   SECURE3  0x8        /* SECURE 3 */

/* Bit masks for SECURE_STATUS */

#define                   SECMODE  0x3        /* Secured Mode Control State */
#define                       NMI  0x4        /* Non Maskable Interrupt */
#define                   AFVALID  0x8        /* Authentication Firmware Valid */
#define                    AFEXIT  0x10       /* Authentication Firmware Exit */
#define                   SECSTAT  0xe0       /* Secure Status */

/* SWRST Masks */
#define              SYSTEM_RESET 0x0007       /* Initiates A System Software Reset */
#define              DOUBLE_FAULT 0x0008       /* Core Double Fault Causes Reset */
#define              RESET_DOUBLE 0x2000       /* SW Reset Generated By Core Double-Fault */
#define                RESET_WDOG 0x4000       /* SW Reset Generated By Watchdog Timer */
#define            RESET_SOFTWARE 0x8000       /* SW Reset Occurred Since Last Read Of SWRST */

/* Bit masks for EPPIx_STATUS */

#define                 CFIFO_ERR  0x1        /* Chroma FIFO Error */
#define                 YFIFO_ERR  0x2        /* Luma FIFO Error */
#define                 LTERR_OVR  0x4        /* Line Track Overflow */
#define                LTERR_UNDR  0x8        /* Line Track Underflow */
#define                 FTERR_OVR  0x10       /* Frame Track Overflow */
#define                FTERR_UNDR  0x20       /* Frame Track Underflow */
#define                  ERR_NCOR  0x40       /* Preamble Error Not Corrected */
#define                   DMA1URQ  0x80       /* DMA1 Urgent Request */
#define                   DMA0URQ  0x100      /* DMA0 Urgent Request */
#define                   ERR_DET  0x4000     /* Preamble Error Detected */
#define                       FLD  0x8000     /* Field */

/* Bit masks for EPPIx_CONTROL */

#define                   EPPI_EN  0x1        /* Enable */
#define                  EPPI_DIR  0x2        /* Direction */
#define                  XFR_TYPE  0xc        /* Operating Mode */
#define                    FS_CFG  0x30       /* Frame Sync Configuration */
#define                   FLD_SEL  0x40       /* Field Select/Trigger */
#define                  ITU_TYPE  0x80       /* ITU Interlaced or Progressive */
#define                  BLANKGEN  0x100      /* ITU Output Mode with Internal Blanking Generation */
#define                   ICLKGEN  0x200      /* Internal Clock Generation */
#define                    IFSGEN  0x400      /* Internal Frame Sync Generation */
#define                      POLC  0x1800     /* Frame Sync and Data Driving/Sampling Edges */
#define                      POLS  0x6000     /* Frame Sync Polarity */
#define                   DLENGTH  0x38000    /* Data Length */
#define                   SKIP_EN  0x40000    /* Skip Enable */
#define                   SKIP_EO  0x80000    /* Skip Even or Odd */
#define                    PACKEN  0x100000   /* Packing/Unpacking Enable */
#define                    SWAPEN  0x200000   /* Swap Enable */
#define                  SIGN_EXT  0x400000   /* Sign Extension or Zero-filled / Data Split Format */
#define             SPLT_EVEN_ODD  0x800000   /* Split Even and Odd Data Samples */
#define               SUBSPLT_ODD  0x1000000  /* Sub-split Odd Samples */
#define                    DMACFG  0x2000000  /* One or Two DMA Channels Mode */
#define                RGB_FMT_EN  0x4000000  /* RGB Formatting Enable */
#define                  FIFO_RWM  0x18000000 /* FIFO Regular Watermarks */
#define                  FIFO_UWM  0x60000000 /* FIFO Urgent Watermarks */

#define DLEN_8		(0 << 15) /* 000 - 8 bits */
#define DLEN_10		(1 << 15) /* 001 - 10 bits */
#define DLEN_12		(2 << 15) /* 010 - 12 bits */
#define DLEN_14		(3 << 15) /* 011 - 14 bits */
#define DLEN_16		(4 << 15) /* 100 - 16 bits */
#define DLEN_18		(5 << 15) /* 101 - 18 bits */
#define DLEN_24		(6 << 15) /* 110 - 24 bits */


/* Bit masks for EPPIx_FS2W_LVB */

#define                   F1VB_BD  0xff       /* Vertical Blanking before Field 1 Active Data */
#define                   F1VB_AD  0xff00     /* Vertical Blanking after Field 1 Active Data */
#define                   F2VB_BD  0xff0000   /* Vertical Blanking before Field 2 Active Data */
#define                   F2VB_AD  0xff000000 /* Vertical Blanking after Field 2 Active Data */

/* Bit masks for EPPIx_FS2W_LAVF */

#define                    F1_ACT  0xffff     /* Number of Lines of Active Data in Field 1 */
#define                    F2_ACT  0xffff0000 /* Number of Lines of Active Data in Field 2 */

/* Bit masks for EPPIx_CLIP */

#define                   LOW_ODD  0xff       /* Lower Limit for Odd Bytes (Chroma) */
#define                  HIGH_ODD  0xff00     /* Upper Limit for Odd Bytes (Chroma) */
#define                  LOW_EVEN  0xff0000   /* Lower Limit for Even Bytes (Luma) */
#define                 HIGH_EVEN  0xff000000 /* Upper Limit for Even Bytes (Luma) */

/* ************************************************ */
/* The TWI bit masks fields are from the ADSP-BF538 */
/* and they have not been verified as the final     */
/* ones for the Moab processors ... bz 1/19/2007    */
/* ************************************************ */

/* Bit masks for TWIx_CONTROL */

#define                  PRESCALE  0x7f       /* Prescale Value */
#define                   TWI_ENA  0x80       /* TWI Enable */
#define                      SCCB  0x200      /* Serial Camera Control Bus */

/* Bit maskes for TWIx_CLKDIV */

#define                    CLKLOW  0xff       /* Clock Low */
#define                     CLKHI  0xff00     /* Clock High */

/* Bit maskes for TWIx_SLAVE_CTL */

#define                       SEN  0x1        /* Slave Enable */
#define                    STDVAL  0x4        /* Slave Transmit Data Valid */
#define                       NAK  0x8        /* Not Acknowledge */
#define                       GEN  0x10       /* General Call Enable */

/* Bit maskes for TWIx_SLAVE_ADDR */

#define                     SADDR  0x7f       /* Slave Mode Address */

/* Bit maskes for TWIx_SLAVE_STAT */

#define                      SDIR  0x1        /* Slave Transfer Direction */
#define                     GCALL  0x2        /* General Call */

/* Bit maskes for TWIx_MASTER_CTL */

#define                       MEN  0x1        /* Master Mode Enable */
#define                      MDIR  0x4        /* Master Transfer Direction */
#define                      FAST  0x8        /* Fast Mode */
#define                      STOP  0x10       /* Issue Stop Condition */
#define                    RSTART  0x20       /* Repeat Start */
#define                      DCNT  0x3fc0     /* Data Transfer Count */
#define                    SDAOVR  0x4000     /* Serial Data Override */
#define                    SCLOVR  0x8000     /* Serial Clock Override */

/* Bit maskes for TWIx_MASTER_ADDR */

#define                     MADDR  0x7f       /* Master Mode Address */

/* Bit maskes for TWIx_MASTER_STAT */

#define                     MPROG  0x1        /* Master Transfer in Progress */
#define                   LOSTARB  0x2        /* Lost Arbitration */
#define                      ANAK  0x4        /* Address Not Acknowledged */
#define                      DNAK  0x8        /* Data Not Acknowledged */
#define                  BUFRDERR  0x10       /* Buffer Read Error */
#define                  BUFWRERR  0x20       /* Buffer Write Error */
#define                    SDASEN  0x40       /* Serial Data Sense */
#define                    SCLSEN  0x80       /* Serial Clock Sense */
#define                   BUSBUSY  0x100      /* Bus Busy */

/* Bit maskes for TWIx_FIFO_CTL */

#define                  XMTFLUSH  0x1        /* Transmit Buffer Flush */
#define                  RCVFLUSH  0x2        /* Receive Buffer Flush */
#define                 XMTINTLEN  0x4        /* Transmit Buffer Interrupt Length */
#define                 RCVINTLEN  0x8        /* Receive Buffer Interrupt Length */

/* Bit maskes for TWIx_FIFO_STAT */

#define                   XMTSTAT  0x3        /* Transmit FIFO Status */
#define                   RCVSTAT  0xc        /* Receive FIFO Status */

/* Bit maskes for TWIx_INT_MASK */

#define                    SINITM  0x1        /* Slave Transfer Initiated Interrupt Mask */
#define                    SCOMPM  0x2        /* Slave Transfer Complete Interrupt Mask */
#define                     SERRM  0x4        /* Slave Transfer Error Interrupt Mask */
#define                     SOVFM  0x8        /* Slave Overflow Interrupt Mask */
#define                    MCOMPM  0x10       /* Master Transfer Complete Interrupt Mask */
#define                     MERRM  0x20       /* Master Transfer Error Interrupt Mask */
#define                  XMTSERVM  0x40       /* Transmit FIFO Service Interrupt Mask */
#define                  RCVSERVM  0x80       /* Receive FIFO Service Interrupt Mask */

/* Bit maskes for TWIx_INT_STAT */

#define                     SINIT  0x1        /* Slave Transfer Initiated */
#define                     SCOMP  0x2        /* Slave Transfer Complete */
#define                      SERR  0x4        /* Slave Transfer Error */
#define                      SOVF  0x8        /* Slave Overflow */
#define                     MCOMP  0x10       /* Master Transfer Complete */
#define                      MERR  0x20       /* Master Transfer Error */
#define                   XMTSERV  0x40       /* Transmit FIFO Service */
#define                   RCVSERV  0x80       /* Receive FIFO Service */

/* Bit maskes for TWIx_XMT_DATA8 */

#define                  XMTDATA8  0xff       /* Transmit FIFO 8-Bit Data */

/* Bit maskes for TWIx_XMT_DATA16 */

#define                 XMTDATA16  0xffff     /* Transmit FIFO 16-Bit Data */

/* Bit maskes for TWIx_RCV_DATA8 */

#define                  RCVDATA8  0xff       /* Receive FIFO 8-Bit Data */

/* Bit maskes for TWIx_RCV_DATA16 */

#define                 RCVDATA16  0xffff     /* Receive FIFO 16-Bit Data */

<<<<<<< HEAD
/* Bit masks for UARTx_LCR */

#if 0
/* conflicts with legacy one in last section */
#define                       WLS  0x3        /* Word Length Select */
#endif
#define                       STB  0x4        /* Stop Bits */
#define                       PEN  0x8        /* Parity Enable */
#define                       EPS  0x10       /* Even Parity Select */
#define                       STP  0x20       /* Sticky Parity */
#define                        SB  0x40       /* Set Break */

/* Bit masks for UARTx_MCR */

#define                      XOFF  0x1        /* Transmitter Off */
#define                      MRTS  0x2        /* Manual Request To Send */
#define                      RFIT  0x4        /* Receive FIFO IRQ Threshold */
#define                      RFRT  0x8        /* Receive FIFO RTS Threshold */
#define                  LOOP_ENA  0x10       /* Loopback Mode Enable */
#define                     FCPOL  0x20       /* Flow Control Pin Polarity */
#define                      ARTS  0x40       /* Automatic Request To Send */
#define                      ACTS  0x80       /* Automatic Clear To Send */

/* Bit masks for UARTx_LSR */

#define                        DR  0x1        /* Data Ready */
#define                        OE  0x2        /* Overrun Error */
#define                        PE  0x4        /* Parity Error */
#define                        FE  0x8        /* Framing Error */
#define                        BI  0x10       /* Break Interrupt */
#define                      THRE  0x20       /* THR Empty */
#define                      TEMT  0x40       /* Transmitter Empty */
#define                       TFI  0x80       /* Transmission Finished Indicator */

/* Bit masks for UARTx_MSR */

#define                      SCTS  0x1        /* Sticky CTS */
#define                       CTS  0x10       /* Clear To Send */
#define                      RFCS  0x20       /* Receive FIFO Count Status */

/* Bit masks for UARTx_IER_SET & UARTx_IER_CLEAR */

#define                   ERBFI  0x1        /* Enable Receive Buffer Full Interrupt */
#define                   ETBEI  0x2        /* Enable Transmit Buffer Empty Interrupt */
#define                    ELSI  0x4        /* Enable Receive Status Interrupt */
#define                   EDSSI  0x8        /* Enable Modem Status Interrupt */
#define                  EDTPTI  0x10       /* Enable DMA Transmit PIRQ Interrupt */
#define                    ETFI  0x20       /* Enable Transmission Finished Interrupt */
#define                   ERFCI  0x40       /* Enable Receive FIFO Count Interrupt */

/* Bit masks for UARTx_GCTL */

#define                      UCEN  0x1        /* UART Enable */
#define                      IREN  0x2        /* IrDA Mode Enable */
#define                     TPOLC  0x4        /* IrDA TX Polarity Change */
#define                     RPOLC  0x8        /* IrDA RX Polarity Change */
#define                       FPE  0x10       /* Force Parity Error */
#define                       FFE  0x20       /* Force Framing Error */
#define                      EDBO  0x40       /* Enable Divide-by-One */
#define                     EGLSI  0x80       /* Enable Global LS Interrupt */


=======
>>>>>>> 3cbea436
/* ******************************************* */
/*     MULTI BIT MACRO ENUMERATIONS            */
/* ******************************************* */

/* BCODE bit field options (SYSCFG register) */

#define BCODE_WAKEUP    0x0000  /* boot according to wake-up condition */
#define BCODE_FULLBOOT  0x0010  /* always perform full boot */
#define BCODE_QUICKBOOT 0x0020  /* always perform quick boot */
#define BCODE_NOBOOT    0x0030  /* always perform full boot */

/* TMODE in TIMERx_CONFIG bit field options */

#define PWM_OUT  0x0001
#define WDTH_CAP 0x0002
#define EXT_CLK  0x0003

/* PINTx Register Bit Definitions */

#define PIQ0 0x00000001
#define PIQ1 0x00000002
#define PIQ2 0x00000004
#define PIQ3 0x00000008

#define PIQ4 0x00000010
#define PIQ5 0x00000020
#define PIQ6 0x00000040
#define PIQ7 0x00000080

#define PIQ8 0x00000100
#define PIQ9 0x00000200
#define PIQ10 0x00000400
#define PIQ11 0x00000800

#define PIQ12 0x00001000
#define PIQ13 0x00002000
#define PIQ14 0x00004000
#define PIQ15 0x00008000

#define PIQ16 0x00010000
#define PIQ17 0x00020000
#define PIQ18 0x00040000
#define PIQ19 0x00080000

#define PIQ20 0x00100000
#define PIQ21 0x00200000
#define PIQ22 0x00400000
#define PIQ23 0x00800000

#define PIQ24 0x01000000
#define PIQ25 0x02000000
#define PIQ26 0x04000000
#define PIQ27 0x08000000

#define PIQ28 0x10000000
#define PIQ29 0x20000000
#define PIQ30 0x40000000
#define PIQ31 0x80000000

/* Port Muxing Bit Fields for PORTx_MUX Registers */

#define MUX0 0x00000003
#define MUX0_0 0x00000000
#define MUX0_1 0x00000001
#define MUX0_2 0x00000002
#define MUX0_3 0x00000003

#define MUX1 0x0000000C
#define MUX1_0 0x00000000
#define MUX1_1 0x00000004
#define MUX1_2 0x00000008
#define MUX1_3 0x0000000C

#define MUX2 0x00000030
#define MUX2_0 0x00000000
#define MUX2_1 0x00000010
#define MUX2_2 0x00000020
#define MUX2_3 0x00000030

#define MUX3 0x000000C0
#define MUX3_0 0x00000000
#define MUX3_1 0x00000040
#define MUX3_2 0x00000080
#define MUX3_3 0x000000C0

#define MUX4 0x00000300
#define MUX4_0 0x00000000
#define MUX4_1 0x00000100
#define MUX4_2 0x00000200
#define MUX4_3 0x00000300

#define MUX5 0x00000C00
#define MUX5_0 0x00000000
#define MUX5_1 0x00000400
#define MUX5_2 0x00000800
#define MUX5_3 0x00000C00

#define MUX6 0x00003000
#define MUX6_0 0x00000000
#define MUX6_1 0x00001000
#define MUX6_2 0x00002000
#define MUX6_3 0x00003000

#define MUX7 0x0000C000
#define MUX7_0 0x00000000
#define MUX7_1 0x00004000
#define MUX7_2 0x00008000
#define MUX7_3 0x0000C000

#define MUX8 0x00030000
#define MUX8_0 0x00000000
#define MUX8_1 0x00010000
#define MUX8_2 0x00020000
#define MUX8_3 0x00030000

#define MUX9 0x000C0000
#define MUX9_0 0x00000000
#define MUX9_1 0x00040000
#define MUX9_2 0x00080000
#define MUX9_3 0x000C0000

#define MUX10 0x00300000
#define MUX10_0 0x00000000
#define MUX10_1 0x00100000
#define MUX10_2 0x00200000
#define MUX10_3 0x00300000

#define MUX11 0x00C00000
#define MUX11_0 0x00000000
#define MUX11_1 0x00400000
#define MUX11_2 0x00800000
#define MUX11_3 0x00C00000

#define MUX12 0x03000000
#define MUX12_0 0x00000000
#define MUX12_1 0x01000000
#define MUX12_2 0x02000000
#define MUX12_3 0x03000000

#define MUX13 0x0C000000
#define MUX13_0 0x00000000
#define MUX13_1 0x04000000
#define MUX13_2 0x08000000
#define MUX13_3 0x0C000000

#define MUX14 0x30000000
#define MUX14_0 0x00000000
#define MUX14_1 0x10000000
#define MUX14_2 0x20000000
#define MUX14_3 0x30000000

#define MUX15 0xC0000000
#define MUX15_0 0x00000000
#define MUX15_1 0x40000000
#define MUX15_2 0x80000000
#define MUX15_3 0xC0000000

#define MUX(b15,b14,b13,b12,b11,b10,b9,b8,b7,b6,b5,b4,b3,b2,b1,b0) \
    ((((b15)&3) << 30) | \
     (((b14)&3) << 28) | \
     (((b13)&3) << 26) | \
     (((b12)&3) << 24) | \
     (((b11)&3) << 22) | \
     (((b10)&3) << 20) | \
     (((b9) &3) << 18) | \
     (((b8) &3) << 16) | \
     (((b7) &3) << 14) | \
     (((b6) &3) << 12) | \
     (((b5) &3) << 10) | \
     (((b4) &3) << 8)  | \
     (((b3) &3) << 6)  | \
     (((b2) &3) << 4)  | \
     (((b1) &3) << 2)  | \
     (((b0) &3)))

/* Bit fields for PINT0_ASSIGN and PINT1_ASSIGN registers */

#define B0MAP 0x000000FF     /* Byte 0 Lower Half Port Mapping */
#define B0MAP_PAL 0x00000000 /* Map Port A Low to Byte 0 */
#define B0MAP_PBL 0x00000001 /* Map Port B Low to Byte 0 */
#define B1MAP 0x0000FF00     /* Byte 1 Upper Half Port Mapping */
#define B1MAP_PAH 0x00000000 /* Map Port A High to Byte 1 */
#define B1MAP_PBH 0x00000100 /* Map Port B High to Byte 1 */
#define B2MAP 0x00FF0000     /* Byte 2 Lower Half Port Mapping */
#define B2MAP_PAL 0x00000000 /* Map Port A Low to Byte 2 */
#define B2MAP_PBL 0x00010000 /* Map Port B Low to Byte 2 */
#define B3MAP 0xFF000000     /* Byte 3 Upper Half Port Mapping */
#define B3MAP_PAH 0x00000000 /* Map Port A High to Byte 3 */
#define B3MAP_PBH 0x01000000 /* Map Port B High to Byte 3 */

/* Bit fields for PINT2_ASSIGN and PINT3_ASSIGN registers */

#define B0MAP_PCL 0x00000000 /* Map Port C Low to Byte 0 */
#define B0MAP_PDL 0x00000001 /* Map Port D Low to Byte 0 */
#define B0MAP_PEL 0x00000002 /* Map Port E Low to Byte 0 */
#define B0MAP_PFL 0x00000003 /* Map Port F Low to Byte 0 */
#define B0MAP_PGL 0x00000004 /* Map Port G Low to Byte 0 */
#define B0MAP_PHL 0x00000005 /* Map Port H Low to Byte 0 */
#define B0MAP_PIL 0x00000006 /* Map Port I Low to Byte 0 */
#define B0MAP_PJL 0x00000007 /* Map Port J Low to Byte 0 */

#define B1MAP_PCH 0x00000000 /* Map Port C High to Byte 1 */
#define B1MAP_PDH 0x00000100 /* Map Port D High to Byte 1 */
#define B1MAP_PEH 0x00000200 /* Map Port E High to Byte 1 */
#define B1MAP_PFH 0x00000300 /* Map Port F High to Byte 1 */
#define B1MAP_PGH 0x00000400 /* Map Port G High to Byte 1 */
#define B1MAP_PHH 0x00000500 /* Map Port H High to Byte 1 */
#define B1MAP_PIH 0x00000600 /* Map Port I High to Byte 1 */
#define B1MAP_PJH 0x00000700 /* Map Port J High to Byte 1 */

#define B2MAP_PCL 0x00000000 /* Map Port C Low to Byte 2 */
#define B2MAP_PDL 0x00010000 /* Map Port D Low to Byte 2 */
#define B2MAP_PEL 0x00020000 /* Map Port E Low to Byte 2 */
#define B2MAP_PFL 0x00030000 /* Map Port F Low to Byte 2 */
#define B2MAP_PGL 0x00040000 /* Map Port G Low to Byte 2 */
#define B2MAP_PHL 0x00050000 /* Map Port H Low to Byte 2 */
#define B2MAP_PIL 0x00060000 /* Map Port I Low to Byte 2 */
#define B2MAP_PJL 0x00070000 /* Map Port J Low to Byte 2 */

#define B3MAP_PCH 0x00000000 /* Map Port C High to Byte 3 */
#define B3MAP_PDH 0x01000000 /* Map Port D High to Byte 3 */
#define B3MAP_PEH 0x02000000 /* Map Port E High to Byte 3 */
#define B3MAP_PFH 0x03000000 /* Map Port F High to Byte 3 */
#define B3MAP_PGH 0x04000000 /* Map Port G High to Byte 3 */
#define B3MAP_PHH 0x05000000 /* Map Port H High to Byte 3 */
#define B3MAP_PIH 0x06000000 /* Map Port I High to Byte 3 */
#define B3MAP_PJH 0x07000000 /* Map Port J High to Byte 3 */

#endif /* _DEF_BF54X_H */<|MERGE_RESOLUTION|>--- conflicted
+++ resolved
@@ -2172,71 +2172,6 @@
 
 #define                 RCVDATA16  0xffff     /* Receive FIFO 16-Bit Data */
 
-<<<<<<< HEAD
-/* Bit masks for UARTx_LCR */
-
-#if 0
-/* conflicts with legacy one in last section */
-#define                       WLS  0x3        /* Word Length Select */
-#endif
-#define                       STB  0x4        /* Stop Bits */
-#define                       PEN  0x8        /* Parity Enable */
-#define                       EPS  0x10       /* Even Parity Select */
-#define                       STP  0x20       /* Sticky Parity */
-#define                        SB  0x40       /* Set Break */
-
-/* Bit masks for UARTx_MCR */
-
-#define                      XOFF  0x1        /* Transmitter Off */
-#define                      MRTS  0x2        /* Manual Request To Send */
-#define                      RFIT  0x4        /* Receive FIFO IRQ Threshold */
-#define                      RFRT  0x8        /* Receive FIFO RTS Threshold */
-#define                  LOOP_ENA  0x10       /* Loopback Mode Enable */
-#define                     FCPOL  0x20       /* Flow Control Pin Polarity */
-#define                      ARTS  0x40       /* Automatic Request To Send */
-#define                      ACTS  0x80       /* Automatic Clear To Send */
-
-/* Bit masks for UARTx_LSR */
-
-#define                        DR  0x1        /* Data Ready */
-#define                        OE  0x2        /* Overrun Error */
-#define                        PE  0x4        /* Parity Error */
-#define                        FE  0x8        /* Framing Error */
-#define                        BI  0x10       /* Break Interrupt */
-#define                      THRE  0x20       /* THR Empty */
-#define                      TEMT  0x40       /* Transmitter Empty */
-#define                       TFI  0x80       /* Transmission Finished Indicator */
-
-/* Bit masks for UARTx_MSR */
-
-#define                      SCTS  0x1        /* Sticky CTS */
-#define                       CTS  0x10       /* Clear To Send */
-#define                      RFCS  0x20       /* Receive FIFO Count Status */
-
-/* Bit masks for UARTx_IER_SET & UARTx_IER_CLEAR */
-
-#define                   ERBFI  0x1        /* Enable Receive Buffer Full Interrupt */
-#define                   ETBEI  0x2        /* Enable Transmit Buffer Empty Interrupt */
-#define                    ELSI  0x4        /* Enable Receive Status Interrupt */
-#define                   EDSSI  0x8        /* Enable Modem Status Interrupt */
-#define                  EDTPTI  0x10       /* Enable DMA Transmit PIRQ Interrupt */
-#define                    ETFI  0x20       /* Enable Transmission Finished Interrupt */
-#define                   ERFCI  0x40       /* Enable Receive FIFO Count Interrupt */
-
-/* Bit masks for UARTx_GCTL */
-
-#define                      UCEN  0x1        /* UART Enable */
-#define                      IREN  0x2        /* IrDA Mode Enable */
-#define                     TPOLC  0x4        /* IrDA TX Polarity Change */
-#define                     RPOLC  0x8        /* IrDA RX Polarity Change */
-#define                       FPE  0x10       /* Force Parity Error */
-#define                       FFE  0x20       /* Force Framing Error */
-#define                      EDBO  0x40       /* Enable Divide-by-One */
-#define                     EGLSI  0x80       /* Enable Global LS Interrupt */
-
-
-=======
->>>>>>> 3cbea436
 /* ******************************************* */
 /*     MULTI BIT MACRO ENUMERATIONS            */
 /* ******************************************* */
