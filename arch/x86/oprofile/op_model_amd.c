/*
 * @file op_model_amd.c
 * athlon / K7 / K8 / Family 10h model-specific MSR operations
 *
 * @remark Copyright 2002-2009 OProfile authors
 * @remark Read the file COPYING
 *
 * @author John Levon
 * @author Philippe Elie
 * @author Graydon Hoare
 * @author Robert Richter <robert.richter@amd.com>
 * @author Barry Kasindorf <barry.kasindorf@amd.com>
 * @author Jason Yeh <jason.yeh@amd.com>
 * @author Suravee Suthikulpanit <suravee.suthikulpanit@amd.com>
 */

#include <linux/oprofile.h>
#include <linux/device.h>
#include <linux/pci.h>
#include <linux/percpu.h>

#include <asm/ptrace.h>
#include <asm/msr.h>
#include <asm/nmi.h>
#include <asm/apic.h>
#include <asm/processor.h>
#include <asm/cpufeature.h>

#include "op_x86_model.h"
#include "op_counter.h"

#define NUM_COUNTERS 4
#define NUM_CONTROLS 4
#ifdef CONFIG_OPROFILE_EVENT_MULTIPLEX
#define NUM_VIRT_COUNTERS 32
#define NUM_VIRT_CONTROLS 32
#else
#define NUM_VIRT_COUNTERS NUM_COUNTERS
#define NUM_VIRT_CONTROLS NUM_CONTROLS
#endif

#define OP_EVENT_MASK			0x0FFF
#define OP_CTR_OVERFLOW			(1ULL<<31)

#define MSR_AMD_EVENTSEL_RESERVED	((0xFFFFFCF0ULL<<32)|(1ULL<<21))

static unsigned long reset_value[NUM_VIRT_COUNTERS];

<<<<<<< HEAD
/* IbsFetchCtl bits/masks */
#define IBS_FETCH_RAND_EN		(1ULL<<57)
#define IBS_FETCH_VAL			(1ULL<<49)
#define IBS_FETCH_ENABLE		(1ULL<<48)
#define IBS_FETCH_CNT_MASK		0xFFFF0000ULL

/* IbsOpCtl bits */
#define IBS_OP_CNT_CTL			(1ULL<<19)
#define IBS_OP_VAL			(1ULL<<18)
#define IBS_OP_ENABLE			(1ULL<<17)

=======
>>>>>>> 93929ebc
#define IBS_FETCH_SIZE			6
#define IBS_OP_SIZE			12

static u32 ibs_caps;

struct op_ibs_config {
	unsigned long op_enabled;
	unsigned long fetch_enabled;
	unsigned long max_cnt_fetch;
	unsigned long max_cnt_op;
	unsigned long rand_en;
	unsigned long dispatched_ops;
};

static struct op_ibs_config ibs_config;
static u64 ibs_op_ctl;

/*
 * IBS cpuid feature detection
 */

#define IBS_CPUID_FEATURES      0x8000001b

/*
 * Same bit mask as for IBS cpuid feature flags (Fn8000_001B_EAX), but
 * bit 0 is used to indicate the existence of IBS.
 */
#define IBS_CAPS_AVAIL			(1LL<<0)
#define IBS_CAPS_RDWROPCNT		(1LL<<3)
#define IBS_CAPS_OPCNT			(1LL<<4)
<<<<<<< HEAD

/*
 * IBS randomization macros
 */
#define IBS_RANDOM_BITS			12
#define IBS_RANDOM_MASK			((1ULL << IBS_RANDOM_BITS) - 1)
#define IBS_RANDOM_MAXCNT_OFFSET	(1ULL << (IBS_RANDOM_BITS - 5))

=======

/*
 * IBS randomization macros
 */
#define IBS_RANDOM_BITS			12
#define IBS_RANDOM_MASK			((1ULL << IBS_RANDOM_BITS) - 1)
#define IBS_RANDOM_MAXCNT_OFFSET	(1ULL << (IBS_RANDOM_BITS - 5))

>>>>>>> 93929ebc
static u32 get_ibs_caps(void)
{
	u32 ibs_caps;
	unsigned int max_level;

	if (!boot_cpu_has(X86_FEATURE_IBS))
		return 0;

	/* check IBS cpuid feature flags */
	max_level = cpuid_eax(0x80000000);
	if (max_level < IBS_CPUID_FEATURES)
		return IBS_CAPS_AVAIL;

	ibs_caps = cpuid_eax(IBS_CPUID_FEATURES);
	if (!(ibs_caps & IBS_CAPS_AVAIL))
		/* cpuid flags not valid */
		return IBS_CAPS_AVAIL;

	return ibs_caps;
}

#ifdef CONFIG_OPROFILE_EVENT_MULTIPLEX

static void op_mux_switch_ctrl(struct op_x86_model_spec const *model,
			       struct op_msrs const * const msrs)
{
	u64 val;
	int i;

	/* enable active counters */
	for (i = 0; i < NUM_COUNTERS; ++i) {
		int virt = op_x86_phys_to_virt(i);
		if (!reset_value[virt])
			continue;
		rdmsrl(msrs->controls[i].addr, val);
		val &= model->reserved;
		val |= op_x86_get_ctrl(model, &counter_config[virt]);
		wrmsrl(msrs->controls[i].addr, val);
	}
}

#endif

/* functions for op_amd_spec */

static void op_amd_fill_in_addresses(struct op_msrs * const msrs)
{
	int i;

	for (i = 0; i < NUM_COUNTERS; i++) {
		if (reserve_perfctr_nmi(MSR_K7_PERFCTR0 + i))
			msrs->counters[i].addr = MSR_K7_PERFCTR0 + i;
	}

	for (i = 0; i < NUM_CONTROLS; i++) {
		if (reserve_evntsel_nmi(MSR_K7_EVNTSEL0 + i))
			msrs->controls[i].addr = MSR_K7_EVNTSEL0 + i;
	}
}

static void op_amd_setup_ctrs(struct op_x86_model_spec const *model,
			      struct op_msrs const * const msrs)
{
	u64 val;
	int i;

	/* setup reset_value */
	for (i = 0; i < NUM_VIRT_COUNTERS; ++i) {
		if (counter_config[i].enabled
		    && msrs->counters[op_x86_virt_to_phys(i)].addr)
			reset_value[i] = counter_config[i].count;
		else
			reset_value[i] = 0;
	}

	/* clear all counters */
	for (i = 0; i < NUM_CONTROLS; ++i) {
		if (unlikely(!msrs->controls[i].addr)) {
			if (counter_config[i].enabled && !smp_processor_id())
				/*
				 * counter is reserved, this is on all
				 * cpus, so report only for cpu #0
				 */
				op_x86_warn_reserved(i);
			continue;
		}
		rdmsrl(msrs->controls[i].addr, val);
<<<<<<< HEAD
		if (val & ARCH_PERFMON_EVENTSEL0_ENABLE)
=======
		if (val & ARCH_PERFMON_EVENTSEL_ENABLE)
>>>>>>> 93929ebc
			op_x86_warn_in_use(i);
		val &= model->reserved;
		wrmsrl(msrs->controls[i].addr, val);
	}

	/* avoid a false detection of ctr overflows in NMI handler */
	for (i = 0; i < NUM_COUNTERS; ++i) {
		if (unlikely(!msrs->counters[i].addr))
			continue;
		wrmsrl(msrs->counters[i].addr, -1LL);
	}

	/* enable active counters */
	for (i = 0; i < NUM_COUNTERS; ++i) {
		int virt = op_x86_phys_to_virt(i);
		if (!reset_value[virt])
			continue;

		/* setup counter registers */
		wrmsrl(msrs->counters[i].addr, -(u64)reset_value[virt]);

		/* setup control registers */
		rdmsrl(msrs->controls[i].addr, val);
		val &= model->reserved;
		val |= op_x86_get_ctrl(model, &counter_config[virt]);
		wrmsrl(msrs->controls[i].addr, val);
	}
}

/*
 * 16-bit Linear Feedback Shift Register (LFSR)
 *
 *                       16   14   13    11
 * Feedback polynomial = X  + X  + X  +  X  + 1
 */
static unsigned int lfsr_random(void)
{
	static unsigned int lfsr_value = 0xF00D;
	unsigned int bit;

	/* Compute next bit to shift in */
	bit = ((lfsr_value >> 0) ^
	       (lfsr_value >> 2) ^
	       (lfsr_value >> 3) ^
	       (lfsr_value >> 5)) & 0x0001;

	/* Advance to next register value */
	lfsr_value = (lfsr_value >> 1) | (bit << 15);

	return lfsr_value;
}

/*
 * IBS software randomization
 *
 * The IBS periodic op counter is randomized in software. The lower 12
 * bits of the 20 bit counter are randomized. IbsOpCurCnt is
 * initialized with a 12 bit random value.
 */
static inline u64 op_amd_randomize_ibs_op(u64 val)
{
	unsigned int random = lfsr_random();

	if (!(ibs_caps & IBS_CAPS_RDWROPCNT))
		/*
		 * Work around if the hw can not write to IbsOpCurCnt
		 *
		 * Randomize the lower 8 bits of the 16 bit
		 * IbsOpMaxCnt [15:0] value in the range of -128 to
		 * +127 by adding/subtracting an offset to the
		 * maximum count (IbsOpMaxCnt).
		 *
		 * To avoid over or underflows and protect upper bits
		 * starting at bit 16, the initial value for
		 * IbsOpMaxCnt must fit in the range from 0x0081 to
		 * 0xff80.
		 */
		val += (s8)(random >> 4);
	else
		val |= (u64)(random & IBS_RANDOM_MASK) << 32;

	return val;
}

static inline void
op_amd_handle_ibs(struct pt_regs * const regs,
		  struct op_msrs const * const msrs)
{
	u64 val, ctl;
	struct op_entry entry;

	if (!ibs_caps)
		return;

	if (ibs_config.fetch_enabled) {
		rdmsrl(MSR_AMD64_IBSFETCHCTL, ctl);
		if (ctl & IBS_FETCH_VAL) {
			rdmsrl(MSR_AMD64_IBSFETCHLINAD, val);
			oprofile_write_reserve(&entry, regs, val,
					       IBS_FETCH_CODE, IBS_FETCH_SIZE);
			oprofile_add_data64(&entry, val);
			oprofile_add_data64(&entry, ctl);
			rdmsrl(MSR_AMD64_IBSFETCHPHYSAD, val);
			oprofile_add_data64(&entry, val);
			oprofile_write_commit(&entry);

			/* reenable the IRQ */
			ctl &= ~(IBS_FETCH_VAL | IBS_FETCH_CNT);
			ctl |= IBS_FETCH_ENABLE;
			wrmsrl(MSR_AMD64_IBSFETCHCTL, ctl);
		}
	}

	if (ibs_config.op_enabled) {
		rdmsrl(MSR_AMD64_IBSOPCTL, ctl);
		if (ctl & IBS_OP_VAL) {
			rdmsrl(MSR_AMD64_IBSOPRIP, val);
			oprofile_write_reserve(&entry, regs, val,
					       IBS_OP_CODE, IBS_OP_SIZE);
			oprofile_add_data64(&entry, val);
			rdmsrl(MSR_AMD64_IBSOPDATA, val);
			oprofile_add_data64(&entry, val);
			rdmsrl(MSR_AMD64_IBSOPDATA2, val);
			oprofile_add_data64(&entry, val);
			rdmsrl(MSR_AMD64_IBSOPDATA3, val);
			oprofile_add_data64(&entry, val);
			rdmsrl(MSR_AMD64_IBSDCLINAD, val);
			oprofile_add_data64(&entry, val);
			rdmsrl(MSR_AMD64_IBSDCPHYSAD, val);
			oprofile_add_data64(&entry, val);
			oprofile_write_commit(&entry);

			/* reenable the IRQ */
			ctl = op_amd_randomize_ibs_op(ibs_op_ctl);
			wrmsrl(MSR_AMD64_IBSOPCTL, ctl);
		}
	}
}

static inline void op_amd_start_ibs(void)
{
	u64 val;

	if (!ibs_caps)
		return;

	if (ibs_config.fetch_enabled) {
<<<<<<< HEAD
		val = (ibs_config.max_cnt_fetch >> 4) & 0xFFFF;
=======
		val = (ibs_config.max_cnt_fetch >> 4) & IBS_FETCH_MAX_CNT;
>>>>>>> 93929ebc
		val |= ibs_config.rand_en ? IBS_FETCH_RAND_EN : 0;
		val |= IBS_FETCH_ENABLE;
		wrmsrl(MSR_AMD64_IBSFETCHCTL, val);
	}

	if (ibs_config.op_enabled) {
		ibs_op_ctl = ibs_config.max_cnt_op >> 4;
		if (!(ibs_caps & IBS_CAPS_RDWROPCNT)) {
			/*
			 * IbsOpCurCnt not supported.  See
			 * op_amd_randomize_ibs_op() for details.
			 */
			ibs_op_ctl = clamp(ibs_op_ctl, 0x0081ULL, 0xFF80ULL);
		} else {
			/*
			 * The start value is randomized with a
			 * positive offset, we need to compensate it
			 * with the half of the randomized range. Also
			 * avoid underflows.
			 */
			ibs_op_ctl = min(ibs_op_ctl + IBS_RANDOM_MAXCNT_OFFSET,
<<<<<<< HEAD
					 0xFFFFULL);
=======
					 IBS_OP_MAX_CNT);
>>>>>>> 93929ebc
		}
		if (ibs_caps & IBS_CAPS_OPCNT && ibs_config.dispatched_ops)
			ibs_op_ctl |= IBS_OP_CNT_CTL;
		ibs_op_ctl |= IBS_OP_ENABLE;
		val = op_amd_randomize_ibs_op(ibs_op_ctl);
		wrmsrl(MSR_AMD64_IBSOPCTL, val);
	}
}

static void op_amd_stop_ibs(void)
{
	if (!ibs_caps)
		return;

	if (ibs_config.fetch_enabled)
		/* clear max count and enable */
		wrmsrl(MSR_AMD64_IBSFETCHCTL, 0);

	if (ibs_config.op_enabled)
		/* clear max count and enable */
		wrmsrl(MSR_AMD64_IBSOPCTL, 0);
}

static int op_amd_check_ctrs(struct pt_regs * const regs,
			     struct op_msrs const * const msrs)
{
	u64 val;
	int i;

	for (i = 0; i < NUM_COUNTERS; ++i) {
		int virt = op_x86_phys_to_virt(i);
		if (!reset_value[virt])
			continue;
		rdmsrl(msrs->counters[i].addr, val);
		/* bit is clear if overflowed: */
		if (val & OP_CTR_OVERFLOW)
			continue;
		oprofile_add_sample(regs, virt);
		wrmsrl(msrs->counters[i].addr, -(u64)reset_value[virt]);
	}

	op_amd_handle_ibs(regs, msrs);

	/* See op_model_ppro.c */
	return 1;
}

static void op_amd_start(struct op_msrs const * const msrs)
{
	u64 val;
	int i;

	for (i = 0; i < NUM_COUNTERS; ++i) {
		if (!reset_value[op_x86_phys_to_virt(i)])
			continue;
		rdmsrl(msrs->controls[i].addr, val);
		val |= ARCH_PERFMON_EVENTSEL_ENABLE;
		wrmsrl(msrs->controls[i].addr, val);
	}

	op_amd_start_ibs();
}

static void op_amd_stop(struct op_msrs const * const msrs)
{
	u64 val;
	int i;

	/*
	 * Subtle: stop on all counters to avoid race with setting our
	 * pm callback
	 */
	for (i = 0; i < NUM_COUNTERS; ++i) {
		if (!reset_value[op_x86_phys_to_virt(i)])
			continue;
		rdmsrl(msrs->controls[i].addr, val);
		val &= ~ARCH_PERFMON_EVENTSEL_ENABLE;
		wrmsrl(msrs->controls[i].addr, val);
	}

	op_amd_stop_ibs();
}

static void op_amd_shutdown(struct op_msrs const * const msrs)
{
	int i;

	for (i = 0; i < NUM_COUNTERS; ++i) {
		if (msrs->counters[i].addr)
			release_perfctr_nmi(MSR_K7_PERFCTR0 + i);
	}
	for (i = 0; i < NUM_CONTROLS; ++i) {
		if (msrs->controls[i].addr)
			release_evntsel_nmi(MSR_K7_EVNTSEL0 + i);
	}
}

static u8 ibs_eilvt_off;

static inline void apic_init_ibs_nmi_per_cpu(void *arg)
{
	ibs_eilvt_off = setup_APIC_eilvt_ibs(0, APIC_EILVT_MSG_NMI, 0);
}

static inline void apic_clear_ibs_nmi_per_cpu(void *arg)
{
	setup_APIC_eilvt_ibs(0, APIC_EILVT_MSG_FIX, 1);
}

static int init_ibs_nmi(void)
{
#define IBSCTL_LVTOFFSETVAL		(1 << 8)
#define IBSCTL				0x1cc
	struct pci_dev *cpu_cfg;
	int nodes;
	u32 value = 0;

	/* per CPU setup */
	on_each_cpu(apic_init_ibs_nmi_per_cpu, NULL, 1);

	nodes = 0;
	cpu_cfg = NULL;
	do {
		cpu_cfg = pci_get_device(PCI_VENDOR_ID_AMD,
					 PCI_DEVICE_ID_AMD_10H_NB_MISC,
					 cpu_cfg);
		if (!cpu_cfg)
			break;
		++nodes;
		pci_write_config_dword(cpu_cfg, IBSCTL, ibs_eilvt_off
				       | IBSCTL_LVTOFFSETVAL);
		pci_read_config_dword(cpu_cfg, IBSCTL, &value);
		if (value != (ibs_eilvt_off | IBSCTL_LVTOFFSETVAL)) {
			pci_dev_put(cpu_cfg);
			printk(KERN_DEBUG "Failed to setup IBS LVT offset, "
				"IBSCTL = 0x%08x", value);
			return 1;
		}
	} while (1);

	if (!nodes) {
		printk(KERN_DEBUG "No CPU node configured for IBS");
		return 1;
	}

	return 0;
}

/* uninitialize the APIC for the IBS interrupts if needed */
static void clear_ibs_nmi(void)
{
	if (ibs_caps)
		on_each_cpu(apic_clear_ibs_nmi_per_cpu, NULL, 1);
}

/* initialize the APIC for the IBS interrupts if available */
static void ibs_init(void)
{
	ibs_caps = get_ibs_caps();

	if (!ibs_caps)
		return;

	if (init_ibs_nmi()) {
		ibs_caps = 0;
		return;
	}

	printk(KERN_INFO "oprofile: AMD IBS detected (0x%08x)\n",
	       (unsigned)ibs_caps);
}

static void ibs_exit(void)
{
	if (!ibs_caps)
		return;

	clear_ibs_nmi();
}

static int (*create_arch_files)(struct super_block *sb, struct dentry *root);

static int setup_ibs_files(struct super_block *sb, struct dentry *root)
{
	struct dentry *dir;
	int ret = 0;

	/* architecture specific files */
	if (create_arch_files)
		ret = create_arch_files(sb, root);

	if (ret)
		return ret;

	if (!ibs_caps)
		return ret;

	/* model specific files */

	/* setup some reasonable defaults */
	ibs_config.max_cnt_fetch = 250000;
	ibs_config.fetch_enabled = 0;
	ibs_config.max_cnt_op = 250000;
	ibs_config.op_enabled = 0;
	ibs_config.dispatched_ops = 0;

	dir = oprofilefs_mkdir(sb, root, "ibs_fetch");
	oprofilefs_create_ulong(sb, dir, "enable",
				&ibs_config.fetch_enabled);
	oprofilefs_create_ulong(sb, dir, "max_count",
				&ibs_config.max_cnt_fetch);
	oprofilefs_create_ulong(sb, dir, "rand_enable",
				&ibs_config.rand_en);

	dir = oprofilefs_mkdir(sb, root, "ibs_op");
	oprofilefs_create_ulong(sb, dir, "enable",
				&ibs_config.op_enabled);
	oprofilefs_create_ulong(sb, dir, "max_count",
				&ibs_config.max_cnt_op);
	if (ibs_caps & IBS_CAPS_OPCNT)
		oprofilefs_create_ulong(sb, dir, "dispatched_ops",
					&ibs_config.dispatched_ops);

	return 0;
}

static int op_amd_init(struct oprofile_operations *ops)
{
	ibs_init();
	create_arch_files = ops->create_files;
	ops->create_files = setup_ibs_files;
	return 0;
}

static void op_amd_exit(void)
{
	ibs_exit();
}

struct op_x86_model_spec op_amd_spec = {
	.num_counters		= NUM_COUNTERS,
	.num_controls		= NUM_CONTROLS,
	.num_virt_counters	= NUM_VIRT_COUNTERS,
	.reserved		= MSR_AMD_EVENTSEL_RESERVED,
	.event_mask		= OP_EVENT_MASK,
	.init			= op_amd_init,
	.exit			= op_amd_exit,
	.fill_in_addresses	= &op_amd_fill_in_addresses,
	.setup_ctrs		= &op_amd_setup_ctrs,
	.check_ctrs		= &op_amd_check_ctrs,
	.start			= &op_amd_start,
	.stop			= &op_amd_stop,
	.shutdown		= &op_amd_shutdown,
#ifdef CONFIG_OPROFILE_EVENT_MULTIPLEX
	.switch_ctrl		= &op_mux_switch_ctrl,
#endif
};<|MERGE_RESOLUTION|>--- conflicted
+++ resolved
@@ -46,20 +46,6 @@
 
 static unsigned long reset_value[NUM_VIRT_COUNTERS];
 
-<<<<<<< HEAD
-/* IbsFetchCtl bits/masks */
-#define IBS_FETCH_RAND_EN		(1ULL<<57)
-#define IBS_FETCH_VAL			(1ULL<<49)
-#define IBS_FETCH_ENABLE		(1ULL<<48)
-#define IBS_FETCH_CNT_MASK		0xFFFF0000ULL
-
-/* IbsOpCtl bits */
-#define IBS_OP_CNT_CTL			(1ULL<<19)
-#define IBS_OP_VAL			(1ULL<<18)
-#define IBS_OP_ENABLE			(1ULL<<17)
-
-=======
->>>>>>> 93929ebc
 #define IBS_FETCH_SIZE			6
 #define IBS_OP_SIZE			12
 
@@ -90,7 +76,6 @@
 #define IBS_CAPS_AVAIL			(1LL<<0)
 #define IBS_CAPS_RDWROPCNT		(1LL<<3)
 #define IBS_CAPS_OPCNT			(1LL<<4)
-<<<<<<< HEAD
 
 /*
  * IBS randomization macros
@@ -99,16 +84,6 @@
 #define IBS_RANDOM_MASK			((1ULL << IBS_RANDOM_BITS) - 1)
 #define IBS_RANDOM_MAXCNT_OFFSET	(1ULL << (IBS_RANDOM_BITS - 5))
 
-=======
-
-/*
- * IBS randomization macros
- */
-#define IBS_RANDOM_BITS			12
-#define IBS_RANDOM_MASK			((1ULL << IBS_RANDOM_BITS) - 1)
-#define IBS_RANDOM_MAXCNT_OFFSET	(1ULL << (IBS_RANDOM_BITS - 5))
-
->>>>>>> 93929ebc
 static u32 get_ibs_caps(void)
 {
 	u32 ibs_caps;
@@ -196,11 +171,7 @@
 			continue;
 		}
 		rdmsrl(msrs->controls[i].addr, val);
-<<<<<<< HEAD
-		if (val & ARCH_PERFMON_EVENTSEL0_ENABLE)
-=======
 		if (val & ARCH_PERFMON_EVENTSEL_ENABLE)
->>>>>>> 93929ebc
 			op_x86_warn_in_use(i);
 		val &= model->reserved;
 		wrmsrl(msrs->controls[i].addr, val);
@@ -348,11 +319,7 @@
 		return;
 
 	if (ibs_config.fetch_enabled) {
-<<<<<<< HEAD
-		val = (ibs_config.max_cnt_fetch >> 4) & 0xFFFF;
-=======
 		val = (ibs_config.max_cnt_fetch >> 4) & IBS_FETCH_MAX_CNT;
->>>>>>> 93929ebc
 		val |= ibs_config.rand_en ? IBS_FETCH_RAND_EN : 0;
 		val |= IBS_FETCH_ENABLE;
 		wrmsrl(MSR_AMD64_IBSFETCHCTL, val);
@@ -374,11 +341,7 @@
 			 * avoid underflows.
 			 */
 			ibs_op_ctl = min(ibs_op_ctl + IBS_RANDOM_MAXCNT_OFFSET,
-<<<<<<< HEAD
-					 0xFFFFULL);
-=======
 					 IBS_OP_MAX_CNT);
->>>>>>> 93929ebc
 		}
 		if (ibs_caps & IBS_CAPS_OPCNT && ibs_config.dispatched_ops)
 			ibs_op_ctl |= IBS_OP_CNT_CTL;
