/*
 *  AMD CPU Microcode Update Driver for Linux
 *  Copyright (C) 2008 Advanced Micro Devices Inc.
 *
 *  Author: Peter Oruba <peter.oruba@amd.com>
 *
 *  Based on work by:
 *  Tigran Aivazian <tigran@aivazian.fsnet.co.uk>
 *
 *  This driver allows to upgrade microcode on AMD
 *  family 0x10 and 0x11 processors.
 *
 *  Licensed under the terms of the GNU General Public
 *  License version 2. See file COPYING for details.
 */

#define pr_fmt(fmt) KBUILD_MODNAME ": " fmt

#include <linux/firmware.h>
#include <linux/pci_ids.h>
#include <linux/uaccess.h>
#include <linux/vmalloc.h>
#include <linux/kernel.h>
#include <linux/module.h>
#include <linux/pci.h>

#include <asm/microcode.h>
#include <asm/processor.h>
#include <asm/msr.h>

MODULE_DESCRIPTION("AMD Microcode Update Driver");
MODULE_AUTHOR("Peter Oruba");
MODULE_LICENSE("GPL v2");

#define UCODE_MAGIC                0x00414d44
#define UCODE_EQUIV_CPU_TABLE_TYPE 0x00000000
#define UCODE_UCODE_TYPE           0x00000001

struct equiv_cpu_entry {
	u32	installed_cpu;
	u32	fixed_errata_mask;
	u32	fixed_errata_compare;
	u16	equiv_cpu;
	u16	res;
} __attribute__((packed));

struct microcode_header_amd {
	u32	data_code;
	u32	patch_id;
	u16	mc_patch_data_id;
	u8	mc_patch_data_len;
	u8	init_flag;
	u32	mc_patch_data_checksum;
	u32	nb_dev_id;
	u32	sb_dev_id;
	u16	processor_rev_id;
	u8	nb_rev_id;
	u8	sb_rev_id;
	u8	bios_api_rev;
	u8	reserved1[3];
	u32	match_reg[8];
} __attribute__((packed));

struct microcode_amd {
	struct microcode_header_amd	hdr;
	unsigned int			mpb[0];
};

#define UCODE_CONTAINER_SECTION_HDR	8
#define UCODE_CONTAINER_HEADER_SIZE	12

static struct equiv_cpu_entry *equiv_cpu_table;

static int collect_cpu_info_amd(int cpu, struct cpu_signature *csig)
{
	struct cpuinfo_x86 *c = &cpu_data(cpu);
	u32 dummy;

	if (c->x86_vendor != X86_VENDOR_AMD || c->x86 < 0x10) {
		pr_warning("CPU%d: family %d not supported\n", cpu, c->x86);
		return -1;
	}

	rdmsr(MSR_AMD64_PATCH_LEVEL, csig->rev, dummy);
	pr_info("CPU%d: patch_level=0x%08x\n", cpu, csig->rev);

	return 0;
}

static int get_matching_microcode(int cpu, struct microcode_header_amd *mc_hdr,
				  int rev)
{
	unsigned int current_cpu_id;
	u16 equiv_cpu_id = 0;
	unsigned int i = 0;

	BUG_ON(equiv_cpu_table == NULL);
	current_cpu_id = cpuid_eax(0x00000001);

	while (equiv_cpu_table[i].installed_cpu != 0) {
		if (current_cpu_id == equiv_cpu_table[i].installed_cpu) {
			equiv_cpu_id = equiv_cpu_table[i].equiv_cpu;
			break;
		}
		i++;
	}

	if (!equiv_cpu_id)
		return 0;

	if (mc_hdr->processor_rev_id != equiv_cpu_id)
		return 0;

	/* ucode might be chipset specific -- currently we don't support this */
	if (mc_hdr->nb_dev_id || mc_hdr->sb_dev_id) {
		pr_err("CPU%d: chipset specific code not yet supported\n",
		       cpu);
		return 0;
	}

	if (mc_hdr->patch_id <= rev)
		return 0;

	return 1;
}

static int apply_microcode_amd(int cpu)
{
	u32 rev, dummy;
	int cpu_num = raw_smp_processor_id();
	struct ucode_cpu_info *uci = ucode_cpu_info + cpu_num;
	struct microcode_amd *mc_amd = uci->mc;

	/* We should bind the task to the CPU */
	BUG_ON(cpu_num != cpu);

	if (mc_amd == NULL)
		return 0;

	wrmsrl(MSR_AMD64_PATCH_LOADER, (u64)(long)&mc_amd->hdr.data_code);
	/* get patch id after patching */
	rdmsr(MSR_AMD64_PATCH_LEVEL, rev, dummy);

	/* check current patch id and patch's id for match */
	if (rev != mc_amd->hdr.patch_id) {
		pr_err("CPU%d: update failed for patch_level=0x%08x\n",
		       cpu, mc_amd->hdr.patch_id);
		return -1;
	}

	pr_info("CPU%d: new patch_level=0x%08x\n", cpu, rev);
	uci->cpu_sig.rev = rev;

	return 0;
}

<<<<<<< HEAD
static void *
get_next_ucode(const u8 *buf, unsigned int size, unsigned int *mc_size)
=======
static unsigned int verify_ucode_size(int cpu, const u8 *buf, unsigned int size)
{
	struct cpuinfo_x86 *c = &cpu_data(cpu);
	unsigned int max_size, actual_size;

#define F1XH_MPB_MAX_SIZE 2048
#define F14H_MPB_MAX_SIZE 1824
#define F15H_MPB_MAX_SIZE 4096

	switch (c->x86) {
	case 0x14:
		max_size = F14H_MPB_MAX_SIZE;
		break;
	case 0x15:
		max_size = F15H_MPB_MAX_SIZE;
		break;
	default:
		max_size = F1XH_MPB_MAX_SIZE;
		break;
	}

	actual_size = buf[4] + (buf[5] << 8);

	if (actual_size > size || actual_size > max_size) {
		pr_err("section size mismatch\n");
		return 0;
	}

	return actual_size;
}

static struct microcode_header_amd *
get_next_ucode(int cpu, const u8 *buf, unsigned int size, unsigned int *mc_size)
>>>>>>> 105e53f8
{
	struct microcode_header_amd *mc = NULL;
	unsigned int actual_size = 0;

<<<<<<< HEAD
	get_ucode_data(section_hdr, buf, UCODE_CONTAINER_SECTION_HDR);

	if (section_hdr[0] != UCODE_UCODE_TYPE) {
		pr_err("error: invalid type field in container file section header\n");
		return NULL;
=======
	if (buf[0] != UCODE_UCODE_TYPE) {
		pr_err("invalid type field in container file section header\n");
		goto out;
>>>>>>> 105e53f8
	}

	actual_size = verify_ucode_size(cpu, buf, size);
	if (!actual_size)
		goto out;

	mc = vzalloc(actual_size);
	if (!mc)
		goto out;

<<<<<<< HEAD
	mc = vzalloc(UCODE_MAX_SIZE);
	if (!mc)
		return NULL;

	get_ucode_data(mc, buf + UCODE_CONTAINER_SECTION_HDR, total_size);
	*mc_size = total_size + UCODE_CONTAINER_SECTION_HDR;

=======
	get_ucode_data(mc, buf + UCODE_CONTAINER_SECTION_HDR, actual_size);
	*mc_size = actual_size + UCODE_CONTAINER_SECTION_HDR;

out:
>>>>>>> 105e53f8
	return mc;
}

static int install_equiv_cpu_table(const u8 *buf)
{
<<<<<<< HEAD
	u8 *container_hdr[UCODE_CONTAINER_HEADER_SIZE];
	unsigned int *buf_pos = (unsigned int *)container_hdr;
	unsigned long size;

	get_ucode_data(&container_hdr, buf, UCODE_CONTAINER_HEADER_SIZE);

	size = buf_pos[2];

	if (buf_pos[1] != UCODE_EQUIV_CPU_TABLE_TYPE || !size) {
		pr_err("error: invalid type field in container file section header\n");
		return 0;
=======
	unsigned int *ibuf = (unsigned int *)buf;
	unsigned int type = ibuf[1];
	unsigned int size = ibuf[2];

	if (type != UCODE_EQUIV_CPU_TABLE_TYPE || !size) {
		pr_err("empty section/"
		       "invalid type field in container file section header\n");
		return -EINVAL;
>>>>>>> 105e53f8
	}

	equiv_cpu_table = vmalloc(size);
	if (!equiv_cpu_table) {
		pr_err("failed to allocate equivalent CPU table\n");
		return -ENOMEM;
	}

<<<<<<< HEAD
	buf += UCODE_CONTAINER_HEADER_SIZE;
	get_ucode_data(equiv_cpu_table, buf, size);
=======
	get_ucode_data(equiv_cpu_table, buf + UCODE_CONTAINER_HEADER_SIZE, size);
>>>>>>> 105e53f8

	return size + UCODE_CONTAINER_HEADER_SIZE; /* add header length */
}

static void free_equiv_cpu_table(void)
{
	vfree(equiv_cpu_table);
	equiv_cpu_table = NULL;
}

static enum ucode_state
generic_load_microcode(int cpu, const u8 *data, size_t size)
{
	struct ucode_cpu_info *uci = ucode_cpu_info + cpu;
	struct microcode_header_amd *mc_hdr = NULL;
	unsigned int mc_size, leftover;
	int offset;
	const u8 *ucode_ptr = data;
	void *new_mc = NULL;
	unsigned int new_rev = uci->cpu_sig.rev;
	enum ucode_state state = UCODE_OK;

	offset = install_equiv_cpu_table(ucode_ptr);
	if (offset < 0) {
		pr_err("failed to create equivalent cpu table\n");
		return UCODE_ERROR;
	}

	ucode_ptr += offset;
	leftover = size - offset;

	while (leftover) {
		mc_hdr = get_next_ucode(cpu, ucode_ptr, leftover, &mc_size);
		if (!mc_hdr)
			break;

		if (get_matching_microcode(cpu, mc_hdr, new_rev)) {
			vfree(new_mc);
			new_rev = mc_hdr->patch_id;
			new_mc  = mc_hdr;
		} else
			vfree(mc_hdr);

		ucode_ptr += mc_size;
		leftover  -= mc_size;
	}

	if (!new_mc) {
		state = UCODE_NFOUND;
		goto free_table;
	}

	if (!leftover) {
		vfree(uci->mc);
		uci->mc = new_mc;
		pr_debug("CPU%d update ucode (0x%08x -> 0x%08x)\n",
			 cpu, uci->cpu_sig.rev, new_rev);
	} else {
		vfree(new_mc);
		state = UCODE_ERROR;
	}

free_table:
	free_equiv_cpu_table();

	return state;
}

static enum ucode_state request_microcode_amd(int cpu, struct device *device)
{
	const char *fw_name = "amd-ucode/microcode_amd.bin";
	const struct firmware *fw;
	enum ucode_state ret = UCODE_NFOUND;

	if (request_firmware(&fw, fw_name, device)) {
		pr_err("failed to load file %s\n", fw_name);
		goto out;
	}

	ret = UCODE_ERROR;
	if (*(u32 *)fw->data != UCODE_MAGIC) {
		pr_err("invalid magic value (0x%08x)\n", *(u32 *)fw->data);
		goto fw_release;
	}

	ret = generic_load_microcode(cpu, fw->data, fw->size);

fw_release:
	release_firmware(fw);

out:
	return ret;
}

static enum ucode_state
request_microcode_user(int cpu, const void __user *buf, size_t size)
{
	pr_info("AMD microcode update via /dev/cpu/microcode not supported\n");
	return UCODE_ERROR;
}

static void microcode_fini_cpu_amd(int cpu)
{
	struct ucode_cpu_info *uci = ucode_cpu_info + cpu;

	vfree(uci->mc);
	uci->mc = NULL;
}

static struct microcode_ops microcode_amd_ops = {
	.request_microcode_user           = request_microcode_user,
	.request_microcode_fw             = request_microcode_amd,
	.collect_cpu_info                 = collect_cpu_info_amd,
	.apply_microcode                  = apply_microcode_amd,
	.microcode_fini_cpu               = microcode_fini_cpu_amd,
};

struct microcode_ops * __init init_amd_microcode(void)
{
	return &microcode_amd_ops;
}<|MERGE_RESOLUTION|>--- conflicted
+++ resolved
@@ -154,10 +154,6 @@
 	return 0;
 }
 
-<<<<<<< HEAD
-static void *
-get_next_ucode(const u8 *buf, unsigned int size, unsigned int *mc_size)
-=======
 static unsigned int verify_ucode_size(int cpu, const u8 *buf, unsigned int size)
 {
 	struct cpuinfo_x86 *c = &cpu_data(cpu);
@@ -191,22 +187,13 @@
 
 static struct microcode_header_amd *
 get_next_ucode(int cpu, const u8 *buf, unsigned int size, unsigned int *mc_size)
->>>>>>> 105e53f8
 {
 	struct microcode_header_amd *mc = NULL;
 	unsigned int actual_size = 0;
 
-<<<<<<< HEAD
-	get_ucode_data(section_hdr, buf, UCODE_CONTAINER_SECTION_HDR);
-
-	if (section_hdr[0] != UCODE_UCODE_TYPE) {
-		pr_err("error: invalid type field in container file section header\n");
-		return NULL;
-=======
 	if (buf[0] != UCODE_UCODE_TYPE) {
 		pr_err("invalid type field in container file section header\n");
 		goto out;
->>>>>>> 105e53f8
 	}
 
 	actual_size = verify_ucode_size(cpu, buf, size);
@@ -217,38 +204,15 @@
 	if (!mc)
 		goto out;
 
-<<<<<<< HEAD
-	mc = vzalloc(UCODE_MAX_SIZE);
-	if (!mc)
-		return NULL;
-
-	get_ucode_data(mc, buf + UCODE_CONTAINER_SECTION_HDR, total_size);
-	*mc_size = total_size + UCODE_CONTAINER_SECTION_HDR;
-
-=======
 	get_ucode_data(mc, buf + UCODE_CONTAINER_SECTION_HDR, actual_size);
 	*mc_size = actual_size + UCODE_CONTAINER_SECTION_HDR;
 
 out:
->>>>>>> 105e53f8
 	return mc;
 }
 
 static int install_equiv_cpu_table(const u8 *buf)
 {
-<<<<<<< HEAD
-	u8 *container_hdr[UCODE_CONTAINER_HEADER_SIZE];
-	unsigned int *buf_pos = (unsigned int *)container_hdr;
-	unsigned long size;
-
-	get_ucode_data(&container_hdr, buf, UCODE_CONTAINER_HEADER_SIZE);
-
-	size = buf_pos[2];
-
-	if (buf_pos[1] != UCODE_EQUIV_CPU_TABLE_TYPE || !size) {
-		pr_err("error: invalid type field in container file section header\n");
-		return 0;
-=======
 	unsigned int *ibuf = (unsigned int *)buf;
 	unsigned int type = ibuf[1];
 	unsigned int size = ibuf[2];
@@ -257,7 +221,6 @@
 		pr_err("empty section/"
 		       "invalid type field in container file section header\n");
 		return -EINVAL;
->>>>>>> 105e53f8
 	}
 
 	equiv_cpu_table = vmalloc(size);
@@ -266,12 +229,7 @@
 		return -ENOMEM;
 	}
 
-<<<<<<< HEAD
-	buf += UCODE_CONTAINER_HEADER_SIZE;
-	get_ucode_data(equiv_cpu_table, buf, size);
-=======
 	get_ucode_data(equiv_cpu_table, buf + UCODE_CONTAINER_HEADER_SIZE, size);
->>>>>>> 105e53f8
 
 	return size + UCODE_CONTAINER_HEADER_SIZE; /* add header length */
 }
