--- conflicted
+++ resolved
@@ -215,15 +215,12 @@
 	if (disable_apbt_percpu)
 		setup_boot_APIC_clock();
 };
-<<<<<<< HEAD
-=======
 
 /* MID systems don't have i8042 controller */
 static int mrst_i8042_detect(void)
 {
 	return 0;
 }
->>>>>>> 772320e8
 
 /*
  * Moorestown specific x86_init function overrides and early setup
@@ -242,10 +239,7 @@
 	x86_cpuinit.setup_percpu_clockev = mrst_setup_secondary_clock;
 
 	x86_platform.calibrate_tsc = mrst_calibrate_tsc;
-<<<<<<< HEAD
-=======
 	x86_platform.i8042_detect = mrst_i8042_detect;
->>>>>>> 772320e8
 	x86_init.pci.init = pci_mrst_init;
 	x86_init.pci.fixup_irqs = x86_init_noop;
 
