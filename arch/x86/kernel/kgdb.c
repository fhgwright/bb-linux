/*
 * This program is free software; you can redistribute it and/or modify it
 * under the terms of the GNU General Public License as published by the
 * Free Software Foundation; either version 2, or (at your option) any
 * later version.
 *
 * This program is distributed in the hope that it will be useful, but
 * WITHOUT ANY WARRANTY; without even the implied warranty of
 * MERCHANTABILITY or FITNESS FOR A PARTICULAR PURPOSE.  See the GNU
 * General Public License for more details.
 *
 */

/*
 * Copyright (C) 2004 Amit S. Kale <amitkale@linsyssoft.com>
 * Copyright (C) 2000-2001 VERITAS Software Corporation.
 * Copyright (C) 2002 Andi Kleen, SuSE Labs
 * Copyright (C) 2004 LinSysSoft Technologies Pvt. Ltd.
 * Copyright (C) 2007 MontaVista Software, Inc.
 * Copyright (C) 2007-2008 Jason Wessel, Wind River Systems, Inc.
 */
/****************************************************************************
 *  Contributor:     Lake Stevens Instrument Division$
 *  Written by:      Glenn Engel $
 *  Updated by:	     Amit Kale<akale@veritas.com>
 *  Updated by:	     Tom Rini <trini@kernel.crashing.org>
 *  Updated by:	     Jason Wessel <jason.wessel@windriver.com>
 *  Modified for 386 by Jim Kingdon, Cygnus Support.
 *  Origianl kgdb, compatibility with 2.1.xx kernel by
 *  David Grothe <dave@gcom.com>
 *  Integrated into 2.2.5 kernel by Tigran Aivazian <tigran@sco.com>
 *  X86_64 changes from Andi Kleen's patch merged by Jim Houston
 */
#include <linux/spinlock.h>
#include <linux/kdebug.h>
#include <linux/string.h>
#include <linux/kernel.h>
#include <linux/ptrace.h>
#include <linux/sched.h>
#include <linux/delay.h>
#include <linux/kgdb.h>
#include <linux/init.h>
#include <linux/smp.h>
#include <linux/nmi.h>
#include <linux/hw_breakpoint.h>

#include <asm/debugreg.h>
#include <asm/apicdef.h>
#include <asm/system.h>
#include <asm/apic.h>

/**
 *	pt_regs_to_gdb_regs - Convert ptrace regs to GDB regs
 *	@gdb_regs: A pointer to hold the registers in the order GDB wants.
 *	@regs: The &struct pt_regs of the current process.
 *
 *	Convert the pt_regs in @regs into the format for registers that
 *	GDB expects, stored in @gdb_regs.
 */
void pt_regs_to_gdb_regs(unsigned long *gdb_regs, struct pt_regs *regs)
{
#ifndef CONFIG_X86_32
	u32 *gdb_regs32 = (u32 *)gdb_regs;
#endif
	gdb_regs[GDB_AX]	= regs->ax;
	gdb_regs[GDB_BX]	= regs->bx;
	gdb_regs[GDB_CX]	= regs->cx;
	gdb_regs[GDB_DX]	= regs->dx;
	gdb_regs[GDB_SI]	= regs->si;
	gdb_regs[GDB_DI]	= regs->di;
	gdb_regs[GDB_BP]	= regs->bp;
	gdb_regs[GDB_PC]	= regs->ip;
#ifdef CONFIG_X86_32
	gdb_regs[GDB_PS]	= regs->flags;
	gdb_regs[GDB_DS]	= regs->ds;
	gdb_regs[GDB_ES]	= regs->es;
	gdb_regs[GDB_CS]	= regs->cs;
	gdb_regs[GDB_FS]	= 0xFFFF;
	gdb_regs[GDB_GS]	= 0xFFFF;
	if (user_mode_vm(regs)) {
		gdb_regs[GDB_SS] = regs->ss;
		gdb_regs[GDB_SP] = regs->sp;
	} else {
		gdb_regs[GDB_SS] = __KERNEL_DS;
		gdb_regs[GDB_SP] = kernel_stack_pointer(regs);
	}
#else
	gdb_regs[GDB_R8]	= regs->r8;
	gdb_regs[GDB_R9]	= regs->r9;
	gdb_regs[GDB_R10]	= regs->r10;
	gdb_regs[GDB_R11]	= regs->r11;
	gdb_regs[GDB_R12]	= regs->r12;
	gdb_regs[GDB_R13]	= regs->r13;
	gdb_regs[GDB_R14]	= regs->r14;
	gdb_regs[GDB_R15]	= regs->r15;
	gdb_regs32[GDB_PS]	= regs->flags;
	gdb_regs32[GDB_CS]	= regs->cs;
	gdb_regs32[GDB_SS]	= regs->ss;
	gdb_regs[GDB_SP]	= kernel_stack_pointer(regs);
#endif
}

/**
 *	sleeping_thread_to_gdb_regs - Convert ptrace regs to GDB regs
 *	@gdb_regs: A pointer to hold the registers in the order GDB wants.
 *	@p: The &struct task_struct of the desired process.
 *
 *	Convert the register values of the sleeping process in @p to
 *	the format that GDB expects.
 *	This function is called when kgdb does not have access to the
 *	&struct pt_regs and therefore it should fill the gdb registers
 *	@gdb_regs with what has	been saved in &struct thread_struct
 *	thread field during switch_to.
 */
void sleeping_thread_to_gdb_regs(unsigned long *gdb_regs, struct task_struct *p)
{
#ifndef CONFIG_X86_32
	u32 *gdb_regs32 = (u32 *)gdb_regs;
#endif
	gdb_regs[GDB_AX]	= 0;
	gdb_regs[GDB_BX]	= 0;
	gdb_regs[GDB_CX]	= 0;
	gdb_regs[GDB_DX]	= 0;
	gdb_regs[GDB_SI]	= 0;
	gdb_regs[GDB_DI]	= 0;
	gdb_regs[GDB_BP]	= *(unsigned long *)p->thread.sp;
#ifdef CONFIG_X86_32
	gdb_regs[GDB_DS]	= __KERNEL_DS;
	gdb_regs[GDB_ES]	= __KERNEL_DS;
	gdb_regs[GDB_PS]	= 0;
	gdb_regs[GDB_CS]	= __KERNEL_CS;
	gdb_regs[GDB_PC]	= p->thread.ip;
	gdb_regs[GDB_SS]	= __KERNEL_DS;
	gdb_regs[GDB_FS]	= 0xFFFF;
	gdb_regs[GDB_GS]	= 0xFFFF;
#else
	gdb_regs32[GDB_PS]	= *(unsigned long *)(p->thread.sp + 8);
	gdb_regs32[GDB_CS]	= __KERNEL_CS;
	gdb_regs32[GDB_SS]	= __KERNEL_DS;
	gdb_regs[GDB_PC]	= 0;
	gdb_regs[GDB_R8]	= 0;
	gdb_regs[GDB_R9]	= 0;
	gdb_regs[GDB_R10]	= 0;
	gdb_regs[GDB_R11]	= 0;
	gdb_regs[GDB_R12]	= 0;
	gdb_regs[GDB_R13]	= 0;
	gdb_regs[GDB_R14]	= 0;
	gdb_regs[GDB_R15]	= 0;
#endif
	gdb_regs[GDB_SP]	= p->thread.sp;
}

/**
 *	gdb_regs_to_pt_regs - Convert GDB regs to ptrace regs.
 *	@gdb_regs: A pointer to hold the registers we've received from GDB.
 *	@regs: A pointer to a &struct pt_regs to hold these values in.
 *
 *	Convert the GDB regs in @gdb_regs into the pt_regs, and store them
 *	in @regs.
 */
void gdb_regs_to_pt_regs(unsigned long *gdb_regs, struct pt_regs *regs)
{
#ifndef CONFIG_X86_32
	u32 *gdb_regs32 = (u32 *)gdb_regs;
#endif
	regs->ax		= gdb_regs[GDB_AX];
	regs->bx		= gdb_regs[GDB_BX];
	regs->cx		= gdb_regs[GDB_CX];
	regs->dx		= gdb_regs[GDB_DX];
	regs->si		= gdb_regs[GDB_SI];
	regs->di		= gdb_regs[GDB_DI];
	regs->bp		= gdb_regs[GDB_BP];
	regs->ip		= gdb_regs[GDB_PC];
#ifdef CONFIG_X86_32
	regs->flags		= gdb_regs[GDB_PS];
	regs->ds		= gdb_regs[GDB_DS];
	regs->es		= gdb_regs[GDB_ES];
	regs->cs		= gdb_regs[GDB_CS];
#else
	regs->r8		= gdb_regs[GDB_R8];
	regs->r9		= gdb_regs[GDB_R9];
	regs->r10		= gdb_regs[GDB_R10];
	regs->r11		= gdb_regs[GDB_R11];
	regs->r12		= gdb_regs[GDB_R12];
	regs->r13		= gdb_regs[GDB_R13];
	regs->r14		= gdb_regs[GDB_R14];
	regs->r15		= gdb_regs[GDB_R15];
	regs->flags		= gdb_regs32[GDB_PS];
	regs->cs		= gdb_regs32[GDB_CS];
	regs->ss		= gdb_regs32[GDB_SS];
#endif
}

static struct hw_breakpoint {
	unsigned		enabled;
	unsigned long		addr;
	int			len;
	int			type;
	struct perf_event	**pev;
} breakinfo[4];

static unsigned long early_dr7;

static void kgdb_correct_hw_break(void)
{
	int breakno;

	for (breakno = 0; breakno < 4; breakno++) {
		struct perf_event *bp;
		struct arch_hw_breakpoint *info;
		int val;
		int cpu = raw_smp_processor_id();
		if (!breakinfo[breakno].enabled)
			continue;
		if (dbg_is_early) {
			set_debugreg(breakinfo[breakno].addr, breakno);
			early_dr7 |= encode_dr7(breakno,
						breakinfo[breakno].len,
						breakinfo[breakno].type);
			set_debugreg(early_dr7, 7);
			continue;
		}
		bp = *per_cpu_ptr(breakinfo[breakno].pev, cpu);
		info = counter_arch_bp(bp);
		if (bp->attr.disabled != 1)
			continue;
		bp->attr.bp_addr = breakinfo[breakno].addr;
		bp->attr.bp_len = breakinfo[breakno].len;
		bp->attr.bp_type = breakinfo[breakno].type;
		info->address = breakinfo[breakno].addr;
		info->len = breakinfo[breakno].len;
		info->type = breakinfo[breakno].type;
		val = arch_install_hw_breakpoint(bp);
		if (!val)
			bp->attr.disabled = 0;
	}
	if (!dbg_is_early)
		hw_breakpoint_restore();
}

static int hw_break_reserve_slot(int breakno)
{
	int cpu;
	int cnt = 0;
	struct perf_event **pevent;

	if (dbg_is_early)
		return 0;

	for_each_online_cpu(cpu) {
		cnt++;
		pevent = per_cpu_ptr(breakinfo[breakno].pev, cpu);
		if (dbg_reserve_bp_slot(*pevent))
			goto fail;
	}

	return 0;

fail:
	for_each_online_cpu(cpu) {
		cnt--;
		if (!cnt)
			break;
		pevent = per_cpu_ptr(breakinfo[breakno].pev, cpu);
		dbg_release_bp_slot(*pevent);
	}
	return -1;
}

static int hw_break_release_slot(int breakno)
{
	struct perf_event **pevent;
	int cpu;

	if (dbg_is_early)
		return 0;

	for_each_online_cpu(cpu) {
		pevent = per_cpu_ptr(breakinfo[breakno].pev, cpu);
		if (dbg_release_bp_slot(*pevent))
			/*
			 * The debugger is responisble for handing the retry on
			 * remove failure.
			 */
			return -1;
	}
	return 0;
}

static int
kgdb_remove_hw_break(unsigned long addr, int len, enum kgdb_bptype bptype)
{
	int i;

	for (i = 0; i < 4; i++)
		if (breakinfo[i].addr == addr && breakinfo[i].enabled)
			break;
	if (i == 4)
		return -1;

	if (hw_break_release_slot(i)) {
		printk(KERN_ERR "Cannot remove hw breakpoint at %lx\n", addr);
		return -1;
	}
	breakinfo[i].enabled = 0;

	return 0;
}

static void kgdb_remove_all_hw_break(void)
{
	int i;
	int cpu = raw_smp_processor_id();
	struct perf_event *bp;

	for (i = 0; i < 4; i++) {
		if (!breakinfo[i].enabled)
			continue;
		bp = *per_cpu_ptr(breakinfo[i].pev, cpu);
		if (bp->attr.disabled == 1)
			continue;
		if (dbg_is_early)
			early_dr7 &= ~encode_dr7(i, breakinfo[i].len,
						 breakinfo[i].type);
		else
			arch_uninstall_hw_breakpoint(bp);
		bp->attr.disabled = 1;
	}
}

static int
kgdb_set_hw_break(unsigned long addr, int len, enum kgdb_bptype bptype)
{
	int i;

	for (i = 0; i < 4; i++)
		if (!breakinfo[i].enabled)
			break;
	if (i == 4)
		return -1;

	switch (bptype) {
	case BP_HARDWARE_BREAKPOINT:
		len = 1;
		breakinfo[i].type = X86_BREAKPOINT_EXECUTE;
		break;
	case BP_WRITE_WATCHPOINT:
		breakinfo[i].type = X86_BREAKPOINT_WRITE;
		break;
	case BP_ACCESS_WATCHPOINT:
		breakinfo[i].type = X86_BREAKPOINT_RW;
		break;
	default:
		return -1;
	}
	switch (len) {
	case 1:
		breakinfo[i].len = X86_BREAKPOINT_LEN_1;
		break;
	case 2:
		breakinfo[i].len = X86_BREAKPOINT_LEN_2;
		break;
	case 4:
		breakinfo[i].len = X86_BREAKPOINT_LEN_4;
		break;
#ifdef CONFIG_X86_64
	case 8:
		breakinfo[i].len = X86_BREAKPOINT_LEN_8;
		break;
#endif
	default:
		return -1;
	}
	breakinfo[i].addr = addr;
	if (hw_break_reserve_slot(i)) {
		breakinfo[i].addr = 0;
		return -1;
	}
	breakinfo[i].enabled = 1;

	return 0;
}

/**
 *	kgdb_disable_hw_debug - Disable hardware debugging while we in kgdb.
 *	@regs: Current &struct pt_regs.
 *
 *	This function will be called if the particular architecture must
 *	disable hardware debugging while it is processing gdb packets or
 *	handling exception.
 */
void kgdb_disable_hw_debug(struct pt_regs *regs)
{
	int i;
	int cpu = raw_smp_processor_id();
	struct perf_event *bp;

	/* Disable hardware debugging while we are in kgdb: */
	set_debugreg(0UL, 7);
	for (i = 0; i < 4; i++) {
		if (!breakinfo[i].enabled)
			continue;
		if (dbg_is_early) {
			early_dr7 &= ~encode_dr7(i, breakinfo[i].len,
						 breakinfo[i].type);
			continue;
		}
		bp = *per_cpu_ptr(breakinfo[i].pev, cpu);
		if (bp->attr.disabled == 1)
			continue;
		arch_uninstall_hw_breakpoint(bp);
		bp->attr.disabled = 1;
	}
}

#ifdef CONFIG_SMP
/**
 *	kgdb_roundup_cpus - Get other CPUs into a holding pattern
 *	@flags: Current IRQ state
 *
 *	On SMP systems, we need to get the attention of the other CPUs
 *	and get them be in a known state.  This should do what is needed
 *	to get the other CPUs to call kgdb_wait(). Note that on some arches,
 *	the NMI approach is not used for rounding up all the CPUs. For example,
 *	in case of MIPS, smp_call_function() is used to roundup CPUs. In
 *	this case, we have to make sure that interrupts are enabled before
 *	calling smp_call_function(). The argument to this function is
 *	the flags that will be used when restoring the interrupts. There is
 *	local_irq_save() call before kgdb_roundup_cpus().
 *
 *	On non-SMP systems, this is not called.
 */
void kgdb_roundup_cpus(unsigned long flags)
{
	apic->send_IPI_allbutself(APIC_DM_NMI);
}
#endif

/**
 *	kgdb_arch_handle_exception - Handle architecture specific GDB packets.
 *	@vector: The error vector of the exception that happened.
 *	@signo: The signal number of the exception that happened.
 *	@err_code: The error code of the exception that happened.
 *	@remcom_in_buffer: The buffer of the packet we have read.
 *	@remcom_out_buffer: The buffer of %BUFMAX bytes to write a packet into.
 *	@regs: The &struct pt_regs of the current process.
 *
 *	This function MUST handle the 'c' and 's' command packets,
 *	as well packets to set / remove a hardware breakpoint, if used.
 *	If there are additional packets which the hardware needs to handle,
 *	they are handled here.  The code should return -1 if it wants to
 *	process more packets, and a %0 or %1 if it wants to exit from the
 *	kgdb callback.
 */
int kgdb_arch_handle_exception(int e_vector, int signo, int err_code,
			       char *remcomInBuffer, char *remcomOutBuffer,
			       struct pt_regs *linux_regs)
{
	unsigned long addr;
	char *ptr;
	int newPC;

	switch (remcomInBuffer[0]) {
	case 'c':
	case 's':
		/* try to read optional parameter, pc unchanged if no parm */
		ptr = &remcomInBuffer[1];
		if (kgdb_hex2long(&ptr, &addr))
			linux_regs->ip = addr;
	case 'D':
	case 'k':
		newPC = linux_regs->ip;

		/* clear the trace bit */
		linux_regs->flags &= ~X86_EFLAGS_TF;
		atomic_set(&kgdb_cpu_doing_single_step, -1);

		/* set the trace bit if we're stepping */
		if (remcomInBuffer[0] == 's') {
			linux_regs->flags |= X86_EFLAGS_TF;
			atomic_set(&kgdb_cpu_doing_single_step,
				   raw_smp_processor_id());
		}

		kgdb_correct_hw_break();

		return 0;
	}

	/* this means that we do not want to exit from the handler: */
	return -1;
}

static inline int
single_step_cont(struct pt_regs *regs, struct die_args *args)
{
	/*
	 * Single step exception from kernel space to user space so
	 * eat the exception and continue the process:
	 */
	printk(KERN_ERR "KGDB: trap/step from kernel to user space, "
			"resuming...\n");
	kgdb_arch_handle_exception(args->trapnr, args->signr,
				   args->err, "c", "", regs);
	/*
	 * Reset the BS bit in dr6 (pointed by args->err) to
	 * denote completion of processing
	 */
	(*(unsigned long *)ERR_PTR(args->err)) &= ~DR_STEP;

	return NOTIFY_STOP;
}

static int was_in_debug_nmi[NR_CPUS];

static int __kgdb_notify(struct die_args *args, unsigned long cmd)
{
	struct pt_regs *regs = args->regs;

	switch (cmd) {
	case DIE_NMI:
		if (atomic_read(&kgdb_active) != -1) {
			/* KGDB CPU roundup */
			kgdb_nmicallback(raw_smp_processor_id(), regs);
			was_in_debug_nmi[raw_smp_processor_id()] = 1;
			touch_nmi_watchdog();
			return NOTIFY_STOP;
		}
		return NOTIFY_DONE;

	case DIE_NMI_IPI:
		/* Just ignore, we will handle the roundup on DIE_NMI. */
		return NOTIFY_DONE;

	case DIE_NMIUNKNOWN:
		if (was_in_debug_nmi[raw_smp_processor_id()]) {
			was_in_debug_nmi[raw_smp_processor_id()] = 0;
			return NOTIFY_STOP;
		}
		return NOTIFY_DONE;

	case DIE_NMIWATCHDOG:
		if (atomic_read(&kgdb_active) != -1) {
			/* KGDB CPU roundup: */
			kgdb_nmicallback(raw_smp_processor_id(), regs);
			return NOTIFY_STOP;
		}
		/* Enter debugger: */
		break;

	case DIE_DEBUG:
		if (atomic_read(&kgdb_cpu_doing_single_step) != -1) {
			if (user_mode(regs))
				return single_step_cont(regs, args);
			break;
		} else if (test_thread_flag(TIF_SINGLESTEP))
			/* This means a user thread is single stepping
			 * a system call which should be ignored
			 */
			return NOTIFY_DONE;
		/* fall through */
	default:
		if (user_mode(regs))
			return NOTIFY_DONE;
	}

	if (kgdb_handle_exception(args->trapnr, args->signr, cmd, regs))
		return NOTIFY_DONE;

	/* Must touch watchdog before return to normal operation */
	touch_nmi_watchdog();
	return NOTIFY_STOP;
}

<<<<<<< HEAD
#ifdef CONFIG_KGDB_LOW_LEVEL_TRAP
=======
>>>>>>> 772320e8
int kgdb_ll_trap(int cmd, const char *str,
		 struct pt_regs *regs, long err, int trap, int sig)
{
	struct die_args args = {
		.regs	= regs,
		.str	= str,
		.err	= err,
		.trapnr	= trap,
		.signr	= sig,

	};

	if (!kgdb_io_module_registered)
		return NOTIFY_DONE;

	return __kgdb_notify(&args, cmd);
}
<<<<<<< HEAD
#endif /* CONFIG_KGDB_LOW_LEVEL_TRAP */
=======
>>>>>>> 772320e8

static int
kgdb_notify(struct notifier_block *self, unsigned long cmd, void *ptr)
{
	unsigned long flags;
	int ret;

	local_irq_save(flags);
	ret = __kgdb_notify(ptr, cmd);
	local_irq_restore(flags);

	return ret;
}

static struct notifier_block kgdb_notifier = {
	.notifier_call	= kgdb_notify,

	/*
	 * Lowest-prio notifier priority, we want to be notified last:
	 */
	.priority	= -INT_MAX,
};

/**
 *	kgdb_arch_init - Perform any architecture specific initalization.
 *
 *	This function will handle the initalization of any architecture
 *	specific callbacks.
 */
int kgdb_arch_init(void)
{
	return register_die_notifier(&kgdb_notifier);
}

<<<<<<< HEAD
=======
static void kgdb_hw_overflow_handler(struct perf_event *event, int nmi,
		struct perf_sample_data *data, struct pt_regs *regs)
{
	kgdb_ll_trap(DIE_DEBUG, "debug", regs, 0, 0, SIGTRAP);
}

>>>>>>> 772320e8
void kgdb_arch_late(void)
{
	int i, cpu;
	struct perf_event_attr attr;
	struct perf_event **pevent;

	/*
	 * Pre-allocate the hw breakpoint structions in the non-atomic
	 * portion of kgdb because this operation requires mutexs to
	 * complete.
	 */
	hw_breakpoint_init(&attr);
	attr.bp_addr = (unsigned long)kgdb_arch_init;
	attr.bp_len = HW_BREAKPOINT_LEN_1;
	attr.bp_type = HW_BREAKPOINT_W;
	attr.disabled = 1;
	for (i = 0; i < 4; i++) {
		if (breakinfo[i].pev)
			continue;
		breakinfo[i].pev = register_wide_hw_breakpoint(&attr, NULL);
		if (IS_ERR(breakinfo[i].pev)) {
			printk(KERN_ERR "kgdb: Could not allocate hw"
			       "breakpoints\nDisabling the kernel debugger\n");
			breakinfo[i].pev = NULL;
			kgdb_arch_exit();
			return;
		}
		for_each_online_cpu(cpu) {
			pevent = per_cpu_ptr(breakinfo[i].pev, cpu);
			pevent[0]->hw.sample_period = 1;
<<<<<<< HEAD
=======
			pevent[0]->overflow_handler = kgdb_hw_overflow_handler;
>>>>>>> 772320e8
			if (pevent[0]->destroy != NULL) {
				pevent[0]->destroy = NULL;
				release_bp_slot(*pevent);
			}
		}
	}
}

/**
 *	kgdb_arch_exit - Perform any architecture specific uninitalization.
 *
 *	This function will handle the uninitalization of any architecture
 *	specific callbacks, for dynamic registration and unregistration.
 */
void kgdb_arch_exit(void)
{
	int i;
	for (i = 0; i < 4; i++) {
		if (breakinfo[i].pev) {
			unregister_wide_hw_breakpoint(breakinfo[i].pev);
			breakinfo[i].pev = NULL;
		}
	}
	unregister_die_notifier(&kgdb_notifier);
}

/**
 *
 *	kgdb_skipexception - Bail out of KGDB when we've been triggered.
 *	@exception: Exception vector number
 *	@regs: Current &struct pt_regs.
 *
 *	On some architectures we need to skip a breakpoint exception when
 *	it occurs after a breakpoint has been removed.
 *
 * Skip an int3 exception when it occurs after a breakpoint has been
 * removed. Backtrack eip by 1 since the int3 would have caused it to
 * increment by 1.
 */
int kgdb_skipexception(int exception, struct pt_regs *regs)
{
	if (exception == 3 && kgdb_isremovedbreak(regs->ip - 1)) {
		regs->ip -= 1;
		return 1;
	}
	return 0;
}

unsigned long kgdb_arch_pc(int exception, struct pt_regs *regs)
{
	if (exception == 3)
		return instruction_pointer(regs) - 1;
	return instruction_pointer(regs);
}

void kgdb_arch_set_pc(struct pt_regs *regs, unsigned long ip)
{
	regs->ip = ip;
}

struct kgdb_arch arch_kgdb_ops = {
	/* Breakpoint instruction: */
	.gdb_bpt_instr		= { 0xcc },
	.flags			= KGDB_HW_BREAKPOINT,
	.set_hw_breakpoint	= kgdb_set_hw_break,
	.remove_hw_breakpoint	= kgdb_remove_hw_break,
	.remove_all_hw_break	= kgdb_remove_all_hw_break,
	.correct_hw_break	= kgdb_correct_hw_break,
};<|MERGE_RESOLUTION|>--- conflicted
+++ resolved
@@ -572,10 +572,6 @@
 	return NOTIFY_STOP;
 }
 
-<<<<<<< HEAD
-#ifdef CONFIG_KGDB_LOW_LEVEL_TRAP
-=======
->>>>>>> 772320e8
 int kgdb_ll_trap(int cmd, const char *str,
 		 struct pt_regs *regs, long err, int trap, int sig)
 {
@@ -593,10 +589,6 @@
 
 	return __kgdb_notify(&args, cmd);
 }
-<<<<<<< HEAD
-#endif /* CONFIG_KGDB_LOW_LEVEL_TRAP */
-=======
->>>>>>> 772320e8
 
 static int
 kgdb_notify(struct notifier_block *self, unsigned long cmd, void *ptr)
@@ -631,15 +623,12 @@
 	return register_die_notifier(&kgdb_notifier);
 }
 
-<<<<<<< HEAD
-=======
 static void kgdb_hw_overflow_handler(struct perf_event *event, int nmi,
 		struct perf_sample_data *data, struct pt_regs *regs)
 {
 	kgdb_ll_trap(DIE_DEBUG, "debug", regs, 0, 0, SIGTRAP);
 }
 
->>>>>>> 772320e8
 void kgdb_arch_late(void)
 {
 	int i, cpu;
@@ -670,10 +659,7 @@
 		for_each_online_cpu(cpu) {
 			pevent = per_cpu_ptr(breakinfo[i].pev, cpu);
 			pevent[0]->hw.sample_period = 1;
-<<<<<<< HEAD
-=======
 			pevent[0]->overflow_handler = kgdb_hw_overflow_handler;
->>>>>>> 772320e8
 			if (pevent[0]->destroy != NULL) {
 				pevent[0]->destroy = NULL;
 				release_bp_slot(*pevent);
