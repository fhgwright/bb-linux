/*
 *  Copyright (C) 1995  Linus Torvalds
 *
 *  Support of BIGMEM added by Gerhard Wichert, Siemens AG, July 1999
 *
 *  Memory region support
 *	David Parsons <orc@pell.chi.il.us>, July-August 1999
 *
 *  Added E820 sanitization routine (removes overlapping memory regions);
 *  Brian Moyle <bmoyle@mvista.com>, February 2001
 *
 * Moved CPU detection code to cpu/${cpu}.c
 *    Patrick Mochel <mochel@osdl.org>, March 2002
 *
 *  Provisions for empty E820 memory regions (reported by certain BIOSes).
 *  Alex Achenbach <xela@slit.de>, December 2002.
 *
 */

/*
 * This file handles the architecture-dependent parts of initialization
 */

#include <linux/sched.h>
#include <linux/mm.h>
#include <linux/mmzone.h>
#include <linux/screen_info.h>
#include <linux/ioport.h>
#include <linux/acpi.h>
#include <linux/apm_bios.h>
#include <linux/initrd.h>
#include <linux/bootmem.h>
#include <linux/seq_file.h>
#include <linux/console.h>
#include <linux/mca.h>
#include <linux/root_dev.h>
#include <linux/highmem.h>
#include <linux/module.h>
#include <linux/efi.h>
#include <linux/init.h>
#include <linux/edd.h>
#include <linux/iscsi_ibft.h>
#include <linux/nodemask.h>
#include <linux/kexec.h>
#include <linux/dmi.h>
#include <linux/pfn.h>
#include <linux/pci.h>
#include <asm/pci-direct.h>
#include <linux/init_ohci1394_dma.h>
#include <linux/kvm_para.h>

#include <linux/errno.h>
#include <linux/kernel.h>
#include <linux/stddef.h>
#include <linux/unistd.h>
#include <linux/ptrace.h>
#include <linux/slab.h>
#include <linux/user.h>
#include <linux/delay.h>

#include <linux/kallsyms.h>
#include <linux/cpufreq.h>
#include <linux/dma-mapping.h>
#include <linux/ctype.h>
#include <linux/uaccess.h>

#include <linux/percpu.h>
#include <linux/crash_dump.h>

#include <video/edid.h>

#include <asm/mtrr.h>
#include <asm/apic.h>
#include <asm/e820.h>
#include <asm/mpspec.h>
#include <asm/setup.h>
#include <asm/efi.h>
#include <asm/timer.h>
#include <asm/i8259.h>
#include <asm/sections.h>
#include <asm/dmi.h>
#include <asm/io_apic.h>
#include <asm/ist.h>
#include <asm/vmi.h>
#include <asm/setup_arch.h>
#include <asm/bios_ebda.h>
#include <asm/cacheflush.h>
#include <asm/processor.h>
#include <asm/bugs.h>

#include <asm/system.h>
#include <asm/vsyscall.h>
#include <asm/cpu.h>
#include <asm/desc.h>
#include <asm/dma.h>
#include <asm/iommu.h>
#include <asm/gart.h>
#include <asm/mmu_context.h>
#include <asm/proto.h>

#include <asm/paravirt.h>
#include <asm/hypervisor.h>

#include <asm/percpu.h>
#include <asm/topology.h>
#include <asm/apicdef.h>
#ifdef CONFIG_X86_64
#include <asm/numa_64.h>
#endif

#ifndef ARCH_SETUP
#define ARCH_SETUP
#endif

<<<<<<< HEAD
unsigned int boot_cpu_id __read_mostly;

=======
RESERVE_BRK(dmi_alloc, 65536);

unsigned int boot_cpu_id __read_mostly;

static __initdata unsigned long _brk_start = (unsigned long)__brk_base;
unsigned long _brk_end = (unsigned long)__brk_base;

>>>>>>> 0221c81b
#ifdef CONFIG_X86_64
int default_cpu_present_to_apicid(int mps_cpu)
{
	return __default_cpu_present_to_apicid(mps_cpu);
}

int default_check_phys_apicid_present(int boot_cpu_physical_apicid)
{
	return __default_check_phys_apicid_present(boot_cpu_physical_apicid);
}
#endif

#ifndef CONFIG_DEBUG_BOOT_PARAMS
struct boot_params __initdata boot_params;
#else
struct boot_params boot_params;
#endif

/*
 * Machine setup..
 */
static struct resource data_resource = {
	.name	= "Kernel data",
	.start	= 0,
	.end	= 0,
	.flags	= IORESOURCE_BUSY | IORESOURCE_MEM
};

static struct resource code_resource = {
	.name	= "Kernel code",
	.start	= 0,
	.end	= 0,
	.flags	= IORESOURCE_BUSY | IORESOURCE_MEM
};

static struct resource bss_resource = {
	.name	= "Kernel bss",
	.start	= 0,
	.end	= 0,
	.flags	= IORESOURCE_BUSY | IORESOURCE_MEM
};


#ifdef CONFIG_X86_32
static struct resource video_ram_resource = {
	.name	= "Video RAM area",
	.start	= 0xa0000,
	.end	= 0xbffff,
	.flags	= IORESOURCE_BUSY | IORESOURCE_MEM
};

/* cpu data as detected by the assembly code in head.S */
struct cpuinfo_x86 new_cpu_data __cpuinitdata = {0, 0, 0, 0, -1, 1, 0, 0, -1};
/* common cpu data for all cpus */
struct cpuinfo_x86 boot_cpu_data __read_mostly = {0, 0, 0, 0, -1, 1, 0, 0, -1};
EXPORT_SYMBOL(boot_cpu_data);
static void set_mca_bus(int x)
{
#ifdef CONFIG_MCA
	MCA_bus = x;
#endif
}

unsigned int def_to_bigsmp;

/* for MCA, but anyone else can use it if they want */
unsigned int machine_id;
unsigned int machine_submodel_id;
unsigned int BIOS_revision;

struct apm_info apm_info;
EXPORT_SYMBOL(apm_info);

#if defined(CONFIG_X86_SPEEDSTEP_SMI) || \
	defined(CONFIG_X86_SPEEDSTEP_SMI_MODULE)
struct ist_info ist_info;
EXPORT_SYMBOL(ist_info);
#else
struct ist_info ist_info;
#endif

#else
struct cpuinfo_x86 boot_cpu_data __read_mostly = {
	.x86_phys_bits = MAX_PHYSMEM_BITS,
};
EXPORT_SYMBOL(boot_cpu_data);
#endif


#if !defined(CONFIG_X86_PAE) || defined(CONFIG_X86_64)
unsigned long mmu_cr4_features;
#else
unsigned long mmu_cr4_features = X86_CR4_PAE;
#endif

/* Boot loader ID as an integer, for the benefit of proc_dointvec */
int bootloader_type;

/*
 * Setup options
 */
struct screen_info screen_info;
EXPORT_SYMBOL(screen_info);
struct edid_info edid_info;
EXPORT_SYMBOL_GPL(edid_info);

extern int root_mountflags;

unsigned long saved_video_mode;

#define RAMDISK_IMAGE_START_MASK	0x07FF
#define RAMDISK_PROMPT_FLAG		0x8000
#define RAMDISK_LOAD_FLAG		0x4000

static char __initdata command_line[COMMAND_LINE_SIZE];
#ifdef CONFIG_CMDLINE_BOOL
static char __initdata builtin_cmdline[COMMAND_LINE_SIZE] = CONFIG_CMDLINE;
#endif

#if defined(CONFIG_EDD) || defined(CONFIG_EDD_MODULE)
struct edd edd;
#ifdef CONFIG_EDD_MODULE
EXPORT_SYMBOL(edd);
#endif
/**
 * copy_edd() - Copy the BIOS EDD information
 *              from boot_params into a safe place.
 *
 */
static inline void copy_edd(void)
{
     memcpy(edd.mbr_signature, boot_params.edd_mbr_sig_buffer,
	    sizeof(edd.mbr_signature));
     memcpy(edd.edd_info, boot_params.eddbuf, sizeof(edd.edd_info));
     edd.mbr_signature_nr = boot_params.edd_mbr_sig_buf_entries;
     edd.edd_info_nr = boot_params.eddbuf_entries;
}
#else
static inline void copy_edd(void)
{
}
#endif

void * __init extend_brk(size_t size, size_t align)
{
	size_t mask = align - 1;
	void *ret;

	BUG_ON(_brk_start == 0);
	BUG_ON(align & mask);

	_brk_end = (_brk_end + mask) & ~mask;
	BUG_ON((char *)(_brk_end + size) > __brk_limit);

	ret = (void *)_brk_end;
	_brk_end += size;

	memset(ret, 0, size);

	return ret;
}

static void __init reserve_brk(void)
{
	if (_brk_end > _brk_start)
		reserve_early(__pa(_brk_start), __pa(_brk_end), "BRK");

	/* Mark brk area as locked down and no longer taking any
	   new allocations */
	_brk_start = 0;
}

#ifdef CONFIG_BLK_DEV_INITRD

#ifdef CONFIG_X86_32

#define MAX_MAP_CHUNK	(NR_FIX_BTMAPS << PAGE_SHIFT)
static void __init relocate_initrd(void)
{

	u64 ramdisk_image = boot_params.hdr.ramdisk_image;
	u64 ramdisk_size  = boot_params.hdr.ramdisk_size;
	u64 end_of_lowmem = max_low_pfn << PAGE_SHIFT;
	u64 ramdisk_here;
	unsigned long slop, clen, mapaddr;
	char *p, *q;

	/* We need to move the initrd down into lowmem */
	ramdisk_here = find_e820_area(0, end_of_lowmem, ramdisk_size,
					 PAGE_SIZE);

	if (ramdisk_here == -1ULL)
		panic("Cannot find place for new RAMDISK of size %lld\n",
			 ramdisk_size);

	/* Note: this includes all the lowmem currently occupied by
	   the initrd, we rely on that fact to keep the data intact. */
	reserve_early(ramdisk_here, ramdisk_here + ramdisk_size,
			 "NEW RAMDISK");
	initrd_start = ramdisk_here + PAGE_OFFSET;
	initrd_end   = initrd_start + ramdisk_size;
	printk(KERN_INFO "Allocated new RAMDISK: %08llx - %08llx\n",
			 ramdisk_here, ramdisk_here + ramdisk_size);

	q = (char *)initrd_start;

	/* Copy any lowmem portion of the initrd */
	if (ramdisk_image < end_of_lowmem) {
		clen = end_of_lowmem - ramdisk_image;
		p = (char *)__va(ramdisk_image);
		memcpy(q, p, clen);
		q += clen;
		ramdisk_image += clen;
		ramdisk_size  -= clen;
	}

	/* Copy the highmem portion of the initrd */
	while (ramdisk_size) {
		slop = ramdisk_image & ~PAGE_MASK;
		clen = ramdisk_size;
		if (clen > MAX_MAP_CHUNK-slop)
			clen = MAX_MAP_CHUNK-slop;
		mapaddr = ramdisk_image & PAGE_MASK;
		p = early_memremap(mapaddr, clen+slop);
		memcpy(q, p+slop, clen);
		early_iounmap(p, clen+slop);
		q += clen;
		ramdisk_image += clen;
		ramdisk_size  -= clen;
	}
	/* high pages is not converted by early_res_to_bootmem */
	ramdisk_image = boot_params.hdr.ramdisk_image;
	ramdisk_size  = boot_params.hdr.ramdisk_size;
	printk(KERN_INFO "Move RAMDISK from %016llx - %016llx to"
		" %08llx - %08llx\n",
		ramdisk_image, ramdisk_image + ramdisk_size - 1,
		ramdisk_here, ramdisk_here + ramdisk_size - 1);
}
#endif

static void __init reserve_initrd(void)
{
	u64 ramdisk_image = boot_params.hdr.ramdisk_image;
	u64 ramdisk_size  = boot_params.hdr.ramdisk_size;
	u64 ramdisk_end   = ramdisk_image + ramdisk_size;
	u64 end_of_lowmem = max_low_pfn << PAGE_SHIFT;

	if (!boot_params.hdr.type_of_loader ||
	    !ramdisk_image || !ramdisk_size)
		return;		/* No initrd provided by bootloader */

	initrd_start = 0;

	if (ramdisk_size >= (end_of_lowmem>>1)) {
		free_early(ramdisk_image, ramdisk_end);
		printk(KERN_ERR "initrd too large to handle, "
		       "disabling initrd\n");
		return;
	}

	printk(KERN_INFO "RAMDISK: %08llx - %08llx\n", ramdisk_image,
			ramdisk_end);


	if (ramdisk_end <= end_of_lowmem) {
		/* All in lowmem, easy case */
		/*
		 * don't need to reserve again, already reserved early
		 * in i386_start_kernel
		 */
		initrd_start = ramdisk_image + PAGE_OFFSET;
		initrd_end = initrd_start + ramdisk_size;
		return;
	}

#ifdef CONFIG_X86_32
	relocate_initrd();
#else
	printk(KERN_ERR "initrd extends beyond end of memory "
	       "(0x%08llx > 0x%08llx)\ndisabling initrd\n",
	       ramdisk_end, end_of_lowmem);
	initrd_start = 0;
#endif
	free_early(ramdisk_image, ramdisk_end);
}
#else
static void __init reserve_initrd(void)
{
}
#endif /* CONFIG_BLK_DEV_INITRD */

static void __init parse_setup_data(void)
{
	struct setup_data *data;
	u64 pa_data;

	if (boot_params.hdr.version < 0x0209)
		return;
	pa_data = boot_params.hdr.setup_data;
	while (pa_data) {
		data = early_memremap(pa_data, PAGE_SIZE);
		switch (data->type) {
		case SETUP_E820_EXT:
			parse_e820_ext(data, pa_data);
			break;
		default:
			break;
		}
		pa_data = data->next;
		early_iounmap(data, PAGE_SIZE);
	}
}

static void __init e820_reserve_setup_data(void)
{
	struct setup_data *data;
	u64 pa_data;
	int found = 0;

	if (boot_params.hdr.version < 0x0209)
		return;
	pa_data = boot_params.hdr.setup_data;
	while (pa_data) {
		data = early_memremap(pa_data, sizeof(*data));
		e820_update_range(pa_data, sizeof(*data)+data->len,
			 E820_RAM, E820_RESERVED_KERN);
		found = 1;
		pa_data = data->next;
		early_iounmap(data, sizeof(*data));
	}
	if (!found)
		return;

	sanitize_e820_map(e820.map, ARRAY_SIZE(e820.map), &e820.nr_map);
	memcpy(&e820_saved, &e820, sizeof(struct e820map));
	printk(KERN_INFO "extended physical RAM map:\n");
	e820_print_map("reserve setup_data");
}

static void __init reserve_early_setup_data(void)
{
	struct setup_data *data;
	u64 pa_data;
	char buf[32];

	if (boot_params.hdr.version < 0x0209)
		return;
	pa_data = boot_params.hdr.setup_data;
	while (pa_data) {
		data = early_memremap(pa_data, sizeof(*data));
		sprintf(buf, "setup data %x", data->type);
		reserve_early(pa_data, pa_data+sizeof(*data)+data->len, buf);
		pa_data = data->next;
		early_iounmap(data, sizeof(*data));
	}
}

/*
 * --------- Crashkernel reservation ------------------------------
 */

#ifdef CONFIG_KEXEC

/**
 * Reserve @size bytes of crashkernel memory at any suitable offset.
 *
 * @size: Size of the crashkernel memory to reserve.
 * Returns the base address on success, and -1ULL on failure.
 */
static
unsigned long long __init find_and_reserve_crashkernel(unsigned long long size)
{
	const unsigned long long alignment = 16<<20; 	/* 16M */
	unsigned long long start = 0LL;

	while (1) {
		int ret;

		start = find_e820_area(start, ULONG_MAX, size, alignment);
		if (start == -1ULL)
			return start;

		/* try to reserve it */
		ret = reserve_bootmem_generic(start, size, BOOTMEM_EXCLUSIVE);
		if (ret >= 0)
			return start;

		start += alignment;
	}
}

static inline unsigned long long get_total_mem(void)
{
	unsigned long long total;

	total = max_low_pfn - min_low_pfn;
#ifdef CONFIG_HIGHMEM
	total += highend_pfn - highstart_pfn;
#endif

	return total << PAGE_SHIFT;
}

static void __init reserve_crashkernel(void)
{
	unsigned long long total_mem;
	unsigned long long crash_size, crash_base;
	int ret;

	total_mem = get_total_mem();

	ret = parse_crashkernel(boot_command_line, total_mem,
			&crash_size, &crash_base);
	if (ret != 0 || crash_size <= 0)
		return;

	/* 0 means: find the address automatically */
	if (crash_base <= 0) {
		crash_base = find_and_reserve_crashkernel(crash_size);
		if (crash_base == -1ULL) {
			pr_info("crashkernel reservation failed. "
				"No suitable area found.\n");
			return;
		}
	} else {
		ret = reserve_bootmem_generic(crash_base, crash_size,
					BOOTMEM_EXCLUSIVE);
		if (ret < 0) {
			pr_info("crashkernel reservation failed - "
				"memory is in use\n");
			return;
		}
	}

	printk(KERN_INFO "Reserving %ldMB of memory at %ldMB "
			"for crashkernel (System RAM: %ldMB)\n",
			(unsigned long)(crash_size >> 20),
			(unsigned long)(crash_base >> 20),
			(unsigned long)(total_mem >> 20));

	crashk_res.start = crash_base;
	crashk_res.end   = crash_base + crash_size - 1;
	insert_resource(&iomem_resource, &crashk_res);
}
#else
static void __init reserve_crashkernel(void)
{
}
#endif

static struct resource standard_io_resources[] = {
	{ .name = "dma1", .start = 0x00, .end = 0x1f,
		.flags = IORESOURCE_BUSY | IORESOURCE_IO },
	{ .name = "pic1", .start = 0x20, .end = 0x21,
		.flags = IORESOURCE_BUSY | IORESOURCE_IO },
	{ .name = "timer0", .start = 0x40, .end = 0x43,
		.flags = IORESOURCE_BUSY | IORESOURCE_IO },
	{ .name = "timer1", .start = 0x50, .end = 0x53,
		.flags = IORESOURCE_BUSY | IORESOURCE_IO },
	{ .name = "keyboard", .start = 0x60, .end = 0x60,
		.flags = IORESOURCE_BUSY | IORESOURCE_IO },
	{ .name = "keyboard", .start = 0x64, .end = 0x64,
		.flags = IORESOURCE_BUSY | IORESOURCE_IO },
	{ .name = "dma page reg", .start = 0x80, .end = 0x8f,
		.flags = IORESOURCE_BUSY | IORESOURCE_IO },
	{ .name = "pic2", .start = 0xa0, .end = 0xa1,
		.flags = IORESOURCE_BUSY | IORESOURCE_IO },
	{ .name = "dma2", .start = 0xc0, .end = 0xdf,
		.flags = IORESOURCE_BUSY | IORESOURCE_IO },
	{ .name = "fpu", .start = 0xf0, .end = 0xff,
		.flags = IORESOURCE_BUSY | IORESOURCE_IO }
};

static void __init reserve_standard_io_resources(void)
{
	int i;

	/* request I/O space for devices used on all i[345]86 PCs */
	for (i = 0; i < ARRAY_SIZE(standard_io_resources); i++)
		request_resource(&ioport_resource, &standard_io_resources[i]);

}

/*
 * Note: elfcorehdr_addr is not just limited to vmcore. It is also used by
 * is_kdump_kernel() to determine if we are booting after a panic. Hence
 * ifdef it under CONFIG_CRASH_DUMP and not CONFIG_PROC_VMCORE.
 */

#ifdef CONFIG_CRASH_DUMP
/* elfcorehdr= specifies the location of elf core header
 * stored by the crashed kernel. This option will be passed
 * by kexec loader to the capture kernel.
 */
static int __init setup_elfcorehdr(char *arg)
{
	char *end;
	if (!arg)
		return -EINVAL;
	elfcorehdr_addr = memparse(arg, &end);
	return end > arg ? 0 : -EINVAL;
}
early_param("elfcorehdr", setup_elfcorehdr);
#endif

<<<<<<< HEAD
static int __init default_update_apic(void)
{
#ifdef CONFIG_SMP
	if (!apic->wakeup_cpu)
		apic->wakeup_cpu = wakeup_secondary_cpu_via_init;
#endif

	return 0;
}

static struct x86_quirks default_x86_quirks __initdata = {
	.update_apic         = default_update_apic,
};
=======
static struct x86_quirks default_x86_quirks __initdata;
>>>>>>> 0221c81b

struct x86_quirks *x86_quirks __initdata = &default_x86_quirks;

#ifdef CONFIG_X86_RESERVE_LOW_64K
static int __init dmi_low_memory_corruption(const struct dmi_system_id *d)
{
	printk(KERN_NOTICE
		"%s detected: BIOS may corrupt low RAM, working around it.\n",
		d->ident);

	e820_update_range(0, 0x10000, E820_RAM, E820_RESERVED);
	sanitize_e820_map(e820.map, ARRAY_SIZE(e820.map), &e820.nr_map);

	return 0;
}
#endif

/* List of systems that have known low memory corruption BIOS problems */
static struct dmi_system_id __initdata bad_bios_dmi_table[] = {
#ifdef CONFIG_X86_RESERVE_LOW_64K
	{
		.callback = dmi_low_memory_corruption,
		.ident = "AMI BIOS",
		.matches = {
			DMI_MATCH(DMI_BIOS_VENDOR, "American Megatrends Inc."),
		},
	},
	{
		.callback = dmi_low_memory_corruption,
		.ident = "Phoenix BIOS",
		.matches = {
			DMI_MATCH(DMI_BIOS_VENDOR, "Phoenix Technologies"),
		},
	},
#endif
	{}
};

/*
 * Determine if we were loaded by an EFI loader.  If so, then we have also been
 * passed the efi memmap, systab, etc., so we should use these data structures
 * for initialization.  Note, the efi init code path is determined by the
 * global efi_enabled. This allows the same kernel image to be used on existing
 * systems (with a traditional BIOS) as well as on EFI systems.
 */
/*
 * setup_arch - architecture-specific boot-time initializations
 *
 * Note: On x86_64, fixmaps are ready for use even before this is called.
 */

void __init setup_arch(char **cmdline_p)
{
#ifdef CONFIG_X86_32
	memcpy(&boot_cpu_data, &new_cpu_data, sizeof(new_cpu_data));
	visws_early_detect();
#else
	printk(KERN_INFO "Command line: %s\n", boot_command_line);
#endif

	/* VMI may relocate the fixmap; do this before touching ioremap area */
	vmi_init();

	early_cpu_init();
	early_ioremap_init();

	ROOT_DEV = old_decode_dev(boot_params.hdr.root_dev);
	screen_info = boot_params.screen_info;
	edid_info = boot_params.edid_info;
#ifdef CONFIG_X86_32
	apm_info.bios = boot_params.apm_bios_info;
	ist_info = boot_params.ist_info;
	if (boot_params.sys_desc_table.length != 0) {
		set_mca_bus(boot_params.sys_desc_table.table[3] & 0x2);
		machine_id = boot_params.sys_desc_table.table[0];
		machine_submodel_id = boot_params.sys_desc_table.table[1];
		BIOS_revision = boot_params.sys_desc_table.table[2];
	}
#endif
	saved_video_mode = boot_params.hdr.vid_mode;
	bootloader_type = boot_params.hdr.type_of_loader;

#ifdef CONFIG_BLK_DEV_RAM
	rd_image_start = boot_params.hdr.ram_size & RAMDISK_IMAGE_START_MASK;
	rd_prompt = ((boot_params.hdr.ram_size & RAMDISK_PROMPT_FLAG) != 0);
	rd_doload = ((boot_params.hdr.ram_size & RAMDISK_LOAD_FLAG) != 0);
#endif
#ifdef CONFIG_EFI
	if (!strncmp((char *)&boot_params.efi_info.efi_loader_signature,
#ifdef CONFIG_X86_32
		     "EL32",
#else
		     "EL64",
#endif
	 4)) {
		efi_enabled = 1;
		efi_reserve_early();
	}
#endif

	ARCH_SETUP

	setup_memory_map();
	parse_setup_data();
	/* update the e820_saved too */
	e820_reserve_setup_data();

	copy_edd();

	if (!boot_params.hdr.root_flags)
		root_mountflags &= ~MS_RDONLY;
	init_mm.start_code = (unsigned long) _text;
	init_mm.end_code = (unsigned long) _etext;
	init_mm.end_data = (unsigned long) _edata;
	init_mm.brk = _brk_end;

	code_resource.start = virt_to_phys(_text);
	code_resource.end = virt_to_phys(_etext)-1;
	data_resource.start = virt_to_phys(_etext);
	data_resource.end = virt_to_phys(_edata)-1;
	bss_resource.start = virt_to_phys(&__bss_start);
	bss_resource.end = virt_to_phys(&__bss_stop)-1;

#ifdef CONFIG_CMDLINE_BOOL
#ifdef CONFIG_CMDLINE_OVERRIDE
	strlcpy(boot_command_line, builtin_cmdline, COMMAND_LINE_SIZE);
#else
	if (builtin_cmdline[0]) {
		/* append boot loader cmdline to builtin */
		strlcat(builtin_cmdline, " ", COMMAND_LINE_SIZE);
		strlcat(builtin_cmdline, boot_command_line, COMMAND_LINE_SIZE);
		strlcpy(boot_command_line, builtin_cmdline, COMMAND_LINE_SIZE);
	}
#endif
#endif

	strlcpy(command_line, boot_command_line, COMMAND_LINE_SIZE);
	*cmdline_p = command_line;

	parse_early_param();

#ifdef CONFIG_X86_64
	check_efer();
#endif

	/* Must be before kernel pagetables are setup */
	vmi_activate();

	/* after early param, so could get panic from serial */
	reserve_early_setup_data();

	if (acpi_mps_check()) {
#ifdef CONFIG_X86_LOCAL_APIC
		disable_apic = 1;
#endif
		setup_clear_cpu_cap(X86_FEATURE_APIC);
	}

#ifdef CONFIG_PCI
	if (pci_early_dump_regs)
		early_dump_pci_devices();
#endif

	finish_e820_parsing();

	if (efi_enabled)
		efi_init();

	dmi_scan_machine();

	dmi_check_system(bad_bios_dmi_table);

	/*
	 * VMware detection requires dmi to be available, so this
	 * needs to be done after dmi_scan_machine, for the BP.
	 */
	init_hypervisor(&boot_cpu_data);

#ifdef CONFIG_X86_32
	probe_roms();
#endif

	/* after parse_early_param, so could debug it */
	insert_resource(&iomem_resource, &code_resource);
	insert_resource(&iomem_resource, &data_resource);
	insert_resource(&iomem_resource, &bss_resource);


#ifdef CONFIG_X86_32
	if (ppro_with_ram_bug()) {
		e820_update_range(0x70000000ULL, 0x40000ULL, E820_RAM,
				  E820_RESERVED);
		sanitize_e820_map(e820.map, ARRAY_SIZE(e820.map), &e820.nr_map);
		printk(KERN_INFO "fixed physical RAM map:\n");
		e820_print_map("bad_ppro");
	}
#else
	early_gart_iommu_check();
#endif

	/*
	 * partially used pages are not usable - thus
	 * we are rounding upwards:
	 */
	max_pfn = e820_end_of_ram_pfn();

	/* preallocate 4k for mptable mpc */
	early_reserve_e820_mpc_new();
	/* update e820 for memory not covered by WB MTRRs */
	mtrr_bp_init();
	if (mtrr_trim_uncached_memory(max_pfn))
		max_pfn = e820_end_of_ram_pfn();

#ifdef CONFIG_X86_32
	/* max_low_pfn get updated here */
	find_low_pfn_range();
#else
	num_physpages = max_pfn;

	check_x2apic();

	/* How many end-of-memory variables you have, grandma! */
	/* need this before calling reserve_initrd */
	if (max_pfn > (1UL<<(32 - PAGE_SHIFT)))
		max_low_pfn = e820_end_of_low_ram_pfn();
	else
		max_low_pfn = max_pfn;

	high_memory = (void *)__va(max_pfn * PAGE_SIZE - 1) + 1;
#endif

#ifdef CONFIG_X86_CHECK_BIOS_CORRUPTION
	setup_bios_corruption_check();
#endif

	reserve_brk();

	/* max_pfn_mapped is updated here */
	max_low_pfn_mapped = init_memory_mapping(0, max_low_pfn<<PAGE_SHIFT);
	max_pfn_mapped = max_low_pfn_mapped;

#ifdef CONFIG_X86_64
	if (max_pfn > max_low_pfn) {
		max_pfn_mapped = init_memory_mapping(1UL<<32,
						     max_pfn<<PAGE_SHIFT);
		/* can we preseve max_low_pfn ?*/
		max_low_pfn = max_pfn;
	}
#endif

	/*
	 * NOTE: On x86-32, only from this point on, fixmaps are ready for use.
	 */

#ifdef CONFIG_PROVIDE_OHCI1394_DMA_INIT
	if (init_ohci1394_dma_early)
		init_ohci1394_dma_on_all_controllers();
#endif

	reserve_initrd();

	vsmp_init();

	io_delay_init();

	/*
	 * Parse the ACPI tables for possible boot-time SMP configuration.
	 */
	acpi_boot_table_init();

	early_acpi_boot_init();

#ifdef CONFIG_ACPI_NUMA
	/*
	 * Parse SRAT to discover nodes.
	 */
	acpi_numa_init();
#endif

	initmem_init(0, max_pfn);

#ifdef CONFIG_ACPI_SLEEP
	/*
	 * Reserve low memory region for sleep support.
	 */
	acpi_reserve_bootmem();
#endif
	/*
	 * Find and reserve possible boot-time SMP configuration:
	 */
	find_smp_config();

	reserve_crashkernel();

#ifdef CONFIG_X86_64
	/*
	 * dma32_reserve_bootmem() allocates bootmem which may conflict
	 * with the crashkernel command line, so do that after
	 * reserve_crashkernel()
	 */
	dma32_reserve_bootmem();
#endif

	reserve_ibft_region();

#ifdef CONFIG_KVM_CLOCK
	kvmclock_init();
#endif

	paravirt_pagetable_setup_start(swapper_pg_dir);
	paging_init();
	paravirt_pagetable_setup_done(swapper_pg_dir);
	paravirt_post_allocator_init();

#ifdef CONFIG_X86_64
	map_vsyscall();
#endif

	generic_apic_probe();

	early_quirks();

	/*
	 * Read APIC and some other early information from ACPI tables.
	 */
	acpi_boot_init();

#if defined(CONFIG_X86_MPPARSE) || defined(CONFIG_X86_VISWS)
	/*
	 * get boot-time SMP configuration:
	 */
	if (smp_found_config)
		get_smp_config();
#endif

	prefill_possible_map();

#ifdef CONFIG_X86_64
	init_cpu_to_node();
#endif

	init_apic_mappings();
	ioapic_init_mappings();

	/* need to wait for io_apic is mapped */
	probe_nr_irqs_gsi();

	kvm_guest_init();

	e820_reserve_resources();
	e820_mark_nosave_regions(max_low_pfn);

#ifdef CONFIG_X86_32
	request_resource(&iomem_resource, &video_ram_resource);
#endif
	reserve_standard_io_resources();

	e820_setup_gap();

#ifdef CONFIG_VT
#if defined(CONFIG_VGA_CONSOLE)
	if (!efi_enabled || (efi_mem_type(0xa0000) != EFI_CONVENTIONAL_MEMORY))
		conswitchp = &vga_con;
#elif defined(CONFIG_DUMMY_CONSOLE)
	conswitchp = &dummy_con;
#endif
#endif
}

#ifdef CONFIG_X86_32

/**
 * x86_quirk_pre_intr_init - initialisation prior to setting up interrupt vectors
 *
 * Description:
 *	Perform any necessary interrupt initialisation prior to setting up
 *	the "ordinary" interrupt call gates.  For legacy reasons, the ISA
 *	interrupts should be initialised here if the machine emulates a PC
 *	in any way.
 **/
void __init x86_quirk_pre_intr_init(void)
{
	if (x86_quirks->arch_pre_intr_init) {
		if (x86_quirks->arch_pre_intr_init())
			return;
	}
	init_ISA_irqs();
}

/**
 * x86_quirk_intr_init - post gate setup interrupt initialisation
 *
 * Description:
 *	Fill in any interrupts that may have been left out by the general
 *	init_IRQ() routine.  interrupts having to do with the machine rather
 *	than the devices on the I/O bus (like APIC interrupts in intel MP
 *	systems) are started here.
 **/
void __init x86_quirk_intr_init(void)
{
	if (x86_quirks->arch_intr_init) {
		if (x86_quirks->arch_intr_init())
			return;
	}
}

/**
 * x86_quirk_trap_init - initialise system specific traps
 *
 * Description:
 *	Called as the final act of trap_init().  Used in VISWS to initialise
 *	the various board specific APIC traps.
 **/
void __init x86_quirk_trap_init(void)
{
	if (x86_quirks->arch_trap_init) {
		if (x86_quirks->arch_trap_init())
			return;
	}
}

static struct irqaction irq0  = {
	.handler = timer_interrupt,
	.flags = IRQF_DISABLED | IRQF_NOBALANCING | IRQF_IRQPOLL | IRQF_TIMER,
<<<<<<< HEAD
	.mask = CPU_MASK_NONE,
=======
>>>>>>> 0221c81b
	.name = "timer"
};

/**
 * x86_quirk_pre_time_init - do any specific initialisations before.
 *
 **/
void __init x86_quirk_pre_time_init(void)
{
	if (x86_quirks->arch_pre_time_init)
		x86_quirks->arch_pre_time_init();
}

/**
 * x86_quirk_time_init - do any specific initialisations for the system timer.
 *
 * Description:
 *	Must plug the system timer interrupt source at HZ into the IRQ listed
 *	in irq_vectors.h:TIMER_IRQ
 **/
void __init x86_quirk_time_init(void)
{
	if (x86_quirks->arch_time_init) {
		/*
		 * A nonzero return code does not mean failure, it means
		 * that the architecture quirk does not want any
		 * generic (timer) setup to be performed after this:
		 */
		if (x86_quirks->arch_time_init())
			return;
	}

	irq0.mask = cpumask_of_cpu(0);
	setup_irq(0, &irq0);
}
#endif /* CONFIG_X86_32 */<|MERGE_RESOLUTION|>--- conflicted
+++ resolved
@@ -112,10 +112,6 @@
 #define ARCH_SETUP
 #endif
 
-<<<<<<< HEAD
-unsigned int boot_cpu_id __read_mostly;
-
-=======
 RESERVE_BRK(dmi_alloc, 65536);
 
 unsigned int boot_cpu_id __read_mostly;
@@ -123,7 +119,6 @@
 static __initdata unsigned long _brk_start = (unsigned long)__brk_base;
 unsigned long _brk_end = (unsigned long)__brk_base;
 
->>>>>>> 0221c81b
 #ifdef CONFIG_X86_64
 int default_cpu_present_to_apicid(int mps_cpu)
 {
@@ -629,23 +624,7 @@
 early_param("elfcorehdr", setup_elfcorehdr);
 #endif
 
-<<<<<<< HEAD
-static int __init default_update_apic(void)
-{
-#ifdef CONFIG_SMP
-	if (!apic->wakeup_cpu)
-		apic->wakeup_cpu = wakeup_secondary_cpu_via_init;
-#endif
-
-	return 0;
-}
-
-static struct x86_quirks default_x86_quirks __initdata = {
-	.update_apic         = default_update_apic,
-};
-=======
 static struct x86_quirks default_x86_quirks __initdata;
->>>>>>> 0221c81b
 
 struct x86_quirks *x86_quirks __initdata = &default_x86_quirks;
 
@@ -1070,10 +1049,6 @@
 static struct irqaction irq0  = {
 	.handler = timer_interrupt,
 	.flags = IRQF_DISABLED | IRQF_NOBALANCING | IRQF_IRQPOLL | IRQF_TIMER,
-<<<<<<< HEAD
-	.mask = CPU_MASK_NONE,
-=======
->>>>>>> 0221c81b
 	.name = "timer"
 };
 
