--- conflicted
+++ resolved
@@ -558,21 +558,12 @@
 static inline void set_pmd_at(struct mm_struct *mm, unsigned long addr,
 			      pmd_t *pmdp, pmd_t pmd)
 {
-<<<<<<< HEAD
-#if PAGETABLE_LEVELS >= 3
-=======
->>>>>>> 105e53f8
 	if (sizeof(pmdval_t) > sizeof(long))
 		/* 5 arg words */
 		pv_mmu_ops.set_pmd_at(mm, addr, pmdp, pmd);
 	else
-<<<<<<< HEAD
-		PVOP_VCALL4(pv_mmu_ops.set_pmd_at, mm, addr, pmdp, pmd.pmd);
-#endif
-=======
 		PVOP_VCALL4(pv_mmu_ops.set_pmd_at, mm, addr, pmdp,
 			    native_pmd_val(pmd));
->>>>>>> 105e53f8
 }
 #endif
 
