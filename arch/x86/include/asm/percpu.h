--- conflicted
+++ resolved
@@ -229,8 +229,6 @@
 	}						\
 })
 
-<<<<<<< HEAD
-=======
 /*
  * Add return operation
  */
@@ -350,7 +348,6 @@
 	pco_ret__;							\
 })
 
->>>>>>> 3cbea436
 /*
  * percpu_read() makes gcc load the percpu variable every time it is
  * accessed while percpu_read_stable() allows the value to be cached.
@@ -414,14 +411,11 @@
 #define this_cpu_xor_1(pcp, val)	percpu_to_op("xor", (pcp), val)
 #define this_cpu_xor_2(pcp, val)	percpu_to_op("xor", (pcp), val)
 #define this_cpu_xor_4(pcp, val)	percpu_to_op("xor", (pcp), val)
-<<<<<<< HEAD
-=======
 #define this_cpu_xchg_1(pcp, nval)	percpu_xchg_op(pcp, nval)
 #define this_cpu_xchg_2(pcp, nval)	percpu_xchg_op(pcp, nval)
 #define this_cpu_xchg_4(pcp, nval)	percpu_xchg_op(pcp, nval)
 #define this_cpu_xchg_8(pcp, nval)	percpu_xchg_op(pcp, nval)
 #define this_cpu_cmpxchg_8(pcp, oval, nval)	percpu_cmpxchg_op(pcp, oval, nval)
->>>>>>> 3cbea436
 
 #define irqsafe_cpu_add_1(pcp, val)	percpu_add_op((pcp), val)
 #define irqsafe_cpu_add_2(pcp, val)	percpu_add_op((pcp), val)
