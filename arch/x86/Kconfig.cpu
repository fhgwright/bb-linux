# Put here option for CPU selection and depending optimization
if !X86_ELAN

choice
	prompt "Processor family"
	default M686 if X86_32
	default GENERIC_CPU if X86_64

config M386
	bool "386"
	depends on X86_32 && !UML
	---help---
	  This is the processor type of your CPU. This information is used for
	  optimizing purposes. In order to compile a kernel that can run on
	  all x86 CPU types (albeit not optimally fast), you can specify
	  "386" here.

	  The kernel will not necessarily run on earlier architectures than
	  the one you have chosen, e.g. a Pentium optimized kernel will run on
	  a PPro, but not necessarily on a i486.

	  Here are the settings recommended for greatest speed:
	  - "386" for the AMD/Cyrix/Intel 386DX/DXL/SL/SLC/SX, Cyrix/TI
	  486DLC/DLC2, and UMC 486SX-S.  Only "386" kernels will run on a 386
	  class machine.
	  - "486" for the AMD/Cyrix/IBM/Intel 486DX/DX2/DX4 or
	  SL/SLC/SLC2/SLC3/SX/SX2 and UMC U5D or U5S.
	  - "586" for generic Pentium CPUs lacking the TSC
	  (time stamp counter) register.
	  - "Pentium-Classic" for the Intel Pentium.
	  - "Pentium-MMX" for the Intel Pentium MMX.
	  - "Pentium-Pro" for the Intel Pentium Pro.
	  - "Pentium-II" for the Intel Pentium II or pre-Coppermine Celeron.
	  - "Pentium-III" for the Intel Pentium III or Coppermine Celeron.
	  - "Pentium-4" for the Intel Pentium 4 or P4-based Celeron.
	  - "K6" for the AMD K6, K6-II and K6-III (aka K6-3D).
	  - "Athlon" for the AMD K7 family (Athlon/Duron/Thunderbird).
	  - "Crusoe" for the Transmeta Crusoe series.
	  - "Efficeon" for the Transmeta Efficeon series.
	  - "Winchip-C6" for original IDT Winchip.
	  - "Winchip-2" for IDT Winchip 2.
	  - "Winchip-2A" for IDT Winchips with 3dNow! capabilities.
	  - "GeodeGX1" for Geode GX1 (Cyrix MediaGX).
	  - "Geode GX/LX" For AMD Geode GX and LX processors.
	  - "CyrixIII/VIA C3" for VIA Cyrix III or VIA C3.
	  - "VIA C3-2" for VIA C3-2 "Nehemiah" (model 9 and above).
	  - "VIA C7" for VIA C7.

	  If you don't know what to do, choose "386".

config M486
	bool "486"
	depends on X86_32
	help
	  Select this for a 486 series processor, either Intel or one of the
	  compatible processors from AMD, Cyrix, IBM, or Intel.  Includes DX,
	  DX2, and DX4 variants; also SL/SLC/SLC2/SLC3/SX/SX2 and UMC U5D or
	  U5S.

config M586
	bool "586/K5/5x86/6x86/6x86MX"
	depends on X86_32
	help
	  Select this for an 586 or 686 series processor such as the AMD K5,
	  the Cyrix 5x86, 6x86 and 6x86MX.  This choice does not
	  assume the RDTSC (Read Time Stamp Counter) instruction.

config M586TSC
	bool "Pentium-Classic"
	depends on X86_32
	help
	  Select this for a Pentium Classic processor with the RDTSC (Read
	  Time Stamp Counter) instruction for benchmarking.

config M586MMX
	bool "Pentium-MMX"
	depends on X86_32
	help
	  Select this for a Pentium with the MMX graphics/multimedia
	  extended instructions.

config M686
	bool "Pentium-Pro"
	depends on X86_32
	help
	  Select this for Intel Pentium Pro chips.  This enables the use of
	  Pentium Pro extended instructions, and disables the init-time guard
	  against the f00f bug found in earlier Pentiums.

config MPENTIUMII
	bool "Pentium-II/Celeron(pre-Coppermine)"
	depends on X86_32
	help
	  Select this for Intel chips based on the Pentium-II and
	  pre-Coppermine Celeron core.  This option enables an unaligned
	  copy optimization, compiles the kernel with optimization flags
	  tailored for the chip, and applies any applicable Pentium Pro
	  optimizations.

config MPENTIUMIII
	bool "Pentium-III/Celeron(Coppermine)/Pentium-III Xeon"
	depends on X86_32
	help
	  Select this for Intel chips based on the Pentium-III and
	  Celeron-Coppermine core.  This option enables use of some
	  extended prefetch instructions in addition to the Pentium II
	  extensions.

config MPENTIUMM
	bool "Pentium M"
	depends on X86_32
	help
	  Select this for Intel Pentium M (not Pentium-4 M)
	  notebook chips.

config MPENTIUM4
	bool "Pentium-4/Celeron(P4-based)/Pentium-4 M/older Xeon"
	depends on X86_32
	help
	  Select this for Intel Pentium 4 chips.  This includes the
	  Pentium 4, Pentium D, P4-based Celeron and Xeon, and
	  Pentium-4 M (not Pentium M) chips.  This option enables compile
	  flags optimized for the chip, uses the correct cache line size, and
	  applies any applicable optimizations.

	  CPUIDs: F[0-6][1-A] (in /proc/cpuinfo show = cpu family : 15 )

	  Select this for:
	    Pentiums (Pentium 4, Pentium D, Celeron, Celeron D) corename:
		-Willamette
		-Northwood
		-Mobile Pentium 4
		-Mobile Pentium 4 M
		-Extreme Edition (Gallatin)
		-Prescott
		-Prescott 2M
		-Cedar Mill
		-Presler
		-Smithfiled
	    Xeons (Intel Xeon, Xeon MP, Xeon LV, Xeon MV) corename:
		-Foster
		-Prestonia
		-Gallatin
		-Nocona
		-Irwindale
		-Cranford
		-Potomac
		-Paxville
		-Dempsey


config MK6
	bool "K6/K6-II/K6-III"
	depends on X86_32
	help
	  Select this for an AMD K6-family processor.  Enables use of
	  some extended instructions, and passes appropriate optimization
	  flags to GCC.

config MK7
	bool "Athlon/Duron/K7"
	depends on X86_32
	help
	  Select this for an AMD Athlon K7-family processor.  Enables use of
	  some extended instructions, and passes appropriate optimization
	  flags to GCC.

config MK8
	bool "Opteron/Athlon64/Hammer/K8"
	help
	  Select this for an AMD Opteron or Athlon64 Hammer-family processor.  Enables
	  use of some extended instructions, and passes appropriate optimization
	  flags to GCC.

config MCRUSOE
	bool "Crusoe"
	depends on X86_32
	help
	  Select this for a Transmeta Crusoe processor.  Treats the processor
	  like a 586 with TSC, and sets some GCC optimization flags (like a
	  Pentium Pro with no alignment requirements).

config MEFFICEON
	bool "Efficeon"
	depends on X86_32
	help
	  Select this for a Transmeta Efficeon processor.

config MWINCHIPC6
	bool "Winchip-C6"
	depends on X86_32
	help
	  Select this for an IDT Winchip C6 chip.  Linux and GCC
	  treat this chip as a 586TSC with some extended instructions
	  and alignment requirements.

config MWINCHIP2
	bool "Winchip-2"
	depends on X86_32
	help
	  Select this for an IDT Winchip-2.  Linux and GCC
	  treat this chip as a 586TSC with some extended instructions
	  and alignment requirements.

config MWINCHIP3D
	bool "Winchip-2A/Winchip-3"
	depends on X86_32
	help
	  Select this for an IDT Winchip-2A or 3.  Linux and GCC
	  treat this chip as a 586TSC with some extended instructions
	  and alignment requirements.  Also enable out of order memory
	  stores for this CPU, which can increase performance of some
	  operations.

config MGEODEGX1
	bool "GeodeGX1"
	depends on X86_32
	help
	  Select this for a Geode GX1 (Cyrix MediaGX) chip.

config MGEODE_LX
	bool "Geode GX/LX"
	depends on X86_32
	help
	  Select this for AMD Geode GX and LX processors.

config MCYRIXIII
	bool "CyrixIII/VIA-C3"
	depends on X86_32
	help
	  Select this for a Cyrix III or C3 chip.  Presently Linux and GCC
	  treat this chip as a generic 586. Whilst the CPU is 686 class,
	  it lacks the cmov extension which gcc assumes is present when
	  generating 686 code.
	  Note that Nehemiah (Model 9) and above will not boot with this
	  kernel due to them lacking the 3DNow! instructions used in earlier
	  incarnations of the CPU.

config MVIAC3_2
	bool "VIA C3-2 (Nehemiah)"
	depends on X86_32
	help
	  Select this for a VIA C3 "Nehemiah". Selecting this enables usage
	  of SSE and tells gcc to treat the CPU as a 686.
	  Note, this kernel will not boot on older (pre model 9) C3s.

config MVIAC7
	bool "VIA C7"
	depends on X86_32
	help
	  Select this for a VIA C7.  Selecting this uses the correct cache
	  shift and tells gcc to treat the CPU as a 686.

config MPSC
	bool "Intel P4 / older Netburst based Xeon"
	depends on X86_64
	help
	  Optimize for Intel Pentium 4, Pentium D and older Nocona/Dempsey
	  Xeon CPUs with Intel 64bit which is compatible with x86-64.
	  Note that the latest Xeons (Xeon 51xx and 53xx) are not based on the
	  Netburst core and shouldn't use this option. You can distinguish them
	  using the cpu family field
	  in /proc/cpuinfo. Family 15 is an older Xeon, Family 6 a newer one.

config MCORE2
	bool "Core 2/newer Xeon"
	help
	  Select this for Intel Core 2 and newer Core 2 Xeons (Xeon 51xx and 53xx)
	  CPUs. You can distinguish newer from older Xeons by the CPU family
	  in /proc/cpuinfo. Newer ones have 6 and older ones 15 (not a typo)

config GENERIC_CPU
	bool "Generic-x86-64"
	depends on X86_64
	help
	  Generic x86-64 CPU.
	  Run equally well on all x86-64 CPUs.

endchoice

config X86_GENERIC
	bool "Generic x86 support"
	depends on X86_32
	help
	  Instead of just including optimizations for the selected
	  x86 variant (e.g. PII, Crusoe or Athlon), include some more
	  generic optimizations as well. This will make the kernel
	  perform better on x86 CPUs other than that selected.

	  This is really intended for distributors who need more
	  generic optimizations.

endif

config X86_CPU
	def_bool y
	select GENERIC_FIND_FIRST_BIT
	select GENERIC_FIND_NEXT_BIT

#
# Define implied options from the CPU selection here
config X86_L1_CACHE_BYTES
	int
	default "128" if GENERIC_CPU || MPSC
	default "64" if MK8 || MCORE2
	depends on X86_64

config X86_INTERNODE_CACHE_BYTES
	int
	default "4096" if X86_VSMP
	default X86_L1_CACHE_BYTES if !X86_VSMP
	depends on X86_64

config X86_CMPXCHG
	def_bool X86_64 || (X86_32 && !M386)

config X86_L1_CACHE_SHIFT
	int
	default "7" if MPENTIUM4 || X86_GENERIC || GENERIC_CPU || MPSC
	default "4" if X86_ELAN || M486 || M386 || MGEODEGX1
	default "5" if MWINCHIP3D || MWINCHIP2 || MWINCHIPC6 || MCRUSOE || MEFFICEON || MCYRIXIII || MK6 || MPENTIUMIII || MPENTIUMII || M686 || M586MMX || M586TSC || M586 || MVIAC3_2 || MGEODE_LX
	default "6" if MK7 || MK8 || MPENTIUMM || MCORE2 || MVIAC7

config X86_XADD
	def_bool y
	depends on X86_32 && !M386

config X86_PPRO_FENCE
	bool "PentiumPro memory ordering errata workaround"
	depends on M686 || M586MMX || M586TSC || M586 || M486 || M386 || MGEODEGX1
	help
	  Old PentiumPro multiprocessor systems had errata that could cause memory
	  operations to violate the x86 ordering standard in rare cases. Enabling this
	  option will attempt to work around some (but not all) occurances of
	  this problem, at the cost of much heavier spinlock and memory barrier
	  operations.

	  If unsure, say n here. Even distro kernels should think twice before enabling
	  this: there are few systems, and an unlikely bug.

config X86_F00F_BUG
	def_bool y
	depends on M586MMX || M586TSC || M586 || M486 || M386

config X86_WP_WORKS_OK
	def_bool y
	depends on !M386

config X86_INVLPG
	def_bool y
	depends on X86_32 && !M386

config X86_BSWAP
	def_bool y
	depends on X86_32 && !M386

config X86_POPAD_OK
	def_bool y
	depends on X86_32 && !M386

config X86_ALIGNMENT_16
	def_bool y
	depends on MWINCHIP3D || MWINCHIP2 || MWINCHIPC6 || MCYRIXIII || X86_ELAN || MK6 || M586MMX || M586TSC || M586 || M486 || MVIAC3_2 || MGEODEGX1

config X86_INTEL_USERCOPY
	def_bool y
	depends on MPENTIUM4 || MPENTIUMM || MPENTIUMIII || MPENTIUMII || M586MMX || X86_GENERIC || MK8 || MK7 || MEFFICEON || MCORE2

config X86_USE_PPRO_CHECKSUM
	def_bool y
	depends on MWINCHIP3D || MWINCHIP2 || MWINCHIPC6 || MCYRIXIII || MK7 || MK6 || MPENTIUM4 || MPENTIUMM || MPENTIUMIII || MPENTIUMII || M686 || MK8 || MVIAC3_2 || MEFFICEON || MGEODE_LX || MCORE2

config X86_USE_3DNOW
	def_bool y
	depends on (MCYRIXIII || MK7 || MGEODE_LX) && !UML

config X86_OOSTORE
	def_bool y
	depends on (MWINCHIP3D || MWINCHIP2 || MWINCHIPC6) && MTRR

#
# P6_NOPs are a relatively minor optimization that require a family >=
# 6 processor, except that it is broken on certain VIA chips.
# Furthermore, AMD chips prefer a totally different sequence of NOPs
# (which work on all CPUs).  In addition, it looks like Virtual PC
# does not understand them.
#
# As a result, disallow these if we're not compiling for X86_64 (these
# NOPs do work on all x86-64 capable chips); the list of processors in
# the right-hand clause are the cores that benefit from this optimization.
#
config X86_P6_NOP
	def_bool y
	depends on X86_64
	depends on (MCORE2 || MPENTIUM4 || MPSC)

config X86_TSC
	def_bool y
	depends on ((MWINCHIP3D || MWINCHIP2 || MCRUSOE || MEFFICEON || MCYRIXIII || MK7 || MK6 || MPENTIUM4 || MPENTIUMM || MPENTIUMIII || MPENTIUMII || M686 || M586MMX || M586TSC || MK8 || MVIAC3_2 || MVIAC7 || MGEODEGX1 || MGEODE_LX || MCORE2) && !X86_NUMAQ) || X86_64

config X86_CMPXCHG64
	def_bool y
	depends on X86_PAE || X86_64

# this should be set for all -march=.. options where the compiler
# generates cmov.
config X86_CMOV
	def_bool y
	depends on (MK7 || MPENTIUM4 || MPENTIUMM || MPENTIUMIII || MPENTIUMII || M686 || MVIAC3_2 || MVIAC7 || X86_64)

config X86_MINIMUM_CPU_FAMILY
	int
	default "64" if X86_64
	default "6" if X86_32 && X86_P6_NOP
	default "4" if X86_32 && (X86_XADD || X86_CMPXCHG || X86_BSWAP || X86_WP_WORKS_OK)
	default "3"

config X86_DEBUGCTLMSR
	def_bool y
	depends on !(MK6 || MWINCHIPC6 || MWINCHIP2 || MWINCHIP3D || MCYRIXIII || M586MMX || M586TSC || M586 || M486 || M386)

menuconfig PROCESSOR_SELECT
	default y
	bool "Supported processor vendors" if EMBEDDED
	help
	  This lets you choose what x86 vendor support code your kernel
	  will include.

<<<<<<< HEAD
config CPU_SUP_INTEL_32
	default y
	bool "Support Intel processors" if PROCESSOR_SELECT
	depends on !64BIT
	help
	  This enables extended support for Intel processors

config CPU_SUP_INTEL_64
	default y
	bool "Support Intel processors" if PROCESSOR_SELECT
	depends on 64BIT
=======
config CPU_SUP_INTEL
	default y
	bool "Support Intel processors" if PROCESSOR_SELECT
>>>>>>> cb58ffc3
	help
	  This enables extended support for Intel processors

config CPU_SUP_CYRIX_32
	default y
	bool "Support Cyrix processors" if PROCESSOR_SELECT
	depends on !64BIT
	help
	  This enables extended support for Cyrix processors

<<<<<<< HEAD
config CPU_SUP_AMD_32
	default y
	bool "Support AMD processors" if PROCESSOR_SELECT
	depends on !64BIT
	help
	  This enables extended support for AMD processors

config CPU_SUP_AMD_64
	default y
	bool "Support AMD processors" if PROCESSOR_SELECT
	depends on 64BIT
=======
config CPU_SUP_AMD
	default y
	bool "Support AMD processors" if PROCESSOR_SELECT
>>>>>>> cb58ffc3
	help
	  This enables extended support for AMD processors

config CPU_SUP_CENTAUR_32
	default y
	bool "Support Centaur processors" if PROCESSOR_SELECT
	depends on !64BIT
	help
	  This enables extended support for Centaur processors

config CPU_SUP_CENTAUR_64
	default y
	bool "Support Centaur processors" if PROCESSOR_SELECT
	depends on 64BIT
	help
	  This enables extended support for Centaur processors

config CPU_SUP_TRANSMETA_32
	default y
	bool "Support Transmeta processors" if PROCESSOR_SELECT
	depends on !64BIT
	help
	  This enables extended support for Transmeta processors

config CPU_SUP_UMC_32
	default y
	bool "Support UMC processors" if PROCESSOR_SELECT
	depends on !64BIT
	help
<<<<<<< HEAD
	  This enables extended support for UMC processors
=======
	  This enables extended support for UMC processors

config X86_DS
	bool "Debug Store support"
	default y
	help
	  Add support for Debug Store.
	  This allows the kernel to provide a memory buffer to the hardware
	  to store various profiling and tracing events.

config X86_PTRACE_BTS
	bool "ptrace interface to Branch Trace Store"
	default y
	depends on (X86_DS && X86_DEBUGCTLMSR)
	help
	  Add a ptrace interface to allow collecting an execution trace
	  of the traced task.
	  This collects control flow changes in a (cyclic) buffer and allows
	  debuggers to fill in the gaps and show an execution trace of the debuggee.
>>>>>>> cb58ffc3
<|MERGE_RESOLUTION|>--- conflicted
+++ resolved
@@ -426,23 +426,9 @@
 	  This lets you choose what x86 vendor support code your kernel
 	  will include.
 
-<<<<<<< HEAD
-config CPU_SUP_INTEL_32
+config CPU_SUP_INTEL
 	default y
 	bool "Support Intel processors" if PROCESSOR_SELECT
-	depends on !64BIT
-	help
-	  This enables extended support for Intel processors
-
-config CPU_SUP_INTEL_64
-	default y
-	bool "Support Intel processors" if PROCESSOR_SELECT
-	depends on 64BIT
-=======
-config CPU_SUP_INTEL
-	default y
-	bool "Support Intel processors" if PROCESSOR_SELECT
->>>>>>> cb58ffc3
 	help
 	  This enables extended support for Intel processors
 
@@ -453,23 +439,9 @@
 	help
 	  This enables extended support for Cyrix processors
 
-<<<<<<< HEAD
-config CPU_SUP_AMD_32
+config CPU_SUP_AMD
 	default y
 	bool "Support AMD processors" if PROCESSOR_SELECT
-	depends on !64BIT
-	help
-	  This enables extended support for AMD processors
-
-config CPU_SUP_AMD_64
-	default y
-	bool "Support AMD processors" if PROCESSOR_SELECT
-	depends on 64BIT
-=======
-config CPU_SUP_AMD
-	default y
-	bool "Support AMD processors" if PROCESSOR_SELECT
->>>>>>> cb58ffc3
 	help
 	  This enables extended support for AMD processors
 
@@ -499,9 +471,6 @@
 	bool "Support UMC processors" if PROCESSOR_SELECT
 	depends on !64BIT
 	help
-<<<<<<< HEAD
-	  This enables extended support for UMC processors
-=======
 	  This enables extended support for UMC processors
 
 config X86_DS
@@ -520,5 +489,4 @@
 	  Add a ptrace interface to allow collecting an execution trace
 	  of the traced task.
 	  This collects control flow changes in a (cyclic) buffer and allows
-	  debuggers to fill in the gaps and show an execution trace of the debuggee.
->>>>>>> cb58ffc3
+	  debuggers to fill in the gaps and show an execution trace of the debuggee.