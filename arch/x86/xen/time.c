/*
 * Xen time implementation.
 *
 * This is implemented in terms of a clocksource driver which uses
 * the hypervisor clock as a nanosecond timebase, and a clockevent
 * driver which uses the hypervisor's timer mechanism.
 *
 * Jeremy Fitzhardinge <jeremy@xensource.com>, XenSource Inc, 2007
 */
#include <linux/kernel.h>
#include <linux/interrupt.h>
#include <linux/clocksource.h>
#include <linux/clockchips.h>
#include <linux/kernel_stat.h>
#include <linux/math64.h>
#include <linux/gfp.h>

#include <asm/pvclock.h>
#include <asm/xen/hypervisor.h>
#include <asm/xen/hypercall.h>

#include <xen/events.h>
#include <xen/features.h>
#include <xen/interface/xen.h>
#include <xen/interface/vcpu.h>

#include "xen-ops.h"

#define XEN_SHIFT 22

/* Xen may fire a timer up to this many ns early */
#define TIMER_SLOP	100000
#define NS_PER_TICK	(1000000000LL / HZ)

/* runstate info updated by Xen */
static DEFINE_PER_CPU(struct vcpu_runstate_info, xen_runstate);

/* snapshots of runstate info */
static DEFINE_PER_CPU(struct vcpu_runstate_info, xen_runstate_snapshot);

/* unused ns of stolen and blocked time */
static DEFINE_PER_CPU(u64, xen_residual_stolen);
static DEFINE_PER_CPU(u64, xen_residual_blocked);

/* return an consistent snapshot of 64-bit time/counter value */
static u64 get64(const u64 *p)
{
	u64 ret;

	if (BITS_PER_LONG < 64) {
		u32 *p32 = (u32 *)p;
		u32 h, l;

		/*
		 * Read high then low, and then make sure high is
		 * still the same; this will only loop if low wraps
		 * and carries into high.
		 * XXX some clean way to make this endian-proof?
		 */
		do {
			h = p32[1];
			barrier();
			l = p32[0];
			barrier();
		} while (p32[1] != h);

		ret = (((u64)h) << 32) | l;
	} else
		ret = *p;

	return ret;
}

/*
 * Runstate accounting
 */
static void get_runstate_snapshot(struct vcpu_runstate_info *res)
{
	u64 state_time;
	struct vcpu_runstate_info *state;

	BUG_ON(preemptible());

	state = &__get_cpu_var(xen_runstate);

	/*
	 * The runstate info is always updated by the hypervisor on
	 * the current CPU, so there's no need to use anything
	 * stronger than a compiler barrier when fetching it.
	 */
	do {
		state_time = get64(&state->state_entry_time);
		barrier();
		*res = *state;
		barrier();
	} while (get64(&state->state_entry_time) != state_time);
}

/* return true when a vcpu could run but has no real cpu to run on */
bool xen_vcpu_stolen(int vcpu)
{
	return per_cpu(xen_runstate, vcpu).state == RUNSTATE_runnable;
}

void xen_setup_runstate_info(int cpu)
{
	struct vcpu_register_runstate_memory_area area;

	area.addr.v = &per_cpu(xen_runstate, cpu);

	if (HYPERVISOR_vcpu_op(VCPUOP_register_runstate_memory_area,
			       cpu, &area))
		BUG();
}

static void do_stolen_accounting(void)
{
	struct vcpu_runstate_info state;
	struct vcpu_runstate_info *snap;
	s64 blocked, runnable, offline, stolen;
	cputime_t ticks;

	get_runstate_snapshot(&state);

	WARN_ON(state.state != RUNSTATE_running);

	snap = &__get_cpu_var(xen_runstate_snapshot);

	/* work out how much time the VCPU has not been runn*ing*  */
	blocked = state.time[RUNSTATE_blocked] - snap->time[RUNSTATE_blocked];
	runnable = state.time[RUNSTATE_runnable] - snap->time[RUNSTATE_runnable];
	offline = state.time[RUNSTATE_offline] - snap->time[RUNSTATE_offline];

	*snap = state;

	/* Add the appropriate number of ticks of stolen time,
	   including any left-overs from last time. */
	stolen = runnable + offline + __get_cpu_var(xen_residual_stolen);

	if (stolen < 0)
		stolen = 0;

	ticks = iter_div_u64_rem(stolen, NS_PER_TICK, &stolen);
	__get_cpu_var(xen_residual_stolen) = stolen;
	account_steal_ticks(ticks);

	/* Add the appropriate number of ticks of blocked time,
	   including any left-overs from last time. */
	blocked += __get_cpu_var(xen_residual_blocked);

	if (blocked < 0)
		blocked = 0;

	ticks = iter_div_u64_rem(blocked, NS_PER_TICK, &blocked);
	__get_cpu_var(xen_residual_blocked) = blocked;
	account_idle_ticks(ticks);
}

/* Get the TSC speed from Xen */
static unsigned long xen_tsc_khz(void)
{
	struct pvclock_vcpu_time_info *info =
		&HYPERVISOR_shared_info->vcpu_info[0].time;

	return pvclock_tsc_khz(info);
}

cycle_t xen_clocksource_read(void)
{
        struct pvclock_vcpu_time_info *src;
	cycle_t ret;

	src = &get_cpu_var(xen_vcpu)->time;
	ret = pvclock_clocksource_read(src);
	put_cpu_var(xen_vcpu);
	return ret;
}

static cycle_t xen_clocksource_get_cycles(struct clocksource *cs)
{
	return xen_clocksource_read();
}

static void xen_read_wallclock(struct timespec *ts)
{
	struct shared_info *s = HYPERVISOR_shared_info;
	struct pvclock_wall_clock *wall_clock = &(s->wc);
        struct pvclock_vcpu_time_info *vcpu_time;

	vcpu_time = &get_cpu_var(xen_vcpu)->time;
	pvclock_read_wallclock(wall_clock, vcpu_time, ts);
	put_cpu_var(xen_vcpu);
}

static unsigned long xen_get_wallclock(void)
{
	struct timespec ts;

	xen_read_wallclock(&ts);
	return ts.tv_sec;
}

static int xen_set_wallclock(unsigned long now)
{
	/* do nothing for domU */
	return -1;
}

static struct clocksource xen_clocksource __read_mostly = {
	.name = "xen",
	.rating = 400,
	.read = xen_clocksource_get_cycles,
	.mask = ~0,
	.mult = 1<<XEN_SHIFT,		/* time directly in nanoseconds */
	.shift = XEN_SHIFT,
	.flags = CLOCK_SOURCE_IS_CONTINUOUS,
};

/*
   Xen clockevent implementation

   Xen has two clockevent implementations:

   The old timer_op one works with all released versions of Xen prior
   to version 3.0.4.  This version of the hypervisor provides a
   single-shot timer with nanosecond resolution.  However, sharing the
   same event channel is a 100Hz tick which is delivered while the
   vcpu is running.  We don't care about or use this tick, but it will
   cause the core time code to think the timer fired too soon, and
   will end up resetting it each time.  It could be filtered, but
   doing so has complications when the ktime clocksource is not yet
   the xen clocksource (ie, at boot time).

   The new vcpu_op-based timer interface allows the tick timer period
   to be changed or turned off.  The tick timer is not useful as a
   periodic timer because events are only delivered to running vcpus.
   The one-shot timer can report when a timeout is in the past, so
   set_next_event is capable of returning -ETIME when appropriate.
   This interface is used when available.
*/


/*
  Get a hypervisor absolute time.  In theory we could maintain an
  offset between the kernel's time and the hypervisor's time, and
  apply that to a kernel's absolute timeout.  Unfortunately the
  hypervisor and kernel times can drift even if the kernel is using
  the Xen clocksource, because ntp can warp the kernel's clocksource.
*/
static s64 get_abs_timeout(unsigned long delta)
{
	return xen_clocksource_read() + delta;
}

static void xen_timerop_set_mode(enum clock_event_mode mode,
				 struct clock_event_device *evt)
{
	switch (mode) {
	case CLOCK_EVT_MODE_PERIODIC:
		/* unsupported */
		WARN_ON(1);
		break;

	case CLOCK_EVT_MODE_ONESHOT:
	case CLOCK_EVT_MODE_RESUME:
		break;

	case CLOCK_EVT_MODE_UNUSED:
	case CLOCK_EVT_MODE_SHUTDOWN:
		HYPERVISOR_set_timer_op(0);  /* cancel timeout */
		break;
	}
}

static int xen_timerop_set_next_event(unsigned long delta,
				      struct clock_event_device *evt)
{
	WARN_ON(evt->mode != CLOCK_EVT_MODE_ONESHOT);

	if (HYPERVISOR_set_timer_op(get_abs_timeout(delta)) < 0)
		BUG();

	/* We may have missed the deadline, but there's no real way of
	   knowing for sure.  If the event was in the past, then we'll
	   get an immediate interrupt. */

	return 0;
}

static const struct clock_event_device xen_timerop_clockevent = {
	.name = "xen",
	.features = CLOCK_EVT_FEAT_ONESHOT,

	.max_delta_ns = 0xffffffff,
	.min_delta_ns = TIMER_SLOP,

	.mult = 1,
	.shift = 0,
	.rating = 500,

	.set_mode = xen_timerop_set_mode,
	.set_next_event = xen_timerop_set_next_event,
};



static void xen_vcpuop_set_mode(enum clock_event_mode mode,
				struct clock_event_device *evt)
{
	int cpu = smp_processor_id();

	switch (mode) {
	case CLOCK_EVT_MODE_PERIODIC:
		WARN_ON(1);	/* unsupported */
		break;

	case CLOCK_EVT_MODE_ONESHOT:
		if (HYPERVISOR_vcpu_op(VCPUOP_stop_periodic_timer, cpu, NULL))
			BUG();
		break;

	case CLOCK_EVT_MODE_UNUSED:
	case CLOCK_EVT_MODE_SHUTDOWN:
		if (HYPERVISOR_vcpu_op(VCPUOP_stop_singleshot_timer, cpu, NULL) ||
		    HYPERVISOR_vcpu_op(VCPUOP_stop_periodic_timer, cpu, NULL))
			BUG();
		break;
	case CLOCK_EVT_MODE_RESUME:
		break;
	}
}

static int xen_vcpuop_set_next_event(unsigned long delta,
				     struct clock_event_device *evt)
{
	int cpu = smp_processor_id();
	struct vcpu_set_singleshot_timer single;
	int ret;

	WARN_ON(evt->mode != CLOCK_EVT_MODE_ONESHOT);

	single.timeout_abs_ns = get_abs_timeout(delta);
	single.flags = VCPU_SSHOTTMR_future;

	ret = HYPERVISOR_vcpu_op(VCPUOP_set_singleshot_timer, cpu, &single);

	BUG_ON(ret != 0 && ret != -ETIME);

	return ret;
}

static const struct clock_event_device xen_vcpuop_clockevent = {
	.name = "xen",
	.features = CLOCK_EVT_FEAT_ONESHOT,

	.max_delta_ns = 0xffffffff,
	.min_delta_ns = TIMER_SLOP,

	.mult = 1,
	.shift = 0,
	.rating = 500,

	.set_mode = xen_vcpuop_set_mode,
	.set_next_event = xen_vcpuop_set_next_event,
};

static const struct clock_event_device *xen_clockevent =
	&xen_timerop_clockevent;
static DEFINE_PER_CPU(struct clock_event_device, xen_clock_events);

static irqreturn_t xen_timer_interrupt(int irq, void *dev_id)
{
	struct clock_event_device *evt = &__get_cpu_var(xen_clock_events);
	irqreturn_t ret;

	ret = IRQ_NONE;
	if (evt->event_handler) {
		evt->event_handler(evt);
		ret = IRQ_HANDLED;
	}

	do_stolen_accounting();

	return ret;
}

void xen_setup_timer(int cpu)
{
	const char *name;
	struct clock_event_device *evt;
	int irq;

	printk(KERN_INFO "installing Xen timer for CPU %d\n", cpu);

	name = kasprintf(GFP_KERNEL, "timer%d", cpu);
	if (!name)
		name = "<timer kasprintf failed>";

	irq = bind_virq_to_irqhandler(VIRQ_TIMER, cpu, xen_timer_interrupt,
				      IRQF_DISABLED|IRQF_PERCPU|IRQF_NOBALANCING|IRQF_TIMER,
				      name, NULL);

	evt = &per_cpu(xen_clock_events, cpu);
	memcpy(evt, xen_clockevent, sizeof(*evt));

	evt->cpumask = cpumask_of(cpu);
	evt->irq = irq;
}

void xen_teardown_timer(int cpu)
{
	struct clock_event_device *evt;
	BUG_ON(cpu == 0);
	evt = &per_cpu(xen_clock_events, cpu);
	unbind_from_irqhandler(evt->irq, NULL);
}

void xen_setup_cpu_clockevents(void)
{
	BUG_ON(preemptible());

	clockevents_register_device(&__get_cpu_var(xen_clock_events));
}

void xen_timer_resume(void)
{
	int cpu;

	if (xen_clockevent != &xen_vcpuop_clockevent)
		return;

	for_each_online_cpu(cpu) {
		if (HYPERVISOR_vcpu_op(VCPUOP_stop_periodic_timer, cpu, NULL))
			BUG();
	}
}

static const struct pv_time_ops xen_time_ops __initdata = {
	.sched_clock = xen_clocksource_read,
};

static __init void xen_time_init(void)
{
	int cpu = smp_processor_id();
	struct timespec tp;

	clocksource_register(&xen_clocksource);

	if (HYPERVISOR_vcpu_op(VCPUOP_stop_periodic_timer, cpu, NULL) == 0) {
		/* Successfully turned off 100Hz tick, so we have the
		   vcpuop-based timer interface */
		printk(KERN_DEBUG "Xen: using vcpuop timer interface\n");
		xen_clockevent = &xen_vcpuop_clockevent;
	}

	/* Set initial system time with full resolution */
	xen_read_wallclock(&tp);
	do_settimeofday(&tp);

	setup_force_cpu_cap(X86_FEATURE_TSC);

	xen_setup_runstate_info(cpu);
	xen_setup_timer(cpu);
	xen_setup_cpu_clockevents();
}

__init void xen_init_time_ops(void)
{
	pv_time_ops = xen_time_ops;

	x86_init.timers.timer_init = xen_time_init;
	x86_init.timers.setup_percpu_clockev = x86_init_noop;
	x86_cpuinit.setup_percpu_clockev = x86_init_noop;

	x86_platform.calibrate_tsc = xen_tsc_khz;
	x86_platform.get_wallclock = xen_get_wallclock;
	x86_platform.set_wallclock = xen_set_wallclock;
}

#ifdef CONFIG_XEN_PVHVM
static void xen_hvm_setup_cpu_clockevents(void)
{
	int cpu = smp_processor_id();
	xen_setup_runstate_info(cpu);
	xen_setup_timer(cpu);
	xen_setup_cpu_clockevents();
}

__init void xen_hvm_init_time_ops(void)
{
	/* vector callback is needed otherwise we cannot receive interrupts
<<<<<<< HEAD
	 * on cpu > 0 */
	if (!xen_have_vector_callback && num_present_cpus() > 1)
=======
	 * on cpu > 0 and at this point we don't know how many cpus are
	 * available */
	if (!xen_have_vector_callback)
>>>>>>> 062c1825
		return;
	if (!xen_feature(XENFEAT_hvm_safe_pvclock)) {
		printk(KERN_INFO "Xen doesn't support pvclock on HVM,"
				"disable pv timer\n");
		return;
	}

	pv_time_ops = xen_time_ops;
	x86_init.timers.setup_percpu_clockev = xen_time_init;
	x86_cpuinit.setup_percpu_clockev = xen_hvm_setup_cpu_clockevents;

	x86_platform.calibrate_tsc = xen_tsc_khz;
	x86_platform.get_wallclock = xen_get_wallclock;
	x86_platform.set_wallclock = xen_set_wallclock;
}
#endif<|MERGE_RESOLUTION|>--- conflicted
+++ resolved
@@ -489,14 +489,9 @@
 __init void xen_hvm_init_time_ops(void)
 {
 	/* vector callback is needed otherwise we cannot receive interrupts
-<<<<<<< HEAD
-	 * on cpu > 0 */
-	if (!xen_have_vector_callback && num_present_cpus() > 1)
-=======
 	 * on cpu > 0 and at this point we don't know how many cpus are
 	 * available */
 	if (!xen_have_vector_callback)
->>>>>>> 062c1825
 		return;
 	if (!xen_feature(XENFEAT_hvm_safe_pvclock)) {
 		printk(KERN_INFO "Xen doesn't support pvclock on HVM,"
