/*
 * arch/arm/plat-iop/time.c
 *
 * Timer code for IOP32x and IOP33x based systems
 *
 * Author: Deepak Saxena <dsaxena@mvista.com>
 *
 * Copyright 2002-2003 MontaVista Software Inc.
 *
 * This program is free software; you can redistribute it and/or modify it
 * under the terms of the GNU General Public License as published by the
 * Free Software Foundation; either version 2 of the License, or (at your
 * option) any later version.
 */

#include <linux/kernel.h>
#include <linux/interrupt.h>
#include <linux/time.h>
#include <linux/init.h>
#include <linux/sched.h>
#include <linux/timex.h>
#include <linux/sched.h>
#include <linux/io.h>
#include <linux/clocksource.h>
#include <linux/clockchips.h>
#include <mach/hardware.h>
#include <asm/irq.h>
#include <asm/sched_clock.h>
#include <asm/uaccess.h>
#include <asm/mach/irq.h>
#include <asm/mach/time.h>
#include <mach/time.h>

/*
 * Minimum clocksource/clockevent timer range in seconds
 */
#define IOP_MIN_RANGE 4

/*
 * IOP clocksource (free-running timer 1).
 */
static cycle_t notrace iop_clocksource_read(struct clocksource *unused)
{
	return 0xffffffffu - read_tcr1();
}

static struct clocksource iop_clocksource = {
	.name 		= "iop_timer1",
	.rating		= 300,
	.read		= iop_clocksource_read,
	.mask		= CLOCKSOURCE_MASK(32),
	.flags		= CLOCK_SOURCE_IS_CONTINUOUS,
};

<<<<<<< HEAD
=======
static DEFINE_CLOCK_DATA(cd);

>>>>>>> 3cbea436
/*
 * IOP sched_clock() implementation via its clocksource.
 */
unsigned long long notrace sched_clock(void)
{
	u32 cyc = 0xffffffffu - read_tcr1();
	return cyc_to_sched_clock(&cd, cyc, (u32)~0);
}

static void notrace iop_update_sched_clock(void)
{
	u32 cyc = 0xffffffffu - read_tcr1();
	update_sched_clock(&cd, cyc, (u32)~0);
}

/*
 * IOP clockevents (interrupting timer 0).
 */
static int iop_set_next_event(unsigned long delta,
			      struct clock_event_device *unused)
{
	u32 tmr = IOP_TMR_PRIVILEGED | IOP_TMR_RATIO_1_1;

	BUG_ON(delta == 0);
	write_tmr0(tmr & ~(IOP_TMR_EN | IOP_TMR_RELOAD));
	write_tcr0(delta);
	write_tmr0((tmr & ~IOP_TMR_RELOAD) | IOP_TMR_EN);

	return 0;
}

static unsigned long ticks_per_jiffy;

static void iop_set_mode(enum clock_event_mode mode,
			 struct clock_event_device *unused)
{
	u32 tmr = read_tmr0();

	switch (mode) {
	case CLOCK_EVT_MODE_PERIODIC:
		write_tmr0(tmr & ~IOP_TMR_EN);
		write_tcr0(ticks_per_jiffy - 1);
		write_trr0(ticks_per_jiffy - 1);
		tmr |= (IOP_TMR_RELOAD | IOP_TMR_EN);
		break;
	case CLOCK_EVT_MODE_ONESHOT:
		/* ->set_next_event sets period and enables timer */
		tmr &= ~(IOP_TMR_RELOAD | IOP_TMR_EN);
		break;
	case CLOCK_EVT_MODE_RESUME:
		tmr |= IOP_TMR_EN;
		break;
	case CLOCK_EVT_MODE_SHUTDOWN:
	case CLOCK_EVT_MODE_UNUSED:
	default:
		tmr &= ~IOP_TMR_EN;
		break;
	}

	write_tmr0(tmr);
}

static struct clock_event_device iop_clockevent = {
	.name		= "iop_timer0",
	.features       = CLOCK_EVT_FEAT_PERIODIC | CLOCK_EVT_FEAT_ONESHOT,
	.rating         = 300,
	.set_next_event	= iop_set_next_event,
	.set_mode	= iop_set_mode,
};

static irqreturn_t
iop_timer_interrupt(int irq, void *dev_id)
{
	struct clock_event_device *evt = dev_id;

	write_tisr(1);
	evt->event_handler(evt);
	return IRQ_HANDLED;
}

static struct irqaction iop_timer_irq = {
	.name		= "IOP Timer Tick",
	.handler	= iop_timer_interrupt,
	.flags		= IRQF_DISABLED | IRQF_TIMER | IRQF_IRQPOLL,
	.dev_id		= &iop_clockevent,
};

static unsigned long iop_tick_rate;
unsigned long get_iop_tick_rate(void)
{
	return iop_tick_rate;
}
EXPORT_SYMBOL(get_iop_tick_rate);

void __init iop_init_time(unsigned long tick_rate)
{
	u32 timer_ctl;

	init_sched_clock(&cd, iop_update_sched_clock, 32, tick_rate);

	ticks_per_jiffy = DIV_ROUND_CLOSEST(tick_rate, HZ);
	iop_tick_rate = tick_rate;

	timer_ctl = IOP_TMR_EN | IOP_TMR_PRIVILEGED |
			IOP_TMR_RELOAD | IOP_TMR_RATIO_1_1;

	/*
	 * Set up interrupting clockevent timer 0.
	 */
	write_tmr0(timer_ctl & ~IOP_TMR_EN);
	write_tisr(1);
	setup_irq(IRQ_IOP_TIMER0, &iop_timer_irq);
	clockevents_calc_mult_shift(&iop_clockevent,
				    tick_rate, IOP_MIN_RANGE);
	iop_clockevent.max_delta_ns =
		clockevent_delta2ns(0xfffffffe, &iop_clockevent);
	iop_clockevent.min_delta_ns =
		clockevent_delta2ns(0xf, &iop_clockevent);
	iop_clockevent.cpumask = cpumask_of(0);
	clockevents_register_device(&iop_clockevent);

	/*
	 * Set up free-running clocksource timer 1.
	 */
	write_trr1(0xffffffff);
	write_tcr1(0xffffffff);
	write_tmr1(timer_ctl);
<<<<<<< HEAD
	clocksource_calc_mult_shift(&iop_clocksource, tick_rate,
				    IOP_MIN_RANGE);
	clocksource_register(&iop_clocksource);
=======
	clocksource_register_hz(&iop_clocksource, tick_rate);
>>>>>>> 3cbea436
}<|MERGE_RESOLUTION|>--- conflicted
+++ resolved
@@ -52,11 +52,8 @@
 	.flags		= CLOCK_SOURCE_IS_CONTINUOUS,
 };
 
-<<<<<<< HEAD
-=======
 static DEFINE_CLOCK_DATA(cd);
 
->>>>>>> 3cbea436
 /*
  * IOP sched_clock() implementation via its clocksource.
  */
@@ -184,11 +181,5 @@
 	write_trr1(0xffffffff);
 	write_tcr1(0xffffffff);
 	write_tmr1(timer_ctl);
-<<<<<<< HEAD
-	clocksource_calc_mult_shift(&iop_clocksource, tick_rate,
-				    IOP_MIN_RANGE);
-	clocksource_register(&iop_clocksource);
-=======
 	clocksource_register_hz(&iop_clocksource, tick_rate);
->>>>>>> 3cbea436
 }