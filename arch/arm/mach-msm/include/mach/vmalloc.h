--- conflicted
+++ resolved
@@ -16,10 +16,6 @@
 #ifndef __ASM_ARCH_MSM_VMALLOC_H
 #define __ASM_ARCH_MSM_VMALLOC_H
 
-<<<<<<< HEAD
-#define VMALLOC_END	  0xd0000000
-=======
 #define VMALLOC_END	  0xd0000000UL
->>>>>>> 3cbea436
 
 #endif
