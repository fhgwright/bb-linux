/* linux/arch/arm/mach-msm/irq.c
 *
 * Copyright (C) 2007 Google, Inc.
 *
 * This software is licensed under the terms of the GNU General Public
 * License version 2, as published by the Free Software Foundation, and
 * may be copied, distributed, and modified under those terms.
 *
 * This program is distributed in the hope that it will be useful,
 * but WITHOUT ANY WARRANTY; without even the implied warranty of
 * MERCHANTABILITY or FITNESS FOR A PARTICULAR PURPOSE.  See the
 * GNU General Public License for more details.
 *
 */

#include <linux/init.h>
#include <linux/module.h>
#include <linux/sched.h>
#include <linux/interrupt.h>
#include <linux/ptrace.h>
#include <linux/timer.h>
#include <linux/irq.h>
#include <linux/io.h>

#include <mach/hardware.h>

#include <mach/msm_iomap.h>

#define VIC_REG(off) (MSM_VIC_BASE + (off))

#define VIC_INT_SELECT0     VIC_REG(0x0000)  /* 1: FIQ, 0: IRQ */
#define VIC_INT_SELECT1     VIC_REG(0x0004)  /* 1: FIQ, 0: IRQ */
#define VIC_INT_EN0         VIC_REG(0x0010)
#define VIC_INT_EN1         VIC_REG(0x0014)
#define VIC_INT_ENCLEAR0    VIC_REG(0x0020)
#define VIC_INT_ENCLEAR1    VIC_REG(0x0024)
#define VIC_INT_ENSET0      VIC_REG(0x0030)
#define VIC_INT_ENSET1      VIC_REG(0x0034)
#define VIC_INT_TYPE0       VIC_REG(0x0040)  /* 1: EDGE, 0: LEVEL  */
#define VIC_INT_TYPE1       VIC_REG(0x0044)  /* 1: EDGE, 0: LEVEL  */
#define VIC_INT_POLARITY0   VIC_REG(0x0050)  /* 1: NEG, 0: POS */
#define VIC_INT_POLARITY1   VIC_REG(0x0054)  /* 1: NEG, 0: POS */
#define VIC_NO_PEND_VAL     VIC_REG(0x0060)
#define VIC_INT_MASTEREN    VIC_REG(0x0064)  /* 1: IRQ, 2: FIQ     */
#define VIC_PROTECTION      VIC_REG(0x006C)  /* 1: ENABLE          */
#define VIC_CONFIG          VIC_REG(0x0068)  /* 1: USE ARM1136 VIC */
#define VIC_IRQ_STATUS0     VIC_REG(0x0080)
#define VIC_IRQ_STATUS1     VIC_REG(0x0084)
#define VIC_FIQ_STATUS0     VIC_REG(0x0090)
#define VIC_FIQ_STATUS1     VIC_REG(0x0094)
#define VIC_RAW_STATUS0     VIC_REG(0x00A0)
#define VIC_RAW_STATUS1     VIC_REG(0x00A4)
#define VIC_INT_CLEAR0      VIC_REG(0x00B0)
#define VIC_INT_CLEAR1      VIC_REG(0x00B4)
#define VIC_SOFTINT0        VIC_REG(0x00C0)
#define VIC_SOFTINT1        VIC_REG(0x00C4)
#define VIC_IRQ_VEC_RD      VIC_REG(0x00D0)  /* pending int # */
#define VIC_IRQ_VEC_PEND_RD VIC_REG(0x00D4)  /* pending vector addr */
#define VIC_IRQ_VEC_WR      VIC_REG(0x00D8)
#define VIC_IRQ_IN_SERVICE  VIC_REG(0x00E0)
#define VIC_IRQ_IN_STACK    VIC_REG(0x00E4)
#define VIC_TEST_BUS_SEL    VIC_REG(0x00E8)

#define VIC_VECTPRIORITY(n) VIC_REG(0x0200+((n) * 4))
#define VIC_VECTADDR(n)     VIC_REG(0x0400+((n) * 4))

static void msm_irq_ack(struct irq_data *d)
{
	void __iomem *reg = VIC_INT_CLEAR0 + ((d->irq & 32) ? 4 : 0);
	writel(1 << (d->irq & 31), reg);
}

static void msm_irq_mask(struct irq_data *d)
{
	void __iomem *reg = VIC_INT_ENCLEAR0 + ((d->irq & 32) ? 4 : 0);
	writel(1 << (d->irq & 31), reg);
}

static void msm_irq_unmask(struct irq_data *d)
{
	void __iomem *reg = VIC_INT_ENSET0 + ((d->irq & 32) ? 4 : 0);
	writel(1 << (d->irq & 31), reg);
}

static int msm_irq_set_wake(struct irq_data *d, unsigned int on)
{
	return -EINVAL;
}

static int msm_irq_set_type(struct irq_data *d, unsigned int flow_type)
{
	void __iomem *treg = VIC_INT_TYPE0 + ((d->irq & 32) ? 4 : 0);
	void __iomem *preg = VIC_INT_POLARITY0 + ((d->irq & 32) ? 4 : 0);
	int b = 1 << (d->irq & 31);

	if (flow_type & (IRQF_TRIGGER_FALLING | IRQF_TRIGGER_LOW))
		writel(readl(preg) | b, preg);
	if (flow_type & (IRQF_TRIGGER_RISING | IRQF_TRIGGER_HIGH))
		writel(readl(preg) & (~b), preg);

	if (flow_type & (IRQF_TRIGGER_RISING | IRQF_TRIGGER_FALLING)) {
		writel(readl(treg) | b, treg);
<<<<<<< HEAD
		irq_desc[irq].handle_irq = handle_edge_irq;
	}
	if (flow_type & (IRQF_TRIGGER_HIGH | IRQF_TRIGGER_LOW)) {
		writel(readl(treg) & (~b), treg);
		irq_desc[irq].handle_irq = handle_level_irq;
=======
		irq_desc[d->irq].handle_irq = handle_edge_irq;
	}
	if (flow_type & (IRQF_TRIGGER_HIGH | IRQF_TRIGGER_LOW)) {
		writel(readl(treg) & (~b), treg);
		irq_desc[d->irq].handle_irq = handle_level_irq;
>>>>>>> 3cbea436
	}
	return 0;
}

static struct irq_chip msm_irq_chip = {
	.name          = "msm",
	.irq_ack       = msm_irq_ack,
	.irq_mask      = msm_irq_mask,
	.irq_unmask    = msm_irq_unmask,
	.irq_set_wake  = msm_irq_set_wake,
	.irq_set_type  = msm_irq_set_type,
};

void __init msm_init_irq(void)
{
	unsigned n;

	/* select level interrupts */
	writel(0, VIC_INT_TYPE0);
	writel(0, VIC_INT_TYPE1);

	/* select highlevel interrupts */
	writel(0, VIC_INT_POLARITY0);
	writel(0, VIC_INT_POLARITY1);

	/* select IRQ for all INTs */
	writel(0, VIC_INT_SELECT0);
	writel(0, VIC_INT_SELECT1);

	/* disable all INTs */
	writel(0, VIC_INT_EN0);
	writel(0, VIC_INT_EN1);

	/* don't use 1136 vic */
	writel(0, VIC_CONFIG);

	/* enable interrupt controller */
	writel(1, VIC_INT_MASTEREN);

	for (n = 0; n < NR_MSM_IRQS; n++) {
		set_irq_chip(n, &msm_irq_chip);
		set_irq_handler(n, handle_level_irq);
		set_irq_flags(n, IRQF_VALID);
	}
}<|MERGE_RESOLUTION|>--- conflicted
+++ resolved
@@ -100,19 +100,11 @@
 
 	if (flow_type & (IRQF_TRIGGER_RISING | IRQF_TRIGGER_FALLING)) {
 		writel(readl(treg) | b, treg);
-<<<<<<< HEAD
-		irq_desc[irq].handle_irq = handle_edge_irq;
-	}
-	if (flow_type & (IRQF_TRIGGER_HIGH | IRQF_TRIGGER_LOW)) {
-		writel(readl(treg) & (~b), treg);
-		irq_desc[irq].handle_irq = handle_level_irq;
-=======
 		irq_desc[d->irq].handle_irq = handle_edge_irq;
 	}
 	if (flow_type & (IRQF_TRIGGER_HIGH | IRQF_TRIGGER_LOW)) {
 		writel(readl(treg) & (~b), treg);
 		irq_desc[d->irq].handle_irq = handle_level_irq;
->>>>>>> 3cbea436
 	}
 	return 0;
 }
