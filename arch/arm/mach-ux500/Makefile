--- conflicted
+++ resolved
@@ -3,13 +3,6 @@
 #
 
 obj-y				:= clock.o cpu.o devices.o devices-common.o \
-<<<<<<< HEAD
-				   id.o
-obj-$(CONFIG_UX500_SOC_DB5500)	+= cpu-db5500.o dma-db5500.o
-obj-$(CONFIG_UX500_SOC_DB8500)	+= cpu-db8500.o devices-db8500.o prcmu.o
-obj-$(CONFIG_MACH_U8500)	+= board-mop500.o board-mop500-sdi.o \
-				board-mop500-keypads.o
-=======
 				   id.o usb.o
 obj-$(CONFIG_UX500_SOC_DB5500)	+= cpu-db5500.o dma-db5500.o
 obj-$(CONFIG_UX500_SOC_DB8500)	+= cpu-db8500.o devices-db8500.o prcmu.o
@@ -18,15 +11,10 @@
 				board-mop500-uib.o board-mop500-stuib.o \
 				board-mop500-u8500uib.o \
 				board-mop500-pins.o
->>>>>>> 105e53f8
 obj-$(CONFIG_MACH_U5500)	+= board-u5500.o board-u5500-sdi.o
 obj-$(CONFIG_SMP)		+= platsmp.o headsmp.o
 obj-$(CONFIG_HOTPLUG_CPU)	+= hotplug.o
 obj-$(CONFIG_LOCAL_TIMERS)	+= localtimer.o
-<<<<<<< HEAD
-obj-$(CONFIG_REGULATOR_AB8500)	+= board-mop500-regulators.o
-=======
->>>>>>> 105e53f8
 obj-$(CONFIG_U5500_MODEM_IRQ)	+= modem-irq-db5500.o
 obj-$(CONFIG_U5500_MBOX)	+= mbox-db5500.o
 obj-$(CONFIG_CPU_FREQ)		+= cpufreq.o