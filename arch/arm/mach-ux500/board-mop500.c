--- conflicted
+++ resolved
@@ -18,10 +18,7 @@
 #include <linux/amba/pl022.h>
 #include <linux/spi/spi.h>
 #include <linux/mfd/ab8500.h>
-<<<<<<< HEAD
-=======
 #include <linux/input/matrix_keypad.h>
->>>>>>> 45f53cc9
 
 #include <asm/mach-types.h>
 #include <asm/mach/arch.h>
@@ -74,26 +71,6 @@
 	GPIO168_KP_O0,
 };
 
-#include "pins-db8500.h"
-
-static pin_cfg_t mop500_pins[] = {
-	/* SSP0 */
-	GPIO143_SSP0_CLK,
-	GPIO144_SSP0_FRM,
-	GPIO145_SSP0_RXD,
-	GPIO146_SSP0_TXD,
-
-	/* I2C */
-	GPIO147_I2C0_SCL,
-	GPIO148_I2C0_SDA,
-	GPIO16_I2C1_SCL,
-	GPIO17_I2C1_SDA,
-	GPIO10_I2C2_SDA,
-	GPIO11_I2C2_SCL,
-	GPIO229_I2C3_SDA,
-	GPIO230_I2C3_SCL,
-};
-
 static void ab4500_spi_cs_control(u32 command)
 {
 	/* set the FRM signal, which is CS  - TODO */
@@ -114,9 +91,6 @@
 	.irq_base	= MOP500_AB8500_IRQ_BASE,
 };
 
-<<<<<<< HEAD
-static struct spi_board_info u8500_spi_devices[] = {
-=======
 static struct resource ab8500_resources[] = {
 	[0] = {
 		.start = IRQ_AB8500,
@@ -136,7 +110,6 @@
 };
 
 static struct spi_board_info ab8500_spi_devices[] = {
->>>>>>> 45f53cc9
 	{
 		.modalias = "ab8500-spi",
 		.controller_data = &ab4500_chip_info,
@@ -144,11 +117,7 @@
 		.max_speed_hz = 12000000,
 		.bus_num = 0,
 		.chip_select = 0,
-<<<<<<< HEAD
-		.mode = SPI_MODE_0,
-=======
 		.mode = SPI_MODE_3,
->>>>>>> 45f53cc9
 		.irq = IRQ_DB8500_AB8500,
 	},
 };
@@ -337,10 +306,6 @@
 
 	platform_add_devices(platform_devs, ARRAY_SIZE(platform_devs));
 
-<<<<<<< HEAD
-	spi_register_board_info(u8500_spi_devices,
-			ARRAY_SIZE(u8500_spi_devices));
-=======
 	mop500_sdi_init();
 
 	/* If HW is early drop (ED) or V1.0 then use SPI to access AB8500 */
@@ -349,7 +314,6 @@
 			ARRAY_SIZE(ab8500_spi_devices));
 	else /* If HW is v.1.1 or later use I2C to access AB8500 */
 		platform_device_register(&ab8500_device);
->>>>>>> 45f53cc9
 }
 
 MACHINE_START(U8500, "ST-Ericsson MOP500 platform")
