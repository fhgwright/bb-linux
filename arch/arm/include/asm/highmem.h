--- conflicted
+++ resolved
@@ -25,12 +25,6 @@
 extern void *kmap_high_get(struct page *page);
 extern void kunmap_high(struct page *page);
 
-<<<<<<< HEAD
-extern void *kmap_high_l1_vipt(struct page *page, pte_t *saved_pte);
-extern void kunmap_high_l1_vipt(struct page *page, pte_t saved_pte);
-
-=======
->>>>>>> 3cbea436
 /*
  * The following functions are already defined by <linux/highmem.h>
  * when CONFIG_HIGHMEM is not set.
