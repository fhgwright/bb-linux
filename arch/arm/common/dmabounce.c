/*
 *  arch/arm/common/dmabounce.c
 *
 *  Special dma_{map/unmap/dma_sync}_* routines for systems that have
 *  limited DMA windows. These functions utilize bounce buffers to
 *  copy data to/from buffers located outside the DMA region. This
 *  only works for systems in which DMA memory is at the bottom of
 *  RAM, the remainder of memory is at the top and the DMA memory
 *  can be marked as ZONE_DMA. Anything beyond that such as discontiguous
 *  DMA windows will require custom implementations that reserve memory
 *  areas at early bootup.
 *
 *  Original version by Brad Parker (brad@heeltoe.com)
 *  Re-written by Christopher Hoover <ch@murgatroid.com>
 *  Made generic by Deepak Saxena <dsaxena@plexity.net>
 *
 *  Copyright (C) 2002 Hewlett Packard Company.
 *  Copyright (C) 2004 MontaVista Software, Inc.
 *
 *  This program is free software; you can redistribute it and/or
 *  modify it under the terms of the GNU General Public License
 *  version 2 as published by the Free Software Foundation.
 */

#include <linux/module.h>
#include <linux/init.h>
#include <linux/slab.h>
#include <linux/page-flags.h>
#include <linux/device.h>
#include <linux/dma-mapping.h>
#include <linux/dmapool.h>
#include <linux/list.h>
#include <linux/scatterlist.h>

#include <asm/cacheflush.h>

#undef STATS

#ifdef STATS
#define DO_STATS(X) do { X ; } while (0)
#else
#define DO_STATS(X) do { } while (0)
#endif

/* ************************************************** */

struct safe_buffer {
	struct list_head node;

	/* original request */
	void		*ptr;
	size_t		size;
	int		direction;

	/* safe buffer info */
	struct dmabounce_pool *pool;
	void		*safe;
	dma_addr_t	safe_dma_addr;
};

struct dmabounce_pool {
	unsigned long	size;
	struct dma_pool	*pool;
#ifdef STATS
	unsigned long	allocs;
#endif
};

struct dmabounce_device_info {
	struct device *dev;
	struct list_head safe_buffers;
#ifdef STATS
	unsigned long total_allocs;
	unsigned long map_op_count;
	unsigned long bounce_count;
	int attr_res;
#endif
	struct dmabounce_pool	small;
	struct dmabounce_pool	large;

	rwlock_t lock;
};

#ifdef STATS
static ssize_t dmabounce_show(struct device *dev, struct device_attribute *attr,
			      char *buf)
{
	struct dmabounce_device_info *device_info = dev->archdata.dmabounce;
	return sprintf(buf, "%lu %lu %lu %lu %lu %lu\n",
		device_info->small.allocs,
		device_info->large.allocs,
		device_info->total_allocs - device_info->small.allocs -
			device_info->large.allocs,
		device_info->total_allocs,
		device_info->map_op_count,
		device_info->bounce_count);
}

static DEVICE_ATTR(dmabounce_stats, 0400, dmabounce_show, NULL);
#endif


/* allocate a 'safe' buffer and keep track of it */
static inline struct safe_buffer *
alloc_safe_buffer(struct dmabounce_device_info *device_info, void *ptr,
		  size_t size, enum dma_data_direction dir)
{
	struct safe_buffer *buf;
	struct dmabounce_pool *pool;
	struct device *dev = device_info->dev;
	unsigned long flags;

	dev_dbg(dev, "%s(ptr=%p, size=%d, dir=%d)\n",
		__func__, ptr, size, dir);

	if (size <= device_info->small.size) {
		pool = &device_info->small;
	} else if (size <= device_info->large.size) {
		pool = &device_info->large;
	} else {
		pool = NULL;
	}

	buf = kmalloc(sizeof(struct safe_buffer), GFP_ATOMIC);
	if (buf == NULL) {
		dev_warn(dev, "%s: kmalloc failed\n", __func__);
		return NULL;
	}

	buf->ptr = ptr;
	buf->size = size;
	buf->direction = dir;
	buf->pool = pool;

	if (pool) {
		buf->safe = dma_pool_alloc(pool->pool, GFP_ATOMIC,
					   &buf->safe_dma_addr);
	} else {
		buf->safe = dma_alloc_coherent(dev, size, &buf->safe_dma_addr,
					       GFP_ATOMIC);
	}

	if (buf->safe == NULL) {
		dev_warn(dev,
			 "%s: could not alloc dma memory (size=%d)\n",
			 __func__, size);
		kfree(buf);
		return NULL;
	}

#ifdef STATS
	if (pool)
		pool->allocs++;
	device_info->total_allocs++;
#endif

	write_lock_irqsave(&device_info->lock, flags);
	list_add(&buf->node, &device_info->safe_buffers);
	write_unlock_irqrestore(&device_info->lock, flags);

	return buf;
}

/* determine if a buffer is from our "safe" pool */
static inline struct safe_buffer *
find_safe_buffer(struct dmabounce_device_info *device_info, dma_addr_t safe_dma_addr)
{
	struct safe_buffer *b, *rb = NULL;
	unsigned long flags;

	read_lock_irqsave(&device_info->lock, flags);

	list_for_each_entry(b, &device_info->safe_buffers, node)
		if (b->safe_dma_addr == safe_dma_addr) {
			rb = b;
			break;
		}

	read_unlock_irqrestore(&device_info->lock, flags);
	return rb;
}

static inline void
free_safe_buffer(struct dmabounce_device_info *device_info, struct safe_buffer *buf)
{
	unsigned long flags;

	dev_dbg(device_info->dev, "%s(buf=%p)\n", __func__, buf);

	write_lock_irqsave(&device_info->lock, flags);

	list_del(&buf->node);

	write_unlock_irqrestore(&device_info->lock, flags);

	if (buf->pool)
		dma_pool_free(buf->pool->pool, buf->safe, buf->safe_dma_addr);
	else
		dma_free_coherent(device_info->dev, buf->size, buf->safe,
				    buf->safe_dma_addr);

	kfree(buf);
}

/* ************************************************** */

static struct safe_buffer *find_safe_buffer_dev(struct device *dev,
		dma_addr_t dma_addr, const char *where)
{
	if (!dev || !dev->archdata.dmabounce)
		return NULL;
	if (dma_mapping_error(dev, dma_addr)) {
		if (dev)
			dev_err(dev, "Trying to %s invalid mapping\n", where);
		else
			pr_err("unknown device: Trying to %s invalid mapping\n", where);
		return NULL;
	}
	return find_safe_buffer(dev->archdata.dmabounce, dma_addr);
}

static inline dma_addr_t map_single(struct device *dev, void *ptr, size_t size,
		enum dma_data_direction dir)
{
	struct dmabounce_device_info *device_info = dev->archdata.dmabounce;
	dma_addr_t dma_addr;
	int needs_bounce = 0;

	if (device_info)
		DO_STATS ( device_info->map_op_count++ );

	dma_addr = virt_to_dma(dev, ptr);

	if (dev->dma_mask) {
		unsigned long mask = *dev->dma_mask;
		unsigned long limit;

		limit = (mask + 1) & ~mask;
		if (limit && size > limit) {
			dev_err(dev, "DMA mapping too big (requested %#x "
				"mask %#Lx)\n", size, *dev->dma_mask);
			return ~0;
		}

		/*
		 * Figure out if we need to bounce from the DMA mask.
		 */
		needs_bounce = (dma_addr | (dma_addr + size - 1)) & ~mask;
	}

	if (device_info && (needs_bounce || dma_needs_bounce(dev, dma_addr, size))) {
		struct safe_buffer *buf;

		buf = alloc_safe_buffer(device_info, ptr, size, dir);
		if (buf == 0) {
			dev_err(dev, "%s: unable to map unsafe buffer %p!\n",
			       __func__, ptr);
			return 0;
		}

		dev_dbg(dev,
			"%s: unsafe buffer %p (dma=%#x) mapped to %p (dma=%#x)\n",
			__func__, buf->ptr, virt_to_dma(dev, buf->ptr),
			buf->safe, buf->safe_dma_addr);

		if ((dir == DMA_TO_DEVICE) ||
		    (dir == DMA_BIDIRECTIONAL)) {
			dev_dbg(dev, "%s: copy unsafe %p to safe %p, size %d\n",
				__func__, ptr, buf->safe, size);
			memcpy(buf->safe, ptr, size);
		}
		ptr = buf->safe;

		dma_addr = buf->safe_dma_addr;
	} else {
		/*
		 * We don't need to sync the DMA buffer since
		 * it was allocated via the coherent allocators.
		 */
		dma_cache_maint(ptr, size, dir);
	}

	return dma_addr;
}

static inline void unmap_single(struct device *dev, dma_addr_t dma_addr,
		size_t size, enum dma_data_direction dir)
{
	struct safe_buffer *buf = find_safe_buffer_dev(dev, dma_addr, "unmap");

	if (buf) {
		BUG_ON(buf->size != size);
		BUG_ON(buf->direction != dir);

		dev_dbg(dev,
			"%s: unsafe buffer %p (dma=%#x) mapped to %p (dma=%#x)\n",
			__func__, buf->ptr, virt_to_dma(dev, buf->ptr),
			buf->safe, buf->safe_dma_addr);

		DO_STATS(dev->archdata.dmabounce->bounce_count++);

		if (dir == DMA_FROM_DEVICE || dir == DMA_BIDIRECTIONAL) {
			void *ptr = buf->ptr;

			dev_dbg(dev,
				"%s: copy back safe %p to unsafe %p size %d\n",
				__func__, buf->safe, ptr, size);
			memcpy(ptr, buf->safe, size);

			/*
			 * Since we may have written to a page cache page,
			 * we need to ensure that the data will be coherent
			 * with user mappings.
			 */
<<<<<<< HEAD
			__cpuc_flush_kernel_dcache_area(ptr, size);
=======
			__cpuc_flush_dcache_area(ptr, size);
>>>>>>> ef18bede
		}
		free_safe_buffer(dev->archdata.dmabounce, buf);
	}
}

/* ************************************************** */

/*
 * see if a buffer address is in an 'unsafe' range.  if it is
 * allocate a 'safe' buffer and copy the unsafe buffer into it.
 * substitute the safe buffer for the unsafe one.
 * (basically move the buffer from an unsafe area to a safe one)
 */
dma_addr_t dma_map_single(struct device *dev, void *ptr, size_t size,
		enum dma_data_direction dir)
{
	dev_dbg(dev, "%s(ptr=%p,size=%d,dir=%x)\n",
		__func__, ptr, size, dir);

	BUG_ON(!valid_dma_direction(dir));

	return map_single(dev, ptr, size, dir);
}
EXPORT_SYMBOL(dma_map_single);

/*
 * see if a mapped address was really a "safe" buffer and if so, copy
 * the data from the safe buffer back to the unsafe buffer and free up
 * the safe buffer.  (basically return things back to the way they
 * should be)
 */
void dma_unmap_single(struct device *dev, dma_addr_t dma_addr, size_t size,
		enum dma_data_direction dir)
{
	dev_dbg(dev, "%s(ptr=%p,size=%d,dir=%x)\n",
		__func__, (void *) dma_addr, size, dir);

	unmap_single(dev, dma_addr, size, dir);
}
EXPORT_SYMBOL(dma_unmap_single);

dma_addr_t dma_map_page(struct device *dev, struct page *page,
		unsigned long offset, size_t size, enum dma_data_direction dir)
{
	dev_dbg(dev, "%s(page=%p,off=%#lx,size=%zx,dir=%x)\n",
		__func__, page, offset, size, dir);

	BUG_ON(!valid_dma_direction(dir));

	if (PageHighMem(page)) {
		dev_err(dev, "DMA buffer bouncing of HIGHMEM pages "
			     "is not supported\n");
		return ~0;
	}

	return map_single(dev, page_address(page) + offset, size, dir);
}
EXPORT_SYMBOL(dma_map_page);

/*
 * see if a mapped address was really a "safe" buffer and if so, copy
 * the data from the safe buffer back to the unsafe buffer and free up
 * the safe buffer.  (basically return things back to the way they
 * should be)
 */
void dma_unmap_page(struct device *dev, dma_addr_t dma_addr, size_t size,
		enum dma_data_direction dir)
{
	dev_dbg(dev, "%s(ptr=%p,size=%d,dir=%x)\n",
		__func__, (void *) dma_addr, size, dir);

	unmap_single(dev, dma_addr, size, dir);
}
EXPORT_SYMBOL(dma_unmap_page);

int dmabounce_sync_for_cpu(struct device *dev, dma_addr_t addr,
		unsigned long off, size_t sz, enum dma_data_direction dir)
{
	struct safe_buffer *buf;

	dev_dbg(dev, "%s(dma=%#x,off=%#lx,sz=%zx,dir=%x)\n",
		__func__, addr, off, sz, dir);

	buf = find_safe_buffer_dev(dev, addr, __func__);
	if (!buf)
		return 1;

	BUG_ON(buf->direction != dir);

	dev_dbg(dev, "%s: unsafe buffer %p (dma=%#x) mapped to %p (dma=%#x)\n",
		__func__, buf->ptr, virt_to_dma(dev, buf->ptr),
		buf->safe, buf->safe_dma_addr);

	DO_STATS(dev->archdata.dmabounce->bounce_count++);

	if (dir == DMA_FROM_DEVICE || dir == DMA_BIDIRECTIONAL) {
		dev_dbg(dev, "%s: copy back safe %p to unsafe %p size %d\n",
			__func__, buf->safe + off, buf->ptr + off, sz);
		memcpy(buf->ptr + off, buf->safe + off, sz);
	}
	return 0;
}
EXPORT_SYMBOL(dmabounce_sync_for_cpu);

int dmabounce_sync_for_device(struct device *dev, dma_addr_t addr,
		unsigned long off, size_t sz, enum dma_data_direction dir)
{
	struct safe_buffer *buf;

	dev_dbg(dev, "%s(dma=%#x,off=%#lx,sz=%zx,dir=%x)\n",
		__func__, addr, off, sz, dir);

	buf = find_safe_buffer_dev(dev, addr, __func__);
	if (!buf)
		return 1;

	BUG_ON(buf->direction != dir);

	dev_dbg(dev, "%s: unsafe buffer %p (dma=%#x) mapped to %p (dma=%#x)\n",
		__func__, buf->ptr, virt_to_dma(dev, buf->ptr),
		buf->safe, buf->safe_dma_addr);

	DO_STATS(dev->archdata.dmabounce->bounce_count++);

	if (dir == DMA_TO_DEVICE || dir == DMA_BIDIRECTIONAL) {
		dev_dbg(dev, "%s: copy out unsafe %p to safe %p, size %d\n",
			__func__,buf->ptr + off, buf->safe + off, sz);
		memcpy(buf->safe + off, buf->ptr + off, sz);
	}
	return 0;
}
EXPORT_SYMBOL(dmabounce_sync_for_device);

static int dmabounce_init_pool(struct dmabounce_pool *pool, struct device *dev,
		const char *name, unsigned long size)
{
	pool->size = size;
	DO_STATS(pool->allocs = 0);
	pool->pool = dma_pool_create(name, dev, size,
				     0 /* byte alignment */,
				     0 /* no page-crossing issues */);

	return pool->pool ? 0 : -ENOMEM;
}

int dmabounce_register_dev(struct device *dev, unsigned long small_buffer_size,
		unsigned long large_buffer_size)
{
	struct dmabounce_device_info *device_info;
	int ret;

	device_info = kmalloc(sizeof(struct dmabounce_device_info), GFP_ATOMIC);
	if (!device_info) {
		dev_err(dev,
			"Could not allocated dmabounce_device_info\n");
		return -ENOMEM;
	}

	ret = dmabounce_init_pool(&device_info->small, dev,
				  "small_dmabounce_pool", small_buffer_size);
	if (ret) {
		dev_err(dev,
			"dmabounce: could not allocate DMA pool for %ld byte objects\n",
			small_buffer_size);
		goto err_free;
	}

	if (large_buffer_size) {
		ret = dmabounce_init_pool(&device_info->large, dev,
					  "large_dmabounce_pool",
					  large_buffer_size);
		if (ret) {
			dev_err(dev,
				"dmabounce: could not allocate DMA pool for %ld byte objects\n",
				large_buffer_size);
			goto err_destroy;
		}
	}

	device_info->dev = dev;
	INIT_LIST_HEAD(&device_info->safe_buffers);
	rwlock_init(&device_info->lock);

#ifdef STATS
	device_info->total_allocs = 0;
	device_info->map_op_count = 0;
	device_info->bounce_count = 0;
	device_info->attr_res = device_create_file(dev, &dev_attr_dmabounce_stats);
#endif

	dev->archdata.dmabounce = device_info;

	dev_info(dev, "dmabounce: registered device\n");

	return 0;

 err_destroy:
	dma_pool_destroy(device_info->small.pool);
 err_free:
	kfree(device_info);
	return ret;
}
EXPORT_SYMBOL(dmabounce_register_dev);

void dmabounce_unregister_dev(struct device *dev)
{
	struct dmabounce_device_info *device_info = dev->archdata.dmabounce;

	dev->archdata.dmabounce = NULL;

	if (!device_info) {
		dev_warn(dev,
			 "Never registered with dmabounce but attempting"
			 "to unregister!\n");
		return;
	}

	if (!list_empty(&device_info->safe_buffers)) {
		dev_err(dev,
			"Removing from dmabounce with pending buffers!\n");
		BUG();
	}

	if (device_info->small.pool)
		dma_pool_destroy(device_info->small.pool);
	if (device_info->large.pool)
		dma_pool_destroy(device_info->large.pool);

#ifdef STATS
	if (device_info->attr_res == 0)
		device_remove_file(dev, &dev_attr_dmabounce_stats);
#endif

	kfree(device_info);

	dev_info(dev, "dmabounce: device unregistered\n");
}
EXPORT_SYMBOL(dmabounce_unregister_dev);

MODULE_AUTHOR("Christopher Hoover <ch@hpl.hp.com>, Deepak Saxena <dsaxena@plexity.net>");
MODULE_DESCRIPTION("Special dma_{map/unmap/dma_sync}_* routines for systems with limited DMA windows");
MODULE_LICENSE("GPL");<|MERGE_RESOLUTION|>--- conflicted
+++ resolved
@@ -312,11 +312,7 @@
 			 * we need to ensure that the data will be coherent
 			 * with user mappings.
 			 */
-<<<<<<< HEAD
-			__cpuc_flush_kernel_dcache_area(ptr, size);
-=======
 			__cpuc_flush_dcache_area(ptr, size);
->>>>>>> ef18bede
 		}
 		free_safe_buffer(dev->archdata.dmabounce, buf);
 	}
