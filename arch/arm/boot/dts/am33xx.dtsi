/*
 * Device Tree Source for AM33XX SoC
 *
 * Copyright (C) 2012 Texas Instruments Incorporated - http://www.ti.com/
 *
 * This file is licensed under the terms of the GNU General Public License
 * version 2.  This program is licensed "as is" without any warranty of any
 * kind, whether express or implied.
 */

#include <dt-bindings/gpio/gpio.h>
#include <dt-bindings/pinctrl/am33xx.h>

#include "skeleton.dtsi"

/ {
	compatible = "ti,am33xx";
	interrupt-parent = <&intc>;

	aliases {
		i2c0 = &i2c0;
		i2c1 = &i2c1;
		i2c2 = &i2c2;
		serial0 = &uart0;
		serial1 = &uart1;
		serial2 = &uart2;
		serial3 = &uart3;
		serial4 = &uart4;
		serial5 = &uart5;
		d_can0 = &dcan0;
		d_can1 = &dcan1;
		usb0 = &usb0;
		usb1 = &usb1;
		phy0 = &usb0_phy;
		phy1 = &usb1_phy;
		ethernet0 = &cpsw_emac0;
		ethernet1 = &cpsw_emac1;
	};

	cpus {
		#address-cells = <1>;
		#size-cells = <0>;
		cpu@0 {
			compatible = "arm,cortex-a8";
			device_type = "cpu";
			reg = <0>;

			/*
			 * To consider voltage drop between PMIC and SoC,
			 * tolerance value is reduced to 2% from 4% and
			 * voltage value is increased as a precaution.
			 */
			operating-points = <
				/* kHz    uV */
				720000  1285000
				600000  1225000
				500000  1125000
				275000  1125000
			>;
			voltage-tolerance = <2>; /* 2 percentage */

			clocks = <&dpll_mpu_ck>;
			clock-names = "cpu";

			clock-latency = <300000>; /* From omap-cpufreq driver */
		};
	};

	pmu {
		compatible = "arm,cortex-a8-pmu";
		interrupts = <3>;
	};

	/*
	 * The soc node represents the soc top level view. It is used for IPs
	 * that are not memory mapped in the MPU view or for the MPU itself.
	 */
	soc {
		compatible = "ti,omap-infra";
		mpu {
			compatible = "ti,omap3-mpu";
			ti,hwmods = "mpu";
			sram = <&ocmcram>;
		};
	};

	/*
	 * XXX: Use a flat representation of the AM33XX interconnect.
	 * The real AM33XX interconnect network is quite complex. Since
	 * it will not bring real advantage to represent that in DT
	 * for the moment, just use a fake OCP bus entry to represent
	 * the whole bus hierarchy.
	 */
	ocp {
		compatible = "simple-bus";
		#address-cells = <1>;
		#size-cells = <1>;
		ranges;
		ti,hwmods = "l3_main";

		l4_wkup: l4_wkup@44c00000 {
			compatible = "ti,am3-l4-wkup", "simple-bus";
			#address-cells = <1>;
			#size-cells = <1>;
			ranges = <0 0x44c00000 0x280000>;

			wkup_m3: wkup_m3@100000 {
				compatible = "ti,am3352-wkup-m3";
				reg = <0x100000 0x4000>,
				      <0x180000	0x2000>;
				reg-names = "umem", "dmem";
				ti,hwmods = "wkup_m3";
				ti,pm-firmware = "am335x-pm-firmware.elf";
			};

			prcm: prcm@200000 {
				compatible = "ti,am3-prcm";
				reg = <0x200000 0x4000>;

				prcm_clocks: clocks {
					#address-cells = <1>;
					#size-cells = <0>;
				};

				prcm_clockdomains: clockdomains {
				};
			};

			scm: scm@210000 {
				compatible = "ti,am3-scm", "simple-bus";
				reg = <0x210000 0x2000>;
				#address-cells = <1>;
				#size-cells = <1>;
				ranges = <0 0x210000 0x2000>;

				am33xx_pinmux: pinmux@800 {
					compatible = "pinctrl-single";
					reg = <0x800 0x238>;
					#address-cells = <1>;
					#size-cells = <0>;
					pinctrl-single,register-width = <32>;
					pinctrl-single,function-mask = <0x7f>;
				};

				scm_conf: scm_conf@0 {
					compatible = "syscon";
					reg = <0x0 0x800>;
					#address-cells = <1>;
					#size-cells = <1>;

					scm_clocks: clocks {
						#address-cells = <1>;
						#size-cells = <0>;
					};
				};

				wkup_m3_ipc: wkup_m3_ipc@1324 {
					compatible = "ti,am3352-wkup-m3-ipc";
					reg = <0x1324 0x24>;
					interrupts = <78>;
					ti,rproc = <&wkup_m3>;
					mboxes = <&mailbox &mbox_wkupm3>;
				};

				edma_xbar: dma-router@f90 {
					compatible = "ti,am335x-edma-crossbar";
					reg = <0xf90 0x40>;
					#dma-cells = <3>;
					dma-requests = <32>;
					dma-masters = <&edma>;
				};

				scm_clockdomains: clockdomains {
				};
			};
		};

		intc: interrupt-controller@48200000 {
			compatible = "ti,am33xx-intc";
			interrupt-controller;
			#interrupt-cells = <1>;
			reg = <0x48200000 0x1000>;
		};

		edma: edma@49000000 {
			compatible = "ti,edma3-tpcc";
			ti,hwmods = "tpcc";
			reg =	<0x49000000 0x10000>;
			reg-names = "edma3_cc";
			interrupts = <12 13 14>;
			interrupt-names = "edma3_ccint", "emda3_mperr",
					  "edma3_ccerrint";
			dma-requests = <64>;
			#dma-cells = <2>;

			ti,tptcs = <&edma_tptc0 7>, <&edma_tptc1 5>,
				   <&edma_tptc2 0>;

			ti,edma-memcpy-channels = <20 21>;
		};

		edma_tptc0: tptc@49800000 {
			compatible = "ti,edma3-tptc";
			ti,hwmods = "tptc0";
			reg =	<0x49800000 0x100000>;
			interrupts = <112>;
			interrupt-names = "edma3_tcerrint";
		};

		edma_tptc1: tptc@49900000 {
			compatible = "ti,edma3-tptc";
			ti,hwmods = "tptc1";
			reg =	<0x49900000 0x100000>;
			interrupts = <113>;
			interrupt-names = "edma3_tcerrint";
		};

		edma_tptc2: tptc@49a00000 {
			compatible = "ti,edma3-tptc";
			ti,hwmods = "tptc2";
			reg =	<0x49a00000 0x100000>;
			interrupts = <114>;
			interrupt-names = "edma3_tcerrint";
		};

		emif: emif@4c000000 {
			compatible = "ti,emif-am3352";
			reg =	<0x4C000000 0x1000>;
			sram = <&ocmcram>;
		};

		gpio0: gpio@44e07000 {
			compatible = "ti,omap4-gpio";
			ti,hwmods = "gpio1";
			gpio-controller;
			#gpio-cells = <2>;
			interrupt-controller;
			#interrupt-cells = <2>;
			reg = <0x44e07000 0x1000>;
			interrupts = <96>;
		};

		gpio1: gpio@4804c000 {
			compatible = "ti,omap4-gpio";
			ti,hwmods = "gpio2";
			gpio-controller;
			#gpio-cells = <2>;
			interrupt-controller;
			#interrupt-cells = <2>;
			reg = <0x4804c000 0x1000>;
			interrupts = <98>;
		};

		gpio2: gpio@481ac000 {
			compatible = "ti,omap4-gpio";
			ti,hwmods = "gpio3";
			gpio-controller;
			#gpio-cells = <2>;
			interrupt-controller;
			#interrupt-cells = <2>;
			reg = <0x481ac000 0x1000>;
			interrupts = <32>;
		};

		gpio3: gpio@481ae000 {
			compatible = "ti,omap4-gpio";
			ti,hwmods = "gpio4";
			gpio-controller;
			#gpio-cells = <2>;
			interrupt-controller;
			#interrupt-cells = <2>;
			reg = <0x481ae000 0x1000>;
			interrupts = <62>;
		};

		uart0: serial@44e09000 {
			compatible = "ti,am3352-uart", "ti,omap3-uart";
			ti,hwmods = "uart1";
			clock-frequency = <48000000>;
			reg = <0x44e09000 0x2000>;
			interrupts = <72>;
			status = "disabled";
			dmas = <&edma 26 0>, <&edma 27 0>;
			dma-names = "tx", "rx";
		};

		uart1: serial@48022000 {
			compatible = "ti,am3352-uart", "ti,omap3-uart";
			ti,hwmods = "uart2";
			clock-frequency = <48000000>;
			reg = <0x48022000 0x2000>;
			interrupts = <73>;
			status = "disabled";
			dmas = <&edma 28 0>, <&edma 29 0>;
			dma-names = "tx", "rx";
		};

		uart2: serial@48024000 {
			compatible = "ti,am3352-uart", "ti,omap3-uart";
			ti,hwmods = "uart3";
			clock-frequency = <48000000>;
			reg = <0x48024000 0x2000>;
			interrupts = <74>;
			status = "disabled";
			dmas = <&edma 30 0>, <&edma 31 0>;
			dma-names = "tx", "rx";
		};

		uart3: serial@481a6000 {
			compatible = "ti,am3352-uart", "ti,omap3-uart";
			ti,hwmods = "uart4";
			clock-frequency = <48000000>;
			reg = <0x481a6000 0x2000>;
			interrupts = <44>;
			status = "disabled";
		};

		uart4: serial@481a8000 {
			compatible = "ti,am3352-uart", "ti,omap3-uart";
			ti,hwmods = "uart5";
			clock-frequency = <48000000>;
			reg = <0x481a8000 0x2000>;
			interrupts = <45>;
			status = "disabled";
		};

		uart5: serial@481aa000 {
			compatible = "ti,am3352-uart", "ti,omap3-uart";
			ti,hwmods = "uart6";
			clock-frequency = <48000000>;
			reg = <0x481aa000 0x2000>;
			interrupts = <46>;
			status = "disabled";
		};

		i2c0: i2c@44e0b000 {
			compatible = "ti,omap4-i2c";
			#address-cells = <1>;
			#size-cells = <0>;
			ti,hwmods = "i2c1";
			reg = <0x44e0b000 0x1000>;
			interrupts = <70>;
			status = "disabled";
		};

		i2c1: i2c@4802a000 {
			compatible = "ti,omap4-i2c";
			#address-cells = <1>;
			#size-cells = <0>;
			ti,hwmods = "i2c2";
			reg = <0x4802a000 0x1000>;
			interrupts = <71>;
			status = "disabled";
		};

		i2c2: i2c@4819c000 {
			compatible = "ti,omap4-i2c";
			#address-cells = <1>;
			#size-cells = <0>;
			ti,hwmods = "i2c3";
			reg = <0x4819c000 0x1000>;
			interrupts = <30>;
			status = "disabled";
		};

		mmc1: mmc@48060000 {
			compatible = "ti,omap4-hsmmc";
			ti,hwmods = "mmc1";
			ti,dual-volt;
			ti,needs-special-reset;
			ti,needs-special-hs-handling;
			dmas = <&edma_xbar 24 0 0
				&edma_xbar 25 0 0>;
			dma-names = "tx", "rx";
			interrupts = <64>;
			interrupt-parent = <&intc>;
			reg = <0x48060000 0x1000>;
			status = "disabled";
		};

		mmc2: mmc@481d8000 {
			compatible = "ti,omap4-hsmmc";
			ti,hwmods = "mmc2";
			ti,needs-special-reset;
			dmas = <&edma 2 0
				&edma 3 0>;
			dma-names = "tx", "rx";
			interrupts = <28>;
			interrupt-parent = <&intc>;
			reg = <0x481d8000 0x1000>;
			status = "disabled";
		};

		mmc3: mmc@47810000 {
			compatible = "ti,omap4-hsmmc";
			ti,hwmods = "mmc3";
			ti,needs-special-reset;
			interrupts = <29>;
			interrupt-parent = <&intc>;
			reg = <0x47810000 0x1000>;
			status = "disabled";
		};

		hwspinlock: spinlock@480ca000 {
			compatible = "ti,omap4-hwspinlock";
			reg = <0x480ca000 0x1000>;
			ti,hwmods = "spinlock";
			#hwlock-cells = <1>;
		};

		wdt2: wdt@44e35000 {
			compatible = "ti,omap3-wdt";
			ti,hwmods = "wd_timer2";
			reg = <0x44e35000 0x1000>;
			interrupts = <91>;
		};

		dcan0: can@481cc000 {
			compatible = "ti,am3352-d_can";
			ti,hwmods = "d_can0";
			reg = <0x481cc000 0x2000>;
			clocks = <&dcan0_fck>;
			clock-names = "fck";
			syscon-raminit = <&scm_conf 0x644 0>;
			interrupts = <52>;
			status = "disabled";
		};

		dcan1: can@481d0000 {
			compatible = "ti,am3352-d_can";
			ti,hwmods = "d_can1";
			reg = <0x481d0000 0x2000>;
			clocks = <&dcan1_fck>;
			clock-names = "fck";
			syscon-raminit = <&scm_conf 0x644 1>;
			interrupts = <55>;
			status = "disabled";
		};

		mailbox: mailbox@480C8000 {
			compatible = "ti,omap4-mailbox";
			reg = <0x480C8000 0x200>;
			interrupts = <77>;
			ti,hwmods = "mailbox";
			#mbox-cells = <1>;
			ti,mbox-num-users = <4>;
			ti,mbox-num-fifos = <8>;
			mbox_wkupm3: wkup_m3 {
				ti,mbox-send-noirq;
				ti,mbox-tx = <0 0 0>;
				ti,mbox-rx = <0 0 3>;
			};
			mbox_pru0: mbox_pru0 {
				ti,mbox-tx = <2 0 0>;
				ti,mbox-rx = <3 0 0>;
			};
			mbox_pru1: mbox_pru1 {
				ti,mbox-tx = <4 0 0>;
				ti,mbox-rx = <5 0 0>;
			};
		};

		timer1: timer@44e31000 {
			compatible = "ti,am335x-timer-1ms";
			reg = <0x44e31000 0x400>;
			interrupts = <67>;
			ti,hwmods = "timer1";
			ti,timer-alwon;
		};

		timer2: timer@48040000 {
			compatible = "ti,am335x-timer";
			reg = <0x48040000 0x400>;
			interrupts = <68>;
			ti,hwmods = "timer2";
		};

		timer3: timer@48042000 {
			compatible = "ti,am335x-timer";
			reg = <0x48042000 0x400>;
			interrupts = <69>;
			ti,hwmods = "timer3";
		};

		timer4: timer@48044000 {
			compatible = "ti,am335x-timer";
			reg = <0x48044000 0x400>;
			interrupts = <92>;
			ti,hwmods = "timer4";
			ti,timer-pwm;
		};

		timer5: timer@48046000 {
			compatible = "ti,am335x-timer";
			reg = <0x48046000 0x400>;
			interrupts = <93>;
			ti,hwmods = "timer5";
			ti,timer-pwm;
		};

		timer6: timer@48048000 {
			compatible = "ti,am335x-timer";
			reg = <0x48048000 0x400>;
			interrupts = <94>;
			ti,hwmods = "timer6";
			ti,timer-pwm;
		};

		timer7: timer@4804a000 {
			compatible = "ti,am335x-timer";
			reg = <0x4804a000 0x400>;
			interrupts = <95>;
			ti,hwmods = "timer7";
			ti,timer-pwm;
		};

		rtc: rtc@44e3e000 {
			compatible = "ti,am3352-rtc", "ti,da830-rtc";
			reg = <0x44e3e000 0x1000>;
			interrupts = <75
				      76>;
			ti,hwmods = "rtc";
		};

		spi0: spi@48030000 {
			compatible = "ti,omap4-mcspi";
			#address-cells = <1>;
			#size-cells = <0>;
			reg = <0x48030000 0x400>;
			interrupts = <65>;
			ti,spi-num-cs = <2>;
			ti,hwmods = "spi0";
			dmas = <&edma 16 0
				&edma 17 0
				&edma 18 0
				&edma 19 0>;
			dma-names = "tx0", "rx0", "tx1", "rx1";
			status = "disabled";
		};

		spi1: spi@481a0000 {
			compatible = "ti,omap4-mcspi";
			#address-cells = <1>;
			#size-cells = <0>;
			reg = <0x481a0000 0x400>;
			interrupts = <125>;
			ti,spi-num-cs = <2>;
			ti,hwmods = "spi1";
			dmas = <&edma 42 0
				&edma 43 0
				&edma 44 0
				&edma 45 0>;
			dma-names = "tx0", "rx0", "tx1", "rx1";
			status = "disabled";
		};

		usb: usb@47400000 {
			compatible = "ti,am33xx-usb";
			reg = <0x47400000 0x1000>;
			ranges;
			#address-cells = <1>;
			#size-cells = <1>;
			ti,hwmods = "usb_otg_hs";
			status = "disabled";

			usb_ctrl_mod: control@44e10620 {
				compatible = "ti,am335x-usb-ctrl-module";
				reg = <0x44e10620 0x10
					0x44e10648 0x4>;
				reg-names = "phy_ctrl", "wakeup";
				status = "disabled";
			};

			usb0_phy: usb-phy@47401300 {
				compatible = "ti,am335x-usb-phy";
				reg = <0x47401300 0x100>;
				reg-names = "phy";
				status = "disabled";
				ti,ctrl_mod = <&usb_ctrl_mod>;
			};

			usb0: usb@47401000 {
				compatible = "ti,musb-am33xx";
				status = "disabled";
				reg = <0x47401400 0x400
					0x47401000 0x200>;
				reg-names = "mc", "control";

				interrupts = <18>;
				interrupt-names = "mc";
				dr_mode = "otg";
				mentor,multipoint = <1>;
				mentor,num-eps = <16>;
				mentor,ram-bits = <12>;
				mentor,power = <500>;
				phys = <&usb0_phy>;

				dmas = <&cppi41dma  0 0 &cppi41dma  1 0
					&cppi41dma  2 0 &cppi41dma  3 0
					&cppi41dma  4 0 &cppi41dma  5 0
					&cppi41dma  6 0 &cppi41dma  7 0
					&cppi41dma  8 0 &cppi41dma  9 0
					&cppi41dma 10 0 &cppi41dma 11 0
					&cppi41dma 12 0 &cppi41dma 13 0
					&cppi41dma 14 0 &cppi41dma  0 1
					&cppi41dma  1 1 &cppi41dma  2 1
					&cppi41dma  3 1 &cppi41dma  4 1
					&cppi41dma  5 1 &cppi41dma  6 1
					&cppi41dma  7 1 &cppi41dma  8 1
					&cppi41dma  9 1 &cppi41dma 10 1
					&cppi41dma 11 1 &cppi41dma 12 1
					&cppi41dma 13 1 &cppi41dma 14 1>;
				dma-names =
					"rx1", "rx2", "rx3", "rx4", "rx5", "rx6", "rx7",
					"rx8", "rx9", "rx10", "rx11", "rx12", "rx13",
					"rx14", "rx15",
					"tx1", "tx2", "tx3", "tx4", "tx5", "tx6", "tx7",
					"tx8", "tx9", "tx10", "tx11", "tx12", "tx13",
					"tx14", "tx15";
			};

			usb1_phy: usb-phy@47401b00 {
				compatible = "ti,am335x-usb-phy";
				reg = <0x47401b00 0x100>;
				reg-names = "phy";
				status = "disabled";
				ti,ctrl_mod = <&usb_ctrl_mod>;
			};

			usb1: usb@47401800 {
				compatible = "ti,musb-am33xx";
				status = "disabled";
				reg = <0x47401c00 0x400
					0x47401800 0x200>;
				reg-names = "mc", "control";
				interrupts = <19>;
				interrupt-names = "mc";
				dr_mode = "otg";
				mentor,multipoint = <1>;
				mentor,num-eps = <16>;
				mentor,ram-bits = <12>;
				mentor,power = <500>;
				phys = <&usb1_phy>;

				dmas = <&cppi41dma 15 0 &cppi41dma 16 0
					&cppi41dma 17 0 &cppi41dma 18 0
					&cppi41dma 19 0 &cppi41dma 20 0
					&cppi41dma 21 0 &cppi41dma 22 0
					&cppi41dma 23 0 &cppi41dma 24 0
					&cppi41dma 25 0 &cppi41dma 26 0
					&cppi41dma 27 0 &cppi41dma 28 0
					&cppi41dma 29 0 &cppi41dma 15 1
					&cppi41dma 16 1 &cppi41dma 17 1
					&cppi41dma 18 1 &cppi41dma 19 1
					&cppi41dma 20 1 &cppi41dma 21 1
					&cppi41dma 22 1 &cppi41dma 23 1
					&cppi41dma 24 1 &cppi41dma 25 1
					&cppi41dma 26 1 &cppi41dma 27 1
					&cppi41dma 28 1 &cppi41dma 29 1>;
				dma-names =
					"rx1", "rx2", "rx3", "rx4", "rx5", "rx6", "rx7",
					"rx8", "rx9", "rx10", "rx11", "rx12", "rx13",
					"rx14", "rx15",
					"tx1", "tx2", "tx3", "tx4", "tx5", "tx6", "tx7",
					"tx8", "tx9", "tx10", "tx11", "tx12", "tx13",
					"tx14", "tx15";
			};

			cppi41dma: dma-controller@47402000 {
				compatible = "ti,am3359-cppi41";
				reg =  <0x47400000 0x1000
					0x47402000 0x1000
					0x47403000 0x1000
					0x47404000 0x4000>;
				reg-names = "glue", "controller", "scheduler", "queuemgr";
				interrupts = <17>;
				interrupt-names = "glue";
				#dma-cells = <2>;
				#dma-channels = <30>;
				#dma-requests = <256>;
				status = "disabled";
			};
		};

		epwmss0: epwmss@48300000 {
			compatible = "ti,am33xx-pwmss";
			reg = <0x48300000 0x10>;
			ti,hwmods = "epwmss0";
			#address-cells = <1>;
			#size-cells = <1>;
			status = "disabled";
			ranges = <0x48300100 0x48300100 0x80   /* ECAP */
				  0x48300180 0x48300180 0x80   /* EQEP */
				  0x48300200 0x48300200 0x80>; /* EHRPWM */

			ecap0: ecap@48300100 {
				compatible = "ti,am33xx-ecap";
				#pwm-cells = <3>;
				reg = <0x48300100 0x80>;
				interrupts = <31>;
				interrupt-names = "ecap0";
				status = "disabled";
			};

			ehrpwm0: pwm@48300200 {
				compatible = "ti,am33xx-ehrpwm";
				#pwm-cells = <3>;
				reg = <0x48300200 0x80>;
				clocks = <&ehrpwm0_tbclk>;
				clock-names = "tbclk";
				status = "disabled";
			};
		};

		epwmss1: epwmss@48302000 {
			compatible = "ti,am33xx-pwmss";
			reg = <0x48302000 0x10>;
			ti,hwmods = "epwmss1";
			#address-cells = <1>;
			#size-cells = <1>;
			status = "disabled";
			ranges = <0x48302100 0x48302100 0x80   /* ECAP */
				  0x48302180 0x48302180 0x80   /* EQEP */
				  0x48302200 0x48302200 0x80>; /* EHRPWM */

			ecap1: ecap@48302100 {
				compatible = "ti,am33xx-ecap";
				#pwm-cells = <3>;
				reg = <0x48302100 0x80>;
				interrupts = <47>;
				interrupt-names = "ecap1";
				status = "disabled";
			};

			ehrpwm1: pwm@48302200 {
				compatible = "ti,am33xx-ehrpwm";
				#pwm-cells = <3>;
				reg = <0x48302200 0x80>;
				clocks = <&ehrpwm1_tbclk>;
				clock-names = "tbclk";
				status = "disabled";
			};
		};

		epwmss2: epwmss@48304000 {
			compatible = "ti,am33xx-pwmss";
			reg = <0x48304000 0x10>;
			ti,hwmods = "epwmss2";
			#address-cells = <1>;
			#size-cells = <1>;
			status = "disabled";
			ranges = <0x48304100 0x48304100 0x80   /* ECAP */
				  0x48304180 0x48304180 0x80   /* EQEP */
				  0x48304200 0x48304200 0x80>; /* EHRPWM */

			ecap2: ecap@48304100 {
				compatible = "ti,am33xx-ecap";
				#pwm-cells = <3>;
				reg = <0x48304100 0x80>;
				interrupts = <61>;
				interrupt-names = "ecap2";
				status = "disabled";
			};

			ehrpwm2: pwm@48304200 {
				compatible = "ti,am33xx-ehrpwm";
				#pwm-cells = <3>;
				reg = <0x48304200 0x80>;
				clocks = <&ehrpwm2_tbclk>;
				clock-names = "tbclk";
				status = "disabled";
			};
		};

		mac: ethernet@4a100000 {
			compatible = "ti,am335x-cpsw","ti,cpsw";
			ti,hwmods = "cpgmac0";
			clocks = <&cpsw_125mhz_gclk>, <&cpsw_cpts_rft_clk>;
			clock-names = "fck", "cpts";
			cpdma_channels = <8>;
			ale_entries = <1024>;
			bd_ram_size = <0x2000>;
			no_bd_ram = <0>;
			rx_descs = <64>;
			mac_control = <0x20>;
			slaves = <2>;
			active_slave = <0>;
			cpts_clock_mult = <0x80000000>;
			cpts_clock_shift = <29>;
			reg = <0x4a100000 0x800
			       0x4a101200 0x100>;
			#address-cells = <1>;
			#size-cells = <1>;
			interrupt-parent = <&intc>;
			/*
			 * c0_rx_thresh_pend
			 * c0_rx_pend
			 * c0_tx_pend
			 * c0_misc_pend
			 */
			interrupts = <40 41 42 43>;
			ranges;
			syscon = <&scm_conf>;
			status = "disabled";

			davinci_mdio: mdio@4a101000 {
				compatible = "ti,davinci_mdio";
				#address-cells = <1>;
				#size-cells = <0>;
				ti,hwmods = "davinci_mdio";
				bus_freq = <1000000>;
				reg = <0x4a101000 0x100>;
				status = "disabled";
			};

			cpsw_emac0: slave@4a100200 {
				/* Filled in by U-Boot */
				mac-address = [ 00 00 00 00 00 00 ];
			};

			cpsw_emac1: slave@4a100300 {
				/* Filled in by U-Boot */
				mac-address = [ 00 00 00 00 00 00 ];
			};

			phy_sel: cpsw-phy-sel@44e10650 {
				compatible = "ti,am3352-cpsw-phy-sel";
				reg= <0x44e10650 0x4>;
				reg-names = "gmii-sel";
			};
		};

		ocmcram: ocmcram@40300000 {
			compatible = "mmio-sram";
			reg = <0x40300000 0x2000>; /* 8k */
			map-exec;
		};

<<<<<<< HEAD
		ocmcram_nocache: ocmcram_nocache@40302000 {
			compatible = "mmio-sram";
			reg = <0x40302000 0xe000>; /* 64k - 8k */
=======
		pruss: pruss@4a300000 {
			compatible = "ti,am3352-pruss";
			ti,hwmods = "pruss";
			reg = <0x4a300000 0x2000>,
			      <0x4a302000 0x2000>,
			      <0x4a310000 0x3000>,
			      <0x4a320000 0x2000>,
			      <0x4a326000 0x2000>,
			      <0x4a32e000 0x31c>,
			      <0x4a332000 0x58>;
			reg-names = "dram0", "dram1", "shrdram2", "intc", "cfg",
				    "iep", "mii_rt";
			#address-cells = <1>;
			#size-cells = <1>;
			ranges;

			pruss_intc: intc@4a320000 {
				compatible = "ti,am3352-pruss-intc";
				interrupts = <20 21 22 23 24 25 26 27>;
				interrupt-names = "host2", "host3", "host4",
						  "host5", "host6", "host7",
						  "host8", "host9";
				interrupt-controller;
				#interrupt-cells = <1>;
			};

			pru0: pru0@4a334000 {
				compatible = "ti,am3352-pru";
				reg = <0x4a334000 0x2000>,
				      <0x4a322000 0x400>,
				      <0x4a322400 0x100>;
				reg-names = "iram", "control", "debug";
				mboxes = <&mailbox &mbox_pru0>;
			};

			pru1: pru1@4a338000 {
				compatible = "ti,am3352-pru";
				reg = <0x4a338000 0x2000>,
				      <0x4a324000 0x400>,
				      <0x4a324400 0x100>;
				reg-names = "iram", "control", "debug";
				mboxes = <&mailbox &mbox_pru1>;
			};

			pruss_mdio: mdio@4a332400 {
				compatible = "ti,davinci_mdio";
				reg = <0x4a332400 0x90>;
				clocks = <&dpll_core_m4_ck>;
				clock-names = "fck";
				bus_freq = <1000000>;
				#address-cells = <1>;
				#size-cells = <0>;
				status = "disabled";
			};
>>>>>>> cea0dc0d
		};

		elm: elm@48080000 {
			compatible = "ti,am3352-elm";
			reg = <0x48080000 0x2000>;
			interrupts = <4>;
			ti,hwmods = "elm";
			status = "disabled";
		};

		lcdc: lcdc@4830e000 {
			compatible = "ti,am33xx-tilcdc";
			reg = <0x4830e000 0x1000>;
			interrupt-parent = <&intc>;
			interrupts = <36>;
			ti,hwmods = "lcdc";
			status = "disabled";
		};

		tscadc: tscadc@44e0d000 {
			compatible = "ti,am3359-tscadc";
			reg = <0x44e0d000 0x1000>;
			interrupt-parent = <&intc>;
			interrupts = <16>;
			ti,hwmods = "adc_tsc";
			status = "disabled";

			tsc {
				compatible = "ti,am3359-tsc";
			};
			am335x_adc: adc {
				#io-channel-cells = <1>;
				compatible = "ti,am3359-adc";
			};
		};

		gpmc: gpmc@50000000 {
			compatible = "ti,am3352-gpmc";
			ti,hwmods = "gpmc";
			ti,no-idle-on-init;
			reg = <0x50000000 0x2000>;
			interrupts = <100>;
			dmas = <&edma 52 0>;
			dma-names = "rxtx";
			gpmc,num-cs = <7>;
			gpmc,num-waitpins = <2>;
			#address-cells = <2>;
			#size-cells = <1>;
			interrupt-controller;
			#interrupt-cells = <2>;
			gpio-controller;
			#gpio-cells = <2>;
			status = "disabled";
		};

		sham: sham@53100000 {
			compatible = "ti,omap4-sham";
			ti,hwmods = "sham";
			reg = <0x53100000 0x200>;
			interrupts = <109>;
			dmas = <&edma 36 0>;
			dma-names = "rx";
		};

		aes: aes@53500000 {
			compatible = "ti,omap4-aes";
			ti,hwmods = "aes";
			reg = <0x53500000 0xa0>;
			interrupts = <103>;
			dmas = <&edma 6 0>,
			       <&edma 5 0>;
			dma-names = "tx", "rx";
		};

		mcasp0: mcasp@48038000 {
			compatible = "ti,am33xx-mcasp-audio";
			ti,hwmods = "mcasp0";
			reg = <0x48038000 0x2000>,
			      <0x46000000 0x400000>;
			reg-names = "mpu", "dat";
			interrupts = <80>, <81>;
			interrupt-names = "tx", "rx";
			status = "disabled";
			dmas = <&edma 8 2>,
				<&edma 9 2>;
			dma-names = "tx", "rx";
		};

		mcasp1: mcasp@4803C000 {
			compatible = "ti,am33xx-mcasp-audio";
			ti,hwmods = "mcasp1";
			reg = <0x4803C000 0x2000>,
			      <0x46400000 0x400000>;
			reg-names = "mpu", "dat";
			interrupts = <82>, <83>;
			interrupt-names = "tx", "rx";
			status = "disabled";
			dmas = <&edma 10 2>,
				<&edma 11 2>;
			dma-names = "tx", "rx";
		};

		rng: rng@48310000 {
			compatible = "ti,omap4-rng";
			ti,hwmods = "rng";
			reg = <0x48310000 0x2000>;
			interrupts = <111>;
		};

		/*
		 * The SGX is disabled by default because it is an optional
		 * module and only some AM335x variants contain this module,
		 * such as AM3358 and AM3357. The status should be overwritten
		 * as "OK" at the corresponding board.dts.
		 */
		sgx: sgx@0x56000000 {
			compatible = "ti,am3352-sgx530", "img,sgx530";
			ti,hwmods = "gfx";
			reg = <0x56000000 0x1000000>;
			interrupts = <37>;
			status = "disabled";
		};
	};
};

/include/ "am33xx-clocks.dtsi"<|MERGE_RESOLUTION|>--- conflicted
+++ resolved
@@ -836,11 +836,11 @@
 			map-exec;
 		};
 
-<<<<<<< HEAD
 		ocmcram_nocache: ocmcram_nocache@40302000 {
 			compatible = "mmio-sram";
 			reg = <0x40302000 0xe000>; /* 64k - 8k */
-=======
+		};
+
 		pruss: pruss@4a300000 {
 			compatible = "ti,am3352-pruss";
 			ti,hwmods = "pruss";
@@ -895,7 +895,6 @@
 				#size-cells = <0>;
 				status = "disabled";
 			};
->>>>>>> cea0dc0d
 		};
 
 		elm: elm@48080000 {
