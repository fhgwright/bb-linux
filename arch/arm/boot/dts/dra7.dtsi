--- conflicted
+++ resolved
@@ -1055,7 +1055,6 @@
 			status = "disabled";
 		};
 
-<<<<<<< HEAD
 		pruss1: pruss@4b200000 {
 			compatible = "ti,am5728-pruss";
 			ti,hwmods = "pruss1";
@@ -1138,8 +1137,6 @@
 			};
 		};
 
-=======
->>>>>>> 56a5c7e2
 		abb_mpu: regulator-abb-mpu {
 			compatible = "ti,abb-v3";
 			regulator-name = "abb_mpu";
