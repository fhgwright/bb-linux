--- conflicted
+++ resolved
@@ -713,8 +713,6 @@
 			>;
 		};
 
-<<<<<<< HEAD
-=======
 		voltdm_mpu: voltdm@4a003b20 {
 			compatible = "ti,omap5-voltdm";
 			#voltdm-cells = <0>;
@@ -777,7 +775,6 @@
 			>;
 		};
 
->>>>>>> 0471e2b4
 		mcspi1: spi@48098000 {
 			compatible = "ti,omap4-mcspi";
 			reg = <0x48098000 0x200>;
