/*
 * Copyright (C) 2014-2016 Texas Instruments Incorporated - http://www.ti.com/
 *
 * This program is free software; you can redistribute it and/or modify
 * it under the terms of the GNU General Public License version 2 as
 * published by the Free Software Foundation.
 */
#include "dra72-evm-common.dtsi"
/ {
	model = "TI DRA722";

	memory {
		device_type = "memory";
		reg = <0x0 0x80000000 0x0 0x40000000>; /* 1024 MB */
	};

	reserved-memory {
		#address-cells = <2>;
		#size-cells = <2>;
		ranges;

		ipu2_cma_pool: ipu2_cma@95800000 {
			compatible = "shared-dma-pool";
			reg = <0x0 0x95800000 0x0 0x3800000>;
			reusable;
			status = "okay";
		};

		dsp1_cma_pool: dsp1_cma@99000000 {
			compatible = "shared-dma-pool";
			reg = <0x0 0x99000000 0x0 0x4000000>;
			reusable;
			status = "okay";
		};

		ipu1_cma_pool: ipu1_cma@9d000000 {
			compatible = "shared-dma-pool";
			reg = <0x0 0x9d000000 0x0 0x2000000>;
			reusable;
			status = "okay";
		};
	};
};

&tps65917_regulators {
	ldo2_reg: ldo2 {
		/* LDO2_OUT --> TP1017 (UNUSED)  */
		regulator-name = "ldo2";
		regulator-min-microvolt = <1800000>;
		regulator-max-microvolt = <3300000>;
		regulator-allow-bypass;
	};
};

&dra7_pmx_core {
	mmc1_pins_sdr12: pinmux_mmc1_sdr12_pins {
		pinctrl-single,pins = <
			0x354 (PIN_INPUT_PULLUP | MUX_MODE0) /* mmc1_clk.clk */
			0x358 (PIN_INPUT_PULLUP | MUX_MODE0) /* mmc1_cmd.cmd */
			0x35c (PIN_INPUT_PULLUP | MUX_MODE0) /* mmc1_dat0.dat0 */
			0x360 (PIN_INPUT_PULLUP | MUX_MODE0) /* mmc1_dat1.dat1 */
			0x364 (PIN_INPUT_PULLUP | MUX_MODE0) /* mmc1_dat2.dat2 */
			0x368 (PIN_INPUT_PULLUP | MUX_MODE0) /* mmc1_dat3.dat3 */
		>;
	};

	mmc1_pins_hs: pinmux_mmc1_hs_pins {
		pinctrl-single,pins = <
			0x354 (PIN_INPUT_PULLUP | MUX_MODE0) /* mmc1_clk.clk */
			0x358 (PIN_INPUT_PULLUP | MUX_MODE0) /* mmc1_cmd.cmd */
			0x35c (PIN_INPUT_PULLUP | MUX_MODE0) /* mmc1_dat0.dat0 */
			0x360 (PIN_INPUT_PULLUP | MUX_MODE0) /* mmc1_dat1.dat1 */
			0x364 (PIN_INPUT_PULLUP | MUX_MODE0) /* mmc1_dat2.dat2 */
			0x368 (PIN_INPUT_PULLUP | MUX_MODE0) /* mmc1_dat3.dat3 */
		>;
	};

	mmc1_pins_sdr25: pinmux_mmc1_sdr25_pins {
		pinctrl-single,pins = <
			0x354 (PIN_INPUT_PULLUP | MUX_MODE0) /* mmc1_clk.clk */
			0x358 (PIN_INPUT_PULLUP | MUX_MODE0) /* mmc1_cmd.cmd */
			0x35c (PIN_INPUT_PULLUP | MUX_MODE0) /* mmc1_dat0.dat0 */
			0x360 (PIN_INPUT_PULLUP | MUX_MODE0) /* mmc1_dat1.dat1 */
			0x364 (PIN_INPUT_PULLUP | MUX_MODE0) /* mmc1_dat2.dat2 */
			0x368 (PIN_INPUT_PULLUP | MUX_MODE0) /* mmc1_dat3.dat3 */
		>;
	};

	mmc1_pins_sdr50: pinmux_mmc1_sdr50_pins {
		pinctrl-single,pins = <
			0x354 (PIN_INPUT_PULLUP | MUX_VIRTUAL_MODE15 | MUX_MODE0)	/* mmc1_clk.mmc1_clk */
			0x358 (PIN_INPUT_PULLUP | MUX_VIRTUAL_MODE15 | MUX_MODE0)	/* mmc1_cmd.mmc1_cmd */
			0x35C (PIN_INPUT_PULLUP | MUX_VIRTUAL_MODE15 | MUX_MODE0)	/* mmc1_dat0.mmc1_dat0 */
			0x360 (PIN_INPUT_PULLUP | MUX_VIRTUAL_MODE15 | MUX_MODE0)	/* mmc1_dat1.mmc1_dat1 */
			0x364 (PIN_INPUT_PULLUP | MUX_VIRTUAL_MODE15 | MUX_MODE0)	/* mmc1_dat2.mmc1_dat2 */
			0x368 (PIN_INPUT_PULLUP | MUX_VIRTUAL_MODE15 | MUX_MODE0)	/* mmc1_dat3.mmc1_dat3 */
		>;
	};

	mmc1_pins_ddr50: pinmux_mmc1_ddr50_pins {
		pinctrl-single,pins = <
			0x354	(PIN_INPUT_PULLUP | MANUAL_MODE | MUX_MODE0)	/* mmc1_clk.mmc1_clk */
			0x358	(PIN_INPUT_PULLUP | MANUAL_MODE | MUX_MODE0)	/* mmc1_cmd.mmc1_cmd */
			0x35C	(PIN_INPUT_PULLUP | MANUAL_MODE | MUX_MODE0)	/* mmc1_dat0.mmc1_dat0 */
			0x360	(PIN_INPUT_PULLUP | MANUAL_MODE | MUX_MODE0)	/* mmc1_dat1.mmc1_dat1 */
			0x364	(PIN_INPUT_PULLUP | MANUAL_MODE | MUX_MODE0)	/* mmc1_dat2.mmc1_dat2 */
			0x368	(PIN_INPUT_PULLUP | MANUAL_MODE | MUX_MODE0)	/* mmc1_dat3.mmc1_dat3 */
		>;
	};

	mmc2_pins_hs: pinmux_mmc2_hs_pins {
		pinctrl-single,pins = <
			0x08C	(PIN_INPUT_PULLUP | MUX_VIRTUAL_MODE13 | MUX_MODE1)	/* gpmc_a19.mmc2_dat4 */
			0x090	(PIN_INPUT_PULLUP | MUX_VIRTUAL_MODE13 | MUX_MODE1)	/* gpmc_a20.mmc2_dat5 */
			0x094	(PIN_INPUT_PULLUP | MUX_VIRTUAL_MODE13 | MUX_MODE1)	/* gpmc_a21.mmc2_dat6 */
			0x098	(PIN_INPUT_PULLUP | MUX_VIRTUAL_MODE13 | MUX_MODE1)	/* gpmc_a22.mmc2_dat7 */
			0x09C	(PIN_INPUT_PULLUP | MUX_VIRTUAL_MODE13 | MUX_MODE1)	/* gpmc_a23.mmc2_clk */
			0x0A0	(PIN_INPUT_PULLUP | MUX_VIRTUAL_MODE13 | MUX_MODE1)	/* gpmc_a24.mmc2_dat0 */
			0x0A4	(PIN_INPUT_PULLUP | MUX_VIRTUAL_MODE13 | MUX_MODE1)	/* gpmc_a25.mmc2_dat1 */
			0x0A8	(PIN_INPUT_PULLUP | MUX_VIRTUAL_MODE13 | MUX_MODE1)	/* gpmc_a26.mmc2_dat2 */
			0x0AC	(PIN_INPUT_PULLUP | MUX_VIRTUAL_MODE13 | MUX_MODE1)	/* gpmc_a27.mmc2_dat3 */
			0x0B0	(PIN_INPUT_PULLUP | MUX_VIRTUAL_MODE13 | MUX_MODE1)	/* gpmc_cs1.mmc2_cmd */
		>;
	};

	mmc2_pins_ddr_1_8v: pinmux_mmc2_ddr_1_8v_pins {
		pinctrl-single,pins = <
			0x08C	(PIN_INPUT_PULLUP | MANUAL_MODE | MUX_MODE1)	/* gpmc_a19.mmc2_dat4 */
			0x090	(PIN_INPUT_PULLUP | MANUAL_MODE | MUX_MODE1)	/* gpmc_a20.mmc2_dat5 */
			0x094	(PIN_INPUT_PULLUP | MANUAL_MODE | MUX_MODE1)	/* gpmc_a21.mmc2_dat6 */
			0x098	(PIN_INPUT_PULLUP | MANUAL_MODE | MUX_MODE1)	/* gpmc_a22.mmc2_dat7 */
			0x09C	(PIN_INPUT_PULLUP | MANUAL_MODE | MUX_MODE1)	/* gpmc_a23.mmc2_clk */
			0x0A0	(PIN_INPUT_PULLUP | MANUAL_MODE | MUX_MODE1)	/* gpmc_a24.mmc2_dat0 */
			0x0A4	(PIN_INPUT_PULLUP | MANUAL_MODE | MUX_MODE1)	/* gpmc_a25.mmc2_dat1 */
			0x0A8	(PIN_INPUT_PULLUP | MANUAL_MODE | MUX_MODE1)	/* gpmc_a26.mmc2_dat2 */
			0x0AC	(PIN_INPUT_PULLUP | MANUAL_MODE | MUX_MODE1)	/* gpmc_a27.mmc2_dat3 */
			0x0B0	(PIN_INPUT_PULLUP | MANUAL_MODE | MUX_MODE1)	/* gpmc_cs1.mmc2_cmd */
		>;
	};

	mmc2_pins_hs200_1_8v: pinmux_mmc2_hs200_1_8v_pins {
		pinctrl-single,pins = <
			0x08C	(PIN_INPUT_PULLUP | MANUAL_MODE | MUX_MODE1)	/* gpmc_a19.mmc2_dat4 */
			0x090	(PIN_INPUT_PULLUP | MANUAL_MODE | MUX_MODE1)	/* gpmc_a20.mmc2_dat5 */
			0x094	(PIN_INPUT_PULLUP | MANUAL_MODE | MUX_MODE1)	/* gpmc_a21.mmc2_dat6 */
			0x098	(PIN_INPUT_PULLUP | MANUAL_MODE | MUX_MODE1)	/* gpmc_a22.mmc2_dat7 */
			0x09C	(PIN_INPUT_PULLUP | MANUAL_MODE | MUX_MODE1)	/* gpmc_a23.mmc2_clk */
			0x0A0	(PIN_INPUT_PULLUP | MANUAL_MODE | MUX_MODE1)	/* gpmc_a24.mmc2_dat0 */
			0x0A4	(PIN_INPUT_PULLUP | MANUAL_MODE | MUX_MODE1)	/* gpmc_a25.mmc2_dat1 */
			0x0A8	(PIN_INPUT_PULLUP | MANUAL_MODE | MUX_MODE1)	/* gpmc_a26.mmc2_dat2 */
			0x0AC	(PIN_INPUT_PULLUP | MANUAL_MODE | MUX_MODE1)	/* gpmc_a27.mmc2_dat3 */
			0x0B0	(PIN_INPUT_PULLUP | MANUAL_MODE | MUX_MODE1)	/* gpmc_cs1.mmc2_cmd */
		>;
	};
};

&dra7_iodelay_core {
	mmc1_iodelay_ddr50_conf: mmc1_iodelay_ddr50_conf {
		pinctrl-single,pins = <
			0x618 (A_DELAY(0) | G_DELAY(0))		/* CFG_MMC1_CLK_IN */
			0x620 (A_DELAY(1353) | G_DELAY(0))	/* CFG_MMC1_CLK_OUT */
			0x624 (A_DELAY(0) | G_DELAY(0))		/* CFG_MMC1_CMD_IN */
			0x62C (A_DELAY(1) | G_DELAY(0))		/* CFG_MMC1_CMD_OUT */
			0x628 (A_DELAY(0) | G_DELAY(0))		/* CFG_MMC1_CMD_OEN */
			0x630 (A_DELAY(483) | G_DELAY(0))	/* CFG_MMC1_DAT0_IN */
			0x638 (A_DELAY(16) | G_DELAY(0))	/* CFG_MMC1_DAT0_OUT */
			0x634 (A_DELAY(0) | G_DELAY(0))		/* CFG_MMC1_DAT0_OEN */
			0x63C (A_DELAY(126) | G_DELAY(0))	/* CFG_MMC1_DAT1_IN */
			0x644 (A_DELAY(0) | G_DELAY(0))		/* CFG_MMC1_DAT1_OUT */
			0x640 (A_DELAY(0) | G_DELAY(0))		/* CFG_MMC1_DAT1_OEN */
			0x648 (A_DELAY(104) | G_DELAY(0))	/* CFG_MMC1_DAT2_IN */
			0x650 (A_DELAY(34) | G_DELAY(0))	/* CFG_MMC1_DAT2_OUT */
			0x64C (A_DELAY(0) | G_DELAY(0))		/* CFG_MMC1_DAT2_OEN */
			0x654 (A_DELAY(33) | G_DELAY(0))	/* CFG_MMC1_DAT3_IN */
			0x65C (A_DELAY(18) | G_DELAY(0))	/* CFG_MMC1_DAT3_OUT */
			0x658 (A_DELAY(0) | G_DELAY(0))		/* CFG_MMC1_DAT3_OEN */
		>;
	};

	mmc2_iodelay_ddr_1_8v_conf: mmc2_iodelay_ddr_1_8v_conf {
		pinctrl-single,pins = <
			0x18C (A_DELAY(0) | G_DELAY(0))		/* CFG_GPMC_A19_IN */
			0x194 (A_DELAY(100) | G_DELAY(0))	/* CFG_GPMC_A19_OUT */
			0x190 (A_DELAY(0) | G_DELAY(0))		/* CFG_GPMC_A19_OEN */
			0x1A4 (A_DELAY(391) | G_DELAY(0))	/* CFG_GPMC_A20_IN */
			0x1AC (A_DELAY(219) | G_DELAY(0))	/* CFG_GPMC_A20_OUT */
			0x1A8 (A_DELAY(0) | G_DELAY(0))		/* CFG_GPMC_A20_OEN */
			0x1B0 (A_DELAY(0) | G_DELAY(0))		/* CFG_GPMC_A21_IN */
			0x1B8 (A_DELAY(24) | G_DELAY(0))	/* CFG_GPMC_A21_OUT */
			0x1B4 (A_DELAY(0) | G_DELAY(0))		/* CFG_GPMC_A21_OEN */
			0x1BC (A_DELAY(211) | G_DELAY(0))	/* CFG_GPMC_A22_IN */
			0x1C4 (A_DELAY(88) | G_DELAY(0))	/* CFG_GPMC_A22_OUT */
			0x1C0 (A_DELAY(0) | G_DELAY(0))		/* CFG_GPMC_A22_OEN */
			0x1C8 (A_DELAY(0) | G_DELAY(0))		/* CFG_GPMC_A23_IN */
			0x1D0 (A_DELAY(626) | G_DELAY(0))	/* CFG_GPMC_A23_OUT */
			0x1D4 (A_DELAY(320) | G_DELAY(0))	/* CFG_GPMC_A24_IN */
			0x1DC (A_DELAY(0) | G_DELAY(0))		/* CFG_GPMC_A24_OUT */
			0x1D8 (A_DELAY(0) | G_DELAY(0))		/* CFG_GPMC_A24_OEN */
			0x1E0 (A_DELAY(0) | G_DELAY(0))		/* CFG_GPMC_A25_IN */
			0x1E8 (A_DELAY(172) | G_DELAY(0))	/* CFG_GPMC_A25_OUT */
			0x1E4 (A_DELAY(0) | G_DELAY(0))		/* CFG_GPMC_A25_OEN */
			0x1EC (A_DELAY(159) | G_DELAY(0))	/* CFG_GPMC_A26_IN */
			0x1F4 (A_DELAY(177) | G_DELAY(0))	/* CFG_GPMC_A26_OUT */
			0x1F0 (A_DELAY(0) | G_DELAY(0))		/* CFG_GPMC_A26_OEN */
			0x1F8 (A_DELAY(232) | G_DELAY(0))	/* CFG_GPMC_A27_IN */
			0x200 (A_DELAY(0) | G_DELAY(0))		/* CFG_GPMC_A27_OUT */
			0x1FC (A_DELAY(0) | G_DELAY(0))		/* CFG_GPMC_A27_OEN */
			0x360 (A_DELAY(0) | G_DELAY(0))		/* CFG_GPMC_CS1_IN */
			0x368 (A_DELAY(0) | G_DELAY(0))		/* CFG_GPMC_CS1_OUT */
			0x364 (A_DELAY(0) | G_DELAY(0))		/* CFG_GPMC_CS1_OEN */
		>;
	};

	mmc2_iodelay_hs200_1_8v_conf: mmc2_iodelay_hs200_1_8v_conf {
		pinctrl-single,pins = <
			0x194 (A_DELAY(0) | G_DELAY(95))	/* CFG_GPMC_A19_OUT */
			0x190 (A_DELAY(695) | G_DELAY(0))	/* CFG_GPMC_A19_OEN */
			0x1AC (A_DELAY(214) | G_DELAY(0))	/* CFG_GPMC_A20_OUT */
			0x1A8 (A_DELAY(924) | G_DELAY(0))	/* CFG_GPMC_A20_OEN */
			0x1B8 (A_DELAY(19) | G_DELAY(0))	/* CFG_GPMC_A21_OUT */
			0x1B4 (A_DELAY(719) | G_DELAY(0))	/* CFG_GPMC_A21_OEN */
			0x1C4 (A_DELAY(83) | G_DELAY(0))	/* CFG_GPMC_A22_OUT */
			0x1C0 (A_DELAY(824) | G_DELAY(0))	/* CFG_GPMC_A22_OEN */
			0x1D0 (A_DELAY(1020) | G_DELAY(416))	/* CFG_GPMC_A23_OUT */
			0x1DC (A_DELAY(0) | G_DELAY(0))		/* CFG_GPMC_A24_OUT */
			0x1D8 (A_DELAY(877) | G_DELAY(0))	/* CFG_GPMC_A24_OEN */
			0x1E8 (A_DELAY(167) | G_DELAY(0))	/* CFG_GPMC_A25_OUT */
			0x1E4 (A_DELAY(446) | G_DELAY(0))	/* CFG_GPMC_A25_OEN */
			0x1F4 (A_DELAY(172) | G_DELAY(0))	/* CFG_GPMC_A26_OUT */
			0x1F0 (A_DELAY(847) | G_DELAY(0))	/* CFG_GPMC_A26_OEN */
			0x200 (A_DELAY(0) | G_DELAY(0))		/* CFG_GPMC_A27_OUT */
			0x1FC (A_DELAY(586) | G_DELAY(0))	/* CFG_GPMC_A27_OEN */
			0x368 (A_DELAY(40) | G_DELAY(0))	/* CFG_GPMC_CS1_OUT */
			0x364 (A_DELAY(1039) | G_DELAY(0))	/* CFG_GPMC_CS1_OEN */
		>;
	};
};

&i2c1 {
	pcf_lcd: gpio@20 {
		compatible = "nxp,pcf8575";
		reg = <0x20>;
		gpio-controller;
		#gpio-cells = <2>;
	};
};

&i2c5 {
	ov10633@37 {
		compatible = "ovti,ov10633";
		reg = <0x37>;

		mux-gpios = <&pcf_hdmi 2	GPIO_ACTIVE_HIGH>, /* VIN2_S0 */
			    <&pcf_hdmi 6	GPIO_ACTIVE_LOW>; /* VIN2_S2 */
		port {
			onboardLI: endpoint {
				remote-endpoint = <&vin2a>;
				hsync-active = <1>;
				vsync-active = <1>;
				pclk-sample = <0>;
			};
		};
	};
};

&hdmi {
	vdda_video-supply = <&ldo5_reg>;
};

&pcf_gpio_21 {
	interrupt-parent = <&gpio6>;
	interrupts = <11 IRQ_TYPE_EDGE_FALLING>;
};

&mmc1 {
	pinctrl-names = "default", "hs", "sdr12", "sdr25", "sdr50", "ddr50";
	pinctrl-0 = <&mmc1_pins_default>;
	pinctrl-1 = <&mmc1_pins_hs>;
	pinctrl-2 = <&mmc1_pins_sdr12>;
	pinctrl-3 = <&mmc1_pins_sdr25>;
	pinctrl-4 = <&mmc1_pins_sdr50>;
	pinctrl-5 = <&mmc1_pins_ddr50 &mmc1_iodelay_ddr50_conf>;
};

&mmc2 {
	pinctrl-names = "default", "hs", "ddr_1_8v", "hs200_1_8v";
	pinctrl-0 = <&mmc2_pins_default>;
	pinctrl-1 = <&mmc2_pins_hs>;
	pinctrl-2 = <&mmc2_pins_ddr_1_8v &mmc2_iodelay_ddr_1_8v_conf>;
	pinctrl-3 = <&mmc2_pins_hs200_1_8v &mmc2_iodelay_hs200_1_8v_conf>;
};

&mac {
	slaves = <1>;
	mode-gpios = <&pcf_gpio_21 4 GPIO_ACTIVE_HIGH>;
};

&cpsw_emac0 {
	phy_id = <&davinci_mdio>, <3>;
	phy-mode = "rgmii";
};

&ipu2 {
	status = "okay";
	memory-region = <&ipu2_cma_pool>;
};

&ipu1 {
	status = "okay";
	memory-region = <&ipu1_cma_pool>;
};

&dsp1 {
	status = "okay";
	memory-region = <&dsp1_cma_pool>;
<<<<<<< HEAD
	mboxes = <&mailbox5 &mbox_dsp1_ipc3x>;
	timers = <&timer5>;
};

&vip1 {
	status = "okay";
};

&vin2a {
	status = "okay";
	endpoint@0 {
		slave-mode;
		remote-endpoint = <&onboardLI>;
	};
=======
>>>>>>> 58373259
};<|MERGE_RESOLUTION|>--- conflicted
+++ resolved
@@ -313,9 +313,6 @@
 &dsp1 {
 	status = "okay";
 	memory-region = <&dsp1_cma_pool>;
-<<<<<<< HEAD
-	mboxes = <&mailbox5 &mbox_dsp1_ipc3x>;
-	timers = <&timer5>;
 };
 
 &vip1 {
@@ -328,6 +325,4 @@
 		slave-mode;
 		remote-endpoint = <&onboardLI>;
 	};
-=======
->>>>>>> 58373259
 };