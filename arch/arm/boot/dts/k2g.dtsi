--- conflicted
+++ resolved
@@ -503,21 +503,6 @@
 			gpio,syscon-dev = <&devctrl 0x240>;
 		};
 
-<<<<<<< HEAD
-		mdio: mdio@4200f00 {
-			compatible	= "ti,keystone_mdio", "ti,davinci_mdio";
-			#address-cells = <1>;
-			#size-cells = <0>;
-			power-domains = <&k2g_pds K2G_DEV_NSS0>;
-			clocks = <&k2g_clks K2G_DEV_NSS0 K2G_DEV_NSS_ESW_CLK>;
-			clock-names = "fck";
-			reg = <0x04200f00 0x100>;
-			status = "disabled";
-			bus_freq = <2500000>;
-		};
-
-		#include "k2g-netcp.dtsi"
-=======
 		dsp0: dsp0 {
 			compatible = "ti,k2g-dsp";
 			reg = <0x10800000 0x00100000>,
@@ -533,6 +518,19 @@
 			interrupt-names = "vring", "exception";
 			kick-gpio = <&dspgpio0 27 0>;
 		};
->>>>>>> 2e3152d0
+
+		mdio: mdio@4200f00 {
+			compatible	= "ti,keystone_mdio", "ti,davinci_mdio";
+			#address-cells = <1>;
+			#size-cells = <0>;
+			power-domains = <&k2g_pds K2G_DEV_NSS0>;
+			clocks = <&k2g_clks K2G_DEV_NSS0 K2G_DEV_NSS_ESW_CLK>;
+			clock-names = "fck";
+			reg = <0x04200f00 0x100>;
+			status = "disabled";
+			bus_freq = <2500000>;
+		};
+
+		#include "k2g-netcp.dtsi"
 	};
 };