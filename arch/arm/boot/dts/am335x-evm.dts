/*
 * Copyright (C) 2012 Texas Instruments Incorporated - http://www.ti.com/
 *
 * This program is free software; you can redistribute it and/or modify
 * it under the terms of the GNU General Public License version 2 as
 * published by the Free Software Foundation.
 */
/dts-v1/;

#include "am33xx.dtsi"
#include <dt-bindings/interrupt-controller/irq.h>

/ {
	model = "TI AM335x EVM";
	compatible = "ti,am335x-evm", "ti,am33xx";

	cpus {
		cpu@0 {
			cpu0-supply = <&vdd1_reg>;
		};
	};

	memory@80000000 {
		device_type = "memory";
		reg = <0x80000000 0x10000000>; /* 256 MB */
	};

	chosen {
		stdout-path = &uart0;
	};

	vbat: fixedregulator0 {
		compatible = "regulator-fixed";
		regulator-name = "vbat";
		regulator-min-microvolt = <5000000>;
		regulator-max-microvolt = <5000000>;
		regulator-boot-on;
	};

	lis3_reg: fixedregulator1 {
		compatible = "regulator-fixed";
		regulator-name = "lis3_reg";
		regulator-boot-on;
	};

	wlan_en_reg: fixedregulator2 {
		compatible = "regulator-fixed";
		regulator-name = "wlan-en-regulator";
		regulator-min-microvolt = <1800000>;
		regulator-max-microvolt = <1800000>;

		/* WLAN_EN GPIO for this board - Bank1, pin16 */
		gpio = <&gpio1 16 0>;

		/* WLAN card specific delay */
		startup-delay-us = <70000>;
		enable-active-high;
	};

	matrix_keypad: matrix_keypad0 {
		compatible = "gpio-matrix-keypad";
		debounce-delay-ms = <5>;
		col-scan-delay-us = <2>;

		row-gpios = <&gpio1 25 GPIO_ACTIVE_HIGH		/* Bank1, pin25 */
			     &gpio1 26 GPIO_ACTIVE_HIGH		/* Bank1, pin26 */
			     &gpio1 27 GPIO_ACTIVE_HIGH>;	/* Bank1, pin27 */

		col-gpios = <&gpio1 21 GPIO_ACTIVE_HIGH		/* Bank1, pin21 */
			     &gpio1 22 GPIO_ACTIVE_HIGH>;	/* Bank1, pin22 */

		linux,keymap = <0x0000008b	/* MENU */
				0x0100009e	/* BACK */
				0x02000069	/* LEFT */
				0x0001006a	/* RIGHT */
				0x0101001c	/* ENTER */
				0x0201006c>;	/* DOWN */
	};

	gpio_keys: volume_keys0 {
		compatible = "gpio-keys";
		#address-cells = <1>;
		#size-cells = <0>;
		autorepeat;

		switch9 {
			label = "volume-up";
			linux,code = <115>;
			gpios = <&gpio0 2 GPIO_ACTIVE_LOW>;
			wakeup-source;
		};

		switch10 {
			label = "volume-down";
			linux,code = <114>;
			gpios = <&gpio0 3 GPIO_ACTIVE_LOW>;
			wakeup-source;
		};
	};

	backlight {
		compatible = "pwm-backlight";
		pwms = <&ecap0 0 50000 0>;
		brightness-levels = <0 51 53 56 62 75 101 152 255>;
		default-brightness-level = <8>;
	};

	panel {
		compatible = "ti,tilcdc,panel";
		status = "okay";
		pinctrl-names = "default";
		pinctrl-0 = <&lcd_pins_s0>;
		panel-info {
			ac-bias           = <255>;
			ac-bias-intrpt    = <0>;
			dma-burst-sz      = <16>;
			bpp               = <32>;
			fdd               = <0x80>;
			sync-edge         = <0>;
			sync-ctrl         = <1>;
			raster-order      = <0>;
			fifo-th           = <0>;
		};

		display-timings {
			800x480p62 {
				clock-frequency = <30000000>;
				hactive = <800>;
				vactive = <480>;
				hfront-porch = <39>;
				hback-porch = <39>;
				hsync-len = <47>;
				vback-porch = <29>;
				vfront-porch = <13>;
				vsync-len = <2>;
				hsync-active = <1>;
				vsync-active = <1>;
			};
		};
	};

	sound {
		compatible = "simple-audio-card";
		simple-audio-card,name = "AM335x-EVM";
		simple-audio-card,widgets =
			"Headphone", "Headphone Jack",
			"Line", "Line In";
		simple-audio-card,routing =
			"Headphone Jack",	"HPLOUT",
			"Headphone Jack",	"HPROUT",
			"LINE1L",		"Line In",
			"LINE1R",		"Line In";
		simple-audio-card,format = "dsp_b";
		simple-audio-card,bitclock-master = <&sound_master>;
		simple-audio-card,frame-master = <&sound_master>;
		simple-audio-card,bitclock-inversion;

		simple-audio-card,cpu {
			sound-dai = <&mcasp1>;
		};

		sound_master: simple-audio-card,codec {
			sound-dai = <&tlv320aic3106>;
			system-clock-frequency = <12000000>;
		};
	};
};

&am33xx_pinmux {
	pinctrl-names = "default";
	pinctrl-0 = <&matrix_keypad_s0 &volume_keys_s0 &clkout2_pin>;

	matrix_keypad_s0: matrix_keypad_s0 {
		pinctrl-single,pins = <
			AM33XX_IOPAD(0x854, PIN_OUTPUT_PULLDOWN | MUX_MODE7)	/* gpmc_a5.gpio1_21 */
			AM33XX_IOPAD(0x858, PIN_OUTPUT_PULLDOWN | MUX_MODE7)	/* gpmc_a6.gpio1_22 */
			AM33XX_IOPAD(0x864, PIN_INPUT_PULLDOWN | MUX_MODE7)	/* gpmc_a9.gpio1_25 */
			AM33XX_IOPAD(0x868, PIN_INPUT_PULLDOWN | MUX_MODE7)	/* gpmc_a10.gpio1_26 */
			AM33XX_IOPAD(0x86c, PIN_INPUT_PULLDOWN | MUX_MODE7)	/* gpmc_a11.gpio1_27 */
		>;
	};

	volume_keys_s0: volume_keys_s0 {
		pinctrl-single,pins = <
			AM33XX_IOPAD(0x950, PIN_INPUT_PULLDOWN | MUX_MODE7)	/* spi0_sclk.gpio0_2 */
			AM33XX_IOPAD(0x954, PIN_INPUT_PULLDOWN | MUX_MODE7)	/* spi0_d0.gpio0_3 */
		>;
	};

	i2c0_pins: pinmux_i2c0_pins {
		pinctrl-single,pins = <
			AM33XX_IOPAD(0x988, PIN_INPUT_PULLUP | MUX_MODE0)	/* i2c0_sda.i2c0_sda */
			AM33XX_IOPAD(0x98c, PIN_INPUT_PULLUP | MUX_MODE0)	/* i2c0_scl.i2c0_scl */
		>;
	};

	i2c1_pins: pinmux_i2c1_pins {
		pinctrl-single,pins = <
			AM33XX_IOPAD(0x958, PIN_INPUT_PULLUP | MUX_MODE2)	/* spi0_d1.i2c1_sda */
			AM33XX_IOPAD(0x95c, PIN_INPUT_PULLUP | MUX_MODE2)	/* spi0_cs0.i2c1_scl */
		>;
	};

	uart0_pins: pinmux_uart0_pins {
		pinctrl-single,pins = <
			AM33XX_IOPAD(0x970, PIN_INPUT_PULLUP | MUX_MODE0)	/* uart0_rxd.uart0_rxd */
			AM33XX_IOPAD(0x974, PIN_OUTPUT_PULLDOWN | MUX_MODE0)	/* uart0_txd.uart0_txd */
		>;
	};

	uart1_pins: pinmux_uart1_pins {
		pinctrl-single,pins = <
			AM33XX_IOPAD(0x978, PIN_INPUT | MUX_MODE0)		/* uart1_ctsn.uart1_ctsn */
			AM33XX_IOPAD(0x97C, PIN_OUTPUT_PULLDOWN | MUX_MODE0)	/* uart1_rtsn.uart1_rtsn */
			AM33XX_IOPAD(0x980, PIN_INPUT_PULLUP | MUX_MODE0)	/* uart1_rxd.uart1_rxd */
			AM33XX_IOPAD(0x984, PIN_OUTPUT_PULLDOWN | MUX_MODE0)	/* uart1_txd.uart1_txd */
		>;
	};

	clkout2_pin: pinmux_clkout2_pin {
		pinctrl-single,pins = <
			AM33XX_IOPAD(0x9b4, PIN_OUTPUT_PULLDOWN | MUX_MODE3)	/* xdma_event_intr1.clkout2 */
		>;
	};

	nandflash_pins_s0: nandflash_pins_s0 {
		pinctrl-single,pins = <
			AM33XX_IOPAD(0x800, PIN_INPUT_PULLUP | MUX_MODE0)	/* gpmc_ad0.gpmc_ad0 */
			AM33XX_IOPAD(0x804, PIN_INPUT_PULLUP | MUX_MODE0)	/* gpmc_ad1.gpmc_ad1 */
			AM33XX_IOPAD(0x808, PIN_INPUT_PULLUP | MUX_MODE0)	/* gpmc_ad2.gpmc_ad2 */
			AM33XX_IOPAD(0x80c, PIN_INPUT_PULLUP | MUX_MODE0)	/* gpmc_ad3.gpmc_ad3 */
			AM33XX_IOPAD(0x810, PIN_INPUT_PULLUP | MUX_MODE0)	/* gpmc_ad4.gpmc_ad4 */
			AM33XX_IOPAD(0x814, PIN_INPUT_PULLUP | MUX_MODE0)	/* gpmc_ad5.gpmc_ad5 */
			AM33XX_IOPAD(0x818, PIN_INPUT_PULLUP | MUX_MODE0)	/* gpmc_ad6.gpmc_ad6 */
			AM33XX_IOPAD(0x81c, PIN_INPUT_PULLUP | MUX_MODE0)	/* gpmc_ad7.gpmc_ad7 */
			AM33XX_IOPAD(0x870, PIN_INPUT_PULLUP | MUX_MODE0)	/* gpmc_wait0.gpmc_wait0 */
			AM33XX_IOPAD(0x874, PIN_INPUT_PULLUP | MUX_MODE7)	/* gpmc_wpn.gpio0_30 */
			AM33XX_IOPAD(0x87c, PIN_OUTPUT | MUX_MODE0)		/* gpmc_csn0.gpmc_csn0  */
			AM33XX_IOPAD(0x890, PIN_OUTPUT | MUX_MODE0)		/* gpmc_advn_ale.gpmc_advn_ale */
			AM33XX_IOPAD(0x894, PIN_OUTPUT | MUX_MODE0)		/* gpmc_oen_ren.gpmc_oen_ren */
			AM33XX_IOPAD(0x898, PIN_OUTPUT | MUX_MODE0)		/* gpmc_wen.gpmc_wen */
			AM33XX_IOPAD(0x89c, PIN_OUTPUT | MUX_MODE0)		/* gpmc_be0n_cle.gpmc_be0n_cle */
		>;
	};

	ecap0_pins: backlight_pins {
		pinctrl-single,pins = <
			AM33XX_IOPAD(0x964, MUX_MODE0)	/* eCAP0_in_PWM0_out.eCAP0_in_PWM0_out */
		>;
	};

	cpsw_default: cpsw_default {
		pinctrl-single,pins = <
			/* Slave 1 */
			AM33XX_IOPAD(0x914, PIN_OUTPUT_PULLDOWN | MUX_MODE2)	/* mii1_txen.rgmii1_tctl */
			AM33XX_IOPAD(0x918, PIN_INPUT_PULLDOWN | MUX_MODE2)	/* mii1_rxdv.rgmii1_rctl */
			AM33XX_IOPAD(0x91c, PIN_OUTPUT_PULLDOWN | MUX_MODE2)	/* mii1_txd3.rgmii1_td3 */
			AM33XX_IOPAD(0x920, PIN_OUTPUT_PULLDOWN | MUX_MODE2)	/* mii1_txd2.rgmii1_td2 */
			AM33XX_IOPAD(0x924, PIN_OUTPUT_PULLDOWN | MUX_MODE2)	/* mii1_txd1.rgmii1_td1 */
			AM33XX_IOPAD(0x928, PIN_OUTPUT_PULLDOWN | MUX_MODE2)	/* mii1_txd0.rgmii1_td0 */
			AM33XX_IOPAD(0x92c, PIN_OUTPUT_PULLDOWN | MUX_MODE2)	/* mii1_txclk.rgmii1_tclk */
			AM33XX_IOPAD(0x930, PIN_INPUT_PULLDOWN | MUX_MODE2)	/* mii1_rxclk.rgmii1_rclk */
			AM33XX_IOPAD(0x934, PIN_INPUT_PULLDOWN | MUX_MODE2)	/* mii1_rxd3.rgmii1_rd3 */
			AM33XX_IOPAD(0x938, PIN_INPUT_PULLDOWN | MUX_MODE2)	/* mii1_rxd2.rgmii1_rd2 */
			AM33XX_IOPAD(0x93c, PIN_INPUT_PULLDOWN | MUX_MODE2)	/* mii1_rxd1.rgmii1_rd1 */
			AM33XX_IOPAD(0x940, PIN_INPUT_PULLDOWN | MUX_MODE2)	/* mii1_rxd0.rgmii1_rd0 */
		>;
	};

	cpsw_sleep: cpsw_sleep {
		pinctrl-single,pins = <
			/* Slave 1 reset value */
			AM33XX_IOPAD(0x914, PIN_INPUT_PULLDOWN | MUX_MODE7)
			AM33XX_IOPAD(0x918, PIN_INPUT_PULLDOWN | MUX_MODE7)
			AM33XX_IOPAD(0x91c, PIN_INPUT_PULLDOWN | MUX_MODE7)
			AM33XX_IOPAD(0x920, PIN_INPUT_PULLDOWN | MUX_MODE7)
			AM33XX_IOPAD(0x924, PIN_INPUT_PULLDOWN | MUX_MODE7)
			AM33XX_IOPAD(0x928, PIN_INPUT_PULLDOWN | MUX_MODE7)
			AM33XX_IOPAD(0x92c, PIN_INPUT_PULLDOWN | MUX_MODE7)
			AM33XX_IOPAD(0x930, PIN_INPUT_PULLDOWN | MUX_MODE7)
			AM33XX_IOPAD(0x934, PIN_INPUT_PULLDOWN | MUX_MODE7)
			AM33XX_IOPAD(0x938, PIN_INPUT_PULLDOWN | MUX_MODE7)
			AM33XX_IOPAD(0x93c, PIN_INPUT_PULLDOWN | MUX_MODE7)
			AM33XX_IOPAD(0x940, PIN_INPUT_PULLDOWN | MUX_MODE7)
		>;
	};

	davinci_mdio_default: davinci_mdio_default {
		pinctrl-single,pins = <
			/* MDIO */
			AM33XX_IOPAD(0x948, PIN_INPUT_PULLUP | SLEWCTRL_FAST | MUX_MODE0)	/* mdio_data.mdio_data */
			AM33XX_IOPAD(0x94c, PIN_OUTPUT_PULLUP | MUX_MODE0)			/* mdio_clk.mdio_clk */
		>;
	};

	davinci_mdio_sleep: davinci_mdio_sleep {
		pinctrl-single,pins = <
			/* MDIO reset value */
			AM33XX_IOPAD(0x948, PIN_INPUT_PULLDOWN | MUX_MODE7)
			AM33XX_IOPAD(0x94c, PIN_INPUT_PULLDOWN | MUX_MODE7)
		>;
	};

	mmc1_pins: pinmux_mmc1_pins {
		pinctrl-single,pins = <
			AM33XX_IOPAD(0x960, PIN_INPUT | MUX_MODE7)		/* spi0_cs1.gpio0_6 */
			AM33XX_IOPAD(0x8fc, PIN_INPUT_PULLUP | MUX_MODE0)	/* mmc0_dat0.mmc0_dat0 */
			AM33XX_IOPAD(0x8f8, PIN_INPUT_PULLUP | MUX_MODE0)	/* mmc0_dat1.mmc0_dat1 */
			AM33XX_IOPAD(0x8f4, PIN_INPUT_PULLUP | MUX_MODE0)	/* mmc0_dat2.mmc0_dat2 */
			AM33XX_IOPAD(0x8f0, PIN_INPUT_PULLUP | MUX_MODE0)	/* mmc0_dat3.mmc0_dat3 */
			AM33XX_IOPAD(0x904, PIN_INPUT_PULLUP | MUX_MODE0)	/* mmc0_cmd.mmc0_cmd */
			AM33XX_IOPAD(0x900, PIN_INPUT_PULLUP | MUX_MODE0)	/* mmc0_clk.mmc0_clk */
			AM33XX_IOPAD(0x9a0, PIN_INPUT | MUX_MODE4)		/* mcasp0_aclkr.mmc0_sdwp */
		>;
	};

	mmc3_pins: pinmux_mmc3_pins {
		pinctrl-single,pins = <
			AM33XX_IOPAD(0x844, PIN_INPUT_PULLUP | MUX_MODE3)	/* gpmc_a1.mmc2_dat0, INPUT_PULLUP | MODE3 */
			AM33XX_IOPAD(0x848, PIN_INPUT_PULLUP | MUX_MODE3)	/* gpmc_a2.mmc2_dat1, INPUT_PULLUP | MODE3 */
			AM33XX_IOPAD(0x84c, PIN_INPUT_PULLUP | MUX_MODE3)	/* gpmc_a3.mmc2_dat2, INPUT_PULLUP | MODE3 */
			AM33XX_IOPAD(0x878, PIN_INPUT_PULLUP | MUX_MODE3)	/* gpmc_ben1.mmc2_dat3, INPUT_PULLUP | MODE3 */
			AM33XX_IOPAD(0x888, PIN_INPUT_PULLUP | MUX_MODE3)	/* gpmc_csn3.mmc2_cmd, INPUT_PULLUP | MODE3 */
			AM33XX_IOPAD(0x88c, PIN_INPUT_PULLUP | MUX_MODE3)	/* gpmc_clk.mmc2_clk, INPUT_PULLUP | MODE3 */
		>;
	};

	wlan_pins: pinmux_wlan_pins {
		pinctrl-single,pins = <
			AM33XX_IOPAD(0x840, PIN_OUTPUT_PULLDOWN | MUX_MODE7)	/* gpmc_a0.gpio1_16 */
			AM33XX_IOPAD(0x99c, PIN_INPUT | MUX_MODE7)		/* mcasp0_ahclkr.gpio3_17 */
			AM33XX_IOPAD(0x9ac, PIN_OUTPUT_PULLDOWN | MUX_MODE7)	/* mcasp0_ahclkx.gpio3_21 */
		>;
	};

	lcd_pins_s0: lcd_pins_s0 {
		pinctrl-single,pins = <
			AM33XX_IOPAD(0x820, PIN_OUTPUT | MUX_MODE1)		/* gpmc_ad8.lcd_data23 */
			AM33XX_IOPAD(0x824, PIN_OUTPUT | MUX_MODE1)		/* gpmc_ad9.lcd_data22 */
			AM33XX_IOPAD(0x828, PIN_OUTPUT | MUX_MODE1)		/* gpmc_ad10.lcd_data21 */
			AM33XX_IOPAD(0x82c, PIN_OUTPUT | MUX_MODE1)		/* gpmc_ad11.lcd_data20 */
			AM33XX_IOPAD(0x830, PIN_OUTPUT | MUX_MODE1)		/* gpmc_ad12.lcd_data19 */
			AM33XX_IOPAD(0x834, PIN_OUTPUT | MUX_MODE1)		/* gpmc_ad13.lcd_data18 */
			AM33XX_IOPAD(0x838, PIN_OUTPUT | MUX_MODE1)		/* gpmc_ad14.lcd_data17 */
			AM33XX_IOPAD(0x83c, PIN_OUTPUT | MUX_MODE1)		/* gpmc_ad15.lcd_data16 */
			AM33XX_IOPAD(0x8a0, PIN_OUTPUT | MUX_MODE0)		/* lcd_data0.lcd_data0 */
			AM33XX_IOPAD(0x8a4, PIN_OUTPUT | MUX_MODE0)		/* lcd_data1.lcd_data1 */
			AM33XX_IOPAD(0x8a8, PIN_OUTPUT | MUX_MODE0)		/* lcd_data2.lcd_data2 */
			AM33XX_IOPAD(0x8ac, PIN_OUTPUT | MUX_MODE0)		/* lcd_data3.lcd_data3 */
			AM33XX_IOPAD(0x8b0, PIN_OUTPUT | MUX_MODE0)		/* lcd_data4.lcd_data4 */
			AM33XX_IOPAD(0x8b4, PIN_OUTPUT | MUX_MODE0)		/* lcd_data5.lcd_data5 */
			AM33XX_IOPAD(0x8b8, PIN_OUTPUT | MUX_MODE0)		/* lcd_data6.lcd_data6 */
			AM33XX_IOPAD(0x8bc, PIN_OUTPUT | MUX_MODE0)		/* lcd_data7.lcd_data7 */
			AM33XX_IOPAD(0x8c0, PIN_OUTPUT | MUX_MODE0)		/* lcd_data8.lcd_data8 */
			AM33XX_IOPAD(0x8c4, PIN_OUTPUT | MUX_MODE0)		/* lcd_data9.lcd_data9 */
			AM33XX_IOPAD(0x8c8, PIN_OUTPUT | MUX_MODE0)		/* lcd_data10.lcd_data10 */
			AM33XX_IOPAD(0x8cc, PIN_OUTPUT | MUX_MODE0)		/* lcd_data11.lcd_data11 */
			AM33XX_IOPAD(0x8d0, PIN_OUTPUT | MUX_MODE0)		/* lcd_data12.lcd_data12 */
			AM33XX_IOPAD(0x8d4, PIN_OUTPUT | MUX_MODE0)		/* lcd_data13.lcd_data13 */
			AM33XX_IOPAD(0x8d8, PIN_OUTPUT | MUX_MODE0)		/* lcd_data14.lcd_data14 */
			AM33XX_IOPAD(0x8dc, PIN_OUTPUT | MUX_MODE0)		/* lcd_data15.lcd_data15 */
			AM33XX_IOPAD(0x8e0, PIN_OUTPUT | MUX_MODE0)		/* lcd_vsync.lcd_vsync */
			AM33XX_IOPAD(0x8e4, PIN_OUTPUT | MUX_MODE0)		/* lcd_hsync.lcd_hsync */
			AM33XX_IOPAD(0x8e8, PIN_OUTPUT | MUX_MODE0)		/* lcd_pclk.lcd_pclk */
			AM33XX_IOPAD(0x8ec, PIN_OUTPUT | MUX_MODE0)		/* lcd_ac_bias_en.lcd_ac_bias_en */
		>;
	};

	mcasp1_pins: mcasp1_pins {
		pinctrl-single,pins = <
			AM33XX_IOPAD(0x90c, PIN_INPUT_PULLDOWN | MUX_MODE4) /* mii1_crs.mcasp1_aclkx */
			AM33XX_IOPAD(0x910, PIN_INPUT_PULLDOWN | MUX_MODE4) /* mii1_rxerr.mcasp1_fsx */
			AM33XX_IOPAD(0x908, PIN_OUTPUT_PULLDOWN | MUX_MODE4) /* mii1_col.mcasp1_axr2 */
			AM33XX_IOPAD(0x944, PIN_INPUT_PULLDOWN | MUX_MODE4) /* rmii1_ref_clk.mcasp1_axr3 */
		>;
	};

	mcasp1_pins_sleep: mcasp1_pins_sleep {
		pinctrl-single,pins = <
			AM33XX_IOPAD(0x90c, PIN_INPUT_PULLDOWN | MUX_MODE7)
			AM33XX_IOPAD(0x910, PIN_INPUT_PULLDOWN | MUX_MODE7)
			AM33XX_IOPAD(0x908, PIN_INPUT_PULLDOWN | MUX_MODE7)
			AM33XX_IOPAD(0x944, PIN_INPUT_PULLDOWN | MUX_MODE7)
		>;
	};

	dcan1_pins_default: dcan1_pins_default {
		pinctrl-single,pins = <
			AM33XX_IOPAD(0x968, PIN_OUTPUT | MUX_MODE2) /* uart0_ctsn.d_can1_tx */
			AM33XX_IOPAD(0x96c, PIN_INPUT_PULLDOWN | MUX_MODE2) /* uart0_rtsn.d_can1_rx */
		>;
	};
};

&uart0 {
	pinctrl-names = "default";
	pinctrl-0 = <&uart0_pins>;

	status = "okay";
};

&uart1 {
	pinctrl-names = "default";
	pinctrl-0 = <&uart1_pins>;

	status = "okay";
};

&i2c0 {
	pinctrl-names = "default";
	pinctrl-0 = <&i2c0_pins>;

	status = "okay";
	clock-frequency = <400000>;

	tps: tps@2d {
		reg = <0x2d>;
	};
};

&usb {
	status = "okay";
};

&usb_ctrl_mod {
	status = "okay";
};

&usb0_phy {
	status = "okay";
};

&usb1_phy {
	status = "okay";
};

&usb0 {
	status = "okay";
};

&usb1 {
	status = "okay";
	dr_mode = "host";
};

&cppi41dma  {
	status = "okay";
};

&i2c1 {
	pinctrl-names = "default";
	pinctrl-0 = <&i2c1_pins>;

	status = "okay";
	clock-frequency = <100000>;

	lis331dlh: lis331dlh@18 {
		compatible = "st,lis331dlh", "st,lis3lv02d";
		reg = <0x18>;
		Vdd-supply = <&lis3_reg>;
		Vdd_IO-supply = <&lis3_reg>;

		st,click-single-x;
		st,click-single-y;
		st,click-single-z;
		st,click-thresh-x = <10>;
		st,click-thresh-y = <10>;
		st,click-thresh-z = <10>;
		st,irq1-click;
		st,irq2-click;
		st,wakeup-x-lo;
		st,wakeup-x-hi;
		st,wakeup-y-lo;
		st,wakeup-y-hi;
		st,wakeup-z-lo;
		st,wakeup-z-hi;
		st,min-limit-x = <120>;
		st,min-limit-y = <120>;
		st,min-limit-z = <140>;
		st,max-limit-x = <550>;
		st,max-limit-y = <550>;
		st,max-limit-z = <750>;
	};

	tsl2550: tsl2550@39 {
		compatible = "taos,tsl2550";
		reg = <0x39>;
	};

	tmp275: tmp275@48 {
		compatible = "ti,tmp275";
		reg = <0x48>;
	};

	tlv320aic3106: tlv320aic3106@1b {
		#sound-dai-cells = <0>;
		compatible = "ti,tlv320aic3106";
		reg = <0x1b>;
		status = "okay";

		/* Regulators */
		AVDD-supply = <&vaux2_reg>;
		IOVDD-supply = <&vaux2_reg>;
		DRVDD-supply = <&vaux2_reg>;
		DVDD-supply = <&vbat>;
	};
};

&lcdc {
	status = "okay";

	blue-and-red-wiring = "crossed";
};

&elm {
	status = "okay";
};

&epwmss0 {
	status = "okay";

	ecap0: ecap@48300100 {
		status = "okay";
		pinctrl-names = "default";
		pinctrl-0 = <&ecap0_pins>;
	};
};

&gpmc {
	status = "okay";
	pinctrl-names = "default";
	pinctrl-0 = <&nandflash_pins_s0>;
	ranges = <0 0 0x08000000 0x1000000>;	/* CS0: 16MB for NAND */
	nand@0,0 {
		compatible = "ti,omap2-nand";
		reg = <0 0 4>; /* CS0, offset 0, IO size 4 */
		interrupt-parent = <&gpmc>;
		interrupts = <0 IRQ_TYPE_NONE>, /* fifoevent */
			     <1 IRQ_TYPE_NONE>;	/* termcount */
		rb-gpios = <&gpmc 0 GPIO_ACTIVE_HIGH>; /* gpmc_wait0 */
		ti,nand-xfer-type = "prefetch-dma";
		ti,nand-ecc-opt = "bch8";
		ti,elm-id = <&elm>;
		nand-bus-width = <8>;
		gpmc,device-width = <1>;
		gpmc,sync-clk-ps = <0>;
		gpmc,cs-on-ns = <0>;
		gpmc,cs-rd-off-ns = <44>;
		gpmc,cs-wr-off-ns = <44>;
		gpmc,adv-on-ns = <6>;
		gpmc,adv-rd-off-ns = <34>;
		gpmc,adv-wr-off-ns = <44>;
		gpmc,we-on-ns = <0>;
		gpmc,we-off-ns = <40>;
		gpmc,oe-on-ns = <0>;
		gpmc,oe-off-ns = <54>;
		gpmc,access-ns = <64>;
		gpmc,rd-cycle-ns = <82>;
		gpmc,wr-cycle-ns = <82>;
		gpmc,bus-turnaround-ns = <0>;
		gpmc,cycle2cycle-delay-ns = <0>;
		gpmc,clk-activation-ns = <0>;
		gpmc,wr-access-ns = <40>;
		gpmc,wr-data-mux-bus-ns = <0>;
		/* MTD partition table */
		/* All SPL-* partitions are sized to minimal length
		 * which can be independently programmable. For
		 * NAND flash this is equal to size of erase-block */
		#address-cells = <1>;
		#size-cells = <1>;
		partition@0 {
			label = "NAND.SPL";
			reg = <0x00000000 0x000020000>;
		};
		partition@1 {
			label = "NAND.SPL.backup1";
			reg = <0x00020000 0x00020000>;
		};
		partition@2 {
			label = "NAND.SPL.backup2";
			reg = <0x00040000 0x00020000>;
		};
		partition@3 {
			label = "NAND.SPL.backup3";
			reg = <0x00060000 0x00020000>;
		};
		partition@4 {
			label = "NAND.u-boot-spl-os";
			reg = <0x00080000 0x00040000>;
		};
		partition@5 {
			label = "NAND.u-boot";
			reg = <0x000C0000 0x00100000>;
		};
		partition@6 {
			label = "NAND.u-boot-env";
			reg = <0x001C0000 0x00020000>;
		};
		partition@7 {
			label = "NAND.u-boot-env.backup1";
			reg = <0x001E0000 0x00020000>;
		};
		partition@8 {
			label = "NAND.kernel";
			reg = <0x00200000 0x00800000>;
		};
		partition@9 {
			label = "NAND.file-system";
			reg = <0x00A00000 0x0F600000>;
		};
	};
};

#include "tps65910.dtsi"

&mcasp1 {
	#sound-dai-cells = <0>;
	pinctrl-names = "default", "sleep";
	pinctrl-0 = <&mcasp1_pins>;
	pinctrl-1 = <&mcasp1_pins_sleep>;

	status = "okay";

	op-mode = <0>;          /* MCASP_IIS_MODE */
	tdm-slots = <2>;
	/* 4 serializers */
	serial-dir = <  /* 0: INACTIVE, 1: TX, 2: RX */
		0 0 1 2
	>;
	tx-num-evt = <32>;
	rx-num-evt = <32>;
};

&tps {
	vcc1-supply = <&vbat>;
	vcc2-supply = <&vbat>;
	vcc3-supply = <&vbat>;
	vcc4-supply = <&vbat>;
	vcc5-supply = <&vbat>;
	vcc6-supply = <&vbat>;
	vcc7-supply = <&vbat>;
	vccio-supply = <&vbat>;

	regulators {
		vrtc_reg: regulator@0 {
			regulator-always-on;
		};

		vio_reg: regulator@1 {
			regulator-always-on;
		};

		vdd1_reg: regulator@2 {
			/* VDD_MPU voltage limits 0.95V - 1.26V with +/-4% tolerance */
			regulator-name = "vdd_mpu";
			regulator-min-microvolt = <912500>;
			regulator-max-microvolt = <1351500>;
			regulator-boot-on;
			regulator-always-on;
		};

		vdd2_reg: regulator@3 {
			/* VDD_CORE voltage limits 0.95V - 1.1V with +/-4% tolerance */
			regulator-name = "vdd_core";
			regulator-min-microvolt = <912500>;
			regulator-max-microvolt = <1150000>;
			regulator-boot-on;
			regulator-always-on;
		};

		vdd3_reg: regulator@4 {
			regulator-always-on;
		};

		vdig1_reg: regulator@5 {
			regulator-always-on;
		};

		vdig2_reg: regulator@6 {
			regulator-always-on;
		};

		vpll_reg: regulator@7 {
			regulator-always-on;
		};

		vdac_reg: regulator@8 {
			regulator-always-on;
		};

		vaux1_reg: regulator@9 {
			regulator-always-on;
		};

		vaux2_reg: regulator@10 {
			regulator-always-on;
		};

		vaux33_reg: regulator@11 {
			regulator-always-on;
		};

		vmmc_reg: regulator@12 {
			regulator-min-microvolt = <1800000>;
			regulator-max-microvolt = <3300000>;
			regulator-always-on;
		};
	};
};

&mac {
	pinctrl-names = "default", "sleep";
	pinctrl-0 = <&cpsw_default>;
	pinctrl-1 = <&cpsw_sleep>;
	status = "okay";
};

&davinci_mdio {
	pinctrl-names = "default", "sleep";
	pinctrl-0 = <&davinci_mdio_default>;
	pinctrl-1 = <&davinci_mdio_sleep>;
	status = "okay";
};

&cpsw_emac0 {
	phy_id = <&davinci_mdio>, <0>;
	phy-mode = "rgmii-txid";
};

&cpsw_emac1 {
	phy_id = <&davinci_mdio>, <1>;
	phy-mode = "rgmii-txid";
};

&tscadc {
	status = "okay";
	tsc {
		ti,wires = <4>;
		ti,x-plate-resistance = <200>;
		ti,coordinate-readouts = <5>;
		ti,wire-config = <0x00 0x11 0x22 0x33>;
		ti,charge-delay = <0x400>;
	};

	adc {
		ti,adc-channels = <4 5 6 7>;
	};
};

&mmc1 {
	status = "okay";
	vmmc-supply = <&vmmc_reg>;
	bus-width = <4>;
	pinctrl-names = "default";
	pinctrl-0 = <&mmc1_pins>;
	cd-gpios = <&gpio0 6 GPIO_ACTIVE_LOW>;
};

&mmc3 {
	/* these are on the crossbar and are outlined in the
	   xbar-event-map element */
	dmas = <&edma_xbar 12 0 1
		&edma_xbar 13 0 2>;
	dma-names = "tx", "rx";
	status = "okay";
	vmmc-supply = <&wlan_en_reg>;
	bus-width = <4>;
	pinctrl-names = "default";
	pinctrl-0 = <&mmc3_pins &wlan_pins>;
	ti,non-removable;
	ti,needs-special-hs-handling;
	cap-power-off-card;
	keep-power-in-suspend;

	#address-cells = <1>;
	#size-cells = <0>;
	wlcore: wlcore@0 {
		compatible = "ti,wl1835";
		reg = <2>;
		interrupt-parent = <&gpio3>;
		interrupts = <17 IRQ_TYPE_EDGE_RISING>;
	};
};

&sham {
	status = "okay";
};

&aes {
	status = "okay";
};

&dcan1 {
	status = "disabled";	/* Enable only if Profile 1 is selected */
	pinctrl-names = "default";
	pinctrl-0 = <&dcan1_pins_default>;
};

&rtc {
	clocks = <&clk_32768_ck>, <&l4_per_clkctrl AM3_CLKDIV32K_CLKCTRL 0>;
	clock-names = "ext-clk", "int-clk";
};

<<<<<<< HEAD
&wkup_m3_ipc {
	ti,scale-data-fw = "am335x-evm-scale-data.bin";
=======
&pruss_soc_bus {
	status = "okay";

	pruss: pruss@4a300000 {
		status = "okay";
	};
>>>>>>> a34939a9
};<|MERGE_RESOLUTION|>--- conflicted
+++ resolved
@@ -801,15 +801,14 @@
 	clock-names = "ext-clk", "int-clk";
 };
 
-<<<<<<< HEAD
 &wkup_m3_ipc {
 	ti,scale-data-fw = "am335x-evm-scale-data.bin";
-=======
+};
+
 &pruss_soc_bus {
 	status = "okay";
 
 	pruss: pruss@4a300000 {
 		status = "okay";
 	};
->>>>>>> a34939a9
 };