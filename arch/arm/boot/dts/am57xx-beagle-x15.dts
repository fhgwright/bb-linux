--- conflicted
+++ resolved
@@ -9,673 +9,10 @@
 
 / {
 	model = "TI AM5728 BeagleBoard-X15";
-<<<<<<< HEAD
-	compatible = "ti,am572x-beagle-x15", "ti,am5728", "ti,dra742", "ti,dra74", "ti,dra7";
-
-	aliases {
-		rtc0 = &mcp_rtc;
-		rtc1 = &tps659038_rtc;
-		rtc2 = &rtc;
-		display0 = &hdmi0;
-	};
-
-	memory {
-		device_type = "memory";
-		reg = <0x0 0x80000000 0x0 0x80000000>;
-	};
-
-	reserved-memory {
-		#address-cells = <2>;
-		#size-cells = <2>;
-		ranges;
-
-		ipu2_cma_pool: ipu2_cma@95800000 {
-			compatible = "shared-dma-pool";
-			reg = <0x0 0x95800000 0x0 0x3800000>;
-			reusable;
-			status = "okay";
-		};
-
-		dsp1_cma_pool: dsp1_cma@99000000 {
-			compatible = "shared-dma-pool";
-			reg = <0x0 0x99000000 0x0 0x4000000>;
-			reusable;
-			status = "okay";
-		};
-
-		ipu1_cma_pool: ipu1_cma@9d000000 {
-			compatible = "shared-dma-pool";
-			reg = <0x0 0x9d000000 0x0 0x2000000>;
-			reusable;
-			status = "okay";
-		};
-
-		dsp2_cma_pool: dsp2_cma@9f000000 {
-			compatible = "shared-dma-pool";
-			reg = <0x0 0x9f000000 0x0 0x800000>;
-			reusable;
-			status = "okay";
-		};
-	};
-
-	vdd_3v3: fixedregulator-vdd_3v3 {
-		compatible = "regulator-fixed";
-		regulator-name = "vdd_3v3";
-		vin-supply = <&regen1>;
-		regulator-min-microvolt = <3300000>;
-		regulator-max-microvolt = <3300000>;
-	};
-
-	aic_dvdd: fixedregulator-aic_dvdd {
-		compatible = "regulator-fixed";
-		regulator-name = "aic_dvdd_fixed";
-		vin-supply = <&vdd_3v3>;
-		regulator-min-microvolt = <1800000>;
-		regulator-max-microvolt = <1800000>;
-	};
-
-	vtt_fixed: fixedregulator-vtt {
-		/* TPS51200 */
-		compatible = "regulator-fixed";
-		regulator-name = "vtt_fixed";
-		vin-supply = <&smps3_reg>;
-		regulator-min-microvolt = <3300000>;
-		regulator-max-microvolt = <3300000>;
-		regulator-always-on;
-		regulator-boot-on;
-		enable-active-high;
-		gpio = <&gpio7 11 GPIO_ACTIVE_HIGH>;
-	};
-
-	leds {
-		compatible = "gpio-leds";
-		led@0 {
-			label = "beagle-x15:usr0";
-			gpios = <&gpio7 9 GPIO_ACTIVE_HIGH>;
-			linux,default-trigger = "heartbeat";
-			default-state = "off";
-		};
-
-		led@1 {
-			label = "beagle-x15:usr1";
-			gpios = <&gpio7 8 GPIO_ACTIVE_HIGH>;
-			linux,default-trigger = "cpu0";
-			default-state = "off";
-		};
-
-		led@2 {
-			label = "beagle-x15:usr2";
-			gpios = <&gpio7 14 GPIO_ACTIVE_HIGH>;
-			linux,default-trigger = "mmc0";
-			default-state = "off";
-		};
-
-		led@3 {
-			label = "beagle-x15:usr3";
-			gpios = <&gpio7 15 GPIO_ACTIVE_HIGH>;
-			linux,default-trigger = "ide-disk";
-			default-state = "off";
-		};
-	};
-
-	gpio_fan: gpio_fan {
-		/* Based on 5v 500mA AFB02505HHB */
-		compatible = "gpio-fan";
-		gpios =  <&tps659038_gpio 2 GPIO_ACTIVE_HIGH>;
-		gpio-fan,speed-map = <0     0>,
-				     <13000 1>;
-		#cooling-cells = <2>;
-	};
-
-	extcon_usb1: extcon_usb1 {
-		compatible = "linux,extcon-usb-gpio";
-		id-gpio = <&gpio7 25 GPIO_ACTIVE_HIGH>;
-	};
-
-	hdmi0: connector {
-		compatible = "hdmi-connector";
-		label = "hdmi";
-
-		type = "a";
-
-		port {
-			hdmi_connector_in: endpoint {
-				remote-endpoint = <&tpd12s015_out>;
-			};
-		};
-	};
-
-	tpd12s015: encoder {
-		compatible = "ti,tpd12s015";
-
-		gpios = <&gpio7 10 GPIO_ACTIVE_HIGH>,	/* gpio7_10, CT CP HPD */
-			<&gpio6 28 GPIO_ACTIVE_HIGH>,	/* gpio6_28, LS OE */
-			<&gpio7 12 GPIO_ACTIVE_HIGH>;	/* gpio7_12/sp1_cs2, HPD */
-
-		ports {
-			#address-cells = <1>;
-			#size-cells = <0>;
-
-			port@0 {
-				reg = <0>;
-
-				tpd12s015_in: endpoint {
-					remote-endpoint = <&hdmi_out>;
-				};
-			};
-
-			port@1 {
-				reg = <1>;
-
-				tpd12s015_out: endpoint {
-					remote-endpoint = <&hdmi_connector_in>;
-				};
-			};
-		};
-	};
-
-	sound0: sound@0 {
-		compatible = "simple-audio-card";
-		simple-audio-card,name = "BeagleBoard-X15";
-		simple-audio-card,widgets =
-			"Line", "Line Out",
-			"Line", "Line In";
-		simple-audio-card,routing =
-			"Line Out",	"LLOUT",
-			"Line Out",	"RLOUT",
-			"MIC2L",	"Line In",
-			"MIC2R",	"Line In";
-		simple-audio-card,format = "dsp_b";
-		simple-audio-card,bitclock-master = <&sound0_master>;
-		simple-audio-card,frame-master = <&sound0_master>;
-		simple-audio-card,bitclock-inversion;
-
-		simple-audio-card,cpu {
-			sound-dai = <&mcasp3>;
-		};
-
-		sound0_master: simple-audio-card,codec {
-			sound-dai = <&tlv320aic3104>;
-			clocks = <&clkout2_clk>;
-		};
-	};
-};
-
-&dra7_pmx_core {
-	mmc2_pins_default: mmc2_pins_default {
-		pinctrl-single,pins = <
-			0x9c (PIN_INPUT_PULLUP | MUX_MODE1) /* gpmc_a23.mmc2_clk */
-			0xb0 (PIN_INPUT_PULLUP | MUX_MODE1) /* gpmc_cs1.mmc2_cmd */
-			0xa0 (PIN_INPUT_PULLUP | MUX_MODE1) /* gpmc_a24.mmc2_dat0 */
-			0xa4 (PIN_INPUT_PULLUP | MUX_MODE1) /* gpmc_a25.mmc2_dat1 */
-			0xa8 (PIN_INPUT_PULLUP | MUX_MODE1) /* gpmc_a26.mmc2_dat2 */
-			0xac (PIN_INPUT_PULLUP | MUX_MODE1) /* gpmc_a27.mmc2_dat3 */
-			0x8c (PIN_INPUT_PULLUP | MUX_MODE1) /* gpmc_a19.mmc2_dat4 */
-			0x90 (PIN_INPUT_PULLUP | MUX_MODE1) /* gpmc_a20.mmc2_dat5 */
-			0x94 (PIN_INPUT_PULLUP | MUX_MODE1) /* gpmc_a21.mmc2_dat6 */
-			0x98 (PIN_INPUT_PULLUP | MUX_MODE1) /* gpmc_a22.mmc2_dat7 */
-		>;
-	};
-};
-
-&i2c1 {
-	status = "okay";
-	clock-frequency = <400000>;
-
-	tps659038: tps659038@58 {
-		compatible = "ti,tps659038";
-		reg = <0x58>;
-		interrupt-parent = <&gpio1>;
-		interrupts = <0 IRQ_TYPE_LEVEL_LOW>;
-
-		#interrupt-cells = <2>;
-		interrupt-controller;
-
-		ti,system-power-controller;
-
-		tps659038_pmic {
-			compatible = "ti,tps659038-pmic";
-
-			regulators {
-				smps12_reg: smps12 {
-					/* VDD_MPU */
-					regulator-name = "smps12";
-					regulator-min-microvolt = < 850000>;
-					regulator-max-microvolt = <1250000>;
-					regulator-always-on;
-					regulator-boot-on;
-				};
-
-				smps3_reg: smps3 {
-					/* VDD_DDR */
-					regulator-name = "smps3";
-					regulator-min-microvolt = <1350000>;
-					regulator-max-microvolt = <1350000>;
-					regulator-always-on;
-					regulator-boot-on;
-				};
-
-				smps45_reg: smps45 {
-					/* VDD_DSPEVE, VDD_IVA, VDD_GPU */
-					regulator-name = "smps45";
-					regulator-min-microvolt = < 850000>;
-					regulator-max-microvolt = <1150000>;
-					regulator-always-on;
-					regulator-boot-on;
-				};
-
-				smps6_reg: smps6 {
-					/* VDD_CORE */
-					regulator-name = "smps6";
-					regulator-min-microvolt = <850000>;
-					regulator-max-microvolt = <1030000>;
-					regulator-always-on;
-					regulator-boot-on;
-				};
-
-				/* SMPS7 unused */
-
-				smps8_reg: smps8 {
-					/* VDD_1V8 */
-					regulator-name = "smps8";
-					regulator-min-microvolt = <1800000>;
-					regulator-max-microvolt = <1800000>;
-					regulator-always-on;
-					regulator-boot-on;
-				};
-
-				/* SMPS9 unused */
-
-				ldo1_reg: ldo1 {
-					/* VDD_SD / VDDSHV8  */
-					regulator-name = "ldo1";
-					regulator-min-microvolt = <1800000>;
-					regulator-max-microvolt = <3300000>;
-					regulator-boot-on;
-					regulator-always-on;
-				};
-
-				ldo2_reg: ldo2 {
-					/* VDD_SHV5 */
-					regulator-name = "ldo2";
-					regulator-min-microvolt = <3300000>;
-					regulator-max-microvolt = <3300000>;
-					regulator-always-on;
-					regulator-boot-on;
-				};
-
-				ldo3_reg: ldo3 {
-					/* VDDA_1V8_PHYA */
-					regulator-name = "ldo3";
-					regulator-min-microvolt = <1800000>;
-					regulator-max-microvolt = <1800000>;
-					regulator-always-on;
-					regulator-boot-on;
-				};
-
-				ldo4_reg: ldo4 {
-					/* VDDA_1V8_PHYB */
-					regulator-name = "ldo4";
-					regulator-min-microvolt = <1800000>;
-					regulator-max-microvolt = <1800000>;
-					regulator-always-on;
-					regulator-boot-on;
-				};
-
-				ldo9_reg: ldo9 {
-					/* VDD_RTC */
-					regulator-name = "ldo9";
-					regulator-min-microvolt = <1050000>;
-					regulator-max-microvolt = <1050000>;
-					regulator-always-on;
-					regulator-boot-on;
-				};
-
-				ldoln_reg: ldoln {
-					/* VDDA_1V8_PLL */
-					regulator-name = "ldoln";
-					regulator-min-microvolt = <1800000>;
-					regulator-max-microvolt = <1800000>;
-					regulator-always-on;
-					regulator-boot-on;
-				};
-
-				ldousb_reg: ldousb {
-					/* VDDA_3V_USB: VDDA_USBHS33 */
-					regulator-name = "ldousb";
-					regulator-min-microvolt = <3300000>;
-					regulator-max-microvolt = <3300000>;
-					regulator-boot-on;
-				};
-
-				regen1: regen1 {
-					/* VDD_3V3_ON */
-					regulator-name = "regen1";
-					regulator-boot-on;
-					regulator-always-on;
-				};
-			};
-		};
-
-		tps659038_rtc: tps659038_rtc {
-			compatible = "ti,palmas-rtc";
-			interrupt-parent = <&tps659038>;
-			interrupts = <8 IRQ_TYPE_EDGE_FALLING>;
-			wakeup-source;
-		};
-
-		tps659038_pwr_button: tps659038_pwr_button {
-			compatible = "ti,palmas-pwrbutton";
-			interrupt-parent = <&tps659038>;
-			interrupts = <1 IRQ_TYPE_EDGE_FALLING>;
-			wakeup-source;
-			ti,palmas-long-press-seconds = <12>;
-		};
-
-		tps659038_gpio: tps659038_gpio {
-			compatible = "ti,palmas-gpio";
-			gpio-controller;
-			#gpio-cells = <2>;
-		};
-
-		extcon_usb2: tps659038_usb {
-			compatible = "ti,palmas-usb-vid";
-			ti,enable-vbus-detection;
-			vbus-gpio = <&gpio4 21 GPIO_ACTIVE_HIGH>;
-		};
-
-	};
-
-	tmp102: tmp102@48 {
-		compatible = "ti,tmp102";
-		reg = <0x48>;
-		interrupt-parent = <&gpio7>;
-		interrupts = <16 IRQ_TYPE_LEVEL_LOW>;
-		#thermal-sensor-cells = <1>;
-	};
-
-	tlv320aic3104: tlv320aic3104@18 {
-		#sound-dai-cells = <0>;
-		compatible = "ti,tlv320aic3104";
-		reg = <0x18>;
-
-		assigned-clocks = <&clkoutmux2_clk_mux>;
-		assigned-clock-parents = <&sys_clk2_dclk_div>;
-
-		adc-settle-ms = <40>;
-		AVDD-supply = <&vdd_3v3>;
-		IOVDD-supply = <&vdd_3v3>;
-		DRVDD-supply = <&vdd_3v3>;
-		DVDD-supply = <&aic_dvdd>;
-
-		status = "okay";
-	};
-};
-
-&i2c3 {
-	status = "okay";
-	clock-frequency = <400000>;
-
-	mcp_rtc: rtc@6f {
-		compatible = "microchip,mcp7941x";
-		reg = <0x6f>;
-		interrupts-extended = <&crossbar_mpu GIC_SPI 2 IRQ_TYPE_EDGE_RISING>,
-				      <&dra7_pmx_core 0x424>;
-		interrupt-names = "irq", "wakeup";
-
-		vcc-supply = <&vdd_3v3>;
-		wakeup-source;
-	};
-};
-
-&gpio7 {
-	ti,no-reset-on-init;
-	ti,no-idle-on-init;
-};
-
-&cpu0 {
-	cpu0-supply = <&smps12_reg>;
-	voltage-tolerance = <1>;
-};
-
-&uart3 {
-	status = "okay";
-	interrupts-extended = <&crossbar_mpu GIC_SPI 69 IRQ_TYPE_LEVEL_HIGH>,
-			      <&dra7_pmx_core 0x3f8>;
-};
-
-&mac {
-	status = "okay";
-	dual_emac;
-};
-
-&cpsw_emac0 {
-	phy_id = <&davinci_mdio>, <1>;
-	phy-mode = "rgmii";
-	dual_emac_res_vlan = <1>;
-};
-
-&cpsw_emac1 {
-	phy_id = <&davinci_mdio>, <2>;
-	phy-mode = "rgmii";
-	dual_emac_res_vlan = <2>;
-=======
 };
 
 &tpd12s015 {
 	gpios = <&gpio7 10 GPIO_ACTIVE_HIGH>,	/* gpio7_10, CT CP HPD */
 		<&gpio6 28 GPIO_ACTIVE_HIGH>,	/* gpio6_28, LS OE */
 		<&gpio7 12 GPIO_ACTIVE_HIGH>;	/* gpio7_12/sp1_cs2, HPD */
->>>>>>> d6f4248b
-};
-
-&mmc1 {
-	vmmc-supply = <&ldo1_reg>;
-<<<<<<< HEAD
-	bus-width = <4>;
-	cd-gpios = <&gpio6 27 GPIO_ACTIVE_LOW>; /* gpio 219 */
-};
-
-&mmc2 {
-	status = "okay";
-
-	vmmc-supply = <&vdd_3v3>;
-	bus-width = <8>;
-	ti,non-removable;
-	cap-mmc-dual-data-rate;
-};
-
-&sata {
-	status = "okay";
-};
-
-&usb2_phy1 {
-	phy-supply = <&ldousb_reg>;
-};
-
-&usb2_phy2 {
-	phy-supply = <&ldousb_reg>;
-};
-
-&usb1 {
-	dr_mode = "host";
-};
-
-&omap_dwc3_1 {
-	extcon = <&extcon_usb1>;
-};
-
-&omap_dwc3_2 {
-	extcon = <&extcon_usb2>;
-};
-
-&usb2 {
-	/*
-	 * Stand alone usage is peripheral only.
-	 * However, with some resistor modifications
-	 * this port can be used via expansion connectors
-	 * as "host" or "dual-role". If so, provide
-	 * the necessary dr_mode override in the expansion
-	 * board's DT.
-	 */
-	dr_mode = "peripheral";
-};
-
-&cpu_trips {
-	cpu_alert1: cpu_alert1 {
-		temperature = <50000>; /* millicelsius */
-		hysteresis = <2000>; /* millicelsius */
-		type = "active";
-	};
-};
-
-&cpu_cooling_maps {
-	map1 {
-		trip = <&cpu_alert1>;
-		cooling-device = <&gpio_fan THERMAL_NO_LIMIT THERMAL_NO_LIMIT>;
-	};
-};
-
-&thermal_zones {
-	board_thermal: board_thermal {
-		polling-delay-passive = <1250>; /* milliseconds */
-		polling-delay = <1500>; /* milliseconds */
-
-				/* sensor       ID */
-		thermal-sensors = <&tmp102     0>;
-
-		board_trips: trips {
-			board_alert0: board_alert {
-				temperature = <40000>; /* millicelsius */
-				hysteresis = <2000>; /* millicelsius */
-				type = "active";
-			};
-
-			board_crit: board_crit {
-				temperature = <105000>; /* millicelsius */
-				hysteresis = <0>; /* millicelsius */
-				type = "critical";
-			};
-		};
-
-		board_cooling_maps: cooling-maps {
-			map0 {
-				trip = <&board_alert0>;
-				cooling-device =
-				  <&gpio_fan THERMAL_NO_LIMIT THERMAL_NO_LIMIT>;
-			};
-		};
-       };
-};
-
-&dss {
-	status = "ok";
-
-	vdda_video-supply = <&ldoln_reg>;
-};
-
-&hdmi {
-	status = "ok";
-	vdda-supply = <&ldo4_reg>;
-
-	port {
-		hdmi_out: endpoint {
-			remote-endpoint = <&tpd12s015_in>;
-		};
-	};
-};
-
-&pcie1 {
-	gpios = <&gpio2 8 GPIO_ACTIVE_LOW>;
-};
-
-&mcasp3 {
-	#sound-dai-cells = <0>;
-	assigned-clocks = <&mcasp3_ahclkx_mux>;
-	assigned-clock-parents = <&sys_clkin2>;
-	status = "okay";
-
-	op-mode = <0>;	/* MCASP_IIS_MODE */
-	tdm-slots = <2>;
-	/* 4 serializers */
-	serial-dir = <	/* 0: INACTIVE, 1: TX, 2: RX */
-		1 2 0 0
-	>;
-	tx-num-evt = <32>;
-	rx-num-evt = <32>;
-};
-
-&mailbox5 {
-	status = "okay";
-	mbox_ipu1_ipc3x: mbox_ipu1_ipc3x {
-		status = "okay";
-	};
-	mbox_dsp1_ipc3x: mbox_dsp1_ipc3x {
-		status = "okay";
-	};
-};
-
-&mailbox6 {
-	status = "okay";
-	mbox_ipu2_ipc3x: mbox_ipu2_ipc3x {
-		status = "okay";
-	};
-	mbox_dsp2_ipc3x: mbox_dsp2_ipc3x {
-		status = "okay";
-	};
-};
-
-&mmu0_dsp1 {
-	status = "okay";
-};
-
-&mmu1_dsp1 {
-	status = "okay";
-};
-
-&mmu0_dsp2 {
-	status = "okay";
-};
-
-&mmu1_dsp2 {
-	status = "okay";
-};
-
-&mmu_ipu1 {
-	status = "okay";
-};
-
-&mmu_ipu2 {
-	status = "okay";
-};
-
-&ipu2 {
-	status = "okay";
-	memory-region = <&ipu2_cma_pool>;
-	mboxes = <&mailbox6 &mbox_ipu2_ipc3x>;
-	timers = <&timer3>;
-	watchdog-timers = <&timer4>, <&timer9>;
-};
-
-&ipu1 {
-	status = "okay";
-	memory-region = <&ipu1_cma_pool>;
-	mboxes = <&mailbox5 &mbox_ipu1_ipc3x>;
-	timers = <&timer11>;
-};
-
-&dsp1 {
-	status = "okay";
-	memory-region = <&dsp1_cma_pool>;
-	mboxes = <&mailbox5 &mbox_dsp1_ipc3x>;
-	timers = <&timer5>;
-};
-
-&dsp2 {
-	status = "okay";
-	memory-region = <&dsp2_cma_pool>;
-	mboxes = <&mailbox6 &mbox_dsp2_ipc3x>;
-	timers = <&timer6>;
-=======
->>>>>>> d6f4248b
 };