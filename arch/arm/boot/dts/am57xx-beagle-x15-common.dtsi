--- conflicted
+++ resolved
@@ -623,22 +623,6 @@
 	};
 };
 
-<<<<<<< HEAD
-&pruss_soc_bus1 {
-	status = "okay";
-
-	pruss1: pruss@0 {
-		status = "okay";
-	};
-};
-
-&pruss_soc_bus2 {
-	status = "okay";
-
-	pruss2: pruss@0 {
-		status = "okay";
-	};
-=======
 &ipu2 {
 	status = "okay";
 	memory-region = <&ipu2_memory_region>;
@@ -657,5 +641,4 @@
 &dsp2 {
 	status = "okay";
 	memory-region = <&dsp2_memory_region>;
->>>>>>> 4ea68ab8
 };