--- conflicted
+++ resolved
@@ -163,10 +163,10 @@
 	};
 };
 
-<<<<<<< HEAD
 &gbe_serdes0 {
 	status = "okay";
-=======
+};
+
 &dsp0 {
 	memory-region = <&dsp_common_cma_pool>;
 };
@@ -181,5 +181,4 @@
 
 &dsp3 {
 	memory-region = <&dsp_common_cma_pool>;
->>>>>>> 629da405
 };