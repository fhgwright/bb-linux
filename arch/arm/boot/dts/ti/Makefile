--- conflicted
+++ resolved
@@ -30,18 +30,8 @@
 $(obj)/%.dtbo: $(src)/%.dtso FORCE
 	$(call if_changed_dep,dtc)
 
-<<<<<<< HEAD
-dtb-$(CONFIG_SOC_DRA7XX) += \
-	am57xx-beagle-x15.dtb \
-	am57xx-beagle-x15-revc.dtb \
-	am57xx-evm.dtbo \
-	mt9t111.dtbo \
-	ov10635.dtbo \
-	am57xx-evm.itb
-=======
 $(obj)/%.itb: $(src)/%.its FORCE
 	$(call cmd,mkfit)
->>>>>>> 4b5d36e1
 
 ifeq ($(BUILD_ITBS),y)
 dtb-$(CONFIG_SOC_DRA7XX) += am57xx-evm.itb
