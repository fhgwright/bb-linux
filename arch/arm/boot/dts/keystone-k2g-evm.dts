/*
 * Device Tree Source for K2G EVM
 *
 * Copyright (C) 2016 Texas Instruments Incorporated - http://www.ti.com/
 *
 * This program is free software; you can redistribute it and/or modify
 * it under the terms of the GNU General Public License version 2 as
 * published by the Free Software Foundation.
 *
 * This program is distributed "as is" WITHOUT ANY WARRANTY of any
 * kind, whether express or implied; without even the implied warranty
 * of MERCHANTABILITY or FITNESS FOR A PARTICULAR PURPOSE.  See the
 * GNU General Public License for more details.
 */
/dts-v1/;

#include <dt-bindings/sound/ti-mcasp.h>
#include <dt-bindings/sound/sii9022-audio.h>
#include "keystone-k2g.dtsi"

/ {
	compatible =  "ti,k2g-evm", "ti,k2g", "ti,keystone";
	model = "Texas Instruments K2G General Purpose EVM";

	memory {
		device_type = "memory";
		reg = <0x00000008 0x00000000 0x00000000 0x80000000>;
	};

	reserved-memory {
		#address-cells = <2>;
		#size-cells = <2>;
		ranges;

		dsp_common_cma_pool: dsp_common_cma_pool {
			compatible = "shared-dma-pool";
			reg = <0x00000008 0x1f800000 0x00000000 0x800000>;
			reusable;
		};

		dsp_common_mpm_area: dsp_reserved_mpm_area {
			compatible = "shared-dma-pool";
			reg = <0x00000008 0x20000000 0x00000000 0x20000000>;
			no-map;
			status = "okay";
		};
	};

	aliases {
		display0 = &hdmi;
		sound0 = &sound0;
	};

	vcc3v3_dcin_reg: fixedregulator-vcc3v3-dcin {
		compatible = "regulator-fixed";
		regulator-name = "mmc0_fixed";
		regulator-min-microvolt = <3300000>;
		regulator-max-microvolt = <3300000>;
		regulator-always-on;
	};

	/* This is actually coming from TPS659118:LDO2_1V8 */
	vcc1v8_aud_reg: fixedregulator-vcc1v8-aud {
		compatible = "regulator-fixed";
		regulator-name = "vcc1v8_aud_fixed";
		regulator-min-microvolt = <1800000>;
		regulator-max-microvolt = <1800000>;
		regulator-always-on;
	};

	soc {
		mpm_mem: dspmem {
			compatible = "ti,keystone-dsp-mem";
			reg = <0x0c000000 0x00100000>,
			      <0xa0000000 0x20000000>;
		};
	};

	hdmi: connector {
		compatible = "hdmi-connector";
		label = "hdmi";

		type = "a";

		port {
			hdmi_connector_in: endpoint {
				remote-endpoint = <&sii9022_out>;
			};
		};
	};

	sound0: sound@0 {
		compatible = "simple-audio-card";
		simple-audio-card,name = "K2G-EVM";
		simple-audio-card,widgets =
			"Headphone", "Headphone Jack",
			"Line", "Line In";
		simple-audio-card,routing =
			"Headphone Jack",       "HPLOUT",
			"Headphone Jack",       "HPROUT",
			"LINE1L",               "Line In",
			"LINE1R",               "Line In";

		simple-audio-card,dai-link@0 {
			format = "i2s";
			bitclock-master = <&sound0_master>;
			frame-master = <&sound0_master>;
			sound0_master: cpu {
				sound-dai = <&mcasp2>;
				clocks = <&k2g_clks K2G_DEV_MCASP2 K2G_DEV_MCASP_AUX_CLK>;
				system-clock-id = <MCASP_CLK_HCLK_AUXCLK>;
			};

			codec {
				sound-dai = <&tlv320aic3106>;
				system-clock-frequency = <12288000>;
			};
		};

		simple-audio-card,dai-link@1 {
			format = "i2s";
			bitclock-master = <&sound1_master>;
			frame-master = <&sound1_master>;
			sound1_master: cpu {
				sound-dai = <&mcasp2>;
				clocks = <&k2g_clks K2G_DEV_MCASP2 K2G_DEV_MCASP_AUX_CLK>;
				system-clock-id = <MCASP_CLK_HCLK_AUXCLK>;
			};

			codec {
				sound-dai = <&sii9022>;
				system-clock-frequency = <12288000>;
			};
		};
	};
};

&k2g_clks {
	/* on the board 22.5792MHz is connected to AUDOSC_IN */
	assigned-clocks = <&k2g_clks K2G_DEV_BOARD0 K2G_DEV_BOARD_AUDIO_OSCIN>;
	assigned-clock-rates = <22579200>;
};

&k2g_pinctrl {
	uart0_pins: pinmux_uart0_pins {
		pinctrl-single,pins = <
			K2G_CORE_IOPAD(0x11cc) (BUFFER_CLASS_B | PULL_DISABLE | MUX_MODE0)	/* uart0_rxd.uart0_rxd */
			K2G_CORE_IOPAD(0x11d0) (BUFFER_CLASS_B | PIN_PULLDOWN | MUX_MODE0)	/* uart0_txd.uart0_txd */
		>;
	};

	uart2_pins: pinmux_uart2_pins {
		pinctrl-single,pins = <
			K2G_CORE_IOPAD(0x11ec) (BUFFER_CLASS_B | PULL_DISABLE | MUX_MODE0)      /* uart2_rxd.uart2_rxd */
			K2G_CORE_IOPAD(0x11f0) (BUFFER_CLASS_B | PIN_PULLDOWN | MUX_MODE0)      /* uart2_txd.uart2_txd */
		>;
	};

	mmc0_pins: pinmux_mmc0_pins {
		pinctrl-single,pins = <
			K2G_CORE_IOPAD(0x1300) (BUFFER_CLASS_B | PIN_PULLUP | MUX_MODE2)	/* mmc0_dat3.mmc0_dat3 */
			K2G_CORE_IOPAD(0x1304) (BUFFER_CLASS_B | PIN_PULLUP | MUX_MODE2)	/* mmc0_dat2.mmc0_dat2 */
			K2G_CORE_IOPAD(0x1308) (BUFFER_CLASS_B | PIN_PULLUP | MUX_MODE2)	/* mmc0_dat1.mmc0_dat1 */
			K2G_CORE_IOPAD(0x130c) (BUFFER_CLASS_B | PIN_PULLUP | MUX_MODE2)	/* mmc0_dat0.mmc0_dat0 */
			K2G_CORE_IOPAD(0x1310) (BUFFER_CLASS_B | PIN_PULLUP | MUX_MODE2)	/* mmc0_clk.mmc0_clk */
			K2G_CORE_IOPAD(0x1314) (BUFFER_CLASS_B | PIN_PULLUP | MUX_MODE2)	/* mmc0_cmd.mmc0_cmd */
			K2G_CORE_IOPAD(0x12ec) (BUFFER_CLASS_B | PIN_PULLUP | MUX_MODE3)	/* mmc0_sdcd.gpio1_12 */
		>;
	};

	mmc1_pins: pinmux_mmc1_pins {
		pinctrl-single,pins = <
			K2G_CORE_IOPAD(0x10ec) (BUFFER_CLASS_B | PIN_PULLUP | MUX_MODE0)	/* mmc1_dat7.mmc1_dat7 */
			K2G_CORE_IOPAD(0x10f0) (BUFFER_CLASS_B | PIN_PULLUP | MUX_MODE0)	/* mmc1_dat6.mmc1_dat6 */
			K2G_CORE_IOPAD(0x10f4) (BUFFER_CLASS_B | PIN_PULLUP | MUX_MODE0)	/* mmc1_dat5.mmc1_dat5 */
			K2G_CORE_IOPAD(0x10f8) (BUFFER_CLASS_B | PIN_PULLUP | MUX_MODE0)	/* mmc1_dat4.mmc1_dat4 */
			K2G_CORE_IOPAD(0x10fc) (BUFFER_CLASS_B | PIN_PULLUP | MUX_MODE0)	/* mmc1_dat3.mmc1_dat3 */
			K2G_CORE_IOPAD(0x1100) (BUFFER_CLASS_B | PIN_PULLUP | MUX_MODE0)	/* mmc1_dat2.mmc1_dat2 */
			K2G_CORE_IOPAD(0x1104) (BUFFER_CLASS_B | PIN_PULLUP | MUX_MODE0)	/* mmc1_dat1.mmc1_dat1 */
			K2G_CORE_IOPAD(0x1108) (BUFFER_CLASS_B | PIN_PULLUP | MUX_MODE0)	/* mmc1_dat0.mmc1_dat0 */
			K2G_CORE_IOPAD(0x110c) (BUFFER_CLASS_B | PIN_PULLUP | MUX_MODE0)	/* mmc1_clk.mmc1_clk */
			K2G_CORE_IOPAD(0x1110) (BUFFER_CLASS_B | PIN_PULLUP | MUX_MODE0)	/* mmc1_cmd.mmc1_cmd */
		>;
	};

	i2c0_pins: pinmux_i2c0_pins {
		pinctrl-single,pins = <
			K2G_CORE_IOPAD(0x137c) (BUFFER_CLASS_B | PIN_PULLUP | MUX_MODE0)	/* i2c0_scl.i2c0_scl */
			K2G_CORE_IOPAD(0x1380) (BUFFER_CLASS_B | PIN_PULLUP | MUX_MODE0)	/* i2c0_sda.i2c0_sda */
		>;
	};

	i2c1_pins: pinmux_i2c1_pins {
		pinctrl-single,pins = <
			K2G_CORE_IOPAD(0x1384) (BUFFER_CLASS_B | PIN_PULLUP | MUX_MODE0)	/* i2c1_scl.i2c1_scl */
			K2G_CORE_IOPAD(0x1388) (BUFFER_CLASS_B | PIN_PULLUP | MUX_MODE0)	/* i2c1_sda.i2c1_sda */
		>;
	};

	spi1_pins: pinmux_spi1_pins {
		pinctrl-single,pins = <
			K2G_CORE_IOPAD(0x11a4) (BUFFER_CLASS_B | PULL_DISABLE | MUX_MODE0)	/* spi1_scs0.spi1_scs0 */
			K2G_CORE_IOPAD(0x11ac) (BUFFER_CLASS_B | PULL_DISABLE | MUX_MODE0)	/* spi1_clk.spi1_clk */
			K2G_CORE_IOPAD(0x11b0) (BUFFER_CLASS_B | PULL_DISABLE | MUX_MODE0)	/* spi1_miso.spi1_miso */
			K2G_CORE_IOPAD(0x11b4) (BUFFER_CLASS_B | PULL_DISABLE | MUX_MODE0)	/* spi1_mosi.spi1_mosi */
		>;
	};

	dcan0_pins: pinmux_dcan0_pins {
		pinctrl-single,pins = <
			K2G_CORE_IOPAD(0x11fc) (BUFFER_CLASS_B | PULL_DISABLE  | MUX_MODE0)	/* dcan0tx.dcan0tx */
			K2G_CORE_IOPAD(0x1200) (BUFFER_CLASS_B | PIN_PULLDOWN  | MUX_MODE0)	/* dcan0rx.dcan0rx */
		>;
	};

	dcan1_pins: pinmux_dcan1_pins {
		pinctrl-single,pins = <
			K2G_CORE_IOPAD(0x1224) (BUFFER_CLASS_B | PULL_DISABLE  | MUX_MODE1)	/* qspicsn2.dcan1tx */
			K2G_CORE_IOPAD(0x1228) (BUFFER_CLASS_B | PIN_PULLDOWN  | MUX_MODE1)	/* qspicsn3.dcan1rx */
		>;
	};

	nand_pins: pinmux_nand_pins {
		pinctrl-single,pins = <
			K2G_CORE_IOPAD(0x1000) (BUFFER_CLASS_B | PULL_DISABLE | MUX_MODE0)	/* gpmc_ad0.gpmc_ad0 */
			K2G_CORE_IOPAD(0x1004) (BUFFER_CLASS_B | PULL_DISABLE | MUX_MODE0)	/* gpmc_ad1.gpmc_ad1 */
			K2G_CORE_IOPAD(0x1008) (BUFFER_CLASS_B | PULL_DISABLE | MUX_MODE0)	/* gpmc_ad2.gpmc_ad2 */
			K2G_CORE_IOPAD(0x100c) (BUFFER_CLASS_B | PULL_DISABLE | MUX_MODE0)	/* gpmc_ad3.gpmc_ad3 */
			K2G_CORE_IOPAD(0x1010) (BUFFER_CLASS_B | PULL_DISABLE | MUX_MODE0)	/* gpmc_ad4.gpmc_ad4 */
			K2G_CORE_IOPAD(0x1014) (BUFFER_CLASS_B | PULL_DISABLE | MUX_MODE0)	/* gpmc_ad5.gpmc_ad5 */
			K2G_CORE_IOPAD(0x1018) (BUFFER_CLASS_B | PULL_DISABLE | MUX_MODE0)	/* gpmc_ad6.gpmc_ad6 */
			K2G_CORE_IOPAD(0x101c) (BUFFER_CLASS_B | PULL_DISABLE | MUX_MODE0)	/* gpmc_ad7.gpmc_ad7 */
			K2G_CORE_IOPAD(0x1020) (BUFFER_CLASS_B | PULL_DISABLE | MUX_MODE0)	/* gpmc_ad8.gpmc_ad8 */
			K2G_CORE_IOPAD(0x1024) (BUFFER_CLASS_B | PULL_DISABLE | MUX_MODE0)	/* gpmc_ad9.gpmc_ad9 */
			K2G_CORE_IOPAD(0x1028) (BUFFER_CLASS_B | PULL_DISABLE | MUX_MODE0)	/* gpmc_ad10.gpmc_ad10 */
			K2G_CORE_IOPAD(0x102c) (BUFFER_CLASS_B | PULL_DISABLE | MUX_MODE0)	/* gpmc_ad11.gpmc_ad11 */
			K2G_CORE_IOPAD(0x1030) (BUFFER_CLASS_B | PULL_DISABLE | MUX_MODE0)	/* gpmc_ad12.gpmc_ad12 */
			K2G_CORE_IOPAD(0x1034) (BUFFER_CLASS_B | PULL_DISABLE | MUX_MODE0)	/* gpmc_ad13.gpmc_ad13 */
			K2G_CORE_IOPAD(0x1038) (BUFFER_CLASS_B | PULL_DISABLE | MUX_MODE0)	/* gpmc_ad14.gpmc_ad14 */
			K2G_CORE_IOPAD(0x103c) (BUFFER_CLASS_B | PULL_DISABLE | MUX_MODE0)	/* gpmc_ad15.gpmc_ad15 */
			K2G_CORE_IOPAD(0x1044) (BUFFER_CLASS_B | PULL_DISABLE | MUX_MODE0)	/* gpmc_advnale.gpmc_advnale */
			K2G_CORE_IOPAD(0x1048) (BUFFER_CLASS_B | PULL_DISABLE | MUX_MODE0)	/* gpmc_oenren.gpmc_oenren */
			K2G_CORE_IOPAD(0x104c) (BUFFER_CLASS_B | PULL_DISABLE | MUX_MODE0)	/* gpmc_wen.gpmc_wen */
			K2G_CORE_IOPAD(0x1050) (BUFFER_CLASS_B | PULL_DISABLE | MUX_MODE0)	/* gpmc_beoncle.gpmc_beoncle */
			K2G_CORE_IOPAD(0x1058) (BUFFER_CLASS_B | PIN_PULLUP   | MUX_MODE0)	/* gpmc_wait0.gpmc_wait0 */
			K2G_CORE_IOPAD(0x1060) (BUFFER_CLASS_B | PIN_PULLUP   | MUX_MODE0)	/* gpmc_wpn.gpmc_wpn */
			K2G_CORE_IOPAD(0x1068) (BUFFER_CLASS_B | PULL_DISABLE | MUX_MODE0)	/* gpmc_csn0.gpmc_csn0 */
		 >;
	};

	vout_pins: pinmux_vout_pins {
		pinctrl-single,pins = <
			K2G_CORE_IOPAD(0x1078) (BUFFER_CLASS_B | PULL_DISABLE | MUX_MODE0) /* dssdata23.dssdata23 */
			K2G_CORE_IOPAD(0x107c) (BUFFER_CLASS_B | PULL_DISABLE | MUX_MODE0) /* dssdata22.dssdata22 */
			K2G_CORE_IOPAD(0x1080) (BUFFER_CLASS_B | PULL_DISABLE | MUX_MODE0) /* dssdata21.dssdata21 */
			K2G_CORE_IOPAD(0x1084) (BUFFER_CLASS_B | PULL_DISABLE | MUX_MODE0) /* dssdata20.dssdata20 */
			K2G_CORE_IOPAD(0x1088) (BUFFER_CLASS_B | PULL_DISABLE | MUX_MODE0) /* dssdata19.dssdata19 */
			K2G_CORE_IOPAD(0x108c) (BUFFER_CLASS_B | PULL_DISABLE | MUX_MODE0) /* dssdata18.dssdata18 */
			K2G_CORE_IOPAD(0x1090) (BUFFER_CLASS_B | PULL_DISABLE | MUX_MODE0) /* dssdata17.dssdata17 */
			K2G_CORE_IOPAD(0x1094) (BUFFER_CLASS_B | PULL_DISABLE | MUX_MODE0) /* dssdata16.dssdata16 */
			K2G_CORE_IOPAD(0x1098) (BUFFER_CLASS_B | PULL_DISABLE | MUX_MODE0) /* dssdata15.dssdata15 */
			K2G_CORE_IOPAD(0x109c) (BUFFER_CLASS_B | PULL_DISABLE | MUX_MODE0) /* dssdata14.dssdata14 */
			K2G_CORE_IOPAD(0x10a0) (BUFFER_CLASS_B | PULL_DISABLE | MUX_MODE0) /* dssdata13.dssdata13 */
			K2G_CORE_IOPAD(0x10a4) (BUFFER_CLASS_B | PULL_DISABLE | MUX_MODE0) /* dssdata12.dssdata12 */
			K2G_CORE_IOPAD(0x10a8) (BUFFER_CLASS_B | PULL_DISABLE | MUX_MODE0) /* dssdata11.dssdata11 */
			K2G_CORE_IOPAD(0x10ac) (BUFFER_CLASS_B | PULL_DISABLE | MUX_MODE0) /* dssdata10.dssdata10 */
			K2G_CORE_IOPAD(0x10b0) (BUFFER_CLASS_B | PULL_DISABLE | MUX_MODE0) /* dssdata9.dssdata9 */
			K2G_CORE_IOPAD(0x10b4) (BUFFER_CLASS_B | PULL_DISABLE | MUX_MODE0) /* dssdata8.dssdata8 */
			K2G_CORE_IOPAD(0x10b8) (BUFFER_CLASS_B | PULL_DISABLE | MUX_MODE0) /* dssdata7.dssdata7 */
			K2G_CORE_IOPAD(0x10bc) (BUFFER_CLASS_B | PULL_DISABLE | MUX_MODE0) /* dssdata6.dssdata6 */
			K2G_CORE_IOPAD(0x10c0) (BUFFER_CLASS_B | PULL_DISABLE | MUX_MODE0) /* dssdata5.dssdata5 */
			K2G_CORE_IOPAD(0x10c4) (BUFFER_CLASS_B | PULL_DISABLE | MUX_MODE0) /* dssdata4.dssdata4 */
			K2G_CORE_IOPAD(0x10c8) (BUFFER_CLASS_B | PULL_DISABLE | MUX_MODE0) /* dssdata3.dssdata3 */
			K2G_CORE_IOPAD(0x10cc) (BUFFER_CLASS_B | PULL_DISABLE | MUX_MODE0) /* dssdata2.dssdata2 */
			K2G_CORE_IOPAD(0x10d0) (BUFFER_CLASS_B | PULL_DISABLE | MUX_MODE0) /* dssdata1.dssdata1 */
			K2G_CORE_IOPAD(0x10d4) (BUFFER_CLASS_B | PULL_DISABLE | MUX_MODE0) /* dssdata0.dssdata0 */
			K2G_CORE_IOPAD(0x10d8) (BUFFER_CLASS_B | PULL_DISABLE | MUX_MODE0) /* dssvsync.dssvsync */
			K2G_CORE_IOPAD(0x10dc) (BUFFER_CLASS_B | PULL_DISABLE | MUX_MODE0) /* dsshsync.dsshsync */
			K2G_CORE_IOPAD(0x10e0) (BUFFER_CLASS_B | PULL_DISABLE | MUX_MODE0) /* dsspclk.dsspclk */
			K2G_CORE_IOPAD(0x10e4) (BUFFER_CLASS_B | PULL_DISABLE | MUX_MODE0) /* dssde.dssde */
			K2G_CORE_IOPAD(0x10e8) (BUFFER_CLASS_B | PULL_DISABLE | MUX_MODE0) /* dssfid.dssfid */
		>;
	};

	mcasp2_pins: pinmux_mcasp2_pins {
		pinctrl-single,pins = <
			K2G_CORE_IOPAD(0x1234) (BUFFER_CLASS_B | PIN_PULLDOWN | MUX_MODE4)	/* pr0_pru_gpo2.mcasp2_axr2 */
			K2G_CORE_IOPAD(0x1238) (BUFFER_CLASS_B | PIN_PULLDOWN | MUX_MODE4)	/* pr0_pru_gpo3.mcasp2_axr3 */
			K2G_CORE_IOPAD(0x1254) (BUFFER_CLASS_B | PIN_PULLDOWN | MUX_MODE4)	/* pr0_pru_gpo10.mcasp2_afsx */
			K2G_CORE_IOPAD(0x125c) (BUFFER_CLASS_B | PIN_PULLDOWN | MUX_MODE4)	/* pr0_pru_gpo12.mcasp2_aclkx */
		>;
	};
};

&uart0 {
	pinctrl-names = "default";
	pinctrl-0 = <&uart0_pins>;
	status = "okay";
};

<<<<<<< HEAD
&gbe0 {
	phy-handle = <&ethphy0>;
};

&elm {
	status = "okay";
};

&gpmc {
	pinctrl-names = "default";
	pinctrl-0 = <&nand_pins>;
	status = "okay";
	ranges = <0 0 0x30000000 0x01000000>;	/* CS0 space. Min partition = 16MB */
	nand@0,0 {
		compatible = "ti,omap2-nand";
		reg = <0 0 4>;			/* CS0, I/O window 4 bytes */
		interrupts = <GIC_SPI 196 IRQ_TYPE_EDGE_RISING>;
		ti,nand-ecc-opt = "bch16";
		ti,elm-id = <&elm>;
		nand-bus-width = <16>;
		gpmc,device-width = <2>;
		gpmc,sync-clk-ps = <0>;
		gpmc,cs-on-ns = <0>;
		gpmc,cs-rd-off-ns = <40>;
		gpmc,cs-wr-off-ns = <40>;
		gpmc,adv-on-ns = <0>;
		gpmc,adv-rd-off-ns = <25>;
		gpmc,adv-wr-off-ns = <25>;
		gpmc,we-on-ns = <0>;
		gpmc,we-off-ns = <20>;
		gpmc,oe-on-ns = <3>;
		gpmc,oe-off-ns = <30>;
		gpmc,access-ns = <30>;
		gpmc,rd-cycle-ns = <40>;
		gpmc,wr-cycle-ns = <40>;
		gpmc,wait-pin = <0>;
		gpmc,bus-turnaround-ns = <0>;
		gpmc,cycle2cycle-delay-ns = <0>;
		gpmc,clk-activation-ns = <0>;
		gpmc,wait-monitoring-ns = <0>;
		gpmc,wr-access-ns = <40>;
		gpmc,wr-data-mux-bus-ns = <0>;
		/* MTD partition table */
		/* All SPL-* partitions are sized to minimal length
		 * which can be independently programmable. For
		 * NAND flash this is equal to size of erase-block
		 */
		#address-cells = <1>;
		#size-cells = <1>;

		nand-on-flash-bbt;
		/* MT29F2G16ABAFAWP - 256MB */
		partition@0 {
			label = "u-boot";
			reg = <0x0 0x100000>;
			read-only;
		};
		partition@100000 {
			label = "params";
			reg = <0x100000 0x80000>;
		};

		partition@180000 {
			label = "ubifs";
			reg = <0x180000 0xfe80000>;
		};
	};
};

&dcan0 {
	pinctrl-names = "default";
	pinctrl-0 = <&dcan0_pins>;
	status = "okay";
};

&dcan1 {
	pinctrl-names = "default";
	pinctrl-0 = <&dcan1_pins>;
	status = "okay";
};

&i2c0 {
	pinctrl-names = "default";
	pinctrl-0 = <&i2c0_pins>;
	status = "okay";

	eeprom@50 {
		compatible = "at,24c1024";
		reg = <0x50>;
	};
};

&i2c1 {
	pinctrl-names = "default";
	pinctrl-0 = <&i2c1_pins>;
	status = "okay";
	clock-frequency = <400000>;

	sii9022: sii9022@3b {
		#sound-dai-cells = <0>;
		compatible = "sil,sii9022";
		reg = <0x3b>;

		i2s-fifo-routing = <
			(ENABLE_BIT|CONNECT_SD0)
			0
			0
			0
		>;

		ports {
			#address-cells = <1>;
			#size-cells = <0>;

			port@0 {
				reg = <0>;

				sii9022_in: endpoint {
					remote-endpoint = <&dpi_out>;
				};
			};

			port@1 {
				reg = <1>;

				sii9022_out: endpoint {
					remote-endpoint = <&hdmi_connector_in>;
				};
			};
		};
	};

	tlv320aic3106: tlv320aic3106@1b {
		#sound-dai-cells = <0>;
		compatible = "ti,tlv320aic3106";
		reg = <0x1b>;
		status = "okay";

		/* Regulators */
		AVDD-supply = <&vcc3v3_dcin_reg>;
		IOVDD-supply = <&vcc3v3_dcin_reg>;
		DRVDD-supply = <&vcc3v3_dcin_reg>;
		DVDD-supply = <&vcc1v8_aud_reg>;
	};
};

&spi1 {
	pinctrl-names = "default";
	pinctrl-0 = <&spi1_pins>;
	status = "okay";

	spi_nor: flash@0 {
		#address-cells = <1>;
		#size-cells = <1>;
		compatible = "jedec,spi-nor";
		spi-max-frequency = <5000000>;
		m25p,fast-read;
		reg = <0>;

		partition@0 {
			label = "u-boot-spl";
			reg = <0x0 0x100000>;
			read-only;
		};

		partition@1 {
			label = "misc";
			reg = <0x100000 0xf00000>;
		};
	};
};

&keystone_usb0 {
	status = "okay";
};

&usb0_phy {
	status = "okay";
};

&usb0 {
	dr_mode = "host";
	status = "okay";
};

&keystone_usb1 {
	status = "okay";
};

&usb1_phy {
	status = "okay";
};

&usb1 {
	dr_mode = "peripheral";
	status = "okay";
};

&mdio {
	status = "okay";
	ethphy0: ethernet-phy@0 {
		reg = <0>;
		phy-mode = "rgmii-id";
	};
};

&qspi {
	status = "okay";

	flash0: m25p80@0 {
		compatible = "s25fl512s", "jedec,spi-nor";
		reg = <0>;
		spi-tx-bus-width = <1>;
		spi-rx-bus-width = <4>;
		spi-max-frequency = <96000000>;
		#address-cells = <1>;
		#size-cells = <1>;
		cdns,read-delay = <5>;
		cdns,tshsl-ns = <500>;
		cdns,tsd2d-ns = <500>;
		cdns,tchsh-ns = <119>;
		cdns,tslch-ns = <119>;

		partition@0 {
			label = "QSPI.u-boot-spl-os";
			reg = <0x00000000 0x00100000>;
		};
		partition@1 {
			label = "QSPI.u-boot-env";
			reg = <0x00100000 0x00040000>;
		};
		partition@2 {
			label = "QSPI.skern";
			reg = <0x00140000 0x0040000>;
		};
		partition@3 {
			label = "QSPI.pmmc-firmware";
			reg = <0x00180000 0x0040000>;
		};
		partition@4 {
			label = "QSPI.kernel";
			reg = <0x001C0000 0x0800000>;
		};
		partition@5 {
			label = "QSPI.file-system";
			reg = <0x009C0000 0x3640000>;
		};
	};
};

&dsp0 {
	memory-region = <&dsp_common_cma_pool>;
};

&uart2 {
	pinctrl-names = "default";
	pinctrl-0 = <&uart2_pins>;
	status = "okay";
};

&gpio1 {
	status = "okay";
};

&mmc0 {
	pinctrl-names = "default";
	pinctrl-0 = <&mmc0_pins>;
	vmmc-supply = <&vcc3v3_dcin_reg>;
	cd-gpios = <&gpio1 12 GPIO_ACTIVE_LOW>;
	status = "okay";
};

&mmc1 {
	pinctrl-names = "default";
	pinctrl-0 = <&mmc1_pins>;
	vmmc-supply = <&vcc3v3_dcin_reg>; /* VCC3V3_EMMC is connected to VCC3V3_DCIN */
	status = "okay";
};

&dss {
	pinctrl-names = "default";
	pinctrl-0 = <&vout_pins>;
	status = "ok";

	port {
		dpi_out: endpoint {
			remote-endpoint = <&sii9022_in>;
			data-lines = <24>;
		};
	};
};

&mcasp2 {
	#sound-dai-cells = <0>;

	pinctrl-names = "default";
	pinctrl-0 = <&mcasp2_pins>;

	assigned-clocks = <&k2g_clks K2G_DEV_MCASP2 K2G_DEV_MCASP_AUX_CLK>;
	assigned-clock-parents = <&k2g_clks K2G_DEV_MCASP2 K2G_DEV_MCASP_AUX_CLK_PARENT_AUDIO_OSC>;

	status = "okay";

	op-mode = <0>;          /* MCASP_IIS_MODE */
	tdm-slots = <2>;
	/* 6 serializer */
	serial-dir = <  /* 0: INACTIVE, 1: TX, 2: RX */
		0 0 1 2 0 0 // AXR2: TX, AXR3: rx
	>;
	tx-num-evt = <32>;
	rx-num-evt = <32>;
};

&pcie0_phy {
	status = "okay";
};

&pcie0 {
=======
&ddr3edac {
>>>>>>> 6406aa52
	status = "okay";
};<|MERGE_RESOLUTION|>--- conflicted
+++ resolved
@@ -298,7 +298,6 @@
 	status = "okay";
 };
 
-<<<<<<< HEAD
 &gbe0 {
 	phy-handle = <&ethphy0>;
 };
@@ -617,8 +616,9 @@
 };
 
 &pcie0 {
-=======
+	status = "okay";
+};
+
 &ddr3edac {
->>>>>>> 6406aa52
 	status = "okay";
 };