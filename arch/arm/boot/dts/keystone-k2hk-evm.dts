/*
 * Copyright 2013-2014 Texas Instruments, Inc.
 *
 * Keystone 2 Kepler/Hawking EVM device tree
 *
 * This program is free software; you can redistribute it and/or modify
 * it under the terms of the GNU General Public License version 2 as
 * published by the Free Software Foundation.
 */
/dts-v1/;

#include "keystone.dtsi"
#include "keystone-k2hk.dtsi"

/ {
	compatible =  "ti,k2hk-evm", "ti,k2hk", "ti,keystone";
	model = "Texas Instruments Keystone 2 Kepler/Hawking EVM";

	reserved-memory {
		#address-cells = <2>;
		#size-cells = <2>;
		ranges;

		dsp_common_cma_pool: dsp_common_cma_pool {
			compatible = "shared-dma-pool";
			reg = <0x00000008 0x1f800000 0x00000000 0x800000>;
			reusable;
		};

		dsp_common_mpm_area: dsp_reserved_mpm_area {
			compatible = "shared-dma-pool";
			reg = <0x00000008 0x20000000 0x00000000 0x20000000>;
			no-map;
			status = "okay";
		};
	};

	soc {
		clocks {
			refclksys: refclksys {
				#clock-cells = <0>;
				compatible = "fixed-clock";
				clock-frequency = <122880000>;
				clock-output-names = "refclk-sys";
			};

			refclkpass: refclkpass {
				#clock-cells = <0>;
				compatible = "fixed-clock";
				clock-frequency = <122880000>;
				clock-output-names = "refclk-pass";
			};

			refclkarm: refclkarm {
				#clock-cells = <0>;
				compatible = "fixed-clock";
				clock-frequency = <125000000>;
				clock-output-names = "refclk-arm";
			};

			refclkddr3a: refclkddr3a {
				#clock-cells = <0>;
				compatible = "fixed-clock";
				clock-frequency = <100000000>;
				clock-output-names = "refclk-ddr3a";
			};

			refclkddr3b: refclkddr3b {
				#clock-cells = <0>;
				compatible = "fixed-clock";
				clock-frequency = <100000000>;
				clock-output-names = "refclk-ddr3b";
			};
		};

		mpm_mem: dspmem {
			compatible = "ti,keystone-dsp-mem";
			reg = <0x0c000000 0x00600000>,
			      <0xa0000000 0x20000000>;
		};
	};

	leds {
		compatible = "gpio-leds";
		debug1_1 {
			label = "keystone:green:debug1";
			gpios = <&gpio0 12 GPIO_ACTIVE_HIGH>; /* 12 */
		};

		debug1_2 {
			label = "keystone:red:debug1";
			gpios = <&gpio0 13 GPIO_ACTIVE_HIGH>; /* 13 */
		};

		debug2 {
			label = "keystone:blue:debug2";
			gpios = <&gpio0 14 GPIO_ACTIVE_HIGH>; /* 14 */
		};

		debug3 {
			label = "keystone:blue:debug3";
			gpios = <&gpio0 15 GPIO_ACTIVE_HIGH>; /* 15 */
		};
	};
};

&usb_phy {
	status = "okay";
};

&usb {
	status = "okay";
};

&aemif {
	cs0 {
		#address-cells = <2>;
		#size-cells = <1>;
		clock-ranges;
		ranges;

		ti,cs-chipselect = <0>;
		/* all timings in nanoseconds */
		ti,cs-min-turnaround-ns = <12>;
		ti,cs-read-hold-ns = <6>;
		ti,cs-read-strobe-ns = <23>;
		ti,cs-read-setup-ns = <9>;
		ti,cs-write-hold-ns = <8>;
		ti,cs-write-strobe-ns = <23>;
		ti,cs-write-setup-ns = <8>;

		nand@0,0 {
			compatible = "ti,keystone-nand","ti,davinci-nand";
			#address-cells = <1>;
			#size-cells = <1>;
			reg = <0 0 0x4000000
			       1 0 0x0000100>;

			ti,davinci-chipselect = <0>;
			ti,davinci-mask-ale = <0x2000>;
			ti,davinci-mask-cle = <0x4000>;
			ti,davinci-mask-chipsel = <0>;
			nand-ecc-mode = "hw";
			ti,davinci-ecc-bits = <4>;
			nand-on-flash-bbt;

			partition@0 {
				label = "u-boot";
				reg = <0x0 0x100000>;
				read-only;
			};

			partition@100000 {
				label = "params";
				reg = <0x100000 0x80000>;
				read-only;
			};

			partition@180000 {
				label = "ubifs";
				reg = <0x180000 0x1fe80000>;
			};
		};
	};
};

&i2c0 {
	dtt@50 {
		compatible = "at,24c1024";
		reg = <0x50>;
	};
};

&spi0 {
	nor_flash: n25q128a11@0 {
		#address-cells = <1>;
		#size-cells = <1>;
		compatible = "Micron,n25q128a11";
		spi-max-frequency = <54000000>;
		m25p,fast-read;
		reg = <0>;

		partition@0 {
			label = "u-boot-spl";
			reg = <0x0 0x80000>;
			read-only;
		};

		partition@1 {
			label = "misc";
			reg = <0x80000 0xf80000>;
		};
	};
};

&mdio {
	status = "ok";
	ethphy0: ethernet-phy@0 {
		compatible = "marvell,88E1111", "ethernet-phy-ieee802.3-c22";
		reg = <0>;
	};

	ethphy1: ethernet-phy@1 {
		compatible = "marvell,88E1111", "ethernet-phy-ieee802.3-c22";
		reg = <1>;
	};
};

<<<<<<< HEAD
&gbe_serdes {
	status = "okay";
=======
&dsp0 {
	memory-region = <&dsp_common_cma_pool>;
};

&dsp1 {
	memory-region = <&dsp_common_cma_pool>;
};

&dsp2 {
	memory-region = <&dsp_common_cma_pool>;
};

&dsp3 {
	memory-region = <&dsp_common_cma_pool>;
};

&dsp4 {
	memory-region = <&dsp_common_cma_pool>;
};

&dsp5 {
	memory-region = <&dsp_common_cma_pool>;
};

&dsp6 {
	memory-region = <&dsp_common_cma_pool>;
};

&dsp7 {
	memory-region = <&dsp_common_cma_pool>;
>>>>>>> e5c8417a
};<|MERGE_RESOLUTION|>--- conflicted
+++ resolved
@@ -206,10 +206,10 @@
 	};
 };
 
-<<<<<<< HEAD
 &gbe_serdes {
 	status = "okay";
-=======
+};
+
 &dsp0 {
 	memory-region = <&dsp_common_cma_pool>;
 };
@@ -240,5 +240,4 @@
 
 &dsp7 {
 	memory-region = <&dsp_common_cma_pool>;
->>>>>>> e5c8417a
 };