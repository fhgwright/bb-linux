--- conflicted
+++ resolved
@@ -793,7 +793,6 @@
 	};
 };
 
-<<<<<<< HEAD
 &mcasp1 {
 	#sound-dai-cells = <0>;
 	pinctrl-names = "default", "sleep";
@@ -810,8 +809,8 @@
 	>;
 	tx-num-evt = <32>;
 	rx-num-evt = <32>;
-=======
+};
+
 &cpu {
 	cpu0-supply = <&dcdc2>;
->>>>>>> b45ad743
 };