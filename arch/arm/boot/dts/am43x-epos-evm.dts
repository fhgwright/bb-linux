--- conflicted
+++ resolved
@@ -775,7 +775,6 @@
 	};
 };
 
-<<<<<<< HEAD
 &mcasp1 {
 	#sound-dai-cells = <0>;
 	pinctrl-names = "default", "sleep";
@@ -792,8 +791,8 @@
 	>;
 	tx-num-evt = <32>;
 	rx-num-evt = <32>;
-=======
+};
+
 &wkup_m3_ipc {
 	ti,scale-data-fw = "am43x-evm-scale-data.bin";
->>>>>>> 60574984
 };