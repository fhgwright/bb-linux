/*
 * at91-sama5d2_xplained.dts - Device Tree file for SAMA5D2 Xplained board
 *
 *  Copyright (C) 2015 Atmel,
 *                2015 Nicolas Ferre <nicolas.ferre@atmel.com>
 *
 * This file is dual-licensed: you can use it either under the terms
 * of the GPL or the X11 license, at your option. Note that this dual
 * licensing only applies to this file, and not this project as a
 * whole.
 *
 *  a) This file is free software; you can redistribute it and/or
 *     modify it under the terms of the GNU General Public License as
 *     published by the Free Software Foundation; either version 2 of the
 *     License, or (at your option) any later version.
 *
 *     This file is distributed in the hope that it will be useful,
 *     but WITHOUT ANY WARRANTY; without even the implied warranty of
 *     MERCHANTABILITY or FITNESS FOR A PARTICULAR PURPOSE.  See the
 *     GNU General Public License for more details.
 *
 * Or, alternatively,
 *
 *  b) Permission is hereby granted, free of charge, to any person
 *     obtaining a copy of this software and associated documentation
 *     files (the "Software"), to deal in the Software without
 *     restriction, including without limitation the rights to use,
 *     copy, modify, merge, publish, distribute, sublicense, and/or
 *     sell copies of the Software, and to permit persons to whom the
 *     Software is furnished to do so, subject to the following
 *     conditions:
 *
 *     The above copyright notice and this permission notice shall be
 *     included in all copies or substantial portions of the Software.
 *
 *     THE SOFTWARE IS PROVIDED "AS IS", WITHOUT WARRANTY OF ANY KIND,
 *     EXPRESS OR IMPLIED, INCLUDING BUT NOT LIMITED TO THE WARRANTIES
 *     OF MERCHANTABILITY, FITNESS FOR A PARTICULAR PURPOSE AND
 *     NONINFRINGEMENT. IN NO EVENT SHALL THE AUTHORS OR COPYRIGHT
 *     HOLDERS BE LIABLE FOR ANY CLAIM, DAMAGES OR OTHER LIABILITY,
 *     WHETHER IN AN ACTION OF CONTRACT, TORT OR OTHERWISE, ARISING
 *     FROM, OUT OF OR IN CONNECTION WITH THE SOFTWARE OR THE USE OR
 *     OTHER DEALINGS IN THE SOFTWARE.
 */
/dts-v1/;
#include "sama5d2.dtsi"
#include "sama5d2-pinfunc.h"
#include <dt-bindings/mfd/atmel-flexcom.h>
#include <dt-bindings/gpio/gpio.h>

/ {
	model = "Atmel SAMA5D2 Xplained";
	compatible = "atmel,sama5d2-xplained", "atmel,sama5d2", "atmel,sama5";

	chosen {
		stdout-path = "serial0:115200n8";
	};

	clocks {
		slow_xtal {
			clock-frequency = <32768>;
		};

		main_xtal {
			clock-frequency = <12000000>;
		};
	};

	ahb {
		usb0: gadget@00300000 {
			atmel,vbus-gpio = <&pioA PIN_PA31 GPIO_ACTIVE_HIGH>;
			pinctrl-names = "default";
			pinctrl-0 = <&pinctrl_usba_vbus>;
			status = "okay";
		};

		usb1: ohci@00400000 {
			num-ports = <3>;
			atmel,vbus-gpio = <0 /* &pioA PIN_PB9 GPIO_ACTIVE_HIGH */
					   &pioA PIN_PB10 GPIO_ACTIVE_HIGH
					   0
					  >;
			pinctrl-names = "default";
			pinctrl-0 = <&pinctrl_usb_default>;
			status = "okay";
		};

		usb2: ehci@00500000 {
			status = "okay";
		};

		sdmmc0: sdio-host@a0000000 {
			bus-width = <8>;
			pinctrl-names = "default";
			pinctrl-0 = <&pinctrl_sdmmc0_default>;
			non-removable;
			mmc-ddr-1_8v;
			status = "okay";
		};

		sdmmc1: sdio-host@b0000000 {
			bus-width = <4>;
			pinctrl-names = "default";
			pinctrl-0 = <&pinctrl_sdmmc1_default>;
			status = "okay"; /* conflict with qspi0 */
		};

		apb {
			spi0: spi@f8000000 {
				pinctrl-names = "default";
				pinctrl-0 = <&pinctrl_spi0_default>;
				status = "okay";

				m25p80@0 {
					compatible = "atmel,at25df321a";
					reg = <0>;
					spi-max-frequency = <50000000>;
				};
			};

			macb0: ethernet@f8008000 {
				pinctrl-names = "default";
				pinctrl-0 = <&pinctrl_macb0_default &pinctrl_macb0_phy_irq>;
				phy-mode = "rmii";
				status = "okay";

				ethernet-phy@1 {
					reg = <0x1>;
					interrupt-parent = <&pioA>;
					interrupts = <PIN_PC9 IRQ_TYPE_LEVEL_LOW>;
				};
			};

			pdmic@f8018000 {
				pinctrl-names = "default";
				pinctrl-0 = <&pinctrl_pdmic_default>;
				atmel,model = "PDMIC @ sama5d2_xplained";
				atmel,mic-min-freq = <1000000>;
				atmel,mic-max-freq = <3246000>;
				atmel,mic-offset = <0x0>;
				status = "okay";
			};

			uart1: serial@f8020000 {
				pinctrl-names = "default";
				pinctrl-0 = <&pinctrl_uart1_default>;
				atmel,use-dma-rx;
				atmel,use-dma-tx;
				status = "okay";
			};

			i2c0: i2c@f8028000 {
				dmas = <0>, <0>;
				pinctrl-names = "default";
				pinctrl-0 = <&pinctrl_i2c0_default>;
				i2c-sda-hold-time-ns = <350>;
				status = "okay";

				pmic@5b {
					compatible = "active-semi,act8945a";
					reg = <0x5b>;
					active-semi,vsel-high;
					active-semi,chglev-gpios = <&pioA PIN_PA12 GPIO_ACTIVE_HIGH>;
					active-semi,lbo-gpios = <&pioA PIN_PC8 GPIO_ACTIVE_LOW>;
					active-semi,irq_gpios = <&pioA PIN_PB13 GPIO_ACTIVE_LOW>;
					active-semi,input-voltage-threshold-microvolt = <6600>;
					active-semi,precondition-timeout = <40>;
					active-semi,total-timeout = <3>;
					pinctrl-names = "default";
					pinctrl-0 = <&pinctrl_charger_chglev &pinctrl_charger_lbo &pinctrl_charger_irq>;
					status = "okay";

					regulators {
						vdd_1v35_reg: REG_DCDC1 {
							regulator-name = "VDD_1V35";
							regulator-min-microvolt = <1350000>;
							regulator-max-microvolt = <1350000>;
							regulator-always-on;
						};

						vdd_1v2_reg: REG_DCDC2 {
							regulator-name = "VDD_1V2";
							regulator-min-microvolt = <1100000>;
							regulator-max-microvolt = <1300000>;
							regulator-always-on;
						};

						vdd_3v3_reg: REG_DCDC3 {
							regulator-name = "VDD_3V3";
							regulator-min-microvolt = <3300000>;
							regulator-max-microvolt = <3300000>;
							regulator-always-on;
						};

						vdd_fuse_reg: REG_LDO1 {
							regulator-name = "VDD_FUSE";
							regulator-min-microvolt = <2500000>;
							regulator-max-microvolt = <2500000>;
							regulator-always-on;
						};

						vdd_3v3_lp_reg: REG_LDO2 {
							regulator-name = "VDD_3V3_LP";
							regulator-min-microvolt = <3300000>;
							regulator-max-microvolt = <3300000>;
							regulator-always-on;
						};

						vdd_led_reg: REG_LDO3 {
							regulator-name = "VDD_LED";
							regulator-min-microvolt = <3300000>;
							regulator-max-microvolt = <3300000>;
							regulator-always-on;
						};

						vdd_sdhc_1v8_reg: REG_LDO4 {
							regulator-name = "VDD_SDHC_1V8";
							regulator-min-microvolt = <1800000>;
							regulator-max-microvolt = <1800000>;
							regulator-always-on;
						};
					};
				};
			};

			pwm0: pwm@f802c000 {
				status = "okay";
			};

			flx0: flexcom@f8034000 {
				atmel,flexcom-mode = <ATMEL_FLEXCOM_MODE_USART>;
				status = "disabled"; /* conflict with ISC_D2 & ISC_D3 data pins */

				uart5: serial@200 {
					compatible = "atmel,at91sam9260-usart";
					reg = <0x200 0x200>;
					interrupts = <19 IRQ_TYPE_LEVEL_HIGH 7>;
					clocks = <&flx0_clk>;
					clock-names = "usart";
					pinctrl-names = "default";
					pinctrl-0 = <&pinctrl_flx0_default>;
					atmel,fifo-size = <32>;
					status = "okay";
				};
			};

			shdwc@f8048010 {
				atmel,shdwc-debouncer = <976>;
				atmel,wakeup-rtc-timer;

				input@0 {
					reg = <0>;
					atmel,wakeup-type = "low";
				};
			};

			watchdog@f8048040 {
				status = "okay";
			};

			can0: can@f8054000 {
				pinctrl-names = "default";
				pinctrl-0 = <&pinctrl_can0_default>;
				status = "okay";
			};

			uart3: serial@fc008000 {
				atmel,use-dma-rx;
				atmel,use-dma-tx;
				pinctrl-names = "default";
				pinctrl-0 = <&pinctrl_uart3_default>;
				status = "okay";
			};

			flx4: flexcom@fc018000 {
				atmel,flexcom-mode = <ATMEL_FLEXCOM_MODE_TWI>;
				status = "okay";

				i2c2: i2c@600 {
					compatible = "atmel,sama5d2-i2c";
					reg = <0x600 0x200>;
					interrupts = <23 IRQ_TYPE_LEVEL_HIGH 7>;
					dmas = <0>, <0>;
					dma-names = "tx", "rx";
					#address-cells = <1>;
					#size-cells = <0>;
					clocks = <&flx4_clk>;
					pinctrl-names = "default";
					pinctrl-0 = <&pinctrl_flx4_default>;
					atmel,fifo-size = <16>;
					status = "okay";
				};
			};

			i2c1: i2c@fc028000 {
				dmas = <0>, <0>;
				pinctrl-names = "default";
				pinctrl-0 = <&pinctrl_i2c1_default>;
				status = "okay";

				at24@54 {
					compatible = "atmel,24c02";
					reg = <0x54>;
					pagesize = <16>;
				};
			};

			adc: adc@fc030000 {
				vddana-supply = <&vdd_3v3_lp_reg>;
				vref-supply = <&vdd_3v3_lp_reg>;
				pinctrl-names = "default";
				pinctrl-0 = <&pinctrl_adc_default &pinctrl_adtrg_default>;
				status = "okay";
			};

			pinctrl@fc038000 {
				/*
				 * There is no real pinmux for ADC, if the pin
				 * is not requested by another peripheral then
				 * the muxing is done when channel is enabled.
				 * Requesting pins for ADC is GPIO is
				 * encouraged to prevent conflicts and to
				 * disable bias in order to be in the same
				 * state when the pin is not muxed to the adc.
				 */
				pinctrl_adc_default: adc_default {
					pinmux = <PIN_PD23__GPIO>;
					bias-disable;
				};

				pinctrl_can0_default: can0_default {
					pinmux = <PIN_PC10__CANTX0>,
						 <PIN_PC11__CANRX0>;
					bias-disable;
				};

				pinctrl_can1_default: can1_default {
					pinmux = <PIN_PC26__CANTX1>,
						 <PIN_PC27__CANRX1>;
					bias-disable;
				};

<<<<<<< HEAD
=======
				/*
				 * The ADTRG pin can work on any edge type.
				 * In here it's being pulled up, so need to
				 * connect it to ground to get an edge e.g.
				 * Trigger can be configured on falling, rise
				 * or any edge, and the pull-up can be changed
				 * to pull-down or left floating according to
				 * needs.
				 */
				pinctrl_adtrg_default: adtrg_default {
					pinmux = <PIN_PD31__ADTRG>;
					bias-pull-up;
				};

>>>>>>> bb176f67
				pinctrl_charger_chglev: charger_chglev {
					pinmux = <PIN_PA12__GPIO>;
					bias-disable;
				};

				pinctrl_charger_irq: charger_irq {
					pinmux = <PIN_PB13__GPIO>;
					bias-disable;
				};

				pinctrl_charger_lbo: charger_lbo {
					pinmux = <PIN_PC8__GPIO>;
					bias-pull-up;
				};

				pinctrl_classd_default: classd_default {
					pinmux = <PIN_PB1__CLASSD_R0>,
						 <PIN_PB2__CLASSD_R1>,
						 <PIN_PB3__CLASSD_R2>,
						 <PIN_PB4__CLASSD_R3>;
					bias-pull-up;
				};

				pinctrl_flx0_default: flx0_default {
					pinmux = <PIN_PB28__FLEXCOM0_IO0>,
						 <PIN_PB29__FLEXCOM0_IO1>;
					bias-disable;
				};

				pinctrl_flx4_default: flx4_default {
					pinmux = <PIN_PD12__FLEXCOM4_IO0>,
						 <PIN_PD13__FLEXCOM4_IO1>;
					bias-disable;
				};

				pinctrl_i2c0_default: i2c0_default {
					pinmux = <PIN_PD21__TWD0>,
						 <PIN_PD22__TWCK0>;
					bias-disable;
				};

				pinctrl_i2c1_default: i2c1_default {
					pinmux = <PIN_PD4__TWD1>,
						 <PIN_PD5__TWCK1>;
					bias-disable;
				};

				pinctrl_key_gpio_default: key_gpio_default {
					pinmux = <PIN_PB9__GPIO>;
					bias-pull-up;
				};

				pinctrl_led_gpio_default: led_gpio_default {
					pinmux = <PIN_PB0__GPIO>,
						 <PIN_PB5__GPIO>,
						 <PIN_PB6__GPIO>;
					bias-pull-up;
				};

				pinctrl_macb0_default: macb0_default {
					pinmux = <PIN_PB14__GTXCK>,
						 <PIN_PB15__GTXEN>,
						 <PIN_PB16__GRXDV>,
						 <PIN_PB17__GRXER>,
						 <PIN_PB18__GRX0>,
						 <PIN_PB19__GRX1>,
						 <PIN_PB20__GTX0>,
						 <PIN_PB21__GTX1>,
						 <PIN_PB22__GMDC>,
						 <PIN_PB23__GMDIO>;
					bias-disable;
				};

				pinctrl_macb0_phy_irq: macb0_phy_irq {
					pinmux = <PIN_PC9__GPIO>;
					bias-disable;
				};

				pinctrl_pdmic_default: pdmic_default {
					pinmux = <PIN_PB26__PDMIC_DAT>,
						<PIN_PB27__PDMIC_CLK>;
					bias-disable;
				};

				pinctrl_sdmmc0_default: sdmmc0_default {
					cmd_data {
						pinmux = <PIN_PA1__SDMMC0_CMD>,
							 <PIN_PA2__SDMMC0_DAT0>,
							 <PIN_PA3__SDMMC0_DAT1>,
							 <PIN_PA4__SDMMC0_DAT2>,
							 <PIN_PA5__SDMMC0_DAT3>,
							 <PIN_PA6__SDMMC0_DAT4>,
							 <PIN_PA7__SDMMC0_DAT5>,
							 <PIN_PA8__SDMMC0_DAT6>,
							 <PIN_PA9__SDMMC0_DAT7>;
						bias-pull-up;
					};

					ck_cd_rstn_vddsel {
						pinmux = <PIN_PA0__SDMMC0_CK>,
							 <PIN_PA10__SDMMC0_RSTN>,
							 <PIN_PA11__SDMMC0_VDDSEL>,
							 <PIN_PA13__SDMMC0_CD>;
						bias-disable;
					};
				};

				pinctrl_sdmmc1_default: sdmmc1_default {
					cmd_data {
						pinmux = <PIN_PA28__SDMMC1_CMD>,
							 <PIN_PA18__SDMMC1_DAT0>,
							 <PIN_PA19__SDMMC1_DAT1>,
							 <PIN_PA20__SDMMC1_DAT2>,
							 <PIN_PA21__SDMMC1_DAT3>;
						bias-pull-up;
					};

					conf-ck_cd {
						pinmux = <PIN_PA22__SDMMC1_CK>,
							 <PIN_PA30__SDMMC1_CD>;
						bias-disable;
					};
				};

				pinctrl_spi0_default: spi0_default {
					pinmux = <PIN_PA14__SPI0_SPCK>,
						 <PIN_PA15__SPI0_MOSI>,
						 <PIN_PA16__SPI0_MISO>,
						 <PIN_PA17__SPI0_NPCS0>;
					bias-disable;
				};

				pinctrl_uart1_default: uart1_default {
					pinmux = <PIN_PD2__URXD1>,
						 <PIN_PD3__UTXD1>;
					bias-disable;
				};

				pinctrl_uart3_default: uart3_default {
					pinmux = <PIN_PB11__URXD3>,
						 <PIN_PB12__UTXD3>;
					bias-disable;
				};

				pinctrl_usb_default: usb_default {
					pinmux = <PIN_PB10__GPIO>;
					bias-disable;
				};

				pinctrl_usba_vbus: usba_vbus {
					pinmux = <PIN_PA31__GPIO>;
					bias-disable;
				};

			};

<<<<<<< HEAD
=======
			classd: classd@fc048000 {
				pinctrl-names = "default";
				pinctrl-0 = <&pinctrl_classd_default>;
				atmel,pwm-type = "diff";
				atmel,non-overlap-time = <10>;
				status = "okay";
			};

>>>>>>> bb176f67
			can1: can@fc050000 {
				pinctrl-names = "default";
				pinctrl-0 = <&pinctrl_can1_default>;
				status = "okay";
			};
		};
	};

	gpio_keys {
		compatible = "gpio-keys";

		pinctrl-names = "default";
		pinctrl-0 = <&pinctrl_key_gpio_default>;

		bp1 {
			label = "PB_USER";
			gpios = <&pioA PIN_PB9 GPIO_ACTIVE_LOW>;
			linux,code = <0x104>;
		};
	};

	leds {
		compatible = "gpio-leds";
		pinctrl-names = "default";
		pinctrl-0 = <&pinctrl_led_gpio_default>;
		status = "okay";

		red {
			label = "red";
			gpios = <&pioA PIN_PB6 GPIO_ACTIVE_LOW>;
		};


		green {
			label = "green";
			gpios = <&pioA PIN_PB5 GPIO_ACTIVE_LOW>;
		};

		blue {
			label = "blue";
			gpios = <&pioA PIN_PB0 GPIO_ACTIVE_LOW>;
			linux,default-trigger = "heartbeat";
		};
	};
};<|MERGE_RESOLUTION|>--- conflicted
+++ resolved
@@ -340,8 +340,6 @@
 					bias-disable;
 				};
 
-<<<<<<< HEAD
-=======
 				/*
 				 * The ADTRG pin can work on any edge type.
 				 * In here it's being pulled up, so need to
@@ -356,7 +354,6 @@
 					bias-pull-up;
 				};
 
->>>>>>> bb176f67
 				pinctrl_charger_chglev: charger_chglev {
 					pinmux = <PIN_PA12__GPIO>;
 					bias-disable;
@@ -513,8 +510,6 @@
 
 			};
 
-<<<<<<< HEAD
-=======
 			classd: classd@fc048000 {
 				pinctrl-names = "default";
 				pinctrl-0 = <&pinctrl_classd_default>;
@@ -523,7 +518,6 @@
 				status = "okay";
 			};
 
->>>>>>> bb176f67
 			can1: can@fc050000 {
 				pinctrl-names = "default";
 				pinctrl-0 = <&pinctrl_can1_default>;
