--- conflicted
+++ resolved
@@ -148,14 +148,9 @@
 };
 
 &am43xx_pinmux {
-<<<<<<< HEAD
-	pinctrl-names = "default", "sleep";
-	pinctrl-0 = <&ddr3_vtt_toggle_default &wlan_pins_default>;
+	pinctrl-names = "default", "sleep";
+	pinctrl-0 = <&ddr3_vtt_toggle_default &wlan_pins_default &debugss_pins &unused_pins>;
 	pinctrl-1 = <&wlan_pins_sleep>;
-=======
-	pinctrl-names = "default";
-	pinctrl-0 = <&ddr3_vtt_toggle_default &debugss_pins &unused_pins>;
->>>>>>> 5ef7f599
 
 	ddr3_vtt_toggle_default: ddr_vtt_toggle_default {
 		pinctrl-single,pins = <
