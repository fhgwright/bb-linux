--- conflicted
+++ resolved
@@ -209,10 +209,6 @@
 };
 #endif
 
-<<<<<<< HEAD
-#if defined(CONFIG_USB_ULPI)
-static struct mxc_usbh_platform_data otg_pdata __initdata = {
-=======
 static int eukrea_cpuimx27_otg_init(struct platform_device *pdev)
 {
 	return mx27_initialize_usb_hw(pdev->id, MXC_EHCI_INTERFACE_DIFF_UNI);
@@ -220,13 +216,9 @@
 
 static struct mxc_usbh_platform_data otg_pdata __initdata = {
 	.init	= eukrea_cpuimx27_otg_init,
->>>>>>> 105e53f8
 	.portsc	= MXC_EHCI_MODE_ULPI,
 };
 
-<<<<<<< HEAD
-static struct mxc_usbh_platform_data usbh2_pdata __initdata = {
-=======
 static int eukrea_cpuimx27_usbh2_init(struct platform_device *pdev)
 {
 	return mx27_initialize_usb_hw(pdev->id, MXC_EHCI_INTERFACE_DIFF_UNI);
@@ -234,7 +226,6 @@
 
 static struct mxc_usbh_platform_data usbh2_pdata __initdata = {
 	.init	= eukrea_cpuimx27_usbh2_init,
->>>>>>> 105e53f8
 	.portsc	= MXC_EHCI_MODE_ULPI,
 };
 
@@ -291,21 +282,6 @@
 #endif
 
 	if (otg_mode_host) {
-<<<<<<< HEAD
-		otg_pdata.otg = otg_ulpi_create(&mxc_ulpi_access_ops,
-				ULPI_OTG_DRVVBUS | ULPI_OTG_DRVVBUS_EXT);
-
-		imx27_add_mxc_ehci_otg(&otg_pdata);
-	}
-
-	usbh2_pdata.otg = otg_ulpi_create(&mxc_ulpi_access_ops,
-				ULPI_OTG_DRVVBUS | ULPI_OTG_DRVVBUS_EXT);
-
-	imx27_add_mxc_ehci_hs(2, &usbh2_pdata);
-#endif
-	if (!otg_mode_host)
-		imx27_add_fsl_usb2_udc(&otg_device_pdata);
-=======
 		otg_pdata.otg = imx_otg_ulpi_create(ULPI_OTG_DRVVBUS |
 				ULPI_OTG_DRVVBUS_EXT);
 		if (otg_pdata.otg)
@@ -318,7 +294,6 @@
 			ULPI_OTG_DRVVBUS_EXT);
 	if (usbh2_pdata.otg)
 		imx27_add_mxc_ehci_hs(2, &usbh2_pdata);
->>>>>>> 105e53f8
 
 #ifdef CONFIG_MACH_EUKREA_MBIMX27_BASEBOARD
 	eukrea_mbimx27_baseboard_init();
