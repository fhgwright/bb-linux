--- conflicted
+++ resolved
@@ -241,10 +241,6 @@
 	depends on MACH_COLIBRI
 	select PXA27x
 	select HAVE_PWM
-<<<<<<< HEAD
-	select PXA_HAVE_BOARD_IRQS
-=======
->>>>>>> 45f53cc9
 
 config MACH_COLIBRI300
 	bool "Toradex Colibri PXA300/310"
@@ -536,25 +532,6 @@
 
 	  Say Y only if you know, what you are doing!
 
-config TOSA_BT
-	tristate "Control the state of built-in bluetooth chip on Sharp SL-6000"
-	depends on MACH_TOSA
-	select RFKILL
-	help
-	  This is a simple driver that is able to control
-	  the state of built in bluetooth chip on tosa.
-
-config TOSA_USE_EXT_KEYCODES
-	bool "Tosa keyboard: use extended keycodes"
-	depends on MACH_TOSA
-	default n
-	help
-	  Say Y here to enable the tosa keyboard driver to generate extended
-	  (>= 127) keycodes. Be aware, that they can't be correctly interpreted
-	  by either console keyboard driver or by Kdrive keybd driver.
-
-	  Say Y only if you know, what you are doing!
-
 config MACH_ICONTROL
 	bool "TMT iControl/SafeTCam based on the MXM-8x10 CoM"
 	select CPU_PXA320
@@ -696,19 +673,11 @@
 	bool
 	select APM_EMULATION
 	select SHARPSL_PM_MAX1111
-<<<<<<< HEAD
 
 config SHARPSL_PM_MAX1111
 	bool
 	select HWMON
 	select SENSORS_MAX1111
-=======
->>>>>>> 45f53cc9
-
-config SHARPSL_PM_MAX1111
-	bool
-	select HWMON
-	select SENSORS_MAX1111
 
 config PXA_HAVE_ISA_IRQS
 	bool
