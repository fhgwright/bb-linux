--- conflicted
+++ resolved
@@ -369,41 +369,8 @@
 	ALT_SMP(orr	r4, r4, #TTB_FLAGS_SMP)
 	ALT_UP(orr	r4, r4, #TTB_FLAGS_UP)
 	mcr	p15, 0, r4, c2, c0, 1		@ load TTB1
-<<<<<<< HEAD
-	/*
-	 * Memory region attributes with SCTLR.TRE=1
-	 *
-	 *   n = TEX[0],C,B
-	 *   TR = PRRR[2n+1:2n]		- memory type
-	 *   IR = NMRR[2n+1:2n]		- inner cacheable property
-	 *   OR = NMRR[2n+17:2n+16]	- outer cacheable property
-	 *
-	 *			n	TR	IR	OR
-	 *   UNCACHED		000	00
-	 *   BUFFERABLE		001	10	00	00
-	 *   WRITETHROUGH	010	10	10	10
-	 *   WRITEBACK		011	10	11	11
-	 *   reserved		110
-	 *   WRITEALLOC		111	10	01	01
-	 *   DEV_SHARED		100	01
-	 *   DEV_NONSHARED	100	01
-	 *   DEV_WC		001	10
-	 *   DEV_CACHED		011	10
-	 *
-	 * Other attributes:
-	 *
-	 *   DS0 = PRRR[16] = 0		- device shareable property
-	 *   DS1 = PRRR[17] = 1		- device shareable property
-	 *   NS0 = PRRR[18] = 0		- normal shareable property
-	 *   NS1 = PRRR[19] = 1		- normal shareable property
-	 *   NOS = PRRR[24+n] = 1	- not outer shareable
-	 */
-	ldr	r5, =0xff0a81a8			@ PRRR
-	ldr	r6, =0x40e040e0			@ NMRR
-=======
 	ldr	r5, =PRRR			@ PRRR
 	ldr	r6, =NMRR			@ NMRR
->>>>>>> 105e53f8
 	mcr	p15, 0, r5, c10, c2, 0		@ write PRRR
 	mcr	p15, 0, r6, c10, c2, 1		@ write NMRR
 #endif
