/*
 * linux/arch/arm/mach-omap2/board-rx51-peripherals.c
 *
 * Copyright (C) 2008-2009 Nokia
 *
 * This program is free software; you can redistribute it and/or modify
 * it under the terms of the GNU General Public License version 2 as
 * published by the Free Software Foundation.
 */

#include <linux/kernel.h>
#include <linux/init.h>
#include <linux/platform_device.h>
#include <linux/input.h>
#include <linux/input/matrix_keypad.h>
#include <linux/spi/spi.h>
#include <linux/wl12xx.h>
#include <linux/i2c.h>
#include <linux/i2c/twl.h>
#include <linux/clk.h>
#include <linux/delay.h>
#include <linux/regulator/machine.h>
#include <linux/gpio.h>
#include <linux/gpio_keys.h>
#include <linux/mmc/host.h>
#include <sound/tlv320aic3x.h>

#include <plat/mcspi.h>
#include <plat/board.h>
#include <plat/common.h>
#include <plat/dma.h>
#include <plat/gpmc.h>
#include <plat/onenand.h>
#include <plat/gpmc-smc91x.h>

#include <mach/board-rx51.h>

#include <sound/tlv320aic3x.h>
#include <sound/tpa6130a2-plat.h>

#include <../drivers/staging/iio/light/tsl2563.h>

#include "mux.h"
#include "hsmmc.h"

#define SYSTEM_REV_B_USES_VAUX3	0x1699
#define SYSTEM_REV_S_USES_VAUX3 0x8

#define RX51_WL1251_POWER_GPIO		87
#define RX51_WL1251_IRQ_GPIO		42

/* list all spi devices here */
enum {
	RX51_SPI_WL1251,
	RX51_SPI_MIPID,		/* LCD panel */
	RX51_SPI_TSC2005,	/* Touch Controller */
};

static struct wl12xx_platform_data wl1251_pdata;

#if defined(CONFIG_SENSORS_TSL2563) || defined(CONFIG_SENSORS_TSL2563_MODULE)
static struct tsl2563_platform_data rx51_tsl2563_platform_data = {
	.cover_comp_gain = 16,
};
#endif

static struct omap2_mcspi_device_config wl1251_mcspi_config = {
	.turbo_mode	= 0,
	.single_channel	= 1,
};

static struct omap2_mcspi_device_config mipid_mcspi_config = {
	.turbo_mode	= 0,
	.single_channel	= 1,
};

static struct omap2_mcspi_device_config tsc2005_mcspi_config = {
	.turbo_mode	= 0,
	.single_channel	= 1,
};

static struct spi_board_info rx51_peripherals_spi_board_info[] __initdata = {
	[RX51_SPI_WL1251] = {
		.modalias		= "wl1251",
		.bus_num		= 4,
		.chip_select		= 0,
		.max_speed_hz   	= 48000000,
		.mode                   = SPI_MODE_3,
		.controller_data	= &wl1251_mcspi_config,
		.platform_data		= &wl1251_pdata,
	},
	[RX51_SPI_MIPID] = {
		.modalias		= "acx565akm",
		.bus_num		= 1,
		.chip_select		= 2,
		.max_speed_hz		= 6000000,
		.controller_data	= &mipid_mcspi_config,
	},
	[RX51_SPI_TSC2005] = {
		.modalias		= "tsc2005",
		.bus_num		= 1,
		.chip_select		= 0,
		/* .irq = OMAP_GPIO_IRQ(RX51_TSC2005_IRQ_GPIO),*/
		.max_speed_hz		= 6000000,
		.controller_data	= &tsc2005_mcspi_config,
		/* .platform_data = &tsc2005_config,*/
	},
};

static struct platform_device rx51_charger_device = {
	.name = "isp1704_charger",
};

#if defined(CONFIG_KEYBOARD_GPIO) || defined(CONFIG_KEYBOARD_GPIO_MODULE)

#define RX51_GPIO_CAMERA_LENS_COVER	110
#define RX51_GPIO_CAMERA_FOCUS		68
#define RX51_GPIO_CAMERA_CAPTURE	69
#define RX51_GPIO_KEYPAD_SLIDE		71
#define RX51_GPIO_LOCK_BUTTON		113
#define RX51_GPIO_PROXIMITY		89

#define RX51_GPIO_DEBOUNCE_TIMEOUT	10

static struct gpio_keys_button rx51_gpio_keys[] = {
	{
		.desc			= "Camera Lens Cover",
		.type			= EV_SW,
		.code			= SW_CAMERA_LENS_COVER,
		.gpio			= RX51_GPIO_CAMERA_LENS_COVER,
		.active_low		= 1,
		.debounce_interval	= RX51_GPIO_DEBOUNCE_TIMEOUT,
	}, {
		.desc			= "Camera Focus",
		.type			= EV_KEY,
		.code			= KEY_CAMERA_FOCUS,
		.gpio			= RX51_GPIO_CAMERA_FOCUS,
		.active_low		= 1,
		.debounce_interval	= RX51_GPIO_DEBOUNCE_TIMEOUT,
	}, {
		.desc			= "Camera Capture",
		.type			= EV_KEY,
		.code			= KEY_CAMERA,
		.gpio			= RX51_GPIO_CAMERA_CAPTURE,
		.active_low		= 1,
		.debounce_interval	= RX51_GPIO_DEBOUNCE_TIMEOUT,
	}, {
		.desc			= "Lock Button",
		.type			= EV_KEY,
		.code			= KEY_SCREENLOCK,
		.gpio			= RX51_GPIO_LOCK_BUTTON,
		.active_low		= 1,
		.debounce_interval	= RX51_GPIO_DEBOUNCE_TIMEOUT,
	}, {
		.desc			= "Keypad Slide",
		.type			= EV_SW,
		.code			= SW_KEYPAD_SLIDE,
		.gpio			= RX51_GPIO_KEYPAD_SLIDE,
		.active_low		= 1,
		.debounce_interval	= RX51_GPIO_DEBOUNCE_TIMEOUT,
	}, {
		.desc			= "Proximity Sensor",
		.type			= EV_SW,
		.code			= SW_FRONT_PROXIMITY,
		.gpio			= RX51_GPIO_PROXIMITY,
		.active_low		= 0,
		.debounce_interval	= RX51_GPIO_DEBOUNCE_TIMEOUT,
	}
};

static struct gpio_keys_platform_data rx51_gpio_keys_data = {
	.buttons	= rx51_gpio_keys,
	.nbuttons	= ARRAY_SIZE(rx51_gpio_keys),
};

static struct platform_device rx51_gpio_keys_device = {
	.name	= "gpio-keys",
	.id	= -1,
	.dev	= {
		.platform_data	= &rx51_gpio_keys_data,
	},
};

static void __init rx51_add_gpio_keys(void)
{
	platform_device_register(&rx51_gpio_keys_device);
}
#else
static void __init rx51_add_gpio_keys(void)
{
}
#endif /* CONFIG_KEYBOARD_GPIO || CONFIG_KEYBOARD_GPIO_MODULE */

static uint32_t board_keymap[] = {
	/*
	 * Note that KEY(x, 8, KEY_XXX) entries represent "entrire row
	 * connected to the ground" matrix state.
	 */
	KEY(0, 0, KEY_Q),
	KEY(0, 1, KEY_O),
	KEY(0, 2, KEY_P),
	KEY(0, 3, KEY_COMMA),
	KEY(0, 4, KEY_BACKSPACE),
	KEY(0, 6, KEY_A),
	KEY(0, 7, KEY_S),

	KEY(1, 0, KEY_W),
	KEY(1, 1, KEY_D),
	KEY(1, 2, KEY_F),
	KEY(1, 3, KEY_G),
	KEY(1, 4, KEY_H),
	KEY(1, 5, KEY_J),
	KEY(1, 6, KEY_K),
	KEY(1, 7, KEY_L),

	KEY(2, 0, KEY_E),
	KEY(2, 1, KEY_DOT),
	KEY(2, 2, KEY_UP),
	KEY(2, 3, KEY_ENTER),
	KEY(2, 5, KEY_Z),
	KEY(2, 6, KEY_X),
	KEY(2, 7, KEY_C),
	KEY(2, 8, KEY_F9),

	KEY(3, 0, KEY_R),
	KEY(3, 1, KEY_V),
	KEY(3, 2, KEY_B),
	KEY(3, 3, KEY_N),
	KEY(3, 4, KEY_M),
	KEY(3, 5, KEY_SPACE),
	KEY(3, 6, KEY_SPACE),
	KEY(3, 7, KEY_LEFT),

	KEY(4, 0, KEY_T),
	KEY(4, 1, KEY_DOWN),
	KEY(4, 2, KEY_RIGHT),
	KEY(4, 4, KEY_LEFTCTRL),
	KEY(4, 5, KEY_RIGHTALT),
	KEY(4, 6, KEY_LEFTSHIFT),
	KEY(4, 8, KEY_F10),

	KEY(5, 0, KEY_Y),
	KEY(5, 8, KEY_F11),

	KEY(6, 0, KEY_U),

	KEY(7, 0, KEY_I),
	KEY(7, 1, KEY_F7),
	KEY(7, 2, KEY_F8),
};

static struct matrix_keymap_data board_map_data = {
	.keymap			= board_keymap,
	.keymap_size		= ARRAY_SIZE(board_keymap),
};

static struct twl4030_keypad_data rx51_kp_data = {
	.keymap_data	= &board_map_data,
	.rows		= 8,
	.cols		= 8,
	.rep		= 1,
};

static struct twl4030_madc_platform_data rx51_madc_data = {
	.irq_line		= 1,
};

/* Enable input logic and pull all lines up when eMMC is on. */
static struct omap_board_mux rx51_mmc2_on_mux[] = {
	OMAP3_MUX(SDMMC2_CMD, OMAP_PIN_INPUT_PULLUP | OMAP_MUX_MODE0),
	OMAP3_MUX(SDMMC2_DAT0, OMAP_PIN_INPUT_PULLUP | OMAP_MUX_MODE0),
	OMAP3_MUX(SDMMC2_DAT1, OMAP_PIN_INPUT_PULLUP | OMAP_MUX_MODE0),
	OMAP3_MUX(SDMMC2_DAT2, OMAP_PIN_INPUT_PULLUP | OMAP_MUX_MODE0),
	OMAP3_MUX(SDMMC2_DAT3, OMAP_PIN_INPUT_PULLUP | OMAP_MUX_MODE0),
	OMAP3_MUX(SDMMC2_DAT4, OMAP_PIN_INPUT_PULLUP | OMAP_MUX_MODE0),
	OMAP3_MUX(SDMMC2_DAT5, OMAP_PIN_INPUT_PULLUP | OMAP_MUX_MODE0),
	OMAP3_MUX(SDMMC2_DAT6, OMAP_PIN_INPUT_PULLUP | OMAP_MUX_MODE0),
	OMAP3_MUX(SDMMC2_DAT7, OMAP_PIN_INPUT_PULLUP | OMAP_MUX_MODE0),
	{ .reg_offset = OMAP_MUX_TERMINATOR },
};

/* Disable input logic and pull all lines down when eMMC is off. */
static struct omap_board_mux rx51_mmc2_off_mux[] = {
	OMAP3_MUX(SDMMC2_CMD, OMAP_PULL_ENA | OMAP_MUX_MODE0),
	OMAP3_MUX(SDMMC2_DAT0, OMAP_PULL_ENA | OMAP_MUX_MODE0),
	OMAP3_MUX(SDMMC2_DAT1, OMAP_PULL_ENA | OMAP_MUX_MODE0),
	OMAP3_MUX(SDMMC2_DAT2, OMAP_PULL_ENA | OMAP_MUX_MODE0),
	OMAP3_MUX(SDMMC2_DAT3, OMAP_PULL_ENA | OMAP_MUX_MODE0),
	OMAP3_MUX(SDMMC2_DAT4, OMAP_PULL_ENA | OMAP_MUX_MODE0),
	OMAP3_MUX(SDMMC2_DAT5, OMAP_PULL_ENA | OMAP_MUX_MODE0),
	OMAP3_MUX(SDMMC2_DAT6, OMAP_PULL_ENA | OMAP_MUX_MODE0),
	OMAP3_MUX(SDMMC2_DAT7, OMAP_PULL_ENA | OMAP_MUX_MODE0),
	{ .reg_offset = OMAP_MUX_TERMINATOR },
};

<<<<<<< HEAD
=======
static struct omap_mux_partition *partition;

>>>>>>> 3cbea436
/*
 * Current flows to eMMC when eMMC is off and the data lines are pulled up,
 * so pull them down. N.B. we pull 8 lines because we are using 8 lines.
 */
static void rx51_mmc2_remux(struct device *dev, int slot, int power_on)
{
	if (power_on)
<<<<<<< HEAD
		omap_mux_write_array(rx51_mmc2_on_mux);
	else
		omap_mux_write_array(rx51_mmc2_off_mux);
=======
		omap_mux_write_array(partition, rx51_mmc2_on_mux);
	else
		omap_mux_write_array(partition, rx51_mmc2_off_mux);
>>>>>>> 3cbea436
}

static struct omap2_hsmmc_info mmc[] __initdata = {
	{
		.name		= "external",
		.mmc		= 1,
		.caps		= MMC_CAP_4_BIT_DATA,
		.cover_only	= true,
		.gpio_cd	= 160,
		.gpio_wp	= -EINVAL,
		.power_saving	= true,
	},
	{
		.name		= "internal",
		.mmc		= 2,
		.caps		= MMC_CAP_4_BIT_DATA | MMC_CAP_8_BIT_DATA,
						/* See also rx51_mmc2_remux */
		.gpio_cd	= -EINVAL,
		.gpio_wp	= -EINVAL,
		.nonremovable	= true,
		.power_saving	= true,
		.remux		= rx51_mmc2_remux,
	},
	{}	/* Terminator */
};

static struct regulator_consumer_supply rx51_vmmc1_supply =
	REGULATOR_SUPPLY("vmmc", "mmci-omap-hs.0");

static struct regulator_consumer_supply rx51_vaux3_supply =
	REGULATOR_SUPPLY("vmmc", "mmci-omap-hs.1");

static struct regulator_consumer_supply rx51_vsim_supply =
	REGULATOR_SUPPLY("vmmc_aux", "mmci-omap-hs.1");

static struct regulator_consumer_supply rx51_vmmc2_supplies[] = {
	/* tlv320aic3x analog supplies */
	REGULATOR_SUPPLY("AVDD", "2-0018"),
	REGULATOR_SUPPLY("DRVDD", "2-0018"),
<<<<<<< HEAD
=======
	REGULATOR_SUPPLY("AVDD", "2-0019"),
	REGULATOR_SUPPLY("DRVDD", "2-0019"),
>>>>>>> 3cbea436
	/* tpa6130a2 */
	REGULATOR_SUPPLY("Vdd", "2-0060"),
	/* Keep vmmc as last item. It is not iterated for newer boards */
	REGULATOR_SUPPLY("vmmc", "mmci-omap-hs.1"),
<<<<<<< HEAD
};

static struct regulator_consumer_supply rx51_vio_supplies[] = {
	/* tlv320aic3x digital supplies */
	REGULATOR_SUPPLY("IOVDD", "2-0018"),
	REGULATOR_SUPPLY("DVDD", "2-0018"),
};

#if defined(CONFIG_FB_OMAP2) || defined(CONFIG_FB_OMAP2_MODULE)
extern struct platform_device rx51_display_device;
#endif

static struct regulator_consumer_supply rx51_vaux1_consumers[] = {
#if defined(CONFIG_FB_OMAP2) || defined(CONFIG_FB_OMAP2_MODULE)
	{
		.supply	= "vdds_sdi",
		.dev	= &rx51_display_device.dev,
	},
#endif
=======
};

static struct regulator_consumer_supply rx51_vio_supplies[] = {
	/* tlv320aic3x digital supplies */
	REGULATOR_SUPPLY("IOVDD", "2-0018"),
	REGULATOR_SUPPLY("DVDD", "2-0018"),
	REGULATOR_SUPPLY("IOVDD", "2-0019"),
	REGULATOR_SUPPLY("DVDD", "2-0019"),
};

static struct regulator_consumer_supply rx51_vaux1_consumers[] = {
	REGULATOR_SUPPLY("vdds_sdi", "omapdss"),
};

static struct regulator_consumer_supply rx51_vdac_supply[] = {
	REGULATOR_SUPPLY("vdda_dac", "omapdss"),
>>>>>>> 3cbea436
};

static struct regulator_init_data rx51_vaux1 = {
	.constraints = {
		.name			= "V28",
		.min_uV			= 2800000,
		.max_uV			= 2800000,
		.always_on		= true, /* due battery cover sensor */
		.valid_modes_mask	= REGULATOR_MODE_NORMAL
					| REGULATOR_MODE_STANDBY,
		.valid_ops_mask		= REGULATOR_CHANGE_MODE
					| REGULATOR_CHANGE_STATUS,
	},
	.num_consumer_supplies	= ARRAY_SIZE(rx51_vaux1_consumers),
	.consumer_supplies	= rx51_vaux1_consumers,
};

static struct regulator_init_data rx51_vaux2 = {
	.constraints = {
		.name			= "VCSI",
		.min_uV			= 1800000,
		.max_uV			= 1800000,
		.valid_modes_mask	= REGULATOR_MODE_NORMAL
					| REGULATOR_MODE_STANDBY,
		.valid_ops_mask		= REGULATOR_CHANGE_MODE
					| REGULATOR_CHANGE_STATUS,
	},
};

/* VAUX3 - adds more power to VIO_18 rail */
static struct regulator_init_data rx51_vaux3_cam = {
	.constraints = {
		.name			= "VCAM_DIG_18",
		.min_uV			= 1800000,
		.max_uV			= 1800000,
		.apply_uV		= true,
		.valid_modes_mask	= REGULATOR_MODE_NORMAL
					| REGULATOR_MODE_STANDBY,
		.valid_ops_mask		= REGULATOR_CHANGE_MODE
					| REGULATOR_CHANGE_STATUS,
	},
};

static struct regulator_init_data rx51_vaux3_mmc = {
	.constraints = {
		.name			= "VMMC2_30",
		.min_uV			= 2800000,
		.max_uV			= 3000000,
		.apply_uV		= true,
		.valid_modes_mask	= REGULATOR_MODE_NORMAL
					| REGULATOR_MODE_STANDBY,
		.valid_ops_mask		= REGULATOR_CHANGE_VOLTAGE
					| REGULATOR_CHANGE_MODE
					| REGULATOR_CHANGE_STATUS,
	},
	.num_consumer_supplies	= 1,
	.consumer_supplies	= &rx51_vaux3_supply,
};

static struct regulator_init_data rx51_vaux4 = {
	.constraints = {
		.name			= "VCAM_ANA_28",
		.min_uV			= 2800000,
		.max_uV			= 2800000,
		.apply_uV		= true,
		.valid_modes_mask	= REGULATOR_MODE_NORMAL
					| REGULATOR_MODE_STANDBY,
		.valid_ops_mask		= REGULATOR_CHANGE_MODE
					| REGULATOR_CHANGE_STATUS,
	},
};

static struct regulator_init_data rx51_vmmc1 = {
	.constraints = {
		.min_uV			= 1850000,
		.max_uV			= 3150000,
		.valid_modes_mask	= REGULATOR_MODE_NORMAL
					| REGULATOR_MODE_STANDBY,
		.valid_ops_mask		= REGULATOR_CHANGE_VOLTAGE
					| REGULATOR_CHANGE_MODE
					| REGULATOR_CHANGE_STATUS,
	},
	.num_consumer_supplies	= 1,
	.consumer_supplies	= &rx51_vmmc1_supply,
};

static struct regulator_init_data rx51_vmmc2 = {
	.constraints = {
		.name			= "V28_A",
		.min_uV			= 2800000,
		.max_uV			= 3000000,
		.apply_uV		= true,
		.valid_modes_mask	= REGULATOR_MODE_NORMAL
					| REGULATOR_MODE_STANDBY,
		.valid_ops_mask		= REGULATOR_CHANGE_VOLTAGE
					| REGULATOR_CHANGE_MODE
					| REGULATOR_CHANGE_STATUS,
	},
	.num_consumer_supplies	= ARRAY_SIZE(rx51_vmmc2_supplies),
	.consumer_supplies	= rx51_vmmc2_supplies,
};

static struct regulator_init_data rx51_vsim = {
	.constraints = {
		.name			= "VMMC2_IO_18",
		.min_uV			= 1800000,
		.max_uV			= 1800000,
		.apply_uV		= true,
		.valid_modes_mask	= REGULATOR_MODE_NORMAL
					| REGULATOR_MODE_STANDBY,
		.valid_ops_mask		= REGULATOR_CHANGE_MODE
					| REGULATOR_CHANGE_STATUS,
	},
	.num_consumer_supplies	= 1,
	.consumer_supplies	= &rx51_vsim_supply,
};

static struct regulator_init_data rx51_vdac = {
	.constraints = {
		.name			= "VDAC",
		.min_uV			= 1800000,
		.max_uV			= 1800000,
		.apply_uV		= true,
		.valid_modes_mask	= REGULATOR_MODE_NORMAL
					| REGULATOR_MODE_STANDBY,
		.valid_ops_mask		= REGULATOR_CHANGE_MODE
					| REGULATOR_CHANGE_STATUS,
	},
	.num_consumer_supplies	= 1,
	.consumer_supplies	= rx51_vdac_supply,
};

static struct regulator_init_data rx51_vio = {
	.constraints = {
		.min_uV			= 1800000,
		.max_uV			= 1800000,
		.valid_modes_mask	= REGULATOR_MODE_NORMAL
					| REGULATOR_MODE_STANDBY,
		.valid_ops_mask		= REGULATOR_CHANGE_VOLTAGE
					| REGULATOR_CHANGE_MODE
					| REGULATOR_CHANGE_STATUS,
	},
	.num_consumer_supplies	= ARRAY_SIZE(rx51_vio_supplies),
	.consumer_supplies	= rx51_vio_supplies,
};

static struct regulator_init_data rx51_vio = {
	.constraints = {
		.min_uV			= 1800000,
		.max_uV			= 1800000,
		.valid_modes_mask	= REGULATOR_MODE_NORMAL
					| REGULATOR_MODE_STANDBY,
		.valid_ops_mask		= REGULATOR_CHANGE_VOLTAGE
					| REGULATOR_CHANGE_MODE
					| REGULATOR_CHANGE_STATUS,
	},
	.num_consumer_supplies	= ARRAY_SIZE(rx51_vio_supplies),
	.consumer_supplies	= rx51_vio_supplies,
};

static int rx51_twlgpio_setup(struct device *dev, unsigned gpio, unsigned n)
{
	/* FIXME this gpio setup is just a placeholder for now */
	gpio_request(gpio + 6, "backlight_pwm");
	gpio_direction_output(gpio + 6, 0);
	gpio_request(gpio + 7, "speaker_en");
	gpio_direction_output(gpio + 7, 1);

	return 0;
}

static struct twl4030_gpio_platform_data rx51_gpio_data = {
	.gpio_base		= OMAP_MAX_GPIO_LINES,
	.irq_base		= TWL4030_GPIO_IRQ_BASE,
	.irq_end		= TWL4030_GPIO_IRQ_END,
	.pulldowns		= BIT(0) | BIT(1) | BIT(2) | BIT(3)
				| BIT(4) | BIT(5)
				| BIT(8) | BIT(9) | BIT(10) | BIT(11)
				| BIT(12) | BIT(13) | BIT(14) | BIT(15)
				| BIT(16) | BIT(17) ,
	.setup			= rx51_twlgpio_setup,
};

static struct twl4030_usb_data rx51_usb_data = {
	.usb_mode		= T2_USB_MODE_ULPI,
};

static struct twl4030_ins sleep_on_seq[] __initdata = {
/*
 * Turn off everything
 */
	{MSG_BROADCAST(DEV_GRP_NULL, RES_GRP_ALL, 1, 0, RES_STATE_SLEEP), 2},
};

static struct twl4030_script sleep_on_script __initdata = {
	.script = sleep_on_seq,
	.size   = ARRAY_SIZE(sleep_on_seq),
	.flags  = TWL4030_SLEEP_SCRIPT,
};

static struct twl4030_ins wakeup_seq[] __initdata = {
/*
 * Reenable everything
 */
	{MSG_BROADCAST(DEV_GRP_NULL, RES_GRP_ALL, 1, 0, RES_STATE_ACTIVE), 2},
};

static struct twl4030_script wakeup_script __initdata = {
	.script	= wakeup_seq,
	.size	= ARRAY_SIZE(wakeup_seq),
	.flags	= TWL4030_WAKEUP12_SCRIPT,
};

static struct twl4030_ins wakeup_p3_seq[] __initdata = {
/*
 * Reenable everything
 */
	{MSG_BROADCAST(DEV_GRP_NULL, RES_GRP_ALL, 1, 0, RES_STATE_ACTIVE), 2},
};

static struct twl4030_script wakeup_p3_script __initdata = {
	.script	= wakeup_p3_seq,
	.size	= ARRAY_SIZE(wakeup_p3_seq),
	.flags	= TWL4030_WAKEUP3_SCRIPT,
};

static struct twl4030_ins wrst_seq[] __initdata = {
/*
 * Reset twl4030.
 * Reset VDD1 regulator.
 * Reset VDD2 regulator.
 * Reset VPLL1 regulator.
 * Enable sysclk output.
 * Reenable twl4030.
 */
	{MSG_SINGULAR(DEV_GRP_NULL, RES_RESET, RES_STATE_OFF), 2},
	{MSG_BROADCAST(DEV_GRP_NULL, RES_GRP_ALL, 0, 1, RES_STATE_ACTIVE),
		0x13},
	{MSG_BROADCAST(DEV_GRP_NULL, RES_GRP_PP, 0, 3, RES_STATE_OFF), 0x13},
	{MSG_SINGULAR(DEV_GRP_NULL, RES_VDD1, RES_STATE_WRST), 0x13},
	{MSG_SINGULAR(DEV_GRP_NULL, RES_VDD2, RES_STATE_WRST), 0x13},
	{MSG_SINGULAR(DEV_GRP_NULL, RES_VPLL1, RES_STATE_WRST), 0x35},
	{MSG_SINGULAR(DEV_GRP_P3, RES_HFCLKOUT, RES_STATE_ACTIVE), 2},
	{MSG_SINGULAR(DEV_GRP_NULL, RES_RESET, RES_STATE_ACTIVE), 2},
};

static struct twl4030_script wrst_script __initdata = {
	.script = wrst_seq,
	.size   = ARRAY_SIZE(wrst_seq),
	.flags  = TWL4030_WRST_SCRIPT,
};

static struct twl4030_script *twl4030_scripts[] __initdata = {
	/* wakeup12 script should be loaded before sleep script, otherwise a
	   board might hit retention before loading of wakeup script is
	   completed. This can cause boot failures depending on timing issues.
	*/
	&wakeup_script,
	&sleep_on_script,
	&wakeup_p3_script,
	&wrst_script,
};

static struct twl4030_resconfig twl4030_rconfig[] __initdata = {
	{ .resource = RES_VDD1, .devgroup = -1,
	  .type = 1, .type2 = -1, .remap_off = RES_STATE_OFF,
	  .remap_sleep = RES_STATE_OFF
	},
	{ .resource = RES_VDD2, .devgroup = -1,
	  .type = 1, .type2 = -1, .remap_off = RES_STATE_OFF,
	  .remap_sleep = RES_STATE_OFF
	},
	{ .resource = RES_VPLL1, .devgroup = -1,
	  .type = 1, .type2 = -1, .remap_off = RES_STATE_OFF,
	  .remap_sleep = RES_STATE_OFF
	},
	{ .resource = RES_VPLL2, .devgroup = -1,
	  .type = -1, .type2 = 3, .remap_off = -1, .remap_sleep = -1
	},
	{ .resource = RES_VAUX1, .devgroup = -1,
	  .type = -1, .type2 = 3, .remap_off = -1, .remap_sleep = -1
	},
	{ .resource = RES_VAUX2, .devgroup = -1,
	  .type = -1, .type2 = 3, .remap_off = -1, .remap_sleep = -1
	},
	{ .resource = RES_VAUX3, .devgroup = -1,
	  .type = -1, .type2 = 3, .remap_off = -1, .remap_sleep = -1
	},
	{ .resource = RES_VAUX4, .devgroup = -1,
	  .type = -1, .type2 = 3, .remap_off = -1, .remap_sleep = -1
	},
	{ .resource = RES_VMMC1, .devgroup = -1,
	  .type = -1, .type2 = 3, .remap_off = -1, .remap_sleep = -1
	},
	{ .resource = RES_VMMC2, .devgroup = -1,
	  .type = -1, .type2 = 3, .remap_off = -1, .remap_sleep = -1
	},
	{ .resource = RES_VDAC, .devgroup = -1,
	  .type = -1, .type2 = 3, .remap_off = -1, .remap_sleep = -1
	},
	{ .resource = RES_VSIM, .devgroup = -1,
	  .type = -1, .type2 = 3, .remap_off = -1, .remap_sleep = -1
	},
	{ .resource = RES_VINTANA1, .devgroup = DEV_GRP_P1 | DEV_GRP_P3,
	  .type = -1, .type2 = -1, .remap_off = -1, .remap_sleep = -1
	},
	{ .resource = RES_VINTANA2, .devgroup = DEV_GRP_P1 | DEV_GRP_P3,
	  .type = 1, .type2 = -1, .remap_off = -1, .remap_sleep = -1
	},
	{ .resource = RES_VINTDIG, .devgroup = DEV_GRP_P1 | DEV_GRP_P3,
	  .type = -1, .type2 = -1, .remap_off = -1, .remap_sleep = -1
	},
	{ .resource = RES_VIO, .devgroup = DEV_GRP_P3,
	  .type = 1, .type2 = -1, .remap_off = -1, .remap_sleep = -1
	},
	{ .resource = RES_CLKEN, .devgroup = DEV_GRP_P1 | DEV_GRP_P3,
	  .type = 1, .type2 = -1 , .remap_off = -1, .remap_sleep = -1
	},
	{ .resource = RES_REGEN, .devgroup = DEV_GRP_P1 | DEV_GRP_P3,
	  .type = 1, .type2 = -1, .remap_off = -1, .remap_sleep = -1
	},
	{ .resource = RES_NRES_PWRON, .devgroup = DEV_GRP_P1 | DEV_GRP_P3,
	  .type = 1, .type2 = -1, .remap_off = -1, .remap_sleep = -1
	},
	{ .resource = RES_SYSEN, .devgroup = DEV_GRP_P1 | DEV_GRP_P3,
	  .type = 1, .type2 = -1, .remap_off = -1, .remap_sleep = -1
	},
	{ .resource = RES_HFCLKOUT, .devgroup = DEV_GRP_P3,
	  .type = 1, .type2 = -1, .remap_off = -1, .remap_sleep = -1
	},
	{ .resource = RES_32KCLKOUT, .devgroup = -1,
	  .type = 1, .type2 = -1, .remap_off = -1, .remap_sleep = -1
	},
	{ .resource = RES_RESET, .devgroup = -1,
	  .type = 1, .type2 = -1, .remap_off = -1, .remap_sleep = -1
	},
	{ .resource = RES_Main_Ref, .devgroup = -1,
	  .type = 1, .type2 = -1, .remap_off = -1, .remap_sleep = -1
	},
	{ 0, 0},
};

static struct twl4030_power_data rx51_t2scripts_data __initdata = {
	.scripts        = twl4030_scripts,
	.num = ARRAY_SIZE(twl4030_scripts),
	.resource_config = twl4030_rconfig,
};


static struct twl4030_platform_data rx51_twldata __initdata = {
	.irq_base		= TWL4030_IRQ_BASE,
	.irq_end		= TWL4030_IRQ_END,

	/* platform_data for children goes here */
	.gpio			= &rx51_gpio_data,
	.keypad			= &rx51_kp_data,
	.madc			= &rx51_madc_data,
	.usb			= &rx51_usb_data,
	.power			= &rx51_t2scripts_data,

	.vaux1			= &rx51_vaux1,
	.vaux2			= &rx51_vaux2,
	.vaux4			= &rx51_vaux4,
	.vmmc1			= &rx51_vmmc1,
	.vsim			= &rx51_vsim,
	.vdac			= &rx51_vdac,
	.vio			= &rx51_vio,
};

<<<<<<< HEAD
static struct tpa6130a2_platform_data rx51_tpa6130a2_data __initdata = {
=======
static struct tpa6130a2_platform_data rx51_tpa6130a2_data __initdata_or_module = {
>>>>>>> 3cbea436
	.id			= TPA6130A2,
	.power_gpio		= 98,
};

static struct i2c_board_info __initdata rx51_peripherals_i2c_board_info_1[] = {
	{
		I2C_BOARD_INFO("twl5030", 0x48),
		.flags = I2C_CLIENT_WAKE,
		.irq = INT_34XX_SYS_NIRQ,
		.platform_data = &rx51_twldata,
	},
};

/* Audio setup data */
static struct aic3x_setup_data rx51_aic34_setup = {
	.gpio_func[0] = AIC3X_GPIO1_FUNC_DISABLED,
	.gpio_func[1] = AIC3X_GPIO2_FUNC_DIGITAL_MIC_INPUT,
};

static struct aic3x_pdata rx51_aic3x_data = {
	.setup = &rx51_aic34_setup,
	.gpio_reset = 60,
};

<<<<<<< HEAD
=======
static struct aic3x_pdata rx51_aic3x_data2 = {
	.gpio_reset = 60,
};

>>>>>>> 3cbea436
static struct i2c_board_info __initdata rx51_peripherals_i2c_board_info_2[] = {
	{
		I2C_BOARD_INFO("tlv320aic3x", 0x18),
		.platform_data = &rx51_aic3x_data,
	},
<<<<<<< HEAD
=======
	{
		I2C_BOARD_INFO("tlv320aic3x", 0x19),
		.platform_data = &rx51_aic3x_data2,
	},
>>>>>>> 3cbea436
#if defined(CONFIG_SENSORS_TSL2563) || defined(CONFIG_SENSORS_TSL2563_MODULE)
	{
		I2C_BOARD_INFO("tsl2563", 0x29),
		.platform_data = &rx51_tsl2563_platform_data,
	},
#endif
	{
		I2C_BOARD_INFO("tpa6130a2", 0x60),
		.platform_data = &rx51_tpa6130a2_data,
	}
};

static int __init rx51_i2c_init(void)
{
	if ((system_rev >= SYSTEM_REV_S_USES_VAUX3 && system_rev < 0x100) ||
	    system_rev >= SYSTEM_REV_B_USES_VAUX3) {
		rx51_twldata.vaux3 = &rx51_vaux3_mmc;
		/* Only older boards use VMMC2 for internal MMC */
		rx51_vmmc2.num_consumer_supplies--;
	} else {
		rx51_twldata.vaux3 = &rx51_vaux3_cam;
	}
	rx51_twldata.vmmc2 = &rx51_vmmc2;
	omap_register_i2c_bus(1, 2200, rx51_peripherals_i2c_board_info_1,
			      ARRAY_SIZE(rx51_peripherals_i2c_board_info_1));
	omap_register_i2c_bus(2, 100, rx51_peripherals_i2c_board_info_2,
			      ARRAY_SIZE(rx51_peripherals_i2c_board_info_2));
	omap_register_i2c_bus(3, 400, NULL, 0);
	return 0;
}

#if defined(CONFIG_MTD_ONENAND_OMAP2) || \
	defined(CONFIG_MTD_ONENAND_OMAP2_MODULE)

static struct mtd_partition onenand_partitions[] = {
	{
		.name           = "bootloader",
		.offset         = 0,
		.size           = 0x20000,
		.mask_flags     = MTD_WRITEABLE,	/* Force read-only */
	},
	{
		.name           = "config",
		.offset         = MTDPART_OFS_APPEND,
		.size           = 0x60000,
	},
	{
		.name           = "log",
		.offset         = MTDPART_OFS_APPEND,
		.size           = 0x40000,
	},
	{
		.name           = "kernel",
		.offset         = MTDPART_OFS_APPEND,
		.size           = 0x200000,
	},
	{
		.name           = "initfs",
		.offset         = MTDPART_OFS_APPEND,
		.size           = 0x200000,
	},
	{
		.name           = "rootfs",
		.offset         = MTDPART_OFS_APPEND,
		.size           = MTDPART_SIZ_FULL,
	},
};

static struct omap_onenand_platform_data board_onenand_data[] = {
	{
		.cs		= 0,
		.gpio_irq	= 65,
		.parts		= onenand_partitions,
		.nr_parts	= ARRAY_SIZE(onenand_partitions),
		.flags		= ONENAND_SYNC_READWRITE,
	}
};
#endif

#if defined(CONFIG_SMC91X) || defined(CONFIG_SMC91X_MODULE)

static struct omap_smc91x_platform_data board_smc91x_data = {
	.cs		= 1,
	.gpio_irq	= 54,
	.gpio_pwrdwn	= 86,
	.gpio_reset	= 164,
	.flags		= GPMC_TIMINGS_SMC91C96 | IORESOURCE_IRQ_HIGHLEVEL,
};

static void __init board_smc91x_init(void)
{
	omap_mux_init_gpio(54, OMAP_PIN_INPUT_PULLDOWN);
	omap_mux_init_gpio(86, OMAP_PIN_OUTPUT);
	omap_mux_init_gpio(164, OMAP_PIN_OUTPUT);

	gpmc_smc91x_init(&board_smc91x_data);
}

#else

static inline void board_smc91x_init(void)
{
}

#endif

static void rx51_wl1251_set_power(bool enable)
{
	gpio_set_value(RX51_WL1251_POWER_GPIO, enable);
}

static void __init rx51_init_wl1251(void)
{
	int irq, ret;

	ret = gpio_request(RX51_WL1251_POWER_GPIO, "wl1251 power");
	if (ret < 0)
		goto error;

	ret = gpio_direction_output(RX51_WL1251_POWER_GPIO, 0);
	if (ret < 0)
		goto err_power;

	ret = gpio_request(RX51_WL1251_IRQ_GPIO, "wl1251 irq");
	if (ret < 0)
		goto err_power;

	ret = gpio_direction_input(RX51_WL1251_IRQ_GPIO);
	if (ret < 0)
		goto err_irq;

	irq = gpio_to_irq(RX51_WL1251_IRQ_GPIO);
	if (irq < 0)
		goto err_irq;

	wl1251_pdata.set_power = rx51_wl1251_set_power;
	rx51_peripherals_spi_board_info[RX51_SPI_WL1251].irq = irq;

	return;

err_irq:
	gpio_free(RX51_WL1251_IRQ_GPIO);

err_power:
	gpio_free(RX51_WL1251_POWER_GPIO);

error:
	printk(KERN_ERR "wl1251 board initialisation failed\n");
	wl1251_pdata.set_power = NULL;

	/*
	 * Now rx51_peripherals_spi_board_info[1].irq is zero and
	 * set_power is null, and wl1251_probe() will fail.
	 */
}

void __init rx51_peripherals_init(void)
{
	rx51_i2c_init();
	gpmc_onenand_init(board_onenand_data);
	board_smc91x_init();
	rx51_add_gpio_keys();
	rx51_init_wl1251();
	spi_register_board_info(rx51_peripherals_spi_board_info,
				ARRAY_SIZE(rx51_peripherals_spi_board_info));
<<<<<<< HEAD
	omap2_hsmmc_init(mmc);
=======

	partition = omap_mux_get("core");
	if (partition)
		omap2_hsmmc_init(mmc);

>>>>>>> 3cbea436
	platform_device_register(&rx51_charger_device);
}
<|MERGE_RESOLUTION|>--- conflicted
+++ resolved
@@ -23,7 +23,6 @@
 #include <linux/gpio.h>
 #include <linux/gpio_keys.h>
 #include <linux/mmc/host.h>
-#include <sound/tlv320aic3x.h>
 
 #include <plat/mcspi.h>
 #include <plat/board.h>
@@ -293,11 +292,8 @@
 	{ .reg_offset = OMAP_MUX_TERMINATOR },
 };
 
-<<<<<<< HEAD
-=======
 static struct omap_mux_partition *partition;
 
->>>>>>> 3cbea436
 /*
  * Current flows to eMMC when eMMC is off and the data lines are pulled up,
  * so pull them down. N.B. we pull 8 lines because we are using 8 lines.
@@ -305,15 +301,9 @@
 static void rx51_mmc2_remux(struct device *dev, int slot, int power_on)
 {
 	if (power_on)
-<<<<<<< HEAD
-		omap_mux_write_array(rx51_mmc2_on_mux);
-	else
-		omap_mux_write_array(rx51_mmc2_off_mux);
-=======
 		omap_mux_write_array(partition, rx51_mmc2_on_mux);
 	else
 		omap_mux_write_array(partition, rx51_mmc2_off_mux);
->>>>>>> 3cbea436
 }
 
 static struct omap2_hsmmc_info mmc[] __initdata = {
@@ -353,36 +343,12 @@
 	/* tlv320aic3x analog supplies */
 	REGULATOR_SUPPLY("AVDD", "2-0018"),
 	REGULATOR_SUPPLY("DRVDD", "2-0018"),
-<<<<<<< HEAD
-=======
 	REGULATOR_SUPPLY("AVDD", "2-0019"),
 	REGULATOR_SUPPLY("DRVDD", "2-0019"),
->>>>>>> 3cbea436
 	/* tpa6130a2 */
 	REGULATOR_SUPPLY("Vdd", "2-0060"),
 	/* Keep vmmc as last item. It is not iterated for newer boards */
 	REGULATOR_SUPPLY("vmmc", "mmci-omap-hs.1"),
-<<<<<<< HEAD
-};
-
-static struct regulator_consumer_supply rx51_vio_supplies[] = {
-	/* tlv320aic3x digital supplies */
-	REGULATOR_SUPPLY("IOVDD", "2-0018"),
-	REGULATOR_SUPPLY("DVDD", "2-0018"),
-};
-
-#if defined(CONFIG_FB_OMAP2) || defined(CONFIG_FB_OMAP2_MODULE)
-extern struct platform_device rx51_display_device;
-#endif
-
-static struct regulator_consumer_supply rx51_vaux1_consumers[] = {
-#if defined(CONFIG_FB_OMAP2) || defined(CONFIG_FB_OMAP2_MODULE)
-	{
-		.supply	= "vdds_sdi",
-		.dev	= &rx51_display_device.dev,
-	},
-#endif
-=======
 };
 
 static struct regulator_consumer_supply rx51_vio_supplies[] = {
@@ -399,7 +365,6 @@
 
 static struct regulator_consumer_supply rx51_vdac_supply[] = {
 	REGULATOR_SUPPLY("vdda_dac", "omapdss"),
->>>>>>> 3cbea436
 };
 
 static struct regulator_init_data rx51_vaux1 = {
@@ -530,20 +495,6 @@
 	},
 	.num_consumer_supplies	= 1,
 	.consumer_supplies	= rx51_vdac_supply,
-};
-
-static struct regulator_init_data rx51_vio = {
-	.constraints = {
-		.min_uV			= 1800000,
-		.max_uV			= 1800000,
-		.valid_modes_mask	= REGULATOR_MODE_NORMAL
-					| REGULATOR_MODE_STANDBY,
-		.valid_ops_mask		= REGULATOR_CHANGE_VOLTAGE
-					| REGULATOR_CHANGE_MODE
-					| REGULATOR_CHANGE_STATUS,
-	},
-	.num_consumer_supplies	= ARRAY_SIZE(rx51_vio_supplies),
-	.consumer_supplies	= rx51_vio_supplies,
 };
 
 static struct regulator_init_data rx51_vio = {
@@ -769,11 +720,7 @@
 	.vio			= &rx51_vio,
 };
 
-<<<<<<< HEAD
-static struct tpa6130a2_platform_data rx51_tpa6130a2_data __initdata = {
-=======
 static struct tpa6130a2_platform_data rx51_tpa6130a2_data __initdata_or_module = {
->>>>>>> 3cbea436
 	.id			= TPA6130A2,
 	.power_gpio		= 98,
 };
@@ -798,25 +745,19 @@
 	.gpio_reset = 60,
 };
 
-<<<<<<< HEAD
-=======
 static struct aic3x_pdata rx51_aic3x_data2 = {
 	.gpio_reset = 60,
 };
 
->>>>>>> 3cbea436
 static struct i2c_board_info __initdata rx51_peripherals_i2c_board_info_2[] = {
 	{
 		I2C_BOARD_INFO("tlv320aic3x", 0x18),
 		.platform_data = &rx51_aic3x_data,
 	},
-<<<<<<< HEAD
-=======
 	{
 		I2C_BOARD_INFO("tlv320aic3x", 0x19),
 		.platform_data = &rx51_aic3x_data2,
 	},
->>>>>>> 3cbea436
 #if defined(CONFIG_SENSORS_TSL2563) || defined(CONFIG_SENSORS_TSL2563_MODULE)
 	{
 		I2C_BOARD_INFO("tsl2563", 0x29),
@@ -982,14 +923,10 @@
 	rx51_init_wl1251();
 	spi_register_board_info(rx51_peripherals_spi_board_info,
 				ARRAY_SIZE(rx51_peripherals_spi_board_info));
-<<<<<<< HEAD
-	omap2_hsmmc_init(mmc);
-=======
 
 	partition = omap_mux_get("core");
 	if (partition)
 		omap2_hsmmc_init(mmc);
 
->>>>>>> 3cbea436
 	platform_device_register(&rx51_charger_device);
 }
