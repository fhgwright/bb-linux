--- conflicted
+++ resolved
@@ -265,20 +265,6 @@
 	.device_idle = omap_device_idle,
 };
 
-<<<<<<< HEAD
-static struct omap_rproc_pdata dra7_dsp1_pdata = {
-	.device_enable = omap_rproc_device_enable,
-	.device_shutdown = omap_rproc_device_shutdown,
-	.set_bootaddr = dra7_ctrl_write_dsp1_boot_addr,
-	.timer_ops = &omap_rproc_dmtimer_ops,
-};
-
-static struct omap_rproc_pdata dra7_dsp2_pdata = {
-	.device_enable = omap_rproc_device_enable,
-	.device_shutdown = omap_rproc_device_shutdown,
-	.set_bootaddr = dra7_ctrl_write_dsp2_boot_addr,
-	.timer_ops = &omap_rproc_dmtimer_ops,
-=======
 static struct iommu_platform_data dra7_ipu1_iommu_pdata = {
 	.reset_name = "mmu_cache",
 	.assert_reset = omap_device_assert_hardreset,
@@ -286,7 +272,20 @@
 	.device_enable = omap_device_enable,
 	.device_idle = omap_device_idle,
 	.set_pwrdm_constraint = omap_iommu_set_pwrdm_constraint,
->>>>>>> d34e0b07
+};
+
+static struct omap_rproc_pdata dra7_dsp1_pdata = {
+	.device_enable = omap_rproc_device_enable,
+	.device_shutdown = omap_rproc_device_shutdown,
+	.set_bootaddr = dra7_ctrl_write_dsp1_boot_addr,
+	.timer_ops = &omap_rproc_dmtimer_ops,
+};
+
+static struct omap_rproc_pdata dra7_dsp2_pdata = {
+	.device_enable = omap_rproc_device_enable,
+	.device_shutdown = omap_rproc_device_shutdown,
+	.set_bootaddr = dra7_ctrl_write_dsp2_boot_addr,
+	.timer_ops = &omap_rproc_dmtimer_ops,
 };
 #endif
 
@@ -399,8 +398,7 @@
 	OF_DEV_AUXDATA("ti,dra7-iommu", 0x55082000, "55082000.mmu",
 		       &omap4_iommu_pdata),
 	OF_DEV_AUXDATA("ti,dra7-iommu", 0x58882000, "58882000.mmu",
-<<<<<<< HEAD
-		       &omap4_iommu_pdata),
+		       &dra7_ipu1_iommu_pdata),
 	OF_DEV_AUXDATA("ti,dra7-rproc-ipu", 0x55020000, "55020000.ipu",
 		       &omap4_ipu_pdata),
 	OF_DEV_AUXDATA("ti,dra7-rproc-ipu", 0x58820000, "58820000.ipu",
@@ -409,9 +407,6 @@
 		       &dra7_dsp1_pdata),
 	OF_DEV_AUXDATA("ti,dra7-rproc-dsp", 0x41000000, "41000000.dsp",
 		       &dra7_dsp2_pdata),
-=======
-		       &dra7_ipu1_iommu_pdata),
->>>>>>> d34e0b07
 #endif
 	{ /* sentinel */ },
 };
