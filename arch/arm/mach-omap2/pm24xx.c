/*
 * OMAP2 Power Management Routines
 *
 * Copyright (C) 2005 Texas Instruments, Inc.
 * Copyright (C) 2006-2008 Nokia Corporation
 *
 * Written by:
 * Richard Woodruff <r-woodruff2@ti.com>
 * Tony Lindgren
 * Juha Yrjola
 * Amit Kucheria <amit.kucheria@nokia.com>
 * Igor Stoppa <igor.stoppa@nokia.com>
 *
 * Based on pm.c for omap1
 *
 * This program is free software; you can redistribute it and/or modify
 * it under the terms of the GNU General Public License version 2 as
 * published by the Free Software Foundation.
 */

#include <linux/suspend.h>
#include <linux/sched.h>
#include <linux/proc_fs.h>
#include <linux/interrupt.h>
#include <linux/sysfs.h>
#include <linux/module.h>
#include <linux/delay.h>
#include <linux/clk.h>
#include <linux/io.h>
#include <linux/irq.h>
#include <linux/time.h>
#include <linux/gpio.h>
#include <linux/console.h>

#include <asm/mach/time.h>
#include <asm/mach/irq.h>
#include <asm/mach-types.h>

#include <mach/irqs.h>
#include <plat/clock.h>
#include <plat/sram.h>
#include <plat/dma.h>
#include <plat/board.h>

#include "prm2xxx_3xxx.h"
#include "prm-regbits-24xx.h"
#include "cm2xxx_3xxx.h"
#include "cm-regbits-24xx.h"
#include "sdrc.h"
#include "pm.h"
#include "control.h"

#include "powerdomain.h"
#include "clockdomain.h"

#ifdef CONFIG_SUSPEND
static suspend_state_t suspend_state = PM_SUSPEND_ON;
static inline bool is_suspending(void)
{
	return (suspend_state != PM_SUSPEND_ON);
}
#else
static inline bool is_suspending(void)
{
	return false;
}
#endif

static void (*omap2_sram_idle)(void);
static void (*omap2_sram_suspend)(u32 dllctrl, void __iomem *sdrc_dlla_ctrl,
				  void __iomem *sdrc_power);

static struct powerdomain *mpu_pwrdm, *core_pwrdm;
static struct clockdomain *dsp_clkdm, *mpu_clkdm, *wkup_clkdm, *gfx_clkdm;

static struct clk *osc_ck, *emul_ck;

static int omap2_fclks_active(void)
{
	u32 f1, f2;

	f1 = omap2_cm_read_mod_reg(CORE_MOD, CM_FCLKEN1);
	f2 = omap2_cm_read_mod_reg(CORE_MOD, OMAP24XX_CM_FCLKEN2);

	/* Ignore UART clocks.  These are handled by UART core (serial.c) */
	f1 &= ~(OMAP24XX_EN_UART1_MASK | OMAP24XX_EN_UART2_MASK);
	f2 &= ~OMAP24XX_EN_UART3_MASK;

	if (f1 | f2)
		return 1;
	return 0;
}

static void omap2_enter_full_retention(void)
{
	u32 l;
	struct timespec ts_preidle, ts_postidle, ts_idle;

	/* There is 1 reference hold for all children of the oscillator
	 * clock, the following will remove it. If no one else uses the
	 * oscillator itself it will be disabled if/when we enter retention
	 * mode.
	 */
	clk_disable(osc_ck);

	/* Clear old wake-up events */
	/* REVISIT: These write to reserved bits? */
	omap2_prm_write_mod_reg(0xffffffff, CORE_MOD, PM_WKST1);
	omap2_prm_write_mod_reg(0xffffffff, CORE_MOD, OMAP24XX_PM_WKST2);
	omap2_prm_write_mod_reg(0xffffffff, WKUP_MOD, PM_WKST);

	/*
	 * Set MPU powerdomain's next power state to RETENTION;
	 * preserve logic state during retention
	 */
	pwrdm_set_logic_retst(mpu_pwrdm, PWRDM_POWER_RET);
	pwrdm_set_next_pwrst(mpu_pwrdm, PWRDM_POWER_RET);

	/* Workaround to kill USB */
	l = omap_ctrl_readl(OMAP2_CONTROL_DEVCONF0) | OMAP24XX_USBSTANDBYCTRL;
	omap_ctrl_writel(l, OMAP2_CONTROL_DEVCONF0);

	omap2_gpio_prepare_for_idle(0);

	if (omap2_pm_debug) {
		omap2_pm_dump(0, 0, 0);
		getnstimeofday(&ts_preidle);
	}

	/* One last check for pending IRQs to avoid extra latency due
	 * to sleeping unnecessarily. */
	if (omap_irq_pending())
		goto no_sleep;

	/* Block console output in case it is on one of the OMAP UARTs */
	if (!is_suspending())
<<<<<<< HEAD
		if (try_acquire_console_sem())
=======
		if (!console_trylock())
>>>>>>> 105e53f8
			goto no_sleep;

	omap_uart_prepare_idle(0);
	omap_uart_prepare_idle(1);
	omap_uart_prepare_idle(2);

	/* Jump to SRAM suspend code */
	omap2_sram_suspend(sdrc_read_reg(SDRC_DLLA_CTRL),
			   OMAP_SDRC_REGADDR(SDRC_DLLA_CTRL),
			   OMAP_SDRC_REGADDR(SDRC_POWER));

	omap_uart_resume_idle(2);
	omap_uart_resume_idle(1);
	omap_uart_resume_idle(0);

	if (!is_suspending())
<<<<<<< HEAD
		release_console_sem();
=======
		console_unlock();
>>>>>>> 105e53f8

no_sleep:
	if (omap2_pm_debug) {
		unsigned long long tmp;

		getnstimeofday(&ts_postidle);
		ts_idle = timespec_sub(ts_postidle, ts_preidle);
		tmp = timespec_to_ns(&ts_idle) * NSEC_PER_USEC;
		omap2_pm_dump(0, 1, tmp);
	}
	omap2_gpio_resume_after_idle();

	clk_enable(osc_ck);

	/* clear CORE wake-up events */
	omap2_prm_write_mod_reg(0xffffffff, CORE_MOD, PM_WKST1);
	omap2_prm_write_mod_reg(0xffffffff, CORE_MOD, OMAP24XX_PM_WKST2);

	/* wakeup domain events - bit 1: GPT1, bit5 GPIO */
	omap2_prm_clear_mod_reg_bits(0x4 | 0x1, WKUP_MOD, PM_WKST);

	/* MPU domain wake events */
	l = omap2_prm_read_mod_reg(OCP_MOD, OMAP2_PRCM_IRQSTATUS_MPU_OFFSET);
	if (l & 0x01)
		omap2_prm_write_mod_reg(0x01, OCP_MOD,
				  OMAP2_PRCM_IRQSTATUS_MPU_OFFSET);
	if (l & 0x20)
		omap2_prm_write_mod_reg(0x20, OCP_MOD,
				  OMAP2_PRCM_IRQSTATUS_MPU_OFFSET);

	/* Mask future PRCM-to-MPU interrupts */
	omap2_prm_write_mod_reg(0x0, OCP_MOD, OMAP2_PRCM_IRQSTATUS_MPU_OFFSET);
}

static int omap2_i2c_active(void)
{
	u32 l;

	l = omap2_cm_read_mod_reg(CORE_MOD, CM_FCLKEN1);
	return l & (OMAP2420_EN_I2C2_MASK | OMAP2420_EN_I2C1_MASK);
}

static int sti_console_enabled;

static int omap2_allow_mpu_retention(void)
{
	u32 l;

	/* Check for MMC, UART2, UART1, McSPI2, McSPI1 and DSS1. */
	l = omap2_cm_read_mod_reg(CORE_MOD, CM_FCLKEN1);
	if (l & (OMAP2420_EN_MMC_MASK | OMAP24XX_EN_UART2_MASK |
		 OMAP24XX_EN_UART1_MASK | OMAP24XX_EN_MCSPI2_MASK |
		 OMAP24XX_EN_MCSPI1_MASK | OMAP24XX_EN_DSS1_MASK))
		return 0;
	/* Check for UART3. */
	l = omap2_cm_read_mod_reg(CORE_MOD, OMAP24XX_CM_FCLKEN2);
	if (l & OMAP24XX_EN_UART3_MASK)
		return 0;
	if (sti_console_enabled)
		return 0;

	return 1;
}

static void omap2_enter_mpu_retention(void)
{
	int only_idle = 0;
	struct timespec ts_preidle, ts_postidle, ts_idle;

	/* Putting MPU into the WFI state while a transfer is active
	 * seems to cause the I2C block to timeout. Why? Good question. */
	if (omap2_i2c_active())
		return;

	/* The peripherals seem not to be able to wake up the MPU when
	 * it is in retention mode. */
	if (omap2_allow_mpu_retention()) {
		/* REVISIT: These write to reserved bits? */
		omap2_prm_write_mod_reg(0xffffffff, CORE_MOD, PM_WKST1);
		omap2_prm_write_mod_reg(0xffffffff, CORE_MOD, OMAP24XX_PM_WKST2);
		omap2_prm_write_mod_reg(0xffffffff, WKUP_MOD, PM_WKST);

		/* Try to enter MPU retention */
		omap2_prm_write_mod_reg((0x01 << OMAP_POWERSTATE_SHIFT) |
				  OMAP_LOGICRETSTATE_MASK,
				  MPU_MOD, OMAP2_PM_PWSTCTRL);
	} else {
		/* Block MPU retention */

		omap2_prm_write_mod_reg(OMAP_LOGICRETSTATE_MASK, MPU_MOD,
						 OMAP2_PM_PWSTCTRL);
		only_idle = 1;
	}

	if (omap2_pm_debug) {
		omap2_pm_dump(only_idle ? 2 : 1, 0, 0);
		getnstimeofday(&ts_preidle);
	}

	omap2_sram_idle();

	if (omap2_pm_debug) {
		unsigned long long tmp;

		getnstimeofday(&ts_postidle);
		ts_idle = timespec_sub(ts_postidle, ts_preidle);
		tmp = timespec_to_ns(&ts_idle) * NSEC_PER_USEC;
		omap2_pm_dump(only_idle ? 2 : 1, 1, tmp);
	}
}

static int omap2_can_sleep(void)
{
	if (omap2_fclks_active())
		return 0;
	if (!omap_uart_can_sleep())
		return 0;
	if (osc_ck->usecount > 1)
		return 0;
	if (omap_dma_running())
		return 0;

	return 1;
}

static void omap2_pm_idle(void)
{
	local_irq_disable();
	local_fiq_disable();

	if (!omap2_can_sleep()) {
		if (omap_irq_pending())
			goto out;
		omap2_enter_mpu_retention();
		goto out;
	}

	if (omap_irq_pending())
		goto out;

	omap2_enter_full_retention();

out:
	local_fiq_enable();
	local_irq_enable();
}

#ifdef CONFIG_SUSPEND
static int omap2_pm_begin(suspend_state_t state)
{
	disable_hlt();
	suspend_state = state;
	return 0;
}

static int omap2_pm_suspend(void)
{
	u32 wken_wkup, mir1;

	wken_wkup = omap2_prm_read_mod_reg(WKUP_MOD, PM_WKEN);
	wken_wkup &= ~OMAP24XX_EN_GPT1_MASK;
	omap2_prm_write_mod_reg(wken_wkup, WKUP_MOD, PM_WKEN);

	/* Mask GPT1 */
	mir1 = omap_readl(0x480fe0a4);
	omap_writel(1 << 5, 0x480fe0ac);

	omap_uart_prepare_suspend();
	omap2_enter_full_retention();

	omap_writel(mir1, 0x480fe0a4);
	omap2_prm_write_mod_reg(wken_wkup, WKUP_MOD, PM_WKEN);

	return 0;
}

static int omap2_pm_enter(suspend_state_t state)
{
	int ret = 0;

	switch (state) {
	case PM_SUSPEND_STANDBY:
	case PM_SUSPEND_MEM:
		ret = omap2_pm_suspend();
		break;
	default:
		ret = -EINVAL;
	}

	return ret;
}

static void omap2_pm_end(void)
{
	suspend_state = PM_SUSPEND_ON;
	enable_hlt();
}

static const struct platform_suspend_ops omap_pm_ops = {
	.begin		= omap2_pm_begin,
	.enter		= omap2_pm_enter,
	.end		= omap2_pm_end,
	.valid		= suspend_valid_only_mem,
};
#else
static const struct platform_suspend_ops __initdata omap_pm_ops;
#endif /* CONFIG_SUSPEND */

/* XXX This function should be shareable between OMAP2xxx and OMAP3 */
static int __init clkdms_setup(struct clockdomain *clkdm, void *unused)
{
	if (clkdm->flags & CLKDM_CAN_ENABLE_AUTO)
		clkdm_allow_idle(clkdm);
	else if (clkdm->flags & CLKDM_CAN_FORCE_SLEEP &&
		 atomic_read(&clkdm->usecount) == 0)
		clkdm_sleep(clkdm);
	return 0;
}

static void __init prcm_setup_regs(void)
{
	int i, num_mem_banks;
	struct powerdomain *pwrdm;

<<<<<<< HEAD
	/* Enable autoidle */
=======
	/*
	 * Enable autoidle
	 * XXX This should be handled by hwmod code or PRCM init code
	 */
>>>>>>> 105e53f8
	omap2_prm_write_mod_reg(OMAP24XX_AUTOIDLE_MASK, OCP_MOD,
			  OMAP2_PRCM_SYSCONFIG_OFFSET);

	/*
	 * Set CORE powerdomain memory banks to retain their contents
	 * during RETENTION
	 */
	num_mem_banks = pwrdm_get_mem_bank_count(core_pwrdm);
	for (i = 0; i < num_mem_banks; i++)
		pwrdm_set_mem_retst(core_pwrdm, i, PWRDM_POWER_RET);

	/* Set CORE powerdomain's next power state to RETENTION */
	pwrdm_set_next_pwrst(core_pwrdm, PWRDM_POWER_RET);

	/*
	 * Set MPU powerdomain's next power state to RETENTION;
	 * preserve logic state during retention
	 */
	pwrdm_set_logic_retst(mpu_pwrdm, PWRDM_POWER_RET);
	pwrdm_set_next_pwrst(mpu_pwrdm, PWRDM_POWER_RET);

	/* Force-power down DSP, GFX powerdomains */

	pwrdm = clkdm_get_pwrdm(dsp_clkdm);
	pwrdm_set_next_pwrst(pwrdm, PWRDM_POWER_OFF);
	clkdm_sleep(dsp_clkdm);

	pwrdm = clkdm_get_pwrdm(gfx_clkdm);
	pwrdm_set_next_pwrst(pwrdm, PWRDM_POWER_OFF);
	clkdm_sleep(gfx_clkdm);

	/* Enable hardware-supervised idle for all clkdms */
	clkdm_for_each(clkdms_setup, NULL);
	clkdm_add_wkdep(mpu_clkdm, wkup_clkdm);

<<<<<<< HEAD
	/* Enable clock autoidle for all domains */
	omap2_cm_write_mod_reg(OMAP24XX_AUTO_CAM_MASK |
			       OMAP24XX_AUTO_MAILBOXES_MASK |
			       OMAP24XX_AUTO_WDT4_MASK |
			       OMAP2420_AUTO_WDT3_MASK |
			       OMAP24XX_AUTO_MSPRO_MASK |
			       OMAP2420_AUTO_MMC_MASK |
			       OMAP24XX_AUTO_FAC_MASK |
			       OMAP2420_AUTO_EAC_MASK |
			       OMAP24XX_AUTO_HDQ_MASK |
			       OMAP24XX_AUTO_UART2_MASK |
			       OMAP24XX_AUTO_UART1_MASK |
			       OMAP24XX_AUTO_I2C2_MASK |
			       OMAP24XX_AUTO_I2C1_MASK |
			       OMAP24XX_AUTO_MCSPI2_MASK |
			       OMAP24XX_AUTO_MCSPI1_MASK |
			       OMAP24XX_AUTO_MCBSP2_MASK |
			       OMAP24XX_AUTO_MCBSP1_MASK |
			       OMAP24XX_AUTO_GPT12_MASK |
			       OMAP24XX_AUTO_GPT11_MASK |
			       OMAP24XX_AUTO_GPT10_MASK |
			       OMAP24XX_AUTO_GPT9_MASK |
			       OMAP24XX_AUTO_GPT8_MASK |
			       OMAP24XX_AUTO_GPT7_MASK |
			       OMAP24XX_AUTO_GPT6_MASK |
			       OMAP24XX_AUTO_GPT5_MASK |
			       OMAP24XX_AUTO_GPT4_MASK |
			       OMAP24XX_AUTO_GPT3_MASK |
			       OMAP24XX_AUTO_GPT2_MASK |
			       OMAP2420_AUTO_VLYNQ_MASK |
			       OMAP24XX_AUTO_DSS_MASK,
			       CORE_MOD, CM_AUTOIDLE1);
	omap2_cm_write_mod_reg(OMAP24XX_AUTO_UART3_MASK |
			       OMAP24XX_AUTO_SSI_MASK |
			       OMAP24XX_AUTO_USB_MASK,
			       CORE_MOD, CM_AUTOIDLE2);
	omap2_cm_write_mod_reg(OMAP24XX_AUTO_SDRC_MASK |
			       OMAP24XX_AUTO_GPMC_MASK |
			       OMAP24XX_AUTO_SDMA_MASK,
			       CORE_MOD, CM_AUTOIDLE3);
	omap2_cm_write_mod_reg(OMAP24XX_AUTO_PKA_MASK |
			       OMAP24XX_AUTO_AES_MASK |
			       OMAP24XX_AUTO_RNG_MASK |
			       OMAP24XX_AUTO_SHA_MASK |
			       OMAP24XX_AUTO_DES_MASK,
			       CORE_MOD, OMAP24XX_CM_AUTOIDLE4);

	omap2_cm_write_mod_reg(OMAP2420_AUTO_DSP_IPI_MASK, OMAP24XX_DSP_MOD,
			       CM_AUTOIDLE);

	/* Put DPLL and both APLLs into autoidle mode */
	omap2_cm_write_mod_reg((0x03 << OMAP24XX_AUTO_DPLL_SHIFT) |
			       (0x03 << OMAP24XX_AUTO_96M_SHIFT) |
			       (0x03 << OMAP24XX_AUTO_54M_SHIFT),
			       PLL_MOD, CM_AUTOIDLE);

	omap2_cm_write_mod_reg(OMAP24XX_AUTO_OMAPCTRL_MASK |
			       OMAP24XX_AUTO_WDT1_MASK |
			       OMAP24XX_AUTO_MPU_WDT_MASK |
			       OMAP24XX_AUTO_GPIOS_MASK |
			       OMAP24XX_AUTO_32KSYNC_MASK |
			       OMAP24XX_AUTO_GPT1_MASK,
			       WKUP_MOD, CM_AUTOIDLE);

=======
>>>>>>> 105e53f8
	/* REVISIT: Configure number of 32 kHz clock cycles for sys_clk
	 * stabilisation */
	omap2_prm_write_mod_reg(15 << OMAP_SETUP_TIME_SHIFT, OMAP24XX_GR_MOD,
				OMAP2_PRCM_CLKSSETUP_OFFSET);

	/* Configure automatic voltage transition */
	omap2_prm_write_mod_reg(2 << OMAP_SETUP_TIME_SHIFT, OMAP24XX_GR_MOD,
				OMAP2_PRCM_VOLTSETUP_OFFSET);
	omap2_prm_write_mod_reg(OMAP24XX_AUTO_EXTVOLT_MASK |
				(0x1 << OMAP24XX_SETOFF_LEVEL_SHIFT) |
				OMAP24XX_MEMRETCTRL_MASK |
				(0x1 << OMAP24XX_SETRET_LEVEL_SHIFT) |
				(0x0 << OMAP24XX_VOLT_LEVEL_SHIFT),
				OMAP24XX_GR_MOD, OMAP2_PRCM_VOLTCTRL_OFFSET);

	/* Enable wake-up events */
	omap2_prm_write_mod_reg(OMAP24XX_EN_GPIOS_MASK | OMAP24XX_EN_GPT1_MASK,
				WKUP_MOD, PM_WKEN);
}

static int __init omap2_pm_init(void)
{
	u32 l;

	if (!cpu_is_omap24xx())
		return -ENODEV;

	printk(KERN_INFO "Power Management for OMAP2 initializing\n");
	l = omap2_prm_read_mod_reg(OCP_MOD, OMAP2_PRCM_REVISION_OFFSET);
	printk(KERN_INFO "PRCM revision %d.%d\n", (l >> 4) & 0x0f, l & 0x0f);

	/* Look up important powerdomains */

	mpu_pwrdm = pwrdm_lookup("mpu_pwrdm");
	if (!mpu_pwrdm)
		pr_err("PM: mpu_pwrdm not found\n");

	core_pwrdm = pwrdm_lookup("core_pwrdm");
	if (!core_pwrdm)
		pr_err("PM: core_pwrdm not found\n");

	/* Look up important clockdomains */

	mpu_clkdm = clkdm_lookup("mpu_clkdm");
	if (!mpu_clkdm)
		pr_err("PM: mpu_clkdm not found\n");

	wkup_clkdm = clkdm_lookup("wkup_clkdm");
	if (!wkup_clkdm)
		pr_err("PM: wkup_clkdm not found\n");

	dsp_clkdm = clkdm_lookup("dsp_clkdm");
	if (!dsp_clkdm)
		pr_err("PM: dsp_clkdm not found\n");

	gfx_clkdm = clkdm_lookup("gfx_clkdm");
	if (!gfx_clkdm)
		pr_err("PM: gfx_clkdm not found\n");


	osc_ck = clk_get(NULL, "osc_ck");
	if (IS_ERR(osc_ck)) {
		printk(KERN_ERR "could not get osc_ck\n");
		return -ENODEV;
	}

	if (cpu_is_omap242x()) {
		emul_ck = clk_get(NULL, "emul_ck");
		if (IS_ERR(emul_ck)) {
			printk(KERN_ERR "could not get emul_ck\n");
			clk_put(osc_ck);
			return -ENODEV;
		}
	}

	prcm_setup_regs();

	/* Hack to prevent MPU retention when STI console is enabled. */
	{
		const struct omap_sti_console_config *sti;

		sti = omap_get_config(OMAP_TAG_STI_CONSOLE,
				      struct omap_sti_console_config);
		if (sti != NULL && sti->enable)
			sti_console_enabled = 1;
	}

	/*
	 * We copy the assembler sleep/wakeup routines to SRAM.
	 * These routines need to be in SRAM as that's the only
	 * memory the MPU can see when it wakes up.
	 */
	if (cpu_is_omap24xx()) {
		omap2_sram_idle = omap_sram_push(omap24xx_idle_loop_suspend,
						 omap24xx_idle_loop_suspend_sz);

		omap2_sram_suspend = omap_sram_push(omap24xx_cpu_suspend,
						    omap24xx_cpu_suspend_sz);
	}

	suspend_set_ops(&omap_pm_ops);
	pm_idle = omap2_pm_idle;

	return 0;
}

late_initcall(omap2_pm_init);<|MERGE_RESOLUTION|>--- conflicted
+++ resolved
@@ -134,11 +134,7 @@
 
 	/* Block console output in case it is on one of the OMAP UARTs */
 	if (!is_suspending())
-<<<<<<< HEAD
-		if (try_acquire_console_sem())
-=======
 		if (!console_trylock())
->>>>>>> 105e53f8
 			goto no_sleep;
 
 	omap_uart_prepare_idle(0);
@@ -155,11 +151,7 @@
 	omap_uart_resume_idle(0);
 
 	if (!is_suspending())
-<<<<<<< HEAD
-		release_console_sem();
-=======
 		console_unlock();
->>>>>>> 105e53f8
 
 no_sleep:
 	if (omap2_pm_debug) {
@@ -384,14 +376,10 @@
 	int i, num_mem_banks;
 	struct powerdomain *pwrdm;
 
-<<<<<<< HEAD
-	/* Enable autoidle */
-=======
 	/*
 	 * Enable autoidle
 	 * XXX This should be handled by hwmod code or PRCM init code
 	 */
->>>>>>> 105e53f8
 	omap2_prm_write_mod_reg(OMAP24XX_AUTOIDLE_MASK, OCP_MOD,
 			  OMAP2_PRCM_SYSCONFIG_OFFSET);
 
@@ -427,73 +415,6 @@
 	clkdm_for_each(clkdms_setup, NULL);
 	clkdm_add_wkdep(mpu_clkdm, wkup_clkdm);
 
-<<<<<<< HEAD
-	/* Enable clock autoidle for all domains */
-	omap2_cm_write_mod_reg(OMAP24XX_AUTO_CAM_MASK |
-			       OMAP24XX_AUTO_MAILBOXES_MASK |
-			       OMAP24XX_AUTO_WDT4_MASK |
-			       OMAP2420_AUTO_WDT3_MASK |
-			       OMAP24XX_AUTO_MSPRO_MASK |
-			       OMAP2420_AUTO_MMC_MASK |
-			       OMAP24XX_AUTO_FAC_MASK |
-			       OMAP2420_AUTO_EAC_MASK |
-			       OMAP24XX_AUTO_HDQ_MASK |
-			       OMAP24XX_AUTO_UART2_MASK |
-			       OMAP24XX_AUTO_UART1_MASK |
-			       OMAP24XX_AUTO_I2C2_MASK |
-			       OMAP24XX_AUTO_I2C1_MASK |
-			       OMAP24XX_AUTO_MCSPI2_MASK |
-			       OMAP24XX_AUTO_MCSPI1_MASK |
-			       OMAP24XX_AUTO_MCBSP2_MASK |
-			       OMAP24XX_AUTO_MCBSP1_MASK |
-			       OMAP24XX_AUTO_GPT12_MASK |
-			       OMAP24XX_AUTO_GPT11_MASK |
-			       OMAP24XX_AUTO_GPT10_MASK |
-			       OMAP24XX_AUTO_GPT9_MASK |
-			       OMAP24XX_AUTO_GPT8_MASK |
-			       OMAP24XX_AUTO_GPT7_MASK |
-			       OMAP24XX_AUTO_GPT6_MASK |
-			       OMAP24XX_AUTO_GPT5_MASK |
-			       OMAP24XX_AUTO_GPT4_MASK |
-			       OMAP24XX_AUTO_GPT3_MASK |
-			       OMAP24XX_AUTO_GPT2_MASK |
-			       OMAP2420_AUTO_VLYNQ_MASK |
-			       OMAP24XX_AUTO_DSS_MASK,
-			       CORE_MOD, CM_AUTOIDLE1);
-	omap2_cm_write_mod_reg(OMAP24XX_AUTO_UART3_MASK |
-			       OMAP24XX_AUTO_SSI_MASK |
-			       OMAP24XX_AUTO_USB_MASK,
-			       CORE_MOD, CM_AUTOIDLE2);
-	omap2_cm_write_mod_reg(OMAP24XX_AUTO_SDRC_MASK |
-			       OMAP24XX_AUTO_GPMC_MASK |
-			       OMAP24XX_AUTO_SDMA_MASK,
-			       CORE_MOD, CM_AUTOIDLE3);
-	omap2_cm_write_mod_reg(OMAP24XX_AUTO_PKA_MASK |
-			       OMAP24XX_AUTO_AES_MASK |
-			       OMAP24XX_AUTO_RNG_MASK |
-			       OMAP24XX_AUTO_SHA_MASK |
-			       OMAP24XX_AUTO_DES_MASK,
-			       CORE_MOD, OMAP24XX_CM_AUTOIDLE4);
-
-	omap2_cm_write_mod_reg(OMAP2420_AUTO_DSP_IPI_MASK, OMAP24XX_DSP_MOD,
-			       CM_AUTOIDLE);
-
-	/* Put DPLL and both APLLs into autoidle mode */
-	omap2_cm_write_mod_reg((0x03 << OMAP24XX_AUTO_DPLL_SHIFT) |
-			       (0x03 << OMAP24XX_AUTO_96M_SHIFT) |
-			       (0x03 << OMAP24XX_AUTO_54M_SHIFT),
-			       PLL_MOD, CM_AUTOIDLE);
-
-	omap2_cm_write_mod_reg(OMAP24XX_AUTO_OMAPCTRL_MASK |
-			       OMAP24XX_AUTO_WDT1_MASK |
-			       OMAP24XX_AUTO_MPU_WDT_MASK |
-			       OMAP24XX_AUTO_GPIOS_MASK |
-			       OMAP24XX_AUTO_32KSYNC_MASK |
-			       OMAP24XX_AUTO_GPT1_MASK,
-			       WKUP_MOD, CM_AUTOIDLE);
-
-=======
->>>>>>> 105e53f8
 	/* REVISIT: Configure number of 32 kHz clock cycles for sys_clk
 	 * stabilisation */
 	omap2_prm_write_mod_reg(15 << OMAP_SETUP_TIME_SHIFT, OMAP24XX_GR_MOD,
