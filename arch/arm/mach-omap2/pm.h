--- conflicted
+++ resolved
@@ -81,18 +81,11 @@
 /* ... and its pointer from SRAM after copy */
 extern void (*omap3_do_wfi_sram)(void);
 
-<<<<<<< HEAD
 struct am33xx_pm_platform_data *am33xx_pm_get_pdata(void);
 
 extern struct am33xx_pm_sram_addr am33xx_pm_sram;
 extern struct am33xx_pm_sram_addr am43xx_pm_sram;
 
-/* save_secure_ram_context function pointer and size, for copy to SRAM */
-extern int save_secure_ram_context(u32 *addr);
-extern unsigned int save_secure_ram_context_sz;
-
-=======
->>>>>>> b3c6be58
 extern void omap3_save_scratchpad_contents(void);
 
 #define PM_RTA_ERRATUM_i608		(1 << 0)
