/*
 * linux/arch/arm/mach-omap2/board-n8x0.c
 *
 * Copyright (C) 2005-2009 Nokia Corporation
 * Author: Juha Yrjola <juha.yrjola@nokia.com>
 *
 * Modified from mach-omap2/board-generic.c
 *
 * This program is free software; you can redistribute it and/or modify
 * it under the terms of the GNU General Public License version 2 as
 * published by the Free Software Foundation.
 */

#include <linux/clk.h>
#include <linux/delay.h>
#include <linux/gpio.h>
#include <linux/init.h>
#include <linux/io.h>
#include <linux/stddef.h>
#include <linux/platform_device.h>
#include <linux/i2c.h>
#include <linux/spi/spi.h>
#include <linux/usb/musb.h>

#include <asm/mach/arch.h>
#include <asm/mach-types.h>

#include <plat/board.h>
#include <plat/common.h>
#include <plat/menelaus.h>
#include <mach/irqs.h>
#include <plat/mcspi.h>
#include <plat/onenand.h>
#include <plat/mmc.h>
#include <plat/serial.h>
#include <plat/cbus.h>

#include "mux.h"

static int slot1_cover_open;
static int slot2_cover_open;
static struct device *mmc_device;

#define TUSB6010_ASYNC_CS	1
#define TUSB6010_SYNC_CS	4
#define TUSB6010_GPIO_INT	58
#define TUSB6010_GPIO_ENABLE	0
#define TUSB6010_DMACHAN	0x3f

#if defined(CONFIG_USB_TUSB6010) || \
	defined(CONFIG_USB_TUSB6010_MODULE)
/*
 * Enable or disable power to TUSB6010. When enabling, turn on 3.3 V and
 * 1.5 V voltage regulators of PM companion chip. Companion chip will then
 * provide then PGOOD signal to TUSB6010 which will release it from reset.
 */
static int tusb_set_power(int state)
{
	int i, retval = 0;

	if (state) {
		gpio_set_value(TUSB6010_GPIO_ENABLE, 1);
		msleep(1);

		/* Wait until TUSB6010 pulls INT pin down */
		i = 100;
		while (i && gpio_get_value(TUSB6010_GPIO_INT)) {
			msleep(1);
			i--;
		}

		if (!i) {
			printk(KERN_ERR "tusb: powerup failed\n");
			retval = -ENODEV;
		}
	} else {
		gpio_set_value(TUSB6010_GPIO_ENABLE, 0);
		msleep(10);
	}

	return retval;
}

static struct musb_hdrc_config musb_config = {
	.multipoint	= 1,
	.dyn_fifo	= 1,
	.num_eps	= 16,
	.ram_bits	= 12,
};

static struct musb_hdrc_platform_data tusb_data = {
#if defined(CONFIG_USB_MUSB_OTG)
	.mode		= MUSB_OTG,
#elif defined(CONFIG_USB_MUSB_PERIPHERAL)
	.mode		= MUSB_PERIPHERAL,
#else /* defined(CONFIG_USB_MUSB_HOST) */
	.mode		= MUSB_HOST,
#endif
	.set_power	= tusb_set_power,
	.min_power	= 25,	/* x2 = 50 mA drawn from VBUS as peripheral */
	.power		= 100,	/* Max 100 mA VBUS for host mode */
	.config		= &musb_config,
};

static void __init n8x0_usb_init(void)
{
	int ret = 0;
	static char	announce[] __initdata = KERN_INFO "TUSB 6010\n";

	/* PM companion chip power control pin */
	ret = gpio_request(TUSB6010_GPIO_ENABLE, "TUSB6010 enable");
	if (ret != 0) {
		printk(KERN_ERR "Could not get TUSB power GPIO%i\n",
		       TUSB6010_GPIO_ENABLE);
		return;
	}
	gpio_direction_output(TUSB6010_GPIO_ENABLE, 0);

	tusb_set_power(0);

	ret = tusb6010_setup_interface(&tusb_data, TUSB6010_REFCLK_19, 2,
					TUSB6010_ASYNC_CS, TUSB6010_SYNC_CS,
					TUSB6010_GPIO_INT, TUSB6010_DMACHAN);
	if (ret != 0)
		goto err;

	printk(announce);

	return;

err:
	gpio_free(TUSB6010_GPIO_ENABLE);
}
#else

static void __init n8x0_usb_init(void) {}

#endif /*CONFIG_USB_TUSB6010 */


static struct omap2_mcspi_device_config p54spi_mcspi_config = {
	.turbo_mode	= 0,
	.single_channel = 1,
};

static struct spi_board_info n800_spi_board_info[] __initdata = {
	{
		.modalias	= "p54spi",
		.bus_num	= 2,
		.chip_select	= 0,
		.max_speed_hz   = 48000000,
		.controller_data = &p54spi_mcspi_config,
	},
};

#if defined(CONFIG_MTD_ONENAND_OMAP2) || \
	defined(CONFIG_MTD_ONENAND_OMAP2_MODULE)

static struct mtd_partition onenand_partitions[] = {
	{
		.name           = "bootloader",
		.offset         = 0,
		.size           = 0x20000,
		.mask_flags     = MTD_WRITEABLE,	/* Force read-only */
	},
	{
		.name           = "config",
		.offset         = MTDPART_OFS_APPEND,
		.size           = 0x60000,
	},
	{
		.name           = "kernel",
		.offset         = MTDPART_OFS_APPEND,
		.size           = 0x200000,
	},
	{
		.name           = "initfs",
		.offset         = MTDPART_OFS_APPEND,
		.size           = 0x400000,
	},
	{
		.name           = "rootfs",
		.offset         = MTDPART_OFS_APPEND,
		.size           = MTDPART_SIZ_FULL,
	},
};

static struct omap_onenand_platform_data board_onenand_data = {
	.cs		= 0,
	.gpio_irq	= 26,
	.parts		= onenand_partitions,
	.nr_parts	= ARRAY_SIZE(onenand_partitions),
	.flags		= ONENAND_SYNC_READ,
};

static void __init n8x0_onenand_init(void)
{
	gpmc_onenand_init(&board_onenand_data);
}

#else

static void __init n8x0_onenand_init(void) {}

#endif

#if defined(CONFIG_CBUS) || defined(CONFIG_CBUS_MODULE)

static struct cbus_host_platform_data n8x0_cbus_data = {
	.clk_gpio	= 66,
	.dat_gpio	= 65,
	.sel_gpio	= 64,
};

static struct platform_device n8x0_cbus_device = {
	.name		= "cbus",
	.id		= -1,
	.dev		= {
		.platform_data = &n8x0_cbus_data,
	},
};

static void __init n8x0_cbus_init(void)
{
	platform_device_register(&n8x0_cbus_device);
}

#else
static inline void __init n8x0_cbus_init(void)
{
}
#endif

#if defined(CONFIG_MENELAUS) &&						\
	(defined(CONFIG_MMC_OMAP) || defined(CONFIG_MMC_OMAP_MODULE))

/*
 * On both N800 and N810, only the first of the two MMC controllers is in use.
 * The two MMC slots are multiplexed via Menelaus companion chip over I2C.
 * On N800, both slots are powered via Menelaus. On N810, only one of the
 * slots is powered via Menelaus. The N810 EMMC is powered via GPIO.
 *
 * VMMC				slot 1 on both N800 and N810
 * VDCDC3_APE and VMCS2_APE	slot 2 on N800
 * GPIO23 and GPIO9		slot 2 EMMC on N810
 *
 */
#define N8X0_SLOT_SWITCH_GPIO	96
#define N810_EMMC_VSD_GPIO	23
#define N810_EMMC_VIO_GPIO	9

static int n8x0_mmc_switch_slot(struct device *dev, int slot)
{
#ifdef CONFIG_MMC_DEBUG
	dev_dbg(dev, "Choose slot %d\n", slot + 1);
#endif
	gpio_set_value(N8X0_SLOT_SWITCH_GPIO, slot);
	return 0;
}

static int n8x0_mmc_set_power_menelaus(struct device *dev, int slot,
					int power_on, int vdd)
{
	int mV;

#ifdef CONFIG_MMC_DEBUG
	dev_dbg(dev, "Set slot %d power: %s (vdd %d)\n", slot + 1,
		power_on ? "on" : "off", vdd);
#endif
	if (slot == 0) {
		if (!power_on)
			return menelaus_set_vmmc(0);
		switch (1 << vdd) {
		case MMC_VDD_33_34:
		case MMC_VDD_32_33:
		case MMC_VDD_31_32:
			mV = 3100;
			break;
		case MMC_VDD_30_31:
			mV = 3000;
			break;
		case MMC_VDD_28_29:
			mV = 2800;
			break;
		case MMC_VDD_165_195:
			mV = 1850;
			break;
		default:
			BUG();
		}
		return menelaus_set_vmmc(mV);
	} else {
		if (!power_on)
			return menelaus_set_vdcdc(3, 0);
		switch (1 << vdd) {
		case MMC_VDD_33_34:
		case MMC_VDD_32_33:
			mV = 3300;
			break;
		case MMC_VDD_30_31:
		case MMC_VDD_29_30:
			mV = 3000;
			break;
		case MMC_VDD_28_29:
		case MMC_VDD_27_28:
			mV = 2800;
			break;
		case MMC_VDD_24_25:
		case MMC_VDD_23_24:
			mV = 2400;
			break;
		case MMC_VDD_22_23:
		case MMC_VDD_21_22:
			mV = 2200;
			break;
		case MMC_VDD_20_21:
			mV = 2000;
			break;
		case MMC_VDD_165_195:
			mV = 1800;
			break;
		default:
			BUG();
		}
		return menelaus_set_vdcdc(3, mV);
	}
	return 0;
}

static void n810_set_power_emmc(struct device *dev,
					 int power_on)
{
	dev_dbg(dev, "Set EMMC power %s\n", power_on ? "on" : "off");

	if (power_on) {
		gpio_set_value(N810_EMMC_VSD_GPIO, 1);
		msleep(1);
		gpio_set_value(N810_EMMC_VIO_GPIO, 1);
		msleep(1);
	} else {
		gpio_set_value(N810_EMMC_VIO_GPIO, 0);
		msleep(50);
		gpio_set_value(N810_EMMC_VSD_GPIO, 0);
		msleep(50);
	}
}

static int n8x0_mmc_set_power(struct device *dev, int slot, int power_on,
			      int vdd)
{
	if (machine_is_nokia_n800() || slot == 0)
		return n8x0_mmc_set_power_menelaus(dev, slot, power_on, vdd);

	n810_set_power_emmc(dev, power_on);

	return 0;
}

static int n8x0_mmc_set_bus_mode(struct device *dev, int slot, int bus_mode)
{
	int r;

	dev_dbg(dev, "Set slot %d bus mode %s\n", slot + 1,
		bus_mode == MMC_BUSMODE_OPENDRAIN ? "open-drain" : "push-pull");
	BUG_ON(slot != 0 && slot != 1);
	slot++;
	switch (bus_mode) {
	case MMC_BUSMODE_OPENDRAIN:
		r = menelaus_set_mmc_opendrain(slot, 1);
		break;
	case MMC_BUSMODE_PUSHPULL:
		r = menelaus_set_mmc_opendrain(slot, 0);
		break;
	default:
		BUG();
	}
	if (r != 0 && printk_ratelimit())
		dev_err(dev, "MMC: unable to set bus mode for slot %d\n",
			slot);
	return r;
}

static int n8x0_mmc_get_cover_state(struct device *dev, int slot)
{
	slot++;
	BUG_ON(slot != 1 && slot != 2);
	if (slot == 1)
		return slot1_cover_open;
	else
		return slot2_cover_open;
}

static void n8x0_mmc_callback(void *data, u8 card_mask)
{
	int bit, *openp, index;

	if (machine_is_nokia_n800()) {
		bit = 1 << 1;
		openp = &slot2_cover_open;
		index = 1;
	} else {
		bit = 1;
		openp = &slot1_cover_open;
		index = 0;
	}

	if (card_mask & bit)
		*openp = 1;
	else
		*openp = 0;

	omap_mmc_notify_cover_event(mmc_device, index, *openp);
}

void n8x0_mmc_slot1_cover_handler(void *arg, int closed_state)
{
	if (mmc_device == NULL)
		return;

	slot1_cover_open = !closed_state;
	omap_mmc_notify_cover_event(mmc_device, 0, closed_state);
}

static int n8x0_mmc_late_init(struct device *dev)
{
	int r, bit, *openp;
	int vs2sel;

	mmc_device = dev;

	r = menelaus_set_slot_sel(1);
	if (r < 0)
		return r;

	if (machine_is_nokia_n800())
		vs2sel = 0;
	else
		vs2sel = 2;

	r = menelaus_set_mmc_slot(2, 0, vs2sel, 1);
	if (r < 0)
		return r;

	n8x0_mmc_set_power(dev, 0, MMC_POWER_ON, 16); /* MMC_VDD_28_29 */
	n8x0_mmc_set_power(dev, 1, MMC_POWER_ON, 16);

	r = menelaus_set_mmc_slot(1, 1, 0, 1);
	if (r < 0)
		return r;
	r = menelaus_set_mmc_slot(2, 1, vs2sel, 1);
	if (r < 0)
		return r;

	r = menelaus_get_slot_pin_states();
	if (r < 0)
		return r;

	if (machine_is_nokia_n800()) {
		bit = 1 << 1;
		openp = &slot2_cover_open;
	} else {
		bit = 1;
		openp = &slot1_cover_open;
		slot2_cover_open = 0;
	}

	/* All slot pin bits seem to be inversed until first switch change */
	if (r == 0xf || r == (0xf & ~bit))
		r = ~r;

	if (r & bit)
		*openp = 1;
	else
		*openp = 0;

	r = menelaus_register_mmc_callback(n8x0_mmc_callback, NULL);

	return r;
}

static void n8x0_mmc_shutdown(struct device *dev)
{
	int vs2sel;

	if (machine_is_nokia_n800())
		vs2sel = 0;
	else
		vs2sel = 2;

	menelaus_set_mmc_slot(1, 0, 0, 0);
	menelaus_set_mmc_slot(2, 0, vs2sel, 0);
}

static void n8x0_mmc_cleanup(struct device *dev)
{
	menelaus_unregister_mmc_callback();

	gpio_free(N8X0_SLOT_SWITCH_GPIO);

	if (machine_is_nokia_n810()) {
		gpio_free(N810_EMMC_VSD_GPIO);
		gpio_free(N810_EMMC_VIO_GPIO);
	}
}

/*
 * MMC controller1 has two slots that are multiplexed via I2C.
 * MMC controller2 is not in use.
 */
static struct omap_mmc_platform_data mmc1_data = {
	.nr_slots			= 2,
	.switch_slot			= n8x0_mmc_switch_slot,
	.init				= n8x0_mmc_late_init,
	.cleanup			= n8x0_mmc_cleanup,
	.shutdown			= n8x0_mmc_shutdown,
	.max_freq			= 24000000,
	.dma_mask			= 0xffffffff,
	.slots[0] = {
		.wires			= 4,
		.set_power		= n8x0_mmc_set_power,
		.set_bus_mode		= n8x0_mmc_set_bus_mode,
		.get_cover_state	= n8x0_mmc_get_cover_state,
		.ocr_mask		= MMC_VDD_165_195 | MMC_VDD_30_31 |
						MMC_VDD_32_33   | MMC_VDD_33_34,
		.name			= "internal",
	},
	.slots[1] = {
		.set_power		= n8x0_mmc_set_power,
		.set_bus_mode		= n8x0_mmc_set_bus_mode,
		.get_cover_state	= n8x0_mmc_get_cover_state,
		.ocr_mask		= MMC_VDD_165_195 | MMC_VDD_20_21 |
						MMC_VDD_21_22 | MMC_VDD_22_23 |
						MMC_VDD_23_24 | MMC_VDD_24_25 |
						MMC_VDD_27_28 | MMC_VDD_28_29 |
						MMC_VDD_29_30 | MMC_VDD_30_31 |
						MMC_VDD_32_33 | MMC_VDD_33_34,
		.name			= "external",
	},
};

static struct omap_mmc_platform_data *mmc_data[OMAP24XX_NR_MMC];

void __init n8x0_mmc_init(void)

{
	int err;

	if (machine_is_nokia_n810()) {
		mmc1_data.slots[0].name = "external";

		/*
		 * Some Samsung Movinand chips do not like open-ended
		 * multi-block reads and fall to braind-dead state
		 * while doing so. Reducing the number of blocks in
		 * the transfer or delays in clock disable do not help
		 */
		mmc1_data.slots[1].name = "internal";
		mmc1_data.slots[1].ban_openended = 1;
	}

	err = gpio_request(N8X0_SLOT_SWITCH_GPIO, "MMC slot switch");
	if (err)
		return;

	gpio_direction_output(N8X0_SLOT_SWITCH_GPIO, 0);

	if (machine_is_nokia_n810()) {
		err = gpio_request(N810_EMMC_VSD_GPIO, "MMC slot 2 Vddf");
		if (err) {
			gpio_free(N8X0_SLOT_SWITCH_GPIO);
			return;
		}
		gpio_direction_output(N810_EMMC_VSD_GPIO, 0);

		err = gpio_request(N810_EMMC_VIO_GPIO, "MMC slot 2 Vdd");
		if (err) {
			gpio_free(N8X0_SLOT_SWITCH_GPIO);
			gpio_free(N810_EMMC_VSD_GPIO);
			return;
		}
		gpio_direction_output(N810_EMMC_VIO_GPIO, 0);
	}

	mmc_data[0] = &mmc1_data;
	omap2_init_mmc(mmc_data, OMAP24XX_NR_MMC);
}
#else

void __init n8x0_mmc_init(void)
{
}

void n8x0_mmc_slot1_cover_handler(void *arg, int state)
{
}

#endif	/* CONFIG_MMC_OMAP */

#ifdef CONFIG_MENELAUS

static int n8x0_auto_sleep_regulators(void)
{
	u32 val;
	int ret;

	val = EN_VPLL_SLEEP | EN_VMMC_SLEEP    \
		| EN_VAUX_SLEEP | EN_VIO_SLEEP \
		| EN_VMEM_SLEEP | EN_DC3_SLEEP \
		| EN_VC_SLEEP | EN_DC2_SLEEP;

	ret = menelaus_set_regulator_sleep(1, val);
	if (ret < 0) {
		printk(KERN_ERR "Could not set regulators to sleep on "
			"menelaus: %u\n", ret);
		return ret;
	}
	return 0;
}

static int n8x0_auto_voltage_scale(void)
{
	int ret;

	ret = menelaus_set_vcore_hw(1400, 1050);
	if (ret < 0) {
		printk(KERN_ERR "Could not set VCORE voltage on "
			"menelaus: %u\n", ret);
		return ret;
	}
	return 0;
}

static int n8x0_menelaus_late_init(struct device *dev)
{
	int ret;

	ret = n8x0_auto_voltage_scale();
	if (ret < 0)
		return ret;
	ret = n8x0_auto_sleep_regulators();
	if (ret < 0)
		return ret;
	return 0;
}

static struct i2c_board_info __initdata n8x0_i2c_board_info_1[] = {
	{
		I2C_BOARD_INFO("menelaus", 0x72),
		.irq = INT_24XX_SYS_NIRQ,
	},
};

static struct menelaus_platform_data n8x0_menelaus_platform_data = {
	.late_init = n8x0_menelaus_late_init,
};

static void __init n8x0_menelaus_init(void)
{
	n8x0_i2c_board_info_1[0].platform_data = &n8x0_menelaus_platform_data;
	omap_register_i2c_bus(1, 400, n8x0_i2c_board_info_1,
			      ARRAY_SIZE(n8x0_i2c_board_info_1));
}

#else
static inline void __init n8x0_menelaus_init(void)
{
}
#endif

static void __init n8x0_map_io(void)
{
	omap2_set_globals_242x();
	omap242x_map_common_io();
}

static void __init n8x0_init_irq(void)
{
	omap2_init_common_hw(NULL, NULL);
	omap_init_irq();
	omap_gpio_init();
}

#ifdef CONFIG_OMAP_MUX
static struct omap_board_mux board_mux[] __initdata = {
	{ .reg_offset = OMAP_MUX_TERMINATOR },
};
#else
#define board_mux	NULL
#endif

static void __init n8x0_init_machine(void)
{
<<<<<<< HEAD
	n8x0_cbus_init();

=======
	omap2420_mux_init(board_mux, OMAP_PACKAGE_ZAC);
>>>>>>> fd4bf560
	/* FIXME: add n810 spi devices */
	spi_register_board_info(n800_spi_board_info,
				ARRAY_SIZE(n800_spi_board_info));

	omap_serial_init();
	n8x0_menelaus_init();
	n8x0_onenand_init();
	n8x0_mmc_init();
	n8x0_usb_init();
}

MACHINE_START(NOKIA_N800, "Nokia N800")
	.phys_io	= 0x48000000,
	.io_pg_offst	= ((0xfa000000) >> 18) & 0xfffc,
	.boot_params	= 0x80000100,
	.map_io		= n8x0_map_io,
	.reserve	= omap_reserve,
	.init_irq	= n8x0_init_irq,
	.init_machine	= n8x0_init_machine,
	.timer		= &omap_timer,
MACHINE_END

MACHINE_START(NOKIA_N810, "Nokia N810")
	.phys_io	= 0x48000000,
	.io_pg_offst	= ((0xfa000000) >> 18) & 0xfffc,
	.boot_params	= 0x80000100,
	.map_io		= n8x0_map_io,
	.reserve	= omap_reserve,
	.init_irq	= n8x0_init_irq,
	.init_machine	= n8x0_init_machine,
	.timer		= &omap_timer,
MACHINE_END

MACHINE_START(NOKIA_N810_WIMAX, "Nokia N810 WiMAX")
	.phys_io	= 0x48000000,
	.io_pg_offst	= ((0xfa000000) >> 18) & 0xfffc,
	.boot_params	= 0x80000100,
	.map_io		= n8x0_map_io,
	.reserve	= omap_reserve,
	.init_irq	= n8x0_init_irq,
	.init_machine	= n8x0_init_machine,
	.timer		= &omap_timer,
MACHINE_END<|MERGE_RESOLUTION|>--- conflicted
+++ resolved
@@ -690,12 +690,9 @@
 
 static void __init n8x0_init_machine(void)
 {
-<<<<<<< HEAD
+	omap2420_mux_init(board_mux, OMAP_PACKAGE_ZAC);
 	n8x0_cbus_init();
 
-=======
-	omap2420_mux_init(board_mux, OMAP_PACKAGE_ZAC);
->>>>>>> fd4bf560
 	/* FIXME: add n810 spi devices */
 	spi_register_board_info(n800_spi_board_info,
 				ARRAY_SIZE(n800_spi_board_info));
