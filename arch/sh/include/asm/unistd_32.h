--- conflicted
+++ resolved
@@ -369,17 +369,12 @@
 #define __NR_recvmsg		356
 #define __NR_recvmmsg		357
 #define __NR_accept4		358
-<<<<<<< HEAD
-
-#define NR_syscalls 359
-=======
 #define __NR_name_to_handle_at	359
 #define __NR_open_by_handle_at	360
 #define __NR_clock_adjtime	361
 #define __NR_syncfs		362
 
 #define NR_syscalls 363
->>>>>>> 105e53f8
 
 #ifdef __KERNEL__
 
