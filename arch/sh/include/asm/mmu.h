--- conflicted
+++ resolved
@@ -56,25 +56,6 @@
 #ifdef CONFIG_PMB
 /* arch/sh/mm/pmb.c */
 bool __in_29bit_mode(void);
-<<<<<<< HEAD
-
-void pmb_init(void);
-int pmb_bolt_mapping(unsigned long virt, phys_addr_t phys,
-		     unsigned long size, pgprot_t prot);
-void __iomem *pmb_remap_caller(phys_addr_t phys, unsigned long size,
-			       pgprot_t prot, void *caller);
-int pmb_unmap(void __iomem *addr);
-
-#else
-
-static inline void __iomem *
-pmb_remap_caller(phys_addr_t phys, unsigned long size,
-		 pgprot_t prot, void *caller)
-{
-	return NULL;
-}
-
-=======
 
 void pmb_init(void);
 int pmb_bolt_mapping(unsigned long virt, phys_addr_t phys,
@@ -99,7 +80,6 @@
 	return NULL;
 }
 
->>>>>>> 93929ebc
 static inline int pmb_unmap(void __iomem *addr)
 {
 	return -EINVAL;
