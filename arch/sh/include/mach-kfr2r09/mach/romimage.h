#ifdef __ASSEMBLY__

/* kfr2r09 board specific boot code:
 * converts the "partner-jet-script.txt" script into assembly
 * the assembly code is the first code to be executed in the romImage
 */

#include <asm/romimage-macros.h>
#include "partner-jet-setup.txt"

	/* execute icbi after enabling cache */
	mov.l	1f, r0
	icbi	@r0

	/* jump to cached area */
	mova	2f, r0
	jmp	@r0
	 nop

	.align 2
1:	.long 0xa8000000
2:

#else /* __ASSEMBLY__ */

<<<<<<< HEAD
extern inline void mmcif_update_progress(int nr)
=======
static inline void mmcif_update_progress(int nr)
>>>>>>> 3cbea436
{
}

#endif /* __ASSEMBLY__ */<|MERGE_RESOLUTION|>--- conflicted
+++ resolved
@@ -23,11 +23,7 @@
 
 #else /* __ASSEMBLY__ */
 
-<<<<<<< HEAD
-extern inline void mmcif_update_progress(int nr)
-=======
 static inline void mmcif_update_progress(int nr)
->>>>>>> 3cbea436
 {
 }
 
