/*
 * arch/sh/mm/cache-sh4.c
 *
 * Copyright (C) 1999, 2000, 2002  Niibe Yutaka
 * Copyright (C) 2001 - 2007  Paul Mundt
 * Copyright (C) 2003  Richard Curnow
 * Copyright (c) 2007 STMicroelectronics (R&D) Ltd.
 *
 * This file is subject to the terms and conditions of the GNU General Public
 * License.  See the file "COPYING" in the main directory of this archive
 * for more details.
 */
#include <linux/init.h>
#include <linux/mm.h>
#include <linux/io.h>
#include <linux/mutex.h>
#include <linux/fs.h>
#include <asm/mmu_context.h>
#include <asm/cacheflush.h>

/*
 * The maximum number of pages we support up to when doing ranged dcache
 * flushing. Anything exceeding this will simply flush the dcache in its
 * entirety.
 */
#define MAX_DCACHE_PAGES	64	/* XXX: Tune for ways */
#define MAX_ICACHE_PAGES	32

<<<<<<< HEAD
static void __flush_cache_4096(unsigned long addr, unsigned long phys,
=======
static void __flush_cache_one(unsigned long addr, unsigned long phys,
>>>>>>> 25d27ede
			       unsigned long exec_offset);

/*
 * This is initialised here to ensure that it is not placed in the BSS.  If
 * that were to happen, note that cache_init gets called before the BSS is
 * cleared, so this would get nulled out which would be hopeless.
 */
static void (*__flush_dcache_segment_fn)(unsigned long, unsigned long) =
	(void (*)(unsigned long, unsigned long))0xdeadbeef;

/*
 * Write back the range of D-cache, and purge the I-cache.
 *
 * Called from kernel/module.c:sys_init_module and routine for a.out format,
 * signal handler code and kprobes code
 */
static void __uses_jump_to_uncached sh4_flush_icache_range(void *args)
{
	struct flusher_data *data = args;
	unsigned long start, end;
	unsigned long flags, v;
	int i;

	start = data->addr1;
	end = data->addr2;

	/* If there are too many pages then just blow away the caches */
	if (((end - start) >> PAGE_SHIFT) >= MAX_ICACHE_PAGES) {
		local_flush_cache_all(NULL);
		return;
	}

	/*
	 * Selectively flush d-cache then invalidate the i-cache.
	 * This is inefficient, so only use this for small ranges.
	 */
	start &= ~(L1_CACHE_BYTES-1);
	end += L1_CACHE_BYTES-1;
	end &= ~(L1_CACHE_BYTES-1);

	local_irq_save(flags);
	jump_to_uncached();

	for (v = start; v < end; v += L1_CACHE_BYTES) {
		unsigned long icacheaddr;

		__ocbwb(v);

		icacheaddr = CACHE_IC_ADDRESS_ARRAY | (v &
				cpu_data->icache.entry_mask);

		/* Clear i-cache line valid-bit */
		for (i = 0; i < cpu_data->icache.ways; i++) {
			__raw_writel(0, icacheaddr);
			icacheaddr += cpu_data->icache.way_incr;
		}
	}

	back_to_cached();
	local_irq_restore(flags);
}

static inline void flush_cache_one(unsigned long start, unsigned long phys)
{
	unsigned long flags, exec_offset = 0;

	/*
	 * All types of SH-4 require PC to be in P2 to operate on the I-cache.
	 * Some types of SH-4 require PC to be in P2 to operate on the D-cache.
	 */
	if ((boot_cpu_data.flags & CPU_HAS_P2_FLUSH_BUG) ||
	    (start < CACHE_OC_ADDRESS_ARRAY))
		exec_offset = 0x20000000;

	local_irq_save(flags);
	__flush_cache_one(start | SH_CACHE_ASSOC, P1SEGADDR(phys), exec_offset);
	local_irq_restore(flags);
}

/*
 * Write back & invalidate the D-cache of the page.
 * (To avoid "alias" issues)
 */
static void sh4_flush_dcache_page(void *arg)
{
	struct page *page = arg;
#ifndef CONFIG_SMP
	struct address_space *mapping = page_mapping(page);

	if (mapping && !mapping_mapped(mapping))
		set_bit(PG_dcache_dirty, &page->flags);
	else
#endif
	{
		unsigned long phys = PHYSADDR(page_address(page));
		unsigned long addr = CACHE_OC_ADDRESS_ARRAY;
		int i, n;

		/* Loop all the D-cache */
		n = boot_cpu_data.dcache.n_aliases;
		for (i = 0; i < n; i++, addr += PAGE_SIZE)
			flush_cache_one(addr, phys);
	}

	wmb();
}

/* TODO: Selective icache invalidation through IC address array.. */
static void __uses_jump_to_uncached flush_icache_all(void)
{
	unsigned long flags, ccr;

	local_irq_save(flags);
	jump_to_uncached();

	/* Flush I-cache */
	ccr = ctrl_inl(CCR);
	ccr |= CCR_CACHE_ICI;
	ctrl_outl(ccr, CCR);

	/*
	 * back_to_cached() will take care of the barrier for us, don't add
	 * another one!
	 */

	back_to_cached();
	local_irq_restore(flags);
}

static inline void flush_dcache_all(void)
{
	(*__flush_dcache_segment_fn)(0UL, boot_cpu_data.dcache.way_size);
	wmb();
}

static void sh4_flush_cache_all(void *unused)
{
	flush_dcache_all();
	flush_icache_all();
}

static void __flush_cache_mm(struct mm_struct *mm, unsigned long start,
			     unsigned long end)
{
	unsigned long d = 0, p = start & PAGE_MASK;
	unsigned long alias_mask = boot_cpu_data.dcache.alias_mask;
	unsigned long n_aliases = boot_cpu_data.dcache.n_aliases;
	unsigned long select_bit;
	unsigned long all_aliases_mask;
	unsigned long addr_offset;
	pgd_t *dir;
	pmd_t *pmd;
	pud_t *pud;
	pte_t *pte;
	int i;

	dir = pgd_offset(mm, p);
	pud = pud_offset(dir, p);
	pmd = pmd_offset(pud, p);
	end = PAGE_ALIGN(end);

	all_aliases_mask = (1 << n_aliases) - 1;

	do {
		if (pmd_none(*pmd) || unlikely(pmd_bad(*pmd))) {
			p &= PMD_MASK;
			p += PMD_SIZE;
			pmd++;

			continue;
		}

		pte = pte_offset_kernel(pmd, p);

		do {
			unsigned long phys;
			pte_t entry = *pte;

			if (!(pte_val(entry) & _PAGE_PRESENT)) {
				pte++;
				p += PAGE_SIZE;
				continue;
			}

			phys = pte_val(entry) & PTE_PHYS_MASK;

			if ((p ^ phys) & alias_mask) {
				d |= 1 << ((p & alias_mask) >> PAGE_SHIFT);
				d |= 1 << ((phys & alias_mask) >> PAGE_SHIFT);

				if (d == all_aliases_mask)
					goto loop_exit;
			}

			pte++;
			p += PAGE_SIZE;
		} while (p < end && ((unsigned long)pte & ~PAGE_MASK));
		pmd++;
	} while (p < end);

loop_exit:
	addr_offset = 0;
	select_bit = 1;

	for (i = 0; i < n_aliases; i++) {
		if (d & select_bit) {
			(*__flush_dcache_segment_fn)(addr_offset, PAGE_SIZE);
			wmb();
		}

		select_bit <<= 1;
		addr_offset += PAGE_SIZE;
	}
}

/*
 * Note : (RPC) since the caches are physically tagged, the only point
 * of flush_cache_mm for SH-4 is to get rid of aliases from the
 * D-cache.  The assumption elsewhere, e.g. flush_cache_range, is that
 * lines can stay resident so long as the virtual address they were
 * accessed with (hence cache set) is in accord with the physical
 * address (i.e. tag).  It's no different here.  So I reckon we don't
 * need to flush the I-cache, since aliases don't matter for that.  We
 * should try that.
 *
 * Caller takes mm->mmap_sem.
 */
static void sh4_flush_cache_mm(void *arg)
{
	struct mm_struct *mm = arg;

	if (cpu_context(smp_processor_id(), mm) == NO_CONTEXT)
		return;

	/*
	 * If cache is only 4k-per-way, there are never any 'aliases'.  Since
	 * the cache is physically tagged, the data can just be left in there.
	 */
	if (boot_cpu_data.dcache.n_aliases == 0)
		return;

	/*
	 * Don't bother groveling around the dcache for the VMA ranges
	 * if there are too many PTEs to make it worthwhile.
	 */
	if (mm->nr_ptes >= MAX_DCACHE_PAGES)
		flush_dcache_all();
	else {
		struct vm_area_struct *vma;

		/*
		 * In this case there are reasonably sized ranges to flush,
		 * iterate through the VMA list and take care of any aliases.
		 */
		for (vma = mm->mmap; vma; vma = vma->vm_next)
			__flush_cache_mm(mm, vma->vm_start, vma->vm_end);
	}

	/* Only touch the icache if one of the VMAs has VM_EXEC set. */
	if (mm->exec_vm)
		flush_icache_all();
}

/*
 * Write back and invalidate I/D-caches for the page.
 *
 * ADDR: Virtual Address (U0 address)
 * PFN: Physical page number
 */
static void sh4_flush_cache_page(void *args)
{
	struct flusher_data *data = args;
	struct vm_area_struct *vma;
	unsigned long address, pfn, phys;
	unsigned int alias_mask;

	vma = data->vma;
	address = data->addr1;
	pfn = data->addr2;
	phys = pfn << PAGE_SHIFT;

	if (cpu_context(smp_processor_id(), vma->vm_mm) == NO_CONTEXT)
		return;

	alias_mask = boot_cpu_data.dcache.alias_mask;

	/* We only need to flush D-cache when we have alias */
	if ((address^phys) & alias_mask) {
		/* Loop 4K of the D-cache */
		flush_cache_one(
			CACHE_OC_ADDRESS_ARRAY | (address & alias_mask),
			phys);
		/* Loop another 4K of the D-cache */
		flush_cache_one(
			CACHE_OC_ADDRESS_ARRAY | (phys & alias_mask),
			phys);
	}

	alias_mask = boot_cpu_data.icache.alias_mask;
	if (vma->vm_flags & VM_EXEC) {
		/*
		 * Evict entries from the portion of the cache from which code
		 * may have been executed at this address (virtual).  There's
		 * no need to evict from the portion corresponding to the
		 * physical address as for the D-cache, because we know the
		 * kernel has never executed the code through its identity
		 * translation.
		 */
		flush_cache_one(
			CACHE_IC_ADDRESS_ARRAY | (address & alias_mask),
			phys);
	}
}

/*
 * Write back and invalidate D-caches.
 *
 * START, END: Virtual Address (U0 address)
 *
 * NOTE: We need to flush the _physical_ page entry.
 * Flushing the cache lines for U0 only isn't enough.
 * We need to flush for P1 too, which may contain aliases.
 */
static void sh4_flush_cache_range(void *args)
{
	struct flusher_data *data = args;
	struct vm_area_struct *vma;
	unsigned long start, end;

	vma = data->vma;
	start = data->addr1;
	end = data->addr2;

	if (cpu_context(smp_processor_id(), vma->vm_mm) == NO_CONTEXT)
		return;

	/*
	 * If cache is only 4k-per-way, there are never any 'aliases'.  Since
	 * the cache is physically tagged, the data can just be left in there.
	 */
	if (boot_cpu_data.dcache.n_aliases == 0)
		return;

	/*
	 * Don't bother with the lookup and alias check if we have a
	 * wide range to cover, just blow away the dcache in its
	 * entirety instead. -- PFM.
	 */
	if (((end - start) >> PAGE_SHIFT) >= MAX_DCACHE_PAGES)
		flush_dcache_all();
	else
		__flush_cache_mm(vma->vm_mm, start, end);

	if (vma->vm_flags & VM_EXEC) {
		/*
		 * TODO: Is this required???  Need to look at how I-cache
		 * coherency is assured when new programs are loaded to see if
		 * this matters.
		 */
		flush_icache_all();
	}
}

/**
 * __flush_cache_one
 *
 * @addr:  address in memory mapped cache array
 * @phys:  P1 address to flush (has to match tags if addr has 'A' bit
 *         set i.e. associative write)
 * @exec_offset: set to 0x20000000 if flush has to be executed from P2
 *               region else 0x0
 *
 * The offset into the cache array implied by 'addr' selects the
 * 'colour' of the virtual address range that will be flushed.  The
 * operation (purge/write-back) is selected by the lower 2 bits of
 * 'phys'.
 */
static void __flush_cache_one(unsigned long addr, unsigned long phys,
			       unsigned long exec_offset)
{
	int way_count;
	unsigned long base_addr = addr;
	struct cache_info *dcache;
	unsigned long way_incr;
	unsigned long a, ea, p;
	unsigned long temp_pc;

	dcache = &boot_cpu_data.dcache;
	/* Write this way for better assembly. */
	way_count = dcache->ways;
	way_incr = dcache->way_incr;

	/*
	 * Apply exec_offset (i.e. branch to P2 if required.).
	 *
	 * FIXME:
	 *
	 *	If I write "=r" for the (temp_pc), it puts this in r6 hence
	 *	trashing exec_offset before it's been added on - why?  Hence
	 *	"=&r" as a 'workaround'
	 */
	asm volatile("mov.l 1f, %0\n\t"
		     "add   %1, %0\n\t"
		     "jmp   @%0\n\t"
		     "nop\n\t"
		     ".balign 4\n\t"
		     "1:  .long 2f\n\t"
		     "2:\n" : "=&r" (temp_pc) : "r" (exec_offset));

	/*
	 * We know there will be >=1 iteration, so write as do-while to avoid
	 * pointless nead-of-loop check for 0 iterations.
	 */
	do {
		ea = base_addr + PAGE_SIZE;
		a = base_addr;
		p = phys;

		do {
			*(volatile unsigned long *)a = p;
			/*
			 * Next line: intentionally not p+32, saves an add, p
			 * will do since only the cache tag bits need to
			 * match.
			 */
			*(volatile unsigned long *)(a+32) = p;
			a += 64;
			p += 64;
		} while (a < ea);

		base_addr += way_incr;
	} while (--way_count != 0);
}

/*
 * Break the 1, 2 and 4 way variants of this out into separate functions to
 * avoid nearly all the overhead of having the conditional stuff in the function
 * bodies (+ the 1 and 2 way cases avoid saving any registers too).
 *
 * We want to eliminate unnecessary bus transactions, so this code uses
 * a non-obvious technique.
 *
 * Loop over a cache way sized block of, one cache line at a time. For each
 * line, use movca.a to cause the current cache line contents to be written
 * back, but without reading anything from main memory. However this has the
 * side effect that the cache is now caching that memory location. So follow
 * this with a cache invalidate to mark the cache line invalid. And do all
 * this with interrupts disabled, to avoid the cache line being accidently
 * evicted while it is holding garbage.
 *
 * This also breaks in a number of circumstances:
 * - if there are modifications to the region of memory just above
 *   empty_zero_page (for example because a breakpoint has been placed
 *   there), then these can be lost.
 *
 *   This is because the the memory address which the cache temporarily
 *   caches in the above description is empty_zero_page. So the
 *   movca.l hits the cache (it is assumed that it misses, or at least
 *   isn't dirty), modifies the line and then invalidates it, losing the
 *   required change.
 *
 * - If caches are disabled or configured in write-through mode, then
 *   the movca.l writes garbage directly into memory.
 */
static void __flush_dcache_segment_writethrough(unsigned long start,
					        unsigned long extent_per_way)
{
	unsigned long addr;
	int i;

	addr = CACHE_OC_ADDRESS_ARRAY | (start & cpu_data->dcache.entry_mask);

	while (extent_per_way) {
		for (i = 0; i < cpu_data->dcache.ways; i++)
			__raw_writel(0, addr + cpu_data->dcache.way_incr * i);

		addr += cpu_data->dcache.linesz;
		extent_per_way -= cpu_data->dcache.linesz;
	}
}

static void __flush_dcache_segment_1way(unsigned long start,
					unsigned long extent_per_way)
{
	unsigned long orig_sr, sr_with_bl;
	unsigned long base_addr;
	unsigned long way_incr, linesz, way_size;
	struct cache_info *dcache;
	register unsigned long a0, a0e;

	asm volatile("stc sr, %0" : "=r" (orig_sr));
	sr_with_bl = orig_sr | (1<<28);
	base_addr = ((unsigned long)&empty_zero_page[0]);

	/*
	 * The previous code aligned base_addr to 16k, i.e. the way_size of all
	 * existing SH-4 D-caches.  Whilst I don't see a need to have this
	 * aligned to any better than the cache line size (which it will be
	 * anyway by construction), let's align it to at least the way_size of
	 * any existing or conceivable SH-4 D-cache.  -- RPC
	 */
	base_addr = ((base_addr >> 16) << 16);
	base_addr |= start;

	dcache = &boot_cpu_data.dcache;
	linesz = dcache->linesz;
	way_incr = dcache->way_incr;
	way_size = dcache->way_size;

	a0 = base_addr;
	a0e = base_addr + extent_per_way;
	do {
		asm volatile("ldc %0, sr" : : "r" (sr_with_bl));
		asm volatile("movca.l r0, @%0\n\t"
			     "ocbi @%0" : : "r" (a0));
		a0 += linesz;
		asm volatile("movca.l r0, @%0\n\t"
			     "ocbi @%0" : : "r" (a0));
		a0 += linesz;
		asm volatile("movca.l r0, @%0\n\t"
			     "ocbi @%0" : : "r" (a0));
		a0 += linesz;
		asm volatile("movca.l r0, @%0\n\t"
			     "ocbi @%0" : : "r" (a0));
		asm volatile("ldc %0, sr" : : "r" (orig_sr));
		a0 += linesz;
	} while (a0 < a0e);
}

static void __flush_dcache_segment_2way(unsigned long start,
					unsigned long extent_per_way)
{
	unsigned long orig_sr, sr_with_bl;
	unsigned long base_addr;
	unsigned long way_incr, linesz, way_size;
	struct cache_info *dcache;
	register unsigned long a0, a1, a0e;

	asm volatile("stc sr, %0" : "=r" (orig_sr));
	sr_with_bl = orig_sr | (1<<28);
	base_addr = ((unsigned long)&empty_zero_page[0]);

	/* See comment under 1-way above */
	base_addr = ((base_addr >> 16) << 16);
	base_addr |= start;

	dcache = &boot_cpu_data.dcache;
	linesz = dcache->linesz;
	way_incr = dcache->way_incr;
	way_size = dcache->way_size;

	a0 = base_addr;
	a1 = a0 + way_incr;
	a0e = base_addr + extent_per_way;
	do {
		asm volatile("ldc %0, sr" : : "r" (sr_with_bl));
		asm volatile("movca.l r0, @%0\n\t"
			     "movca.l r0, @%1\n\t"
			     "ocbi @%0\n\t"
			     "ocbi @%1" : :
			     "r" (a0), "r" (a1));
		a0 += linesz;
		a1 += linesz;
		asm volatile("movca.l r0, @%0\n\t"
			     "movca.l r0, @%1\n\t"
			     "ocbi @%0\n\t"
			     "ocbi @%1" : :
			     "r" (a0), "r" (a1));
		a0 += linesz;
		a1 += linesz;
		asm volatile("movca.l r0, @%0\n\t"
			     "movca.l r0, @%1\n\t"
			     "ocbi @%0\n\t"
			     "ocbi @%1" : :
			     "r" (a0), "r" (a1));
		a0 += linesz;
		a1 += linesz;
		asm volatile("movca.l r0, @%0\n\t"
			     "movca.l r0, @%1\n\t"
			     "ocbi @%0\n\t"
			     "ocbi @%1" : :
			     "r" (a0), "r" (a1));
		asm volatile("ldc %0, sr" : : "r" (orig_sr));
		a0 += linesz;
		a1 += linesz;
	} while (a0 < a0e);
}

static void __flush_dcache_segment_4way(unsigned long start,
					unsigned long extent_per_way)
{
	unsigned long orig_sr, sr_with_bl;
	unsigned long base_addr;
	unsigned long way_incr, linesz, way_size;
	struct cache_info *dcache;
	register unsigned long a0, a1, a2, a3, a0e;

	asm volatile("stc sr, %0" : "=r" (orig_sr));
	sr_with_bl = orig_sr | (1<<28);
	base_addr = ((unsigned long)&empty_zero_page[0]);

	/* See comment under 1-way above */
	base_addr = ((base_addr >> 16) << 16);
	base_addr |= start;

	dcache = &boot_cpu_data.dcache;
	linesz = dcache->linesz;
	way_incr = dcache->way_incr;
	way_size = dcache->way_size;

	a0 = base_addr;
	a1 = a0 + way_incr;
	a2 = a1 + way_incr;
	a3 = a2 + way_incr;
	a0e = base_addr + extent_per_way;
	do {
		asm volatile("ldc %0, sr" : : "r" (sr_with_bl));
		asm volatile("movca.l r0, @%0\n\t"
			     "movca.l r0, @%1\n\t"
			     "movca.l r0, @%2\n\t"
			     "movca.l r0, @%3\n\t"
			     "ocbi @%0\n\t"
			     "ocbi @%1\n\t"
			     "ocbi @%2\n\t"
			     "ocbi @%3\n\t" : :
			     "r" (a0), "r" (a1), "r" (a2), "r" (a3));
		a0 += linesz;
		a1 += linesz;
		a2 += linesz;
		a3 += linesz;
		asm volatile("movca.l r0, @%0\n\t"
			     "movca.l r0, @%1\n\t"
			     "movca.l r0, @%2\n\t"
			     "movca.l r0, @%3\n\t"
			     "ocbi @%0\n\t"
			     "ocbi @%1\n\t"
			     "ocbi @%2\n\t"
			     "ocbi @%3\n\t" : :
			     "r" (a0), "r" (a1), "r" (a2), "r" (a3));
		a0 += linesz;
		a1 += linesz;
		a2 += linesz;
		a3 += linesz;
		asm volatile("movca.l r0, @%0\n\t"
			     "movca.l r0, @%1\n\t"
			     "movca.l r0, @%2\n\t"
			     "movca.l r0, @%3\n\t"
			     "ocbi @%0\n\t"
			     "ocbi @%1\n\t"
			     "ocbi @%2\n\t"
			     "ocbi @%3\n\t" : :
			     "r" (a0), "r" (a1), "r" (a2), "r" (a3));
		a0 += linesz;
		a1 += linesz;
		a2 += linesz;
		a3 += linesz;
		asm volatile("movca.l r0, @%0\n\t"
			     "movca.l r0, @%1\n\t"
			     "movca.l r0, @%2\n\t"
			     "movca.l r0, @%3\n\t"
			     "ocbi @%0\n\t"
			     "ocbi @%1\n\t"
			     "ocbi @%2\n\t"
			     "ocbi @%3\n\t" : :
			     "r" (a0), "r" (a1), "r" (a2), "r" (a3));
		asm volatile("ldc %0, sr" : : "r" (orig_sr));
		a0 += linesz;
		a1 += linesz;
		a2 += linesz;
		a3 += linesz;
	} while (a0 < a0e);
}

extern void __weak sh4__flush_region_init(void);

/*
 * SH-4 has virtually indexed and physically tagged cache.
 */
void __init sh4_cache_init(void)
{
	unsigned int wt_enabled = !!(__raw_readl(CCR) & CCR_CACHE_WT);

	printk("PVR=%08x CVR=%08x PRR=%08x\n",
		ctrl_inl(CCN_PVR),
		ctrl_inl(CCN_CVR),
		ctrl_inl(CCN_PRR));

	if (wt_enabled)
		__flush_dcache_segment_fn = __flush_dcache_segment_writethrough;
	else {
		switch (boot_cpu_data.dcache.ways) {
		case 1:
			__flush_dcache_segment_fn = __flush_dcache_segment_1way;
			break;
		case 2:
			__flush_dcache_segment_fn = __flush_dcache_segment_2way;
			break;
		case 4:
			__flush_dcache_segment_fn = __flush_dcache_segment_4way;
			break;
		default:
			panic("unknown number of cache ways\n");
			break;
		}
	}

	local_flush_icache_range	= sh4_flush_icache_range;
	local_flush_dcache_page		= sh4_flush_dcache_page;
	local_flush_cache_all		= sh4_flush_cache_all;
	local_flush_cache_mm		= sh4_flush_cache_mm;
	local_flush_cache_dup_mm	= sh4_flush_cache_mm;
	local_flush_cache_page		= sh4_flush_cache_page;
	local_flush_cache_range		= sh4_flush_cache_range;

	sh4__flush_region_init();
}<|MERGE_RESOLUTION|>--- conflicted
+++ resolved
@@ -26,11 +26,7 @@
 #define MAX_DCACHE_PAGES	64	/* XXX: Tune for ways */
 #define MAX_ICACHE_PAGES	32
 
-<<<<<<< HEAD
-static void __flush_cache_4096(unsigned long addr, unsigned long phys,
-=======
 static void __flush_cache_one(unsigned long addr, unsigned long phys,
->>>>>>> 25d27ede
 			       unsigned long exec_offset);
 
 /*
