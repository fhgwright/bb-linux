--- conflicted
+++ resolved
@@ -1,10 +1,6 @@
 config SUPERH
 	def_bool y
-<<<<<<< HEAD
-	select EMBEDDED
-=======
 	select EXPERT
->>>>>>> 105e53f8
 	select CLKDEV_LOOKUP
 	select HAVE_IDE if HAS_IOPORT
 	select HAVE_MEMBLOCK
@@ -27,13 +23,8 @@
 	select HAVE_SPARSE_IRQ
 	select RTC_LIB
 	select GENERIC_ATOMIC64
-<<<<<<< HEAD
-	# Support the deprecated APIs until MFD and GPIOLIB catch up.
-	select GENERIC_HARDIRQS_NO_DEPRECATED if !MFD_SUPPORT && !GPIOLIB
-=======
 	select GENERIC_IRQ_SHOW
 	select ARCH_NO_SYSDEV_OPS
->>>>>>> 105e53f8
 	help
 	  The SuperH is a RISC processor targeted for use in embedded systems
 	  and consumer electronics; it was also used in the Sega Dreamcast
@@ -446,11 +437,8 @@
 	select CPU_SH4A
 	select CPU_SHX2
 	select ARCH_WANT_OPTIONAL_GPIOLIB
-<<<<<<< HEAD
-=======
 	select USB_ARCH_HAS_OHCI
 	select USB_ARCH_HAS_EHCI
->>>>>>> 105e53f8
 	help
 	  Select SH7757 if you have a SH4A SH7757 CPU.
 
