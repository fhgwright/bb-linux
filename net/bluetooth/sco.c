--- conflicted
+++ resolved
@@ -50,11 +50,6 @@
 #include <net/bluetooth/hci_core.h>
 #include <net/bluetooth/sco.h>
 
-<<<<<<< HEAD
-#define VERSION "0.6"
-
-=======
->>>>>>> 105e53f8
 static int disable_esco;
 
 static const struct proto_ops sco_sock_ops;
