--- conflicted
+++ resolved
@@ -1011,12 +1011,8 @@
 
 		conn = hci_conn_hash_lookup_ba(hdev, ev->link_type, &ev->bdaddr);
 		if (!conn) {
-<<<<<<< HEAD
-			if (!(conn = hci_conn_add(hdev, ev->link_type, &ev->bdaddr))) {
-=======
 			conn = hci_conn_add(hdev, ev->link_type, &ev->bdaddr);
 			if (!conn) {
->>>>>>> 3cbea436
 				BT_ERR("No memory for new connection");
 				hci_dev_unlock(hdev);
 				return;
@@ -1247,20 +1243,6 @@
 		cp.page = 0x01;
 		hci_send_cmd(hdev, HCI_OP_READ_REMOTE_EXT_FEATURES,
 							sizeof(cp), &cp);
-<<<<<<< HEAD
-			} else if (!ev->status && conn->out &&
-					conn->sec_level == BT_SECURITY_HIGH) {
-				struct hci_cp_auth_requested cp;
-				cp.handle = ev->handle;
-				hci_send_cmd(hdev, HCI_OP_AUTH_REQUESTED,
-							sizeof(cp), &cp);
-			} else {
-				conn->state = BT_CONNECTED;
-				hci_proto_connect_cfm(conn, ev->status);
-				hci_conn_put(conn);
-			}
-		}
-=======
 		goto unlock;
 	}
 
@@ -1270,7 +1252,6 @@
 		bacpy(&cp.bdaddr, &conn->dst);
 		cp.pscan_rep_mode = 0x02;
 		hci_send_cmd(hdev, HCI_OP_REMOTE_NAME_REQ, sizeof(cp), &cp);
->>>>>>> 3cbea436
 	}
 
 	if (!hci_outgoing_auth_needed(hdev, conn)) {
