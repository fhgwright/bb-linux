/*
 * xfrm_output.c - Common IPsec encapsulation code.
 *
 * Copyright (c) 2007 Herbert Xu <herbert@gondor.apana.org.au>
 *
 * This program is free software; you can redistribute it and/or
 * modify it under the terms of the GNU General Public License
 * as published by the Free Software Foundation; either version
 * 2 of the License, or (at your option) any later version.
 */

#include <linux/errno.h>
#include <linux/module.h>
#include <linux/netdevice.h>
#include <linux/netfilter.h>
#include <linux/skbuff.h>
#include <linux/slab.h>
#include <linux/spinlock.h>
#include <net/dst.h>
#include <net/xfrm.h>

static int xfrm_output2(struct sk_buff *skb);

static int xfrm_state_check_space(struct xfrm_state *x, struct sk_buff *skb)
{
	struct dst_entry *dst = skb_dst(skb);
	int nhead = dst->header_len + LL_RESERVED_SPACE(dst->dev)
		- skb_headroom(skb);
	int ntail = dst->dev->needed_tailroom - skb_tailroom(skb);

	if (nhead <= 0) {
		if (ntail <= 0)
			return 0;
		nhead = 0;
	} else if (ntail < 0)
		ntail = 0;

	return pskb_expand_head(skb, nhead, ntail, GFP_ATOMIC);
}

static int xfrm_output_one(struct sk_buff *skb, int err)
{
	struct dst_entry *dst = skb_dst(skb);
	struct xfrm_state *x = dst->xfrm;
	struct net *net = xs_net(x);

	if (err <= 0)
		goto resume;

	do {
		err = xfrm_state_check_space(x, skb);
		if (err) {
			XFRM_INC_STATS(net, LINUX_MIB_XFRMOUTERROR);
			goto error_nolock;
		}

		err = x->outer_mode->output(x, skb);
		if (err) {
			XFRM_INC_STATS(net, LINUX_MIB_XFRMOUTSTATEMODEERROR);
			goto error_nolock;
		}

		spin_lock_bh(&x->lock);
		err = xfrm_state_check_expire(x);
		if (err) {
			XFRM_INC_STATS(net, LINUX_MIB_XFRMOUTSTATEEXPIRED);
			goto error;
		}

		if (x->type->flags & XFRM_TYPE_REPLAY_PROT) {
			XFRM_SKB_CB(skb)->seq.output = ++x->replay.oseq;
			if (unlikely(x->replay.oseq == 0)) {
				XFRM_INC_STATS(net, LINUX_MIB_XFRMOUTSTATESEQERROR);
				x->replay.oseq--;
				xfrm_audit_state_replay_overflow(x, skb);
				err = -EOVERFLOW;
				goto error;
			}
			if (xfrm_aevent_is_on(net))
				xfrm_replay_notify(x, XFRM_REPLAY_UPDATE);
		}

		x->curlft.bytes += skb->len;
		x->curlft.packets++;

		spin_unlock_bh(&x->lock);

		err = x->type->output(x, skb);
		if (err == -EINPROGRESS)
			goto out_exit;

resume:
		if (err) {
			XFRM_INC_STATS(net, LINUX_MIB_XFRMOUTSTATEPROTOERROR);
			goto error_nolock;
		}

		dst = skb_dst_pop(skb);
		if (!dst) {
			XFRM_INC_STATS(net, LINUX_MIB_XFRMOUTERROR);
			err = -EHOSTUNREACH;
			goto error_nolock;
		}
<<<<<<< HEAD
		skb_dst_set_noref(skb, dst);
=======
		skb_dst_set(skb, dst_clone(dst));
>>>>>>> 062c1825
		x = dst->xfrm;
	} while (x && !(x->outer_mode->flags & XFRM_MODE_FLAG_TUNNEL));

	err = 0;

out_exit:
	return err;
error:
	spin_unlock_bh(&x->lock);
error_nolock:
	kfree_skb(skb);
	goto out_exit;
}

int xfrm_output_resume(struct sk_buff *skb, int err)
{
	while (likely((err = xfrm_output_one(skb, err)) == 0)) {
		nf_reset(skb);

		err = skb_dst(skb)->ops->local_out(skb);
		if (unlikely(err != 1))
			goto out;

		if (!skb_dst(skb)->xfrm)
			return dst_output(skb);

		err = nf_hook(skb_dst(skb)->ops->family,
			      NF_INET_POST_ROUTING, skb,
			      NULL, skb_dst(skb)->dev, xfrm_output2);
		if (unlikely(err != 1))
			goto out;
	}

	if (err == -EINPROGRESS)
		err = 0;

out:
	return err;
}
EXPORT_SYMBOL_GPL(xfrm_output_resume);

static int xfrm_output2(struct sk_buff *skb)
{
	return xfrm_output_resume(skb, 1);
}

static int xfrm_output_gso(struct sk_buff *skb)
{
	struct sk_buff *segs;

	segs = skb_gso_segment(skb, 0);
	kfree_skb(skb);
	if (IS_ERR(segs))
		return PTR_ERR(segs);

	do {
		struct sk_buff *nskb = segs->next;
		int err;

		segs->next = NULL;
		err = xfrm_output2(segs);

		if (unlikely(err)) {
			while ((segs = nskb)) {
				nskb = segs->next;
				segs->next = NULL;
				kfree_skb(segs);
			}
			return err;
		}

		segs = nskb;
	} while (segs);

	return 0;
}

int xfrm_output(struct sk_buff *skb)
{
	struct net *net = dev_net(skb_dst(skb)->dev);
	int err;

	if (skb_is_gso(skb))
		return xfrm_output_gso(skb);

	if (skb->ip_summed == CHECKSUM_PARTIAL) {
		err = skb_checksum_help(skb);
		if (err) {
			XFRM_INC_STATS(net, LINUX_MIB_XFRMOUTERROR);
			kfree_skb(skb);
			return err;
		}
	}

	return xfrm_output2(skb);
}

int xfrm_inner_extract_output(struct xfrm_state *x, struct sk_buff *skb)
{
	struct xfrm_mode *inner_mode;
	if (x->sel.family == AF_UNSPEC)
		inner_mode = xfrm_ip2inner_mode(x,
				xfrm_af2proto(skb_dst(skb)->ops->family));
	else
		inner_mode = x->inner_mode;

	if (inner_mode == NULL)
		return -EAFNOSUPPORT;
	return inner_mode->afinfo->extract_output(x, skb);
}

EXPORT_SYMBOL_GPL(xfrm_output);
EXPORT_SYMBOL_GPL(xfrm_inner_extract_output);<|MERGE_RESOLUTION|>--- conflicted
+++ resolved
@@ -101,11 +101,7 @@
 			err = -EHOSTUNREACH;
 			goto error_nolock;
 		}
-<<<<<<< HEAD
-		skb_dst_set_noref(skb, dst);
-=======
 		skb_dst_set(skb, dst_clone(dst));
->>>>>>> 062c1825
 		x = dst->xfrm;
 	} while (x && !(x->outer_mode->flags & XFRM_MODE_FLAG_TUNNEL));
 
