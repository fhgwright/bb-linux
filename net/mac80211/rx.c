/*
 * Copyright 2002-2005, Instant802 Networks, Inc.
 * Copyright 2005-2006, Devicescape Software, Inc.
 * Copyright 2006-2007	Jiri Benc <jbenc@suse.cz>
 * Copyright 2007-2010	Johannes Berg <johannes@sipsolutions.net>
 *
 * This program is free software; you can redistribute it and/or modify
 * it under the terms of the GNU General Public License version 2 as
 * published by the Free Software Foundation.
 */

#include <linux/jiffies.h>
#include <linux/slab.h>
#include <linux/kernel.h>
#include <linux/skbuff.h>
#include <linux/netdevice.h>
#include <linux/etherdevice.h>
#include <linux/rcupdate.h>
#include <net/mac80211.h>
#include <net/ieee80211_radiotap.h>

#include "ieee80211_i.h"
#include "driver-ops.h"
#include "led.h"
#include "mesh.h"
#include "wep.h"
#include "wpa.h"
#include "tkip.h"
#include "wme.h"

/*
 * monitor mode reception
 *
 * This function cleans up the SKB, i.e. it removes all the stuff
 * only useful for monitoring.
 */
static struct sk_buff *remove_monitor_info(struct ieee80211_local *local,
					   struct sk_buff *skb)
{
	if (local->hw.flags & IEEE80211_HW_RX_INCLUDES_FCS) {
		if (likely(skb->len > FCS_LEN))
			__pskb_trim(skb, skb->len - FCS_LEN);
		else {
			/* driver bug */
			WARN_ON(1);
			dev_kfree_skb(skb);
			skb = NULL;
		}
	}

	return skb;
}

static inline int should_drop_frame(struct sk_buff *skb,
				    int present_fcs_len)
{
	struct ieee80211_rx_status *status = IEEE80211_SKB_RXCB(skb);
	struct ieee80211_hdr *hdr = (struct ieee80211_hdr *)skb->data;

	if (status->flag & (RX_FLAG_FAILED_FCS_CRC | RX_FLAG_FAILED_PLCP_CRC))
		return 1;
	if (unlikely(skb->len < 16 + present_fcs_len))
		return 1;
	if (ieee80211_is_ctl(hdr->frame_control) &&
	    !ieee80211_is_pspoll(hdr->frame_control) &&
	    !ieee80211_is_back_req(hdr->frame_control))
		return 1;
	return 0;
}

static int
ieee80211_rx_radiotap_len(struct ieee80211_local *local,
			  struct ieee80211_rx_status *status)
{
	int len;

	/* always present fields */
	len = sizeof(struct ieee80211_radiotap_header) + 9;

	if (status->flag & RX_FLAG_TSFT)
		len += 8;
	if (local->hw.flags & IEEE80211_HW_SIGNAL_DBM)
		len += 1;

	if (len & 1) /* padding for RX_FLAGS if necessary */
		len++;

	return len;
}

/*
 * ieee80211_add_rx_radiotap_header - add radiotap header
 *
 * add a radiotap header containing all the fields which the hardware provided.
 */
static void
ieee80211_add_rx_radiotap_header(struct ieee80211_local *local,
				 struct sk_buff *skb,
				 struct ieee80211_rate *rate,
				 int rtap_len)
{
	struct ieee80211_rx_status *status = IEEE80211_SKB_RXCB(skb);
	struct ieee80211_radiotap_header *rthdr;
	unsigned char *pos;
	u16 rx_flags = 0;

	rthdr = (struct ieee80211_radiotap_header *)skb_push(skb, rtap_len);
	memset(rthdr, 0, rtap_len);

	/* radiotap header, set always present flags */
	rthdr->it_present =
		cpu_to_le32((1 << IEEE80211_RADIOTAP_FLAGS) |
			    (1 << IEEE80211_RADIOTAP_CHANNEL) |
			    (1 << IEEE80211_RADIOTAP_ANTENNA) |
			    (1 << IEEE80211_RADIOTAP_RX_FLAGS));
	rthdr->it_len = cpu_to_le16(rtap_len);

	pos = (unsigned char *)(rthdr+1);

	/* the order of the following fields is important */

	/* IEEE80211_RADIOTAP_TSFT */
	if (status->flag & RX_FLAG_TSFT) {
		put_unaligned_le64(status->mactime, pos);
		rthdr->it_present |=
			cpu_to_le32(1 << IEEE80211_RADIOTAP_TSFT);
		pos += 8;
	}

	/* IEEE80211_RADIOTAP_FLAGS */
	if (local->hw.flags & IEEE80211_HW_RX_INCLUDES_FCS)
		*pos |= IEEE80211_RADIOTAP_F_FCS;
	if (status->flag & (RX_FLAG_FAILED_FCS_CRC | RX_FLAG_FAILED_PLCP_CRC))
		*pos |= IEEE80211_RADIOTAP_F_BADFCS;
	if (status->flag & RX_FLAG_SHORTPRE)
		*pos |= IEEE80211_RADIOTAP_F_SHORTPRE;
	pos++;

	/* IEEE80211_RADIOTAP_RATE */
	if (status->flag & RX_FLAG_HT) {
		/*
		 * TODO: add following information into radiotap header once
		 * suitable fields are defined for it:
		 * - MCS index (status->rate_idx)
		 * - HT40 (status->flag & RX_FLAG_40MHZ)
		 * - short-GI (status->flag & RX_FLAG_SHORT_GI)
		 */
		*pos = 0;
	} else {
		rthdr->it_present |= cpu_to_le32(1 << IEEE80211_RADIOTAP_RATE);
		*pos = rate->bitrate / 5;
	}
	pos++;

	/* IEEE80211_RADIOTAP_CHANNEL */
	put_unaligned_le16(status->freq, pos);
	pos += 2;
	if (status->band == IEEE80211_BAND_5GHZ)
		put_unaligned_le16(IEEE80211_CHAN_OFDM | IEEE80211_CHAN_5GHZ,
				   pos);
	else if (status->flag & RX_FLAG_HT)
		put_unaligned_le16(IEEE80211_CHAN_DYN | IEEE80211_CHAN_2GHZ,
				   pos);
	else if (rate->flags & IEEE80211_RATE_ERP_G)
		put_unaligned_le16(IEEE80211_CHAN_OFDM | IEEE80211_CHAN_2GHZ,
				   pos);
	else
		put_unaligned_le16(IEEE80211_CHAN_CCK | IEEE80211_CHAN_2GHZ,
				   pos);
	pos += 2;

	/* IEEE80211_RADIOTAP_DBM_ANTSIGNAL */
	if (local->hw.flags & IEEE80211_HW_SIGNAL_DBM) {
		*pos = status->signal;
		rthdr->it_present |=
			cpu_to_le32(1 << IEEE80211_RADIOTAP_DBM_ANTSIGNAL);
		pos++;
	}

	/* IEEE80211_RADIOTAP_LOCK_QUALITY is missing */

	/* IEEE80211_RADIOTAP_ANTENNA */
	*pos = status->antenna;
	pos++;

	/* IEEE80211_RADIOTAP_DB_ANTNOISE is not used */

	/* IEEE80211_RADIOTAP_RX_FLAGS */
	/* ensure 2 byte alignment for the 2 byte field as required */
	if ((pos - (u8 *)rthdr) & 1)
		pos++;
	if (status->flag & RX_FLAG_FAILED_PLCP_CRC)
		rx_flags |= IEEE80211_RADIOTAP_F_RX_BADPLCP;
	put_unaligned_le16(rx_flags, pos);
	pos += 2;
}

/*
 * This function copies a received frame to all monitor interfaces and
 * returns a cleaned-up SKB that no longer includes the FCS nor the
 * radiotap header the driver might have added.
 */
static struct sk_buff *
ieee80211_rx_monitor(struct ieee80211_local *local, struct sk_buff *origskb,
		     struct ieee80211_rate *rate)
{
	struct ieee80211_rx_status *status = IEEE80211_SKB_RXCB(origskb);
	struct ieee80211_sub_if_data *sdata;
	int needed_headroom = 0;
	struct sk_buff *skb, *skb2;
	struct net_device *prev_dev = NULL;
	int present_fcs_len = 0;

	/*
	 * First, we may need to make a copy of the skb because
	 *  (1) we need to modify it for radiotap (if not present), and
	 *  (2) the other RX handlers will modify the skb we got.
	 *
	 * We don't need to, of course, if we aren't going to return
	 * the SKB because it has a bad FCS/PLCP checksum.
	 */

	/* room for the radiotap header based on driver features */
	needed_headroom = ieee80211_rx_radiotap_len(local, status);

	if (local->hw.flags & IEEE80211_HW_RX_INCLUDES_FCS)
		present_fcs_len = FCS_LEN;

	/* make sure hdr->frame_control is on the linear part */
	if (!pskb_may_pull(origskb, 2)) {
		dev_kfree_skb(origskb);
		return NULL;
	}

	if (!local->monitors) {
		if (should_drop_frame(origskb, present_fcs_len)) {
			dev_kfree_skb(origskb);
			return NULL;
		}

		return remove_monitor_info(local, origskb);
	}

	if (should_drop_frame(origskb, present_fcs_len)) {
		/* only need to expand headroom if necessary */
		skb = origskb;
		origskb = NULL;

		/*
		 * This shouldn't trigger often because most devices have an
		 * RX header they pull before we get here, and that should
		 * be big enough for our radiotap information. We should
		 * probably export the length to drivers so that we can have
		 * them allocate enough headroom to start with.
		 */
		if (skb_headroom(skb) < needed_headroom &&
		    pskb_expand_head(skb, needed_headroom, 0, GFP_ATOMIC)) {
			dev_kfree_skb(skb);
			return NULL;
		}
	} else {
		/*
		 * Need to make a copy and possibly remove radiotap header
		 * and FCS from the original.
		 */
		skb = skb_copy_expand(origskb, needed_headroom, 0, GFP_ATOMIC);

		origskb = remove_monitor_info(local, origskb);

		if (!skb)
			return origskb;
	}

	/* prepend radiotap information */
	ieee80211_add_rx_radiotap_header(local, skb, rate, needed_headroom);

	skb_reset_mac_header(skb);
	skb->ip_summed = CHECKSUM_UNNECESSARY;
	skb->pkt_type = PACKET_OTHERHOST;
	skb->protocol = htons(ETH_P_802_2);

	list_for_each_entry_rcu(sdata, &local->interfaces, list) {
		if (sdata->vif.type != NL80211_IFTYPE_MONITOR)
			continue;

		if (sdata->u.mntr_flags & MONITOR_FLAG_COOK_FRAMES)
			continue;

		if (!ieee80211_sdata_running(sdata))
			continue;

		if (prev_dev) {
			skb2 = skb_clone(skb, GFP_ATOMIC);
			if (skb2) {
				skb2->dev = prev_dev;
				netif_rx(skb2);
			}
		}

		prev_dev = sdata->dev;
		sdata->dev->stats.rx_packets++;
		sdata->dev->stats.rx_bytes += skb->len;
	}

	if (prev_dev) {
		skb->dev = prev_dev;
		netif_rx(skb);
	} else
		dev_kfree_skb(skb);

	return origskb;
}


static void ieee80211_parse_qos(struct ieee80211_rx_data *rx)
{
	struct ieee80211_hdr *hdr = (struct ieee80211_hdr *)rx->skb->data;
	int tid;

	/* does the frame have a qos control field? */
	if (ieee80211_is_data_qos(hdr->frame_control)) {
		u8 *qc = ieee80211_get_qos_ctl(hdr);
		/* frame has qos control */
		tid = *qc & IEEE80211_QOS_CTL_TID_MASK;
		if (*qc & IEEE80211_QOS_CONTROL_A_MSDU_PRESENT)
			rx->flags |= IEEE80211_RX_AMSDU;
		else
			rx->flags &= ~IEEE80211_RX_AMSDU;
	} else {
		/*
		 * IEEE 802.11-2007, 7.1.3.4.1 ("Sequence Number field"):
		 *
		 *	Sequence numbers for management frames, QoS data
		 *	frames with a broadcast/multicast address in the
		 *	Address 1 field, and all non-QoS data frames sent
		 *	by QoS STAs are assigned using an additional single
		 *	modulo-4096 counter, [...]
		 *
		 * We also use that counter for non-QoS STAs.
		 */
		tid = NUM_RX_DATA_QUEUES - 1;
	}

	rx->queue = tid;
	/* Set skb->priority to 1d tag if highest order bit of TID is not set.
	 * For now, set skb->priority to 0 for other cases. */
	rx->skb->priority = (tid > 7) ? 0 : tid;
}

/**
 * DOC: Packet alignment
 *
 * Drivers always need to pass packets that are aligned to two-byte boundaries
 * to the stack.
 *
 * Additionally, should, if possible, align the payload data in a way that
 * guarantees that the contained IP header is aligned to a four-byte
 * boundary. In the case of regular frames, this simply means aligning the
 * payload to a four-byte boundary (because either the IP header is directly
 * contained, or IV/RFC1042 headers that have a length divisible by four are
 * in front of it).  If the payload data is not properly aligned and the
 * architecture doesn't support efficient unaligned operations, mac80211
 * will align the data.
 *
 * With A-MSDU frames, however, the payload data address must yield two modulo
 * four because there are 14-byte 802.3 headers within the A-MSDU frames that
 * push the IP header further back to a multiple of four again. Thankfully, the
 * specs were sane enough this time around to require padding each A-MSDU
 * subframe to a length that is a multiple of four.
 *
 * Padding like Atheros hardware adds which is inbetween the 802.11 header and
 * the payload is not supported, the driver is required to move the 802.11
 * header to be directly in front of the payload in that case.
 */
static void ieee80211_verify_alignment(struct ieee80211_rx_data *rx)
{
#ifdef CONFIG_MAC80211_VERBOSE_DEBUG
	WARN_ONCE((unsigned long)rx->skb->data & 1,
		  "unaligned packet at 0x%p\n", rx->skb->data);
#endif
}


/* rx handlers */

static ieee80211_rx_result debug_noinline
ieee80211_rx_h_passive_scan(struct ieee80211_rx_data *rx)
{
	struct ieee80211_local *local = rx->local;
	struct sk_buff *skb = rx->skb;

	if (unlikely(test_bit(SCAN_HW_SCANNING, &local->scanning)))
		return ieee80211_scan_rx(rx->sdata, skb);

	if (unlikely(test_bit(SCAN_SW_SCANNING, &local->scanning) &&
		     (rx->flags & IEEE80211_RX_IN_SCAN))) {
		/* drop all the other packets during a software scan anyway */
		if (ieee80211_scan_rx(rx->sdata, skb) != RX_QUEUED)
			dev_kfree_skb(skb);
		return RX_QUEUED;
	}

	if (unlikely(rx->flags & IEEE80211_RX_IN_SCAN)) {
		/* scanning finished during invoking of handlers */
		I802_DEBUG_INC(local->rx_handlers_drop_passive_scan);
		return RX_DROP_UNUSABLE;
	}

	return RX_CONTINUE;
}


static int ieee80211_is_unicast_robust_mgmt_frame(struct sk_buff *skb)
{
	struct ieee80211_hdr *hdr = (struct ieee80211_hdr *) skb->data;

	if (skb->len < 24 || is_multicast_ether_addr(hdr->addr1))
		return 0;

	return ieee80211_is_robust_mgmt_frame(hdr);
}


static int ieee80211_is_multicast_robust_mgmt_frame(struct sk_buff *skb)
{
	struct ieee80211_hdr *hdr = (struct ieee80211_hdr *) skb->data;

	if (skb->len < 24 || !is_multicast_ether_addr(hdr->addr1))
		return 0;

	return ieee80211_is_robust_mgmt_frame(hdr);
}


/* Get the BIP key index from MMIE; return -1 if this is not a BIP frame */
static int ieee80211_get_mmie_keyidx(struct sk_buff *skb)
{
	struct ieee80211_mgmt *hdr = (struct ieee80211_mgmt *) skb->data;
	struct ieee80211_mmie *mmie;

	if (skb->len < 24 + sizeof(*mmie) ||
	    !is_multicast_ether_addr(hdr->da))
		return -1;

	if (!ieee80211_is_robust_mgmt_frame((struct ieee80211_hdr *) hdr))
		return -1; /* not a robust management frame */

	mmie = (struct ieee80211_mmie *)
		(skb->data + skb->len - sizeof(*mmie));
	if (mmie->element_id != WLAN_EID_MMIE ||
	    mmie->length != sizeof(*mmie) - 2)
		return -1;

	return le16_to_cpu(mmie->key_id);
}


static ieee80211_rx_result
ieee80211_rx_mesh_check(struct ieee80211_rx_data *rx)
{
	struct ieee80211_hdr *hdr = (struct ieee80211_hdr *)rx->skb->data;
	unsigned int hdrlen = ieee80211_hdrlen(hdr->frame_control);
	char *dev_addr = rx->sdata->vif.addr;

	if (ieee80211_is_data(hdr->frame_control)) {
		if (is_multicast_ether_addr(hdr->addr1)) {
			if (ieee80211_has_tods(hdr->frame_control) ||
				!ieee80211_has_fromds(hdr->frame_control))
				return RX_DROP_MONITOR;
			if (memcmp(hdr->addr3, dev_addr, ETH_ALEN) == 0)
				return RX_DROP_MONITOR;
		} else {
			if (!ieee80211_has_a4(hdr->frame_control))
				return RX_DROP_MONITOR;
			if (memcmp(hdr->addr4, dev_addr, ETH_ALEN) == 0)
				return RX_DROP_MONITOR;
		}
	}

	/* If there is not an established peer link and this is not a peer link
	 * establisment frame, beacon or probe, drop the frame.
	 */

	if (!rx->sta || sta_plink_state(rx->sta) != PLINK_ESTAB) {
		struct ieee80211_mgmt *mgmt;

		if (!ieee80211_is_mgmt(hdr->frame_control))
			return RX_DROP_MONITOR;

		if (ieee80211_is_action(hdr->frame_control)) {
			mgmt = (struct ieee80211_mgmt *)hdr;
			if (mgmt->u.action.category != WLAN_CATEGORY_MESH_PLINK)
				return RX_DROP_MONITOR;
			return RX_CONTINUE;
		}

		if (ieee80211_is_probe_req(hdr->frame_control) ||
		    ieee80211_is_probe_resp(hdr->frame_control) ||
		    ieee80211_is_beacon(hdr->frame_control))
			return RX_CONTINUE;

		return RX_DROP_MONITOR;

	}

#define msh_h_get(h, l) ((struct ieee80211s_hdr *) ((u8 *)h + l))

	if (ieee80211_is_data(hdr->frame_control) &&
	    is_multicast_ether_addr(hdr->addr1) &&
	    mesh_rmc_check(hdr->addr3, msh_h_get(hdr, hdrlen), rx->sdata))
		return RX_DROP_MONITOR;
#undef msh_h_get

	return RX_CONTINUE;
}

#define SEQ_MODULO 0x1000
#define SEQ_MASK   0xfff

static inline int seq_less(u16 sq1, u16 sq2)
{
	return ((sq1 - sq2) & SEQ_MASK) > (SEQ_MODULO >> 1);
}

static inline u16 seq_inc(u16 sq)
{
	return (sq + 1) & SEQ_MASK;
}

static inline u16 seq_sub(u16 sq1, u16 sq2)
{
	return (sq1 - sq2) & SEQ_MASK;
}


static void ieee80211_release_reorder_frame(struct ieee80211_hw *hw,
					    struct tid_ampdu_rx *tid_agg_rx,
					    int index,
					    struct sk_buff_head *frames)
{
	struct ieee80211_supported_band *sband;
	struct ieee80211_rate *rate = NULL;
	struct sk_buff *skb = tid_agg_rx->reorder_buf[index];
	struct ieee80211_rx_status *status;

	if (!skb)
		goto no_frame;

	status = IEEE80211_SKB_RXCB(skb);

	/* release the reordered frames to stack */
	sband = hw->wiphy->bands[status->band];
	if (!(status->flag & RX_FLAG_HT))
		rate = &sband->bitrates[status->rate_idx];
	tid_agg_rx->stored_mpdu_num--;
	tid_agg_rx->reorder_buf[index] = NULL;
	__skb_queue_tail(frames, skb);

no_frame:
	tid_agg_rx->head_seq_num = seq_inc(tid_agg_rx->head_seq_num);
}

static void ieee80211_release_reorder_frames(struct ieee80211_hw *hw,
					     struct tid_ampdu_rx *tid_agg_rx,
					     u16 head_seq_num,
					     struct sk_buff_head *frames)
{
	int index;

	while (seq_less(tid_agg_rx->head_seq_num, head_seq_num)) {
		index = seq_sub(tid_agg_rx->head_seq_num, tid_agg_rx->ssn) %
							tid_agg_rx->buf_size;
		ieee80211_release_reorder_frame(hw, tid_agg_rx, index, frames);
	}
}

/*
 * Timeout (in jiffies) for skb's that are waiting in the RX reorder buffer. If
 * the skb was added to the buffer longer than this time ago, the earlier
 * frames that have not yet been received are assumed to be lost and the skb
 * can be released for processing. This may also release other skb's from the
 * reorder buffer if there are no additional gaps between the frames.
 */
#define HT_RX_REORDER_BUF_TIMEOUT (HZ / 10)

/*
 * As this function belongs to the RX path it must be under
 * rcu_read_lock protection. It returns false if the frame
 * can be processed immediately, true if it was consumed.
 */
static bool ieee80211_sta_manage_reorder_buf(struct ieee80211_hw *hw,
					     struct tid_ampdu_rx *tid_agg_rx,
					     struct sk_buff *skb,
					     struct sk_buff_head *frames)
{
	struct ieee80211_hdr *hdr = (struct ieee80211_hdr *) skb->data;
	u16 sc = le16_to_cpu(hdr->seq_ctrl);
	u16 mpdu_seq_num = (sc & IEEE80211_SCTL_SEQ) >> 4;
	u16 head_seq_num, buf_size;
	int index;

	buf_size = tid_agg_rx->buf_size;
	head_seq_num = tid_agg_rx->head_seq_num;

	/* frame with out of date sequence number */
	if (seq_less(mpdu_seq_num, head_seq_num)) {
		dev_kfree_skb(skb);
		return true;
	}

	/*
	 * If frame the sequence number exceeds our buffering window
	 * size release some previous frames to make room for this one.
	 */
	if (!seq_less(mpdu_seq_num, head_seq_num + buf_size)) {
		head_seq_num = seq_inc(seq_sub(mpdu_seq_num, buf_size));
		/* release stored frames up to new head to stack */
		ieee80211_release_reorder_frames(hw, tid_agg_rx, head_seq_num,
						 frames);
	}

	/* Now the new frame is always in the range of the reordering buffer */

	index = seq_sub(mpdu_seq_num, tid_agg_rx->ssn) % tid_agg_rx->buf_size;

	/* check if we already stored this frame */
	if (tid_agg_rx->reorder_buf[index]) {
		dev_kfree_skb(skb);
		return true;
	}

	/*
	 * If the current MPDU is in the right order and nothing else
	 * is stored we can process it directly, no need to buffer it.
	 */
	if (mpdu_seq_num == tid_agg_rx->head_seq_num &&
	    tid_agg_rx->stored_mpdu_num == 0) {
		tid_agg_rx->head_seq_num = seq_inc(tid_agg_rx->head_seq_num);
		return false;
	}

	/* put the frame in the reordering buffer */
	tid_agg_rx->reorder_buf[index] = skb;
	tid_agg_rx->reorder_time[index] = jiffies;
	tid_agg_rx->stored_mpdu_num++;
	/* release the buffer until next missing frame */
	index = seq_sub(tid_agg_rx->head_seq_num, tid_agg_rx->ssn) %
						tid_agg_rx->buf_size;
	if (!tid_agg_rx->reorder_buf[index] &&
	    tid_agg_rx->stored_mpdu_num > 1) {
		/*
		 * No buffers ready to be released, but check whether any
		 * frames in the reorder buffer have timed out.
		 */
		int j;
		int skipped = 1;
		for (j = (index + 1) % tid_agg_rx->buf_size; j != index;
		     j = (j + 1) % tid_agg_rx->buf_size) {
			if (!tid_agg_rx->reorder_buf[j]) {
				skipped++;
				continue;
			}
			if (!time_after(jiffies, tid_agg_rx->reorder_time[j] +
					HT_RX_REORDER_BUF_TIMEOUT))
				break;

#ifdef CONFIG_MAC80211_HT_DEBUG
			if (net_ratelimit())
				printk(KERN_DEBUG "%s: release an RX reorder "
				       "frame due to timeout on earlier "
				       "frames\n",
				       wiphy_name(hw->wiphy));
#endif
			ieee80211_release_reorder_frame(hw, tid_agg_rx,
							j, frames);

			/*
			 * Increment the head seq# also for the skipped slots.
			 */
			tid_agg_rx->head_seq_num =
				(tid_agg_rx->head_seq_num + skipped) & SEQ_MASK;
			skipped = 0;
		}
	} else while (tid_agg_rx->reorder_buf[index]) {
		ieee80211_release_reorder_frame(hw, tid_agg_rx, index, frames);
		index =	seq_sub(tid_agg_rx->head_seq_num, tid_agg_rx->ssn) %
							tid_agg_rx->buf_size;
	}

	return true;
}

/*
 * Reorder MPDUs from A-MPDUs, keeping them on a buffer. Returns
 * true if the MPDU was buffered, false if it should be processed.
 */
static void ieee80211_rx_reorder_ampdu(struct ieee80211_rx_data *rx,
				       struct sk_buff_head *frames)
{
	struct sk_buff *skb = rx->skb;
	struct ieee80211_local *local = rx->local;
	struct ieee80211_hw *hw = &local->hw;
	struct ieee80211_hdr *hdr = (struct ieee80211_hdr *) skb->data;
	struct sta_info *sta = rx->sta;
	struct tid_ampdu_rx *tid_agg_rx;
	u16 sc;
	int tid;

	if (!ieee80211_is_data_qos(hdr->frame_control))
		goto dont_reorder;

	/*
	 * filter the QoS data rx stream according to
	 * STA/TID and check if this STA/TID is on aggregation
	 */

	if (!sta)
		goto dont_reorder;

	tid = *ieee80211_get_qos_ctl(hdr) & IEEE80211_QOS_CTL_TID_MASK;

	spin_lock(&sta->lock);

	if (!sta->ampdu_mlme.tid_active_rx[tid])
		goto dont_reorder_unlock;

	tid_agg_rx = sta->ampdu_mlme.tid_rx[tid];

	/* qos null data frames are excluded */
	if (unlikely(hdr->frame_control & cpu_to_le16(IEEE80211_STYPE_NULLFUNC)))
		goto dont_reorder_unlock;

	/* new, potentially un-ordered, ampdu frame - process it */

	/* reset session timer */
	if (tid_agg_rx->timeout)
		mod_timer(&tid_agg_rx->session_timer,
			  TU_TO_EXP_TIME(tid_agg_rx->timeout));

	/* if this mpdu is fragmented - terminate rx aggregation session */
	sc = le16_to_cpu(hdr->seq_ctrl);
	if (sc & IEEE80211_SCTL_FRAG) {
		spin_unlock(&sta->lock);
		__ieee80211_stop_rx_ba_session(sta, tid, WLAN_BACK_RECIPIENT,
					       WLAN_REASON_QSTA_REQUIRE_SETUP);
		dev_kfree_skb(skb);
		return;
	}

	if (ieee80211_sta_manage_reorder_buf(hw, tid_agg_rx, skb, frames)) {
		spin_unlock(&sta->lock);
		return;
	}

 dont_reorder_unlock:
	spin_unlock(&sta->lock);
 dont_reorder:
	__skb_queue_tail(frames, skb);
}

static ieee80211_rx_result debug_noinline
ieee80211_rx_h_check(struct ieee80211_rx_data *rx)
{
	struct ieee80211_hdr *hdr = (struct ieee80211_hdr *)rx->skb->data;

	/* Drop duplicate 802.11 retransmissions (IEEE 802.11 Chap. 9.2.9) */
	if (rx->sta && !is_multicast_ether_addr(hdr->addr1)) {
		if (unlikely(ieee80211_has_retry(hdr->frame_control) &&
			     rx->sta->last_seq_ctrl[rx->queue] ==
			     hdr->seq_ctrl)) {
			if (rx->flags & IEEE80211_RX_RA_MATCH) {
				rx->local->dot11FrameDuplicateCount++;
				rx->sta->num_duplicates++;
			}
			return RX_DROP_MONITOR;
		} else
			rx->sta->last_seq_ctrl[rx->queue] = hdr->seq_ctrl;
	}

	if (unlikely(rx->skb->len < 16)) {
		I802_DEBUG_INC(rx->local->rx_handlers_drop_short);
		return RX_DROP_MONITOR;
	}

	/* Drop disallowed frame classes based on STA auth/assoc state;
	 * IEEE 802.11, Chap 5.5.
	 *
	 * mac80211 filters only based on association state, i.e. it drops
	 * Class 3 frames from not associated stations. hostapd sends
	 * deauth/disassoc frames when needed. In addition, hostapd is
	 * responsible for filtering on both auth and assoc states.
	 */

	if (ieee80211_vif_is_mesh(&rx->sdata->vif))
		return ieee80211_rx_mesh_check(rx);

	if (unlikely((ieee80211_is_data(hdr->frame_control) ||
		      ieee80211_is_pspoll(hdr->frame_control)) &&
		     rx->sdata->vif.type != NL80211_IFTYPE_ADHOC &&
		     (!rx->sta || !test_sta_flags(rx->sta, WLAN_STA_ASSOC)))) {
		if ((!ieee80211_has_fromds(hdr->frame_control) &&
		     !ieee80211_has_tods(hdr->frame_control) &&
		     ieee80211_is_data(hdr->frame_control)) ||
		    !(rx->flags & IEEE80211_RX_RA_MATCH)) {
			/* Drop IBSS frames and frames for other hosts
			 * silently. */
			return RX_DROP_MONITOR;
		}

		return RX_DROP_MONITOR;
	}

	return RX_CONTINUE;
}


static ieee80211_rx_result debug_noinline
ieee80211_rx_h_decrypt(struct ieee80211_rx_data *rx)
{
	struct sk_buff *skb = rx->skb;
	struct ieee80211_rx_status *status = IEEE80211_SKB_RXCB(skb);
	struct ieee80211_hdr *hdr = (struct ieee80211_hdr *)skb->data;
	int keyidx;
	int hdrlen;
	ieee80211_rx_result result = RX_DROP_UNUSABLE;
	struct ieee80211_key *stakey = NULL;
	int mmie_keyidx = -1;

	/*
	 * Key selection 101
	 *
	 * There are four types of keys:
	 *  - GTK (group keys)
	 *  - IGTK (group keys for management frames)
	 *  - PTK (pairwise keys)
	 *  - STK (station-to-station pairwise keys)
	 *
	 * When selecting a key, we have to distinguish between multicast
	 * (including broadcast) and unicast frames, the latter can only
	 * use PTKs and STKs while the former always use GTKs and IGTKs.
	 * Unless, of course, actual WEP keys ("pre-RSNA") are used, then
	 * unicast frames can also use key indices like GTKs. Hence, if we
	 * don't have a PTK/STK we check the key index for a WEP key.
	 *
	 * Note that in a regular BSS, multicast frames are sent by the
	 * AP only, associated stations unicast the frame to the AP first
	 * which then multicasts it on their behalf.
	 *
	 * There is also a slight problem in IBSS mode: GTKs are negotiated
	 * with each station, that is something we don't currently handle.
	 * The spec seems to expect that one negotiates the same key with
	 * every station but there's no such requirement; VLANs could be
	 * possible.
	 */

	/*
	 * No point in finding a key and decrypting if the frame is neither
	 * addressed to us nor a multicast frame.
	 */
	if (!(rx->flags & IEEE80211_RX_RA_MATCH))
		return RX_CONTINUE;

	/* start without a key */
	rx->key = NULL;

	if (rx->sta)
		stakey = rcu_dereference(rx->sta->key);

	if (!ieee80211_has_protected(hdr->frame_control))
		mmie_keyidx = ieee80211_get_mmie_keyidx(rx->skb);

	if (!is_multicast_ether_addr(hdr->addr1) && stakey) {
		rx->key = stakey;
		/* Skip decryption if the frame is not protected. */
		if (!ieee80211_has_protected(hdr->frame_control))
			return RX_CONTINUE;
	} else if (mmie_keyidx >= 0) {
		/* Broadcast/multicast robust management frame / BIP */
		if ((status->flag & RX_FLAG_DECRYPTED) &&
		    (status->flag & RX_FLAG_IV_STRIPPED))
			return RX_CONTINUE;

		if (mmie_keyidx < NUM_DEFAULT_KEYS ||
		    mmie_keyidx >= NUM_DEFAULT_KEYS + NUM_DEFAULT_MGMT_KEYS)
			return RX_DROP_MONITOR; /* unexpected BIP keyidx */
		rx->key = rcu_dereference(rx->sdata->keys[mmie_keyidx]);
	} else if (!ieee80211_has_protected(hdr->frame_control)) {
		/*
		 * The frame was not protected, so skip decryption. However, we
		 * need to set rx->key if there is a key that could have been
		 * used so that the frame may be dropped if encryption would
		 * have been expected.
		 */
		struct ieee80211_key *key = NULL;
		if (ieee80211_is_mgmt(hdr->frame_control) &&
		    is_multicast_ether_addr(hdr->addr1) &&
		    (key = rcu_dereference(rx->sdata->default_mgmt_key)))
			rx->key = key;
		else if ((key = rcu_dereference(rx->sdata->default_key)))
			rx->key = key;
		return RX_CONTINUE;
	} else {
		u8 keyid;
		/*
		 * The device doesn't give us the IV so we won't be
		 * able to look up the key. That's ok though, we
		 * don't need to decrypt the frame, we just won't
		 * be able to keep statistics accurate.
		 * Except for key threshold notifications, should
		 * we somehow allow the driver to tell us which key
		 * the hardware used if this flag is set?
		 */
		if ((status->flag & RX_FLAG_DECRYPTED) &&
		    (status->flag & RX_FLAG_IV_STRIPPED))
			return RX_CONTINUE;

		hdrlen = ieee80211_hdrlen(hdr->frame_control);

		if (rx->skb->len < 8 + hdrlen)
			return RX_DROP_UNUSABLE; /* TODO: count this? */

		/*
		 * no need to call ieee80211_wep_get_keyidx,
		 * it verifies a bunch of things we've done already
		 */
		skb_copy_bits(rx->skb, hdrlen + 3, &keyid, 1);
		keyidx = keyid >> 6;

		rx->key = rcu_dereference(rx->sdata->keys[keyidx]);

		/*
		 * RSNA-protected unicast frames should always be sent with
		 * pairwise or station-to-station keys, but for WEP we allow
		 * using a key index as well.
		 */
		if (rx->key && rx->key->conf.alg != ALG_WEP &&
		    !is_multicast_ether_addr(hdr->addr1))
			rx->key = NULL;
	}

	if (rx->key) {
		rx->key->tx_rx_count++;
		/* TODO: add threshold stuff again */
	} else {
		return RX_DROP_MONITOR;
	}

	if (skb_linearize(rx->skb))
		return RX_DROP_UNUSABLE;

	hdr = (struct ieee80211_hdr *)rx->skb->data;

	/* Check for weak IVs if possible */
	if (rx->sta && rx->key->conf.alg == ALG_WEP &&
	    ieee80211_is_data(hdr->frame_control) &&
	    (!(status->flag & RX_FLAG_IV_STRIPPED) ||
	     !(status->flag & RX_FLAG_DECRYPTED)) &&
	    ieee80211_wep_is_weak_iv(rx->skb, rx->key))
		rx->sta->wep_weak_iv_count++;

	switch (rx->key->conf.alg) {
	case ALG_WEP:
		result = ieee80211_crypto_wep_decrypt(rx);
		break;
	case ALG_TKIP:
		result = ieee80211_crypto_tkip_decrypt(rx);
		break;
	case ALG_CCMP:
		result = ieee80211_crypto_ccmp_decrypt(rx);
		break;
	case ALG_AES_CMAC:
		result = ieee80211_crypto_aes_cmac_decrypt(rx);
		break;
	}

	/* either the frame has been decrypted or will be dropped */
	status->flag |= RX_FLAG_DECRYPTED;

	return result;
}

static ieee80211_rx_result debug_noinline
ieee80211_rx_h_check_more_data(struct ieee80211_rx_data *rx)
{
	struct ieee80211_local *local;
	struct ieee80211_hdr *hdr;
	struct sk_buff *skb;

	local = rx->local;
	skb = rx->skb;
	hdr = (struct ieee80211_hdr *) skb->data;

	if (!local->pspolling)
		return RX_CONTINUE;

	if (!ieee80211_has_fromds(hdr->frame_control))
		/* this is not from AP */
		return RX_CONTINUE;

	if (!ieee80211_is_data(hdr->frame_control))
		return RX_CONTINUE;

	if (!ieee80211_has_moredata(hdr->frame_control)) {
		/* AP has no more frames buffered for us */
		local->pspolling = false;
		return RX_CONTINUE;
	}

	/* more data bit is set, let's request a new frame from the AP */
	ieee80211_send_pspoll(local, rx->sdata);

	return RX_CONTINUE;
}

static void ap_sta_ps_start(struct sta_info *sta)
{
	struct ieee80211_sub_if_data *sdata = sta->sdata;
	struct ieee80211_local *local = sdata->local;

	atomic_inc(&sdata->bss->num_sta_ps);
	set_sta_flags(sta, WLAN_STA_PS_STA);
	drv_sta_notify(local, sdata, STA_NOTIFY_SLEEP, &sta->sta);
#ifdef CONFIG_MAC80211_VERBOSE_PS_DEBUG
	printk(KERN_DEBUG "%s: STA %pM aid %d enters power save mode\n",
	       sdata->name, sta->sta.addr, sta->sta.aid);
#endif /* CONFIG_MAC80211_VERBOSE_PS_DEBUG */
}

static void ap_sta_ps_end(struct sta_info *sta)
{
	struct ieee80211_sub_if_data *sdata = sta->sdata;

	atomic_dec(&sdata->bss->num_sta_ps);

	clear_sta_flags(sta, WLAN_STA_PS_STA);

#ifdef CONFIG_MAC80211_VERBOSE_PS_DEBUG
	printk(KERN_DEBUG "%s: STA %pM aid %d exits power save mode\n",
	       sdata->name, sta->sta.addr, sta->sta.aid);
#endif /* CONFIG_MAC80211_VERBOSE_PS_DEBUG */

	if (test_sta_flags(sta, WLAN_STA_PS_DRIVER)) {
#ifdef CONFIG_MAC80211_VERBOSE_PS_DEBUG
		printk(KERN_DEBUG "%s: STA %pM aid %d driver-ps-blocked\n",
		       sdata->name, sta->sta.addr, sta->sta.aid);
#endif /* CONFIG_MAC80211_VERBOSE_PS_DEBUG */
		return;
	}

	ieee80211_sta_ps_deliver_wakeup(sta);
}

static ieee80211_rx_result debug_noinline
ieee80211_rx_h_sta_process(struct ieee80211_rx_data *rx)
{
	struct sta_info *sta = rx->sta;
	struct sk_buff *skb = rx->skb;
	struct ieee80211_rx_status *status = IEEE80211_SKB_RXCB(skb);
	struct ieee80211_hdr *hdr = (struct ieee80211_hdr *)skb->data;

	if (!sta)
		return RX_CONTINUE;

	/*
	 * Update last_rx only for IBSS packets which are for the current
	 * BSSID to avoid keeping the current IBSS network alive in cases
	 * where other STAs start using different BSSID.
	 */
	if (rx->sdata->vif.type == NL80211_IFTYPE_ADHOC) {
		u8 *bssid = ieee80211_get_bssid(hdr, rx->skb->len,
						NL80211_IFTYPE_ADHOC);
		if (compare_ether_addr(bssid, rx->sdata->u.ibss.bssid) == 0)
			sta->last_rx = jiffies;
	} else if (!is_multicast_ether_addr(hdr->addr1)) {
		/*
		 * Mesh beacons will update last_rx when if they are found to
		 * match the current local configuration when processed.
		 */
		sta->last_rx = jiffies;
	}

	if (!(rx->flags & IEEE80211_RX_RA_MATCH))
		return RX_CONTINUE;

	if (rx->sdata->vif.type == NL80211_IFTYPE_STATION)
		ieee80211_sta_rx_notify(rx->sdata, hdr);

	sta->rx_fragments++;
	sta->rx_bytes += rx->skb->len;
	sta->last_signal = status->signal;

	/*
	 * Change STA power saving mode only at the end of a frame
	 * exchange sequence.
	 */
	if (!ieee80211_has_morefrags(hdr->frame_control) &&
	    (rx->sdata->vif.type == NL80211_IFTYPE_AP ||
	     rx->sdata->vif.type == NL80211_IFTYPE_AP_VLAN)) {
		if (test_sta_flags(sta, WLAN_STA_PS_STA)) {
			/*
			 * Ignore doze->wake transitions that are
			 * indicated by non-data frames, the standard
			 * is unclear here, but for example going to
			 * PS mode and then scanning would cause a
			 * doze->wake transition for the probe request,
			 * and that is clearly undesirable.
			 */
			if (ieee80211_is_data(hdr->frame_control) &&
			    !ieee80211_has_pm(hdr->frame_control))
				ap_sta_ps_end(sta);
		} else {
			if (ieee80211_has_pm(hdr->frame_control))
				ap_sta_ps_start(sta);
		}
	}

	/*
	 * Drop (qos-)data::nullfunc frames silently, since they
	 * are used only to control station power saving mode.
	 */
	if (ieee80211_is_nullfunc(hdr->frame_control) ||
	    ieee80211_is_qos_nullfunc(hdr->frame_control)) {
		I802_DEBUG_INC(rx->local->rx_handlers_drop_nullfunc);

		/*
		 * If we receive a 4-addr nullfunc frame from a STA
		 * that was not moved to a 4-addr STA vlan yet, drop
		 * the frame to the monitor interface, to make sure
		 * that hostapd sees it
		 */
		if (ieee80211_has_a4(hdr->frame_control) &&
		    (rx->sdata->vif.type == NL80211_IFTYPE_AP ||
		     (rx->sdata->vif.type == NL80211_IFTYPE_AP_VLAN &&
		      !rx->sdata->u.vlan.sta)))
			return RX_DROP_MONITOR;
		/*
		 * Update counter and free packet here to avoid
		 * counting this as a dropped packed.
		 */
		sta->rx_packets++;
		dev_kfree_skb(rx->skb);
		return RX_QUEUED;
	}

	return RX_CONTINUE;
} /* ieee80211_rx_h_sta_process */

static inline struct ieee80211_fragment_entry *
ieee80211_reassemble_add(struct ieee80211_sub_if_data *sdata,
			 unsigned int frag, unsigned int seq, int rx_queue,
			 struct sk_buff **skb)
{
	struct ieee80211_fragment_entry *entry;
	int idx;

	idx = sdata->fragment_next;
	entry = &sdata->fragments[sdata->fragment_next++];
	if (sdata->fragment_next >= IEEE80211_FRAGMENT_MAX)
		sdata->fragment_next = 0;

	if (!skb_queue_empty(&entry->skb_list)) {
#ifdef CONFIG_MAC80211_VERBOSE_DEBUG
		struct ieee80211_hdr *hdr =
			(struct ieee80211_hdr *) entry->skb_list.next->data;
		printk(KERN_DEBUG "%s: RX reassembly removed oldest "
		       "fragment entry (idx=%d age=%lu seq=%d last_frag=%d "
		       "addr1=%pM addr2=%pM\n",
		       sdata->name, idx,
		       jiffies - entry->first_frag_time, entry->seq,
		       entry->last_frag, hdr->addr1, hdr->addr2);
#endif
		__skb_queue_purge(&entry->skb_list);
	}

	__skb_queue_tail(&entry->skb_list, *skb); /* no need for locking */
	*skb = NULL;
	entry->first_frag_time = jiffies;
	entry->seq = seq;
	entry->rx_queue = rx_queue;
	entry->last_frag = frag;
	entry->ccmp = 0;
	entry->extra_len = 0;

	return entry;
}

static inline struct ieee80211_fragment_entry *
ieee80211_reassemble_find(struct ieee80211_sub_if_data *sdata,
			  unsigned int frag, unsigned int seq,
			  int rx_queue, struct ieee80211_hdr *hdr)
{
	struct ieee80211_fragment_entry *entry;
	int i, idx;

	idx = sdata->fragment_next;
	for (i = 0; i < IEEE80211_FRAGMENT_MAX; i++) {
		struct ieee80211_hdr *f_hdr;

		idx--;
		if (idx < 0)
			idx = IEEE80211_FRAGMENT_MAX - 1;

		entry = &sdata->fragments[idx];
		if (skb_queue_empty(&entry->skb_list) || entry->seq != seq ||
		    entry->rx_queue != rx_queue ||
		    entry->last_frag + 1 != frag)
			continue;

		f_hdr = (struct ieee80211_hdr *)entry->skb_list.next->data;

		/*
		 * Check ftype and addresses are equal, else check next fragment
		 */
		if (((hdr->frame_control ^ f_hdr->frame_control) &
		     cpu_to_le16(IEEE80211_FCTL_FTYPE)) ||
		    compare_ether_addr(hdr->addr1, f_hdr->addr1) != 0 ||
		    compare_ether_addr(hdr->addr2, f_hdr->addr2) != 0)
			continue;

		if (time_after(jiffies, entry->first_frag_time + 2 * HZ)) {
			__skb_queue_purge(&entry->skb_list);
			continue;
		}
		return entry;
	}

	return NULL;
}

static ieee80211_rx_result debug_noinline
ieee80211_rx_h_defragment(struct ieee80211_rx_data *rx)
{
	struct ieee80211_hdr *hdr;
	u16 sc;
	__le16 fc;
	unsigned int frag, seq;
	struct ieee80211_fragment_entry *entry;
	struct sk_buff *skb;

	hdr = (struct ieee80211_hdr *)rx->skb->data;
	fc = hdr->frame_control;
	sc = le16_to_cpu(hdr->seq_ctrl);
	frag = sc & IEEE80211_SCTL_FRAG;

	if (likely((!ieee80211_has_morefrags(fc) && frag == 0) ||
		   (rx->skb)->len < 24 ||
		   is_multicast_ether_addr(hdr->addr1))) {
		/* not fragmented */
		goto out;
	}
	I802_DEBUG_INC(rx->local->rx_handlers_fragments);

	if (skb_linearize(rx->skb))
		return RX_DROP_UNUSABLE;

	/*
	 *  skb_linearize() might change the skb->data and
	 *  previously cached variables (in this case, hdr) need to
	 *  be refreshed with the new data.
	 */
	hdr = (struct ieee80211_hdr *)rx->skb->data;
	seq = (sc & IEEE80211_SCTL_SEQ) >> 4;

	if (frag == 0) {
		/* This is the first fragment of a new frame. */
		entry = ieee80211_reassemble_add(rx->sdata, frag, seq,
						 rx->queue, &(rx->skb));
		if (rx->key && rx->key->conf.alg == ALG_CCMP &&
		    ieee80211_has_protected(fc)) {
			/* Store CCMP PN so that we can verify that the next
			 * fragment has a sequential PN value. */
			entry->ccmp = 1;
			memcpy(entry->last_pn,
			       rx->key->u.ccmp.rx_pn[rx->queue],
			       CCMP_PN_LEN);
		}
		return RX_QUEUED;
	}

	/* This is a fragment for a frame that should already be pending in
	 * fragment cache. Add this fragment to the end of the pending entry.
	 */
	entry = ieee80211_reassemble_find(rx->sdata, frag, seq, rx->queue, hdr);
	if (!entry) {
		I802_DEBUG_INC(rx->local->rx_handlers_drop_defrag);
		return RX_DROP_MONITOR;
	}

	/* Verify that MPDUs within one MSDU have sequential PN values.
	 * (IEEE 802.11i, 8.3.3.4.5) */
	if (entry->ccmp) {
		int i;
		u8 pn[CCMP_PN_LEN], *rpn;
		if (!rx->key || rx->key->conf.alg != ALG_CCMP)
			return RX_DROP_UNUSABLE;
		memcpy(pn, entry->last_pn, CCMP_PN_LEN);
		for (i = CCMP_PN_LEN - 1; i >= 0; i--) {
			pn[i]++;
			if (pn[i])
				break;
		}
		rpn = rx->key->u.ccmp.rx_pn[rx->queue];
		if (memcmp(pn, rpn, CCMP_PN_LEN))
			return RX_DROP_UNUSABLE;
		memcpy(entry->last_pn, pn, CCMP_PN_LEN);
	}

	skb_pull(rx->skb, ieee80211_hdrlen(fc));
	__skb_queue_tail(&entry->skb_list, rx->skb);
	entry->last_frag = frag;
	entry->extra_len += rx->skb->len;
	if (ieee80211_has_morefrags(fc)) {
		rx->skb = NULL;
		return RX_QUEUED;
	}

	rx->skb = __skb_dequeue(&entry->skb_list);
	if (skb_tailroom(rx->skb) < entry->extra_len) {
		I802_DEBUG_INC(rx->local->rx_expand_skb_head2);
		if (unlikely(pskb_expand_head(rx->skb, 0, entry->extra_len,
					      GFP_ATOMIC))) {
			I802_DEBUG_INC(rx->local->rx_handlers_drop_defrag);
			__skb_queue_purge(&entry->skb_list);
			return RX_DROP_UNUSABLE;
		}
	}
	while ((skb = __skb_dequeue(&entry->skb_list))) {
		memcpy(skb_put(rx->skb, skb->len), skb->data, skb->len);
		dev_kfree_skb(skb);
	}

	/* Complete frame has been reassembled - process it now */
	rx->flags |= IEEE80211_RX_FRAGMENTED;

 out:
	if (rx->sta)
		rx->sta->rx_packets++;
	if (is_multicast_ether_addr(hdr->addr1))
		rx->local->dot11MulticastReceivedFrameCount++;
	else
		ieee80211_led_rx(rx->local);
	return RX_CONTINUE;
}

static ieee80211_rx_result debug_noinline
ieee80211_rx_h_ps_poll(struct ieee80211_rx_data *rx)
{
	struct ieee80211_sub_if_data *sdata = rx->sdata;
	__le16 fc = ((struct ieee80211_hdr *)rx->skb->data)->frame_control;

	if (likely(!rx->sta || !ieee80211_is_pspoll(fc) ||
		   !(rx->flags & IEEE80211_RX_RA_MATCH)))
		return RX_CONTINUE;

	if ((sdata->vif.type != NL80211_IFTYPE_AP) &&
	    (sdata->vif.type != NL80211_IFTYPE_AP_VLAN))
		return RX_DROP_UNUSABLE;

	if (!test_sta_flags(rx->sta, WLAN_STA_PS_DRIVER))
		ieee80211_sta_ps_deliver_poll_response(rx->sta);
	else
		set_sta_flags(rx->sta, WLAN_STA_PSPOLL);

	/* Free PS Poll skb here instead of returning RX_DROP that would
	 * count as an dropped frame. */
	dev_kfree_skb(rx->skb);

	return RX_QUEUED;
}

static ieee80211_rx_result debug_noinline
ieee80211_rx_h_remove_qos_control(struct ieee80211_rx_data *rx)
{
	u8 *data = rx->skb->data;
	struct ieee80211_hdr *hdr = (struct ieee80211_hdr *)data;

	if (!ieee80211_is_data_qos(hdr->frame_control))
		return RX_CONTINUE;

	/* remove the qos control field, update frame type and meta-data */
	memmove(data + IEEE80211_QOS_CTL_LEN, data,
		ieee80211_hdrlen(hdr->frame_control) - IEEE80211_QOS_CTL_LEN);
	hdr = (struct ieee80211_hdr *)skb_pull(rx->skb, IEEE80211_QOS_CTL_LEN);
	/* change frame type to non QOS */
	hdr->frame_control &= ~cpu_to_le16(IEEE80211_STYPE_QOS_DATA);

	return RX_CONTINUE;
}

static int
ieee80211_802_1x_port_control(struct ieee80211_rx_data *rx)
{
	if (unlikely(!rx->sta ||
	    !test_sta_flags(rx->sta, WLAN_STA_AUTHORIZED)))
		return -EACCES;

	return 0;
}

static int
ieee80211_drop_unencrypted(struct ieee80211_rx_data *rx, __le16 fc)
{
	struct sk_buff *skb = rx->skb;
	struct ieee80211_rx_status *status = IEEE80211_SKB_RXCB(skb);

	/*
	 * Pass through unencrypted frames if the hardware has
	 * decrypted them already.
	 */
	if (status->flag & RX_FLAG_DECRYPTED)
		return 0;

	/* Drop unencrypted frames if key is set. */
	if (unlikely(!ieee80211_has_protected(fc) &&
		     !ieee80211_is_nullfunc(fc) &&
		     ieee80211_is_data(fc) &&
		     (rx->key || rx->sdata->drop_unencrypted)))
		return -EACCES;

	return 0;
}

static int
ieee80211_drop_unencrypted_mgmt(struct ieee80211_rx_data *rx)
{
	struct ieee80211_hdr *hdr = (struct ieee80211_hdr *)rx->skb->data;
	struct ieee80211_rx_status *status = IEEE80211_SKB_RXCB(rx->skb);
	__le16 fc = hdr->frame_control;

	/*
	 * Pass through unencrypted frames if the hardware has
	 * decrypted them already.
	 */
	if (status->flag & RX_FLAG_DECRYPTED)
		return 0;

	if (rx->sta && test_sta_flags(rx->sta, WLAN_STA_MFP)) {
		if (unlikely(!ieee80211_has_protected(fc) &&
			     ieee80211_is_unicast_robust_mgmt_frame(rx->skb) &&
			     rx->key))
			return -EACCES;
		/* BIP does not use Protected field, so need to check MMIE */
		if (unlikely(ieee80211_is_multicast_robust_mgmt_frame(rx->skb) &&
			     ieee80211_get_mmie_keyidx(rx->skb) < 0))
			return -EACCES;
		/*
		 * When using MFP, Action frames are not allowed prior to
		 * having configured keys.
		 */
		if (unlikely(ieee80211_is_action(fc) && !rx->key &&
			     ieee80211_is_robust_mgmt_frame(
				     (struct ieee80211_hdr *) rx->skb->data)))
			return -EACCES;
	}

	return 0;
}

static int
__ieee80211_data_to_8023(struct ieee80211_rx_data *rx)
{
	struct ieee80211_sub_if_data *sdata = rx->sdata;
	struct ieee80211_hdr *hdr = (struct ieee80211_hdr *)rx->skb->data;

	if (ieee80211_has_a4(hdr->frame_control) &&
	    sdata->vif.type == NL80211_IFTYPE_AP_VLAN && !sdata->u.vlan.sta)
		return -1;

	if (is_multicast_ether_addr(hdr->addr1) &&
	    ((sdata->vif.type == NL80211_IFTYPE_AP_VLAN && sdata->u.vlan.sta) ||
	     (sdata->vif.type == NL80211_IFTYPE_STATION && sdata->u.mgd.use_4addr)))
		return -1;

	return ieee80211_data_to_8023(rx->skb, sdata->vif.addr, sdata->vif.type);
}

/*
 * requires that rx->skb is a frame with ethernet header
 */
static bool ieee80211_frame_allowed(struct ieee80211_rx_data *rx, __le16 fc)
{
	static const u8 pae_group_addr[ETH_ALEN] __aligned(2)
		= { 0x01, 0x80, 0xC2, 0x00, 0x00, 0x03 };
	struct ethhdr *ehdr = (struct ethhdr *) rx->skb->data;

	/*
	 * Allow EAPOL frames to us/the PAE group address regardless
	 * of whether the frame was encrypted or not.
	 */
	if (ehdr->h_proto == htons(ETH_P_PAE) &&
	    (compare_ether_addr(ehdr->h_dest, rx->sdata->vif.addr) == 0 ||
	     compare_ether_addr(ehdr->h_dest, pae_group_addr) == 0))
		return true;

	if (ieee80211_802_1x_port_control(rx) ||
	    ieee80211_drop_unencrypted(rx, fc))
		return false;

	return true;
}

/*
 * requires that rx->skb is a frame with ethernet header
 */
static void
ieee80211_deliver_skb(struct ieee80211_rx_data *rx)
{
	struct ieee80211_sub_if_data *sdata = rx->sdata;
	struct net_device *dev = sdata->dev;
	struct sk_buff *skb, *xmit_skb;
	struct ethhdr *ehdr = (struct ethhdr *) rx->skb->data;
	struct sta_info *dsta;

	skb = rx->skb;
	xmit_skb = NULL;

	if ((sdata->vif.type == NL80211_IFTYPE_AP ||
	     sdata->vif.type == NL80211_IFTYPE_AP_VLAN) &&
	    !(sdata->flags & IEEE80211_SDATA_DONT_BRIDGE_PACKETS) &&
	    (rx->flags & IEEE80211_RX_RA_MATCH) &&
	    (sdata->vif.type != NL80211_IFTYPE_AP_VLAN || !sdata->u.vlan.sta)) {
		if (is_multicast_ether_addr(ehdr->h_dest)) {
			/*
			 * send multicast frames both to higher layers in
			 * local net stack and back to the wireless medium
			 */
			xmit_skb = skb_copy(skb, GFP_ATOMIC);
			if (!xmit_skb && net_ratelimit())
				printk(KERN_DEBUG "%s: failed to clone "
				       "multicast frame\n", dev->name);
		} else {
			dsta = sta_info_get(sdata, skb->data);
			if (dsta) {
				/*
				 * The destination station is associated to
				 * this AP (in this VLAN), so send the frame
				 * directly to it and do not pass it to local
				 * net stack.
				 */
				xmit_skb = skb;
				skb = NULL;
			}
		}
	}

	if (skb) {
		int align __maybe_unused;

#ifndef CONFIG_HAVE_EFFICIENT_UNALIGNED_ACCESS
		/*
		 * 'align' will only take the values 0 or 2 here
		 * since all frames are required to be aligned
		 * to 2-byte boundaries when being passed to
		 * mac80211. That also explains the __skb_push()
		 * below.
		 */
		align = ((unsigned long)(skb->data + sizeof(struct ethhdr))) & 3;
		if (align) {
			if (WARN_ON(skb_headroom(skb) < 3)) {
				dev_kfree_skb(skb);
				skb = NULL;
			} else {
				u8 *data = skb->data;
				size_t len = skb_headlen(skb);
				skb->data -= align;
				memmove(skb->data, data, len);
				skb_set_tail_pointer(skb, len);
			}
		}
#endif

		if (skb) {
			/* deliver to local stack */
			skb->protocol = eth_type_trans(skb, dev);
			memset(skb->cb, 0, sizeof(skb->cb));
			netif_rx(skb);
		}
	}

	if (xmit_skb) {
		/* send to wireless media */
		xmit_skb->protocol = htons(ETH_P_802_3);
		skb_reset_network_header(xmit_skb);
		skb_reset_mac_header(xmit_skb);
		dev_queue_xmit(xmit_skb);
	}
}

static ieee80211_rx_result debug_noinline
ieee80211_rx_h_amsdu(struct ieee80211_rx_data *rx)
{
	struct net_device *dev = rx->sdata->dev;
	struct sk_buff *skb = rx->skb;
	struct ieee80211_hdr *hdr = (struct ieee80211_hdr *)skb->data;
	__le16 fc = hdr->frame_control;
	struct sk_buff_head frame_list;

	if (unlikely(!ieee80211_is_data(fc)))
		return RX_CONTINUE;

	if (unlikely(!ieee80211_is_data_present(fc)))
		return RX_DROP_MONITOR;

	if (!(rx->flags & IEEE80211_RX_AMSDU))
		return RX_CONTINUE;

	if (ieee80211_has_a4(hdr->frame_control) &&
	    rx->sdata->vif.type == NL80211_IFTYPE_AP_VLAN &&
	    !rx->sdata->u.vlan.sta)
		return RX_DROP_UNUSABLE;

	if (is_multicast_ether_addr(hdr->addr1) &&
	    ((rx->sdata->vif.type == NL80211_IFTYPE_AP_VLAN &&
	      rx->sdata->u.vlan.sta) ||
	     (rx->sdata->vif.type == NL80211_IFTYPE_STATION &&
	      rx->sdata->u.mgd.use_4addr)))
		return RX_DROP_UNUSABLE;

	skb->dev = dev;
	__skb_queue_head_init(&frame_list);

	if (skb_linearize(skb))
		return RX_DROP_UNUSABLE;

	ieee80211_amsdu_to_8023s(skb, &frame_list, dev->dev_addr,
				 rx->sdata->vif.type,
				 rx->local->hw.extra_tx_headroom);

	while (!skb_queue_empty(&frame_list)) {
		rx->skb = __skb_dequeue(&frame_list);

		if (!ieee80211_frame_allowed(rx, fc)) {
			dev_kfree_skb(rx->skb);
			continue;
		}
		dev->stats.rx_packets++;
		dev->stats.rx_bytes += rx->skb->len;

		ieee80211_deliver_skb(rx);
	}

	return RX_QUEUED;
}

#ifdef CONFIG_MAC80211_MESH
static ieee80211_rx_result
ieee80211_rx_h_mesh_fwding(struct ieee80211_rx_data *rx)
{
	struct ieee80211_hdr *hdr;
	struct ieee80211s_hdr *mesh_hdr;
	unsigned int hdrlen;
	struct sk_buff *skb = rx->skb, *fwd_skb;
	struct ieee80211_local *local = rx->local;
	struct ieee80211_sub_if_data *sdata = rx->sdata;

	hdr = (struct ieee80211_hdr *) skb->data;
	hdrlen = ieee80211_hdrlen(hdr->frame_control);
	mesh_hdr = (struct ieee80211s_hdr *) (skb->data + hdrlen);

	if (!ieee80211_is_data(hdr->frame_control))
		return RX_CONTINUE;

	if (!mesh_hdr->ttl)
		/* illegal frame */
		return RX_DROP_MONITOR;

	if (mesh_hdr->flags & MESH_FLAGS_AE) {
		struct mesh_path *mppath;
		char *proxied_addr;
		char *mpp_addr;

		if (is_multicast_ether_addr(hdr->addr1)) {
			mpp_addr = hdr->addr3;
			proxied_addr = mesh_hdr->eaddr1;
		} else {
			mpp_addr = hdr->addr4;
			proxied_addr = mesh_hdr->eaddr2;
		}

		rcu_read_lock();
		mppath = mpp_path_lookup(proxied_addr, sdata);
		if (!mppath) {
			mpp_path_add(proxied_addr, mpp_addr, sdata);
		} else {
			spin_lock_bh(&mppath->state_lock);
			if (compare_ether_addr(mppath->mpp, mpp_addr) != 0)
				memcpy(mppath->mpp, mpp_addr, ETH_ALEN);
			spin_unlock_bh(&mppath->state_lock);
		}
		rcu_read_unlock();
	}

	/* Frame has reached destination.  Don't forward */
	if (!is_multicast_ether_addr(hdr->addr1) &&
	    compare_ether_addr(sdata->vif.addr, hdr->addr3) == 0)
		return RX_CONTINUE;

	mesh_hdr->ttl--;

	if (rx->flags & IEEE80211_RX_RA_MATCH) {
		if (!mesh_hdr->ttl)
			IEEE80211_IFSTA_MESH_CTR_INC(&rx->sdata->u.mesh,
						     dropped_frames_ttl);
		else {
			struct ieee80211_hdr *fwd_hdr;
			struct ieee80211_tx_info *info;

			fwd_skb = skb_copy(skb, GFP_ATOMIC);

			if (!fwd_skb && net_ratelimit())
				printk(KERN_DEBUG "%s: failed to clone mesh frame\n",
						   sdata->name);

			fwd_hdr =  (struct ieee80211_hdr *) fwd_skb->data;
			memcpy(fwd_hdr->addr2, sdata->vif.addr, ETH_ALEN);
			info = IEEE80211_SKB_CB(fwd_skb);
			memset(info, 0, sizeof(*info));
			info->flags |= IEEE80211_TX_INTFL_NEED_TXPROCESSING;
			info->control.vif = &rx->sdata->vif;
			skb_set_queue_mapping(skb,
				ieee80211_select_queue(rx->sdata, fwd_skb));
			ieee80211_set_qos_hdr(local, skb);
			if (is_multicast_ether_addr(fwd_hdr->addr1))
				IEEE80211_IFSTA_MESH_CTR_INC(&sdata->u.mesh,
								fwded_mcast);
			else {
				int err;
				/*
				 * Save TA to addr1 to send TA a path error if a
				 * suitable next hop is not found
				 */
				memcpy(fwd_hdr->addr1, fwd_hdr->addr2,
						ETH_ALEN);
				err = mesh_nexthop_lookup(fwd_skb, sdata);
				/* Failed to immediately resolve next hop:
				 * fwded frame was dropped or will be added
				 * later to the pending skb queue.  */
				if (err)
					return RX_DROP_MONITOR;

				IEEE80211_IFSTA_MESH_CTR_INC(&sdata->u.mesh,
								fwded_unicast);
			}
			IEEE80211_IFSTA_MESH_CTR_INC(&sdata->u.mesh,
						     fwded_frames);
			ieee80211_add_pending_skb(local, fwd_skb);
		}
	}

	if (is_multicast_ether_addr(hdr->addr1) ||
	    sdata->dev->flags & IFF_PROMISC)
		return RX_CONTINUE;
	else
		return RX_DROP_MONITOR;
}
#endif

static ieee80211_rx_result debug_noinline
ieee80211_rx_h_data(struct ieee80211_rx_data *rx)
{
	struct ieee80211_sub_if_data *sdata = rx->sdata;
	struct ieee80211_local *local = rx->local;
	struct net_device *dev = sdata->dev;
	struct ieee80211_hdr *hdr = (struct ieee80211_hdr *)rx->skb->data;
	__le16 fc = hdr->frame_control;
	int err;

	if (unlikely(!ieee80211_is_data(hdr->frame_control)))
		return RX_CONTINUE;

	if (unlikely(!ieee80211_is_data_present(hdr->frame_control)))
		return RX_DROP_MONITOR;

	/*
	 * Allow the cooked monitor interface of an AP to see 4-addr frames so
	 * that a 4-addr station can be detected and moved into a separate VLAN
	 */
	if (ieee80211_has_a4(hdr->frame_control) &&
	    sdata->vif.type == NL80211_IFTYPE_AP)
		return RX_DROP_MONITOR;

	err = __ieee80211_data_to_8023(rx);
	if (unlikely(err))
		return RX_DROP_UNUSABLE;

	if (!ieee80211_frame_allowed(rx, fc))
		return RX_DROP_MONITOR;

	rx->skb->dev = dev;

	dev->stats.rx_packets++;
	dev->stats.rx_bytes += rx->skb->len;

	if (ieee80211_is_data(hdr->frame_control) &&
	    !is_multicast_ether_addr(hdr->addr1) &&
	    local->hw.conf.dynamic_ps_timeout > 0 && local->ps_sdata) {
			mod_timer(&local->dynamic_ps_timer, jiffies +
			 msecs_to_jiffies(local->hw.conf.dynamic_ps_timeout));
	}

	ieee80211_deliver_skb(rx);

	return RX_QUEUED;
}

static ieee80211_rx_result debug_noinline
ieee80211_rx_h_ctrl(struct ieee80211_rx_data *rx, struct sk_buff_head *frames)
{
	struct ieee80211_local *local = rx->local;
	struct ieee80211_hw *hw = &local->hw;
	struct sk_buff *skb = rx->skb;
	struct ieee80211_bar *bar = (struct ieee80211_bar *)skb->data;
	struct tid_ampdu_rx *tid_agg_rx;
	u16 start_seq_num;
	u16 tid;

	if (likely(!ieee80211_is_ctl(bar->frame_control)))
		return RX_CONTINUE;

	if (ieee80211_is_back_req(bar->frame_control)) {
		struct {
			__le16 control, start_seq_num;
		} __packed bar_data;

		if (!rx->sta)
			return RX_DROP_MONITOR;

		if (skb_copy_bits(skb, offsetof(struct ieee80211_bar, control),
				  &bar_data, sizeof(bar_data)))
			return RX_DROP_MONITOR;

		spin_lock(&rx->sta->lock);
		tid = le16_to_cpu(bar_data.control) >> 12;
		if (!rx->sta->ampdu_mlme.tid_active_rx[tid]) {
			spin_unlock(&rx->sta->lock);
			return RX_DROP_MONITOR;
		}
		tid_agg_rx = rx->sta->ampdu_mlme.tid_rx[tid];

		start_seq_num = le16_to_cpu(bar_data.start_seq_num) >> 4;

		/* reset session timer */
		if (tid_agg_rx->timeout)
			mod_timer(&tid_agg_rx->session_timer,
				  TU_TO_EXP_TIME(tid_agg_rx->timeout));

		/* release stored frames up to start of BAR */
		ieee80211_release_reorder_frames(hw, tid_agg_rx, start_seq_num,
						 frames);
		kfree_skb(skb);
		spin_unlock(&rx->sta->lock);
		return RX_QUEUED;
	}

	return RX_CONTINUE;
}

static void ieee80211_process_sa_query_req(struct ieee80211_sub_if_data *sdata,
					   struct ieee80211_mgmt *mgmt,
					   size_t len)
{
	struct ieee80211_local *local = sdata->local;
	struct sk_buff *skb;
	struct ieee80211_mgmt *resp;

	if (compare_ether_addr(mgmt->da, sdata->vif.addr) != 0) {
		/* Not to own unicast address */
		return;
	}

	if (compare_ether_addr(mgmt->sa, sdata->u.mgd.bssid) != 0 ||
	    compare_ether_addr(mgmt->bssid, sdata->u.mgd.bssid) != 0) {
		/* Not from the current AP or not associated yet. */
		return;
	}

	if (len < 24 + 1 + sizeof(resp->u.action.u.sa_query)) {
		/* Too short SA Query request frame */
		return;
	}

	skb = dev_alloc_skb(sizeof(*resp) + local->hw.extra_tx_headroom);
	if (skb == NULL)
		return;

	skb_reserve(skb, local->hw.extra_tx_headroom);
	resp = (struct ieee80211_mgmt *) skb_put(skb, 24);
	memset(resp, 0, 24);
	memcpy(resp->da, mgmt->sa, ETH_ALEN);
	memcpy(resp->sa, sdata->vif.addr, ETH_ALEN);
	memcpy(resp->bssid, sdata->u.mgd.bssid, ETH_ALEN);
	resp->frame_control = cpu_to_le16(IEEE80211_FTYPE_MGMT |
					  IEEE80211_STYPE_ACTION);
	skb_put(skb, 1 + sizeof(resp->u.action.u.sa_query));
	resp->u.action.category = WLAN_CATEGORY_SA_QUERY;
	resp->u.action.u.sa_query.action = WLAN_ACTION_SA_QUERY_RESPONSE;
	memcpy(resp->u.action.u.sa_query.trans_id,
	       mgmt->u.action.u.sa_query.trans_id,
	       WLAN_SA_QUERY_TR_ID_LEN);

	ieee80211_tx_skb(sdata, skb);
}

static ieee80211_rx_result debug_noinline
ieee80211_rx_h_action(struct ieee80211_rx_data *rx)
{
	struct ieee80211_local *local = rx->local;
	struct ieee80211_sub_if_data *sdata = rx->sdata;
	struct ieee80211_mgmt *mgmt = (struct ieee80211_mgmt *) rx->skb->data;
	struct sk_buff *nskb;
	struct ieee80211_rx_status *status;
	int len = rx->skb->len;

	if (!ieee80211_is_action(mgmt->frame_control))
		return RX_CONTINUE;

	/* drop too small frames */
	if (len < IEEE80211_MIN_ACTION_SIZE)
		return RX_DROP_UNUSABLE;

	if (!rx->sta && mgmt->u.action.category != WLAN_CATEGORY_PUBLIC)
		return RX_DROP_UNUSABLE;

	if (!(rx->flags & IEEE80211_RX_RA_MATCH))
		return RX_DROP_UNUSABLE;

	if (ieee80211_drop_unencrypted_mgmt(rx))
		return RX_DROP_UNUSABLE;

	switch (mgmt->u.action.category) {
	case WLAN_CATEGORY_BACK:
		/*
		 * The aggregation code is not prepared to handle
		 * anything but STA/AP due to the BSSID handling;
		 * IBSS could work in the code but isn't supported
		 * by drivers or the standard.
		 */
		if (sdata->vif.type != NL80211_IFTYPE_STATION &&
		    sdata->vif.type != NL80211_IFTYPE_AP_VLAN &&
		    sdata->vif.type != NL80211_IFTYPE_AP)
			break;

		/* verify action_code is present */
		if (len < IEEE80211_MIN_ACTION_SIZE + 1)
			break;

		if (sdata->vif.type == NL80211_IFTYPE_STATION)
			return ieee80211_sta_rx_mgmt(sdata, rx->skb);

		switch (mgmt->u.action.u.addba_req.action_code) {
		case WLAN_ACTION_ADDBA_REQ:
			if (len < (IEEE80211_MIN_ACTION_SIZE +
				   sizeof(mgmt->u.action.u.addba_req)))
				return RX_DROP_MONITOR;
			ieee80211_process_addba_request(local, rx->sta, mgmt, len);
			goto handled;
		case WLAN_ACTION_ADDBA_RESP:
			if (len < (IEEE80211_MIN_ACTION_SIZE +
				   sizeof(mgmt->u.action.u.addba_resp)))
				break;
			ieee80211_process_addba_resp(local, rx->sta, mgmt, len);
			goto handled;
		case WLAN_ACTION_DELBA:
			if (len < (IEEE80211_MIN_ACTION_SIZE +
				   sizeof(mgmt->u.action.u.delba)))
				break;
			ieee80211_process_delba(sdata, rx->sta, mgmt, len);
			goto handled;
		}
		break;
	case WLAN_CATEGORY_SPECTRUM_MGMT:
		if (local->hw.conf.channel->band != IEEE80211_BAND_5GHZ)
			break;

		if (sdata->vif.type != NL80211_IFTYPE_STATION)
			break;

		/* verify action_code is present */
		if (len < IEEE80211_MIN_ACTION_SIZE + 1)
			break;

		switch (mgmt->u.action.u.measurement.action_code) {
		case WLAN_ACTION_SPCT_MSR_REQ:
			if (len < (IEEE80211_MIN_ACTION_SIZE +
				   sizeof(mgmt->u.action.u.measurement)))
				break;
			ieee80211_process_measurement_req(sdata, mgmt, len);
			goto handled;
		case WLAN_ACTION_SPCT_CHL_SWITCH:
			if (len < (IEEE80211_MIN_ACTION_SIZE +
				   sizeof(mgmt->u.action.u.chan_switch)))
				break;

			if (sdata->vif.type != NL80211_IFTYPE_STATION)
				break;

			if (memcmp(mgmt->bssid, sdata->u.mgd.bssid, ETH_ALEN))
				break;

			return ieee80211_sta_rx_mgmt(sdata, rx->skb);
		}
		break;
	case WLAN_CATEGORY_SA_QUERY:
		if (len < (IEEE80211_MIN_ACTION_SIZE +
			   sizeof(mgmt->u.action.u.sa_query)))
			break;

		switch (mgmt->u.action.u.sa_query.action) {
		case WLAN_ACTION_SA_QUERY_REQUEST:
			if (sdata->vif.type != NL80211_IFTYPE_STATION)
				break;
			ieee80211_process_sa_query_req(sdata, mgmt, len);
			goto handled;
		}
		break;
<<<<<<< HEAD
	default:
		/* do not process rejected action frames */
		if (mgmt->u.action.category & 0x80)
			return RX_DROP_MONITOR;

		return RX_CONTINUE;
=======
	case WLAN_CATEGORY_MESH_PLINK:
	case WLAN_CATEGORY_MESH_PATH_SEL:
		if (ieee80211_vif_is_mesh(&sdata->vif))
			return ieee80211_mesh_rx_mgmt(sdata, rx->skb);
		break;
	}

	/*
	 * For AP mode, hostapd is responsible for handling any action
	 * frames that we didn't handle, including returning unknown
	 * ones. For all other modes we will return them to the sender,
	 * setting the 0x80 bit in the action category, as required by
	 * 802.11-2007 7.3.1.11.
	 */
	if (sdata->vif.type == NL80211_IFTYPE_AP ||
	    sdata->vif.type == NL80211_IFTYPE_AP_VLAN)
		return RX_DROP_MONITOR;

	/*
	 * Getting here means the kernel doesn't know how to handle
	 * it, but maybe userspace does ... include returned frames
	 * so userspace can register for those to know whether ones
	 * it transmitted were processed or returned.
	 */
	status = IEEE80211_SKB_RXCB(rx->skb);

	if (sdata->vif.type == NL80211_IFTYPE_STATION &&
	    cfg80211_rx_action(rx->sdata->dev, status->freq,
			       rx->skb->data, rx->skb->len,
			       GFP_ATOMIC))
		goto handled;

	/* do not return rejected action frames */
	if (mgmt->u.action.category & 0x80)
		return RX_DROP_UNUSABLE;

	nskb = skb_copy_expand(rx->skb, local->hw.extra_tx_headroom, 0,
			       GFP_ATOMIC);
	if (nskb) {
		struct ieee80211_mgmt *mgmt = (void *)nskb->data;

		mgmt->u.action.category |= 0x80;
		memcpy(mgmt->da, mgmt->sa, ETH_ALEN);
		memcpy(mgmt->sa, rx->sdata->vif.addr, ETH_ALEN);

		memset(nskb->cb, 0, sizeof(nskb->cb));

		ieee80211_tx_skb(rx->sdata, nskb);
>>>>>>> 2da30e70
	}

 handled:
	if (rx->sta)
		rx->sta->rx_packets++;
	dev_kfree_skb(rx->skb);
	return RX_QUEUED;
}

static ieee80211_rx_result debug_noinline
ieee80211_rx_h_mgmt(struct ieee80211_rx_data *rx)
{
	struct ieee80211_sub_if_data *sdata = rx->sdata;
	ieee80211_rx_result rxs;

	if (!(rx->flags & IEEE80211_RX_RA_MATCH))
		return RX_DROP_MONITOR;

	if (ieee80211_drop_unencrypted_mgmt(rx))
		return RX_DROP_UNUSABLE;

	rxs = ieee80211_work_rx_mgmt(rx->sdata, rx->skb);
	if (rxs != RX_CONTINUE)
		return rxs;

	if (ieee80211_vif_is_mesh(&sdata->vif))
		return ieee80211_mesh_rx_mgmt(sdata, rx->skb);

	if (sdata->vif.type == NL80211_IFTYPE_ADHOC)
		return ieee80211_ibss_rx_mgmt(sdata, rx->skb);

	if (sdata->vif.type == NL80211_IFTYPE_STATION)
		return ieee80211_sta_rx_mgmt(sdata, rx->skb);

	return RX_DROP_MONITOR;
}

static void ieee80211_rx_michael_mic_report(struct ieee80211_hdr *hdr,
					    struct ieee80211_rx_data *rx)
{
	int keyidx;
	unsigned int hdrlen;

	hdrlen = ieee80211_hdrlen(hdr->frame_control);
	if (rx->skb->len >= hdrlen + 4)
		keyidx = rx->skb->data[hdrlen + 3] >> 6;
	else
		keyidx = -1;

	if (!rx->sta) {
		/*
		 * Some hardware seem to generate incorrect Michael MIC
		 * reports; ignore them to avoid triggering countermeasures.
		 */
		return;
	}

	if (!ieee80211_has_protected(hdr->frame_control))
		return;

	if (rx->sdata->vif.type == NL80211_IFTYPE_AP && keyidx) {
		/*
		 * APs with pairwise keys should never receive Michael MIC
		 * errors for non-zero keyidx because these are reserved for
		 * group keys and only the AP is sending real multicast
		 * frames in the BSS.
		 */
		return;
	}

	if (!ieee80211_is_data(hdr->frame_control) &&
	    !ieee80211_is_auth(hdr->frame_control))
		return;

	mac80211_ev_michael_mic_failure(rx->sdata, keyidx, hdr, NULL,
					GFP_ATOMIC);
}

/* TODO: use IEEE80211_RX_FRAGMENTED */
static void ieee80211_rx_cooked_monitor(struct ieee80211_rx_data *rx,
					struct ieee80211_rate *rate)
{
	struct ieee80211_sub_if_data *sdata;
	struct ieee80211_local *local = rx->local;
	struct ieee80211_rtap_hdr {
		struct ieee80211_radiotap_header hdr;
		u8 flags;
		u8 rate_or_pad;
		__le16 chan_freq;
		__le16 chan_flags;
	} __attribute__ ((packed)) *rthdr;
	struct sk_buff *skb = rx->skb, *skb2;
	struct net_device *prev_dev = NULL;
	struct ieee80211_rx_status *status = IEEE80211_SKB_RXCB(skb);

	if (status->flag & RX_FLAG_INTERNAL_CMTR)
		goto out_free_skb;

	if (skb_headroom(skb) < sizeof(*rthdr) &&
	    pskb_expand_head(skb, sizeof(*rthdr), 0, GFP_ATOMIC))
		goto out_free_skb;

	rthdr = (void *)skb_push(skb, sizeof(*rthdr));
	memset(rthdr, 0, sizeof(*rthdr));
	rthdr->hdr.it_len = cpu_to_le16(sizeof(*rthdr));
	rthdr->hdr.it_present =
		cpu_to_le32((1 << IEEE80211_RADIOTAP_FLAGS) |
			    (1 << IEEE80211_RADIOTAP_CHANNEL));

	if (rate) {
		rthdr->rate_or_pad = rate->bitrate / 5;
		rthdr->hdr.it_present |=
			cpu_to_le32(1 << IEEE80211_RADIOTAP_RATE);
	}
	rthdr->chan_freq = cpu_to_le16(status->freq);

	if (status->band == IEEE80211_BAND_5GHZ)
		rthdr->chan_flags = cpu_to_le16(IEEE80211_CHAN_OFDM |
						IEEE80211_CHAN_5GHZ);
	else
		rthdr->chan_flags = cpu_to_le16(IEEE80211_CHAN_DYN |
						IEEE80211_CHAN_2GHZ);

	skb_set_mac_header(skb, 0);
	skb->ip_summed = CHECKSUM_UNNECESSARY;
	skb->pkt_type = PACKET_OTHERHOST;
	skb->protocol = htons(ETH_P_802_2);

	list_for_each_entry_rcu(sdata, &local->interfaces, list) {
		if (!ieee80211_sdata_running(sdata))
			continue;

		if (sdata->vif.type != NL80211_IFTYPE_MONITOR ||
		    !(sdata->u.mntr_flags & MONITOR_FLAG_COOK_FRAMES))
			continue;

		if (prev_dev) {
			skb2 = skb_clone(skb, GFP_ATOMIC);
			if (skb2) {
				skb2->dev = prev_dev;
				netif_rx(skb2);
			}
		}

		prev_dev = sdata->dev;
		sdata->dev->stats.rx_packets++;
		sdata->dev->stats.rx_bytes += skb->len;
	}

	if (prev_dev) {
		skb->dev = prev_dev;
		netif_rx(skb);
		skb = NULL;
	} else
		goto out_free_skb;

	status->flag |= RX_FLAG_INTERNAL_CMTR;
	return;

 out_free_skb:
	dev_kfree_skb(skb);
}


static void ieee80211_invoke_rx_handlers(struct ieee80211_sub_if_data *sdata,
					 struct ieee80211_rx_data *rx,
					 struct sk_buff *skb,
					 struct ieee80211_rate *rate)
{
	struct sk_buff_head reorder_release;
	ieee80211_rx_result res = RX_DROP_MONITOR;

	__skb_queue_head_init(&reorder_release);

	rx->skb = skb;
	rx->sdata = sdata;

#define CALL_RXH(rxh)			\
	do {				\
		res = rxh(rx);		\
		if (res != RX_CONTINUE)	\
			goto rxh_next;  \
	} while (0);

	/*
	 * NB: the rxh_next label works even if we jump
	 *     to it from here because then the list will
	 *     be empty, which is a trivial check
	 */
	CALL_RXH(ieee80211_rx_h_passive_scan)
	CALL_RXH(ieee80211_rx_h_check)

	ieee80211_rx_reorder_ampdu(rx, &reorder_release);

	while ((skb = __skb_dequeue(&reorder_release))) {
		/*
		 * all the other fields are valid across frames
		 * that belong to an aMPDU since they are on the
		 * same TID from the same station
		 */
		rx->skb = skb;

		CALL_RXH(ieee80211_rx_h_decrypt)
		CALL_RXH(ieee80211_rx_h_check_more_data)
		CALL_RXH(ieee80211_rx_h_sta_process)
		CALL_RXH(ieee80211_rx_h_defragment)
		CALL_RXH(ieee80211_rx_h_ps_poll)
		CALL_RXH(ieee80211_rx_h_michael_mic_verify)
		/* must be after MMIC verify so header is counted in MPDU mic */
		CALL_RXH(ieee80211_rx_h_remove_qos_control)
		CALL_RXH(ieee80211_rx_h_amsdu)
#ifdef CONFIG_MAC80211_MESH
		if (ieee80211_vif_is_mesh(&sdata->vif))
			CALL_RXH(ieee80211_rx_h_mesh_fwding);
#endif
		CALL_RXH(ieee80211_rx_h_data)

		/* special treatment -- needs the queue */
		res = ieee80211_rx_h_ctrl(rx, &reorder_release);
		if (res != RX_CONTINUE)
			goto rxh_next;

		CALL_RXH(ieee80211_rx_h_action)
		CALL_RXH(ieee80211_rx_h_mgmt)

#undef CALL_RXH

 rxh_next:
		switch (res) {
		case RX_DROP_MONITOR:
			I802_DEBUG_INC(sdata->local->rx_handlers_drop);
			if (rx->sta)
				rx->sta->rx_dropped++;
			/* fall through */
		case RX_CONTINUE:
			ieee80211_rx_cooked_monitor(rx, rate);
			break;
		case RX_DROP_UNUSABLE:
			I802_DEBUG_INC(sdata->local->rx_handlers_drop);
			if (rx->sta)
				rx->sta->rx_dropped++;
			dev_kfree_skb(rx->skb);
			break;
		case RX_QUEUED:
			I802_DEBUG_INC(sdata->local->rx_handlers_queued);
			break;
		}
	}
}

/* main receive path */

static int prepare_for_handlers(struct ieee80211_sub_if_data *sdata,
				struct ieee80211_rx_data *rx,
				struct ieee80211_hdr *hdr)
{
	struct sk_buff *skb = rx->skb;
	struct ieee80211_rx_status *status = IEEE80211_SKB_RXCB(skb);
	u8 *bssid = ieee80211_get_bssid(hdr, skb->len, sdata->vif.type);
	int multicast = is_multicast_ether_addr(hdr->addr1);

	switch (sdata->vif.type) {
	case NL80211_IFTYPE_STATION:
		if (!bssid && !sdata->u.mgd.use_4addr)
			return 0;
		if (!multicast &&
		    compare_ether_addr(sdata->vif.addr, hdr->addr1) != 0) {
			if (!(sdata->dev->flags & IFF_PROMISC))
				return 0;
			rx->flags &= ~IEEE80211_RX_RA_MATCH;
		}
		break;
	case NL80211_IFTYPE_ADHOC:
		if (!bssid)
			return 0;
		if (ieee80211_is_beacon(hdr->frame_control)) {
			return 1;
		}
		else if (!ieee80211_bssid_match(bssid, sdata->u.ibss.bssid)) {
			if (!(rx->flags & IEEE80211_RX_IN_SCAN))
				return 0;
			rx->flags &= ~IEEE80211_RX_RA_MATCH;
		} else if (!multicast &&
			   compare_ether_addr(sdata->vif.addr,
					      hdr->addr1) != 0) {
			if (!(sdata->dev->flags & IFF_PROMISC))
				return 0;
			rx->flags &= ~IEEE80211_RX_RA_MATCH;
		} else if (!rx->sta) {
			int rate_idx;
			if (status->flag & RX_FLAG_HT)
				rate_idx = 0; /* TODO: HT rates */
			else
				rate_idx = status->rate_idx;
			rx->sta = ieee80211_ibss_add_sta(sdata, bssid,
					hdr->addr2, BIT(rate_idx), GFP_ATOMIC);
		}
		break;
	case NL80211_IFTYPE_MESH_POINT:
		if (!multicast &&
		    compare_ether_addr(sdata->vif.addr,
				       hdr->addr1) != 0) {
			if (!(sdata->dev->flags & IFF_PROMISC))
				return 0;

			rx->flags &= ~IEEE80211_RX_RA_MATCH;
		}
		break;
	case NL80211_IFTYPE_AP_VLAN:
	case NL80211_IFTYPE_AP:
		if (!bssid) {
			if (compare_ether_addr(sdata->vif.addr,
					       hdr->addr1))
				return 0;
		} else if (!ieee80211_bssid_match(bssid,
					sdata->vif.addr)) {
			if (!(rx->flags & IEEE80211_RX_IN_SCAN))
				return 0;
			rx->flags &= ~IEEE80211_RX_RA_MATCH;
		}
		break;
	case NL80211_IFTYPE_WDS:
		if (bssid || !ieee80211_is_data(hdr->frame_control))
			return 0;
		if (compare_ether_addr(sdata->u.wds.remote_addr, hdr->addr2))
			return 0;
		break;
	case NL80211_IFTYPE_MONITOR:
	case NL80211_IFTYPE_UNSPECIFIED:
	case __NL80211_IFTYPE_AFTER_LAST:
		/* should never get here */
		WARN_ON(1);
		break;
	}

	return 1;
}

/*
 * This is the actual Rx frames handler. as it blongs to Rx path it must
 * be called with rcu_read_lock protection.
 */
static void __ieee80211_rx_handle_packet(struct ieee80211_hw *hw,
					 struct sk_buff *skb,
					 struct ieee80211_rate *rate)
{
	struct ieee80211_rx_status *status = IEEE80211_SKB_RXCB(skb);
	struct ieee80211_local *local = hw_to_local(hw);
	struct ieee80211_sub_if_data *sdata;
	struct ieee80211_hdr *hdr;
	__le16 fc;
	struct ieee80211_rx_data rx;
	int prepares;
	struct ieee80211_sub_if_data *prev = NULL;
	struct sk_buff *skb_new;
	struct sta_info *sta, *tmp;
	bool found_sta = false;
	int err = 0;

	fc = ((struct ieee80211_hdr *)skb->data)->frame_control;
	memset(&rx, 0, sizeof(rx));
	rx.skb = skb;
	rx.local = local;

	if (ieee80211_is_data(fc) || ieee80211_is_mgmt(fc))
		local->dot11ReceivedFragmentCount++;

	if (unlikely(test_bit(SCAN_HW_SCANNING, &local->scanning) ||
		     test_bit(SCAN_OFF_CHANNEL, &local->scanning)))
		rx.flags |= IEEE80211_RX_IN_SCAN;

	if (ieee80211_is_mgmt(fc))
		err = skb_linearize(skb);
	else
		err = !pskb_may_pull(skb, ieee80211_hdrlen(fc));

	if (err) {
		dev_kfree_skb(skb);
		return;
	}

	hdr = (struct ieee80211_hdr *)skb->data;
	ieee80211_parse_qos(&rx);
	ieee80211_verify_alignment(&rx);

	if (ieee80211_is_data(fc)) {
		for_each_sta_info(local, hdr->addr2, sta, tmp) {
			rx.sta = sta;
			found_sta = true;
			rx.sdata = sta->sdata;

			rx.flags |= IEEE80211_RX_RA_MATCH;
			prepares = prepare_for_handlers(rx.sdata, &rx, hdr);
			if (prepares) {
				if (status->flag & RX_FLAG_MMIC_ERROR) {
					if (rx.flags & IEEE80211_RX_RA_MATCH)
						ieee80211_rx_michael_mic_report(hdr, &rx);
				} else
					prev = rx.sdata;
			}
		}
	}
	if (!found_sta) {
		list_for_each_entry_rcu(sdata, &local->interfaces, list) {
			if (!ieee80211_sdata_running(sdata))
				continue;

			if (sdata->vif.type == NL80211_IFTYPE_MONITOR ||
			    sdata->vif.type == NL80211_IFTYPE_AP_VLAN)
				continue;

			/*
			 * frame is destined for this interface, but if it's
			 * not also for the previous one we handle that after
			 * the loop to avoid copying the SKB once too much
			 */

			if (!prev) {
				prev = sdata;
				continue;
			}

			rx.sta = sta_info_get_bss(prev, hdr->addr2);

			rx.flags |= IEEE80211_RX_RA_MATCH;
			prepares = prepare_for_handlers(prev, &rx, hdr);

			if (!prepares)
				goto next;

			if (status->flag & RX_FLAG_MMIC_ERROR) {
				rx.sdata = prev;
				if (rx.flags & IEEE80211_RX_RA_MATCH)
					ieee80211_rx_michael_mic_report(hdr,
									&rx);
				goto next;
			}

			/*
			 * frame was destined for the previous interface
			 * so invoke RX handlers for it
			 */

			skb_new = skb_copy(skb, GFP_ATOMIC);
			if (!skb_new) {
				if (net_ratelimit())
					printk(KERN_DEBUG "%s: failed to copy "
					       "multicast frame for %s\n",
					       wiphy_name(local->hw.wiphy),
					       prev->name);
				goto next;
			}
			ieee80211_invoke_rx_handlers(prev, &rx, skb_new, rate);
next:
			prev = sdata;
		}

		if (prev) {
			rx.sta = sta_info_get_bss(prev, hdr->addr2);

			rx.flags |= IEEE80211_RX_RA_MATCH;
			prepares = prepare_for_handlers(prev, &rx, hdr);

			if (!prepares)
				prev = NULL;
		}
	}
	if (prev)
		ieee80211_invoke_rx_handlers(prev, &rx, skb, rate);
	else
		dev_kfree_skb(skb);
}

/*
 * This is the receive path handler. It is called by a low level driver when an
 * 802.11 MPDU is received from the hardware.
 */
void ieee80211_rx(struct ieee80211_hw *hw, struct sk_buff *skb)
{
	struct ieee80211_local *local = hw_to_local(hw);
	struct ieee80211_rate *rate = NULL;
	struct ieee80211_supported_band *sband;
	struct ieee80211_rx_status *status = IEEE80211_SKB_RXCB(skb);

	WARN_ON_ONCE(softirq_count() == 0);

	if (WARN_ON(status->band < 0 ||
		    status->band >= IEEE80211_NUM_BANDS))
		goto drop;

	sband = local->hw.wiphy->bands[status->band];
	if (WARN_ON(!sband))
		goto drop;

	/*
	 * If we're suspending, it is possible although not too likely
	 * that we'd be receiving frames after having already partially
	 * quiesced the stack. We can't process such frames then since
	 * that might, for example, cause stations to be added or other
	 * driver callbacks be invoked.
	 */
	if (unlikely(local->quiescing || local->suspended))
		goto drop;

	/*
	 * The same happens when we're not even started,
	 * but that's worth a warning.
	 */
	if (WARN_ON(!local->started))
		goto drop;

	if (status->flag & RX_FLAG_HT) {
		/*
		 * rate_idx is MCS index, which can be [0-76] as documented on:
		 *
		 * http://wireless.kernel.org/en/developers/Documentation/ieee80211/802.11n
		 *
		 * Anything else would be some sort of driver or hardware error.
		 * The driver should catch hardware errors.
		 */
		if (WARN((status->rate_idx < 0 ||
			 status->rate_idx > 76),
			 "Rate marked as an HT rate but passed "
			 "status->rate_idx is not "
			 "an MCS index [0-76]: %d (0x%02x)\n",
			 status->rate_idx,
			 status->rate_idx))
			goto drop;
	} else {
		if (WARN_ON(status->rate_idx < 0 ||
			    status->rate_idx >= sband->n_bitrates))
			goto drop;
		rate = &sband->bitrates[status->rate_idx];
	}

	/*
	 * key references and virtual interfaces are protected using RCU
	 * and this requires that we are in a read-side RCU section during
	 * receive processing
	 */
	rcu_read_lock();

	/*
	 * Frames with failed FCS/PLCP checksum are not returned,
	 * all other frames are returned without radiotap header
	 * if it was previously present.
	 * Also, frames with less than 16 bytes are dropped.
	 */
	skb = ieee80211_rx_monitor(local, skb, rate);
	if (!skb) {
		rcu_read_unlock();
		return;
	}

	__ieee80211_rx_handle_packet(hw, skb, rate);

	rcu_read_unlock();

	return;
 drop:
	kfree_skb(skb);
}
EXPORT_SYMBOL(ieee80211_rx);

/* This is a version of the rx handler that can be called from hard irq
 * context. Post the skb on the queue and schedule the tasklet */
void ieee80211_rx_irqsafe(struct ieee80211_hw *hw, struct sk_buff *skb)
{
	struct ieee80211_local *local = hw_to_local(hw);

	BUILD_BUG_ON(sizeof(struct ieee80211_rx_status) > sizeof(skb->cb));

	skb->pkt_type = IEEE80211_RX_MSG;
	skb_queue_tail(&local->skb_queue, skb);
	tasklet_schedule(&local->tasklet);
}
EXPORT_SYMBOL(ieee80211_rx_irqsafe);<|MERGE_RESOLUTION|>--- conflicted
+++ resolved
@@ -2013,14 +2013,6 @@
 			goto handled;
 		}
 		break;
-<<<<<<< HEAD
-	default:
-		/* do not process rejected action frames */
-		if (mgmt->u.action.category & 0x80)
-			return RX_DROP_MONITOR;
-
-		return RX_CONTINUE;
-=======
 	case WLAN_CATEGORY_MESH_PLINK:
 	case WLAN_CATEGORY_MESH_PATH_SEL:
 		if (ieee80211_vif_is_mesh(&sdata->vif))
@@ -2069,7 +2061,6 @@
 		memset(nskb->cb, 0, sizeof(nskb->cb));
 
 		ieee80211_tx_skb(rx->sdata, nskb);
->>>>>>> 2da30e70
 	}
 
  handled:
