/*
 * HT handling
 *
 * Copyright 2003, Jouni Malinen <jkmaline@cc.hut.fi>
 * Copyright 2002-2005, Instant802 Networks, Inc.
 * Copyright 2005-2006, Devicescape Software, Inc.
 * Copyright 2006-2007	Jiri Benc <jbenc@suse.cz>
 * Copyright 2007, Michael Wu <flamingice@sourmilk.net>
 * Copyright 2007-2010, Intel Corporation
 *
 * This program is free software; you can redistribute it and/or modify
 * it under the terms of the GNU General Public License version 2 as
 * published by the Free Software Foundation.
 */

#include <linux/ieee80211.h>
#include <linux/slab.h>
#include <net/mac80211.h>
#include "ieee80211_i.h"
#include "driver-ops.h"
#include "wme.h"

/**
 * DOC: TX A-MPDU aggregation
 *
 * Aggregation on the TX side requires setting the hardware flag
 * %IEEE80211_HW_AMPDU_AGGREGATION. The driver will then be handed
 * packets with a flag indicating A-MPDU aggregation. The driver
 * or device is responsible for actually aggregating the frames,
 * as well as deciding how many and which to aggregate.
 *
 * When TX aggregation is started by some subsystem (usually the rate
 * control algorithm would be appropriate) by calling the
 * ieee80211_start_tx_ba_session() function, the driver will be
 * notified via its @ampdu_action function, with the
 * %IEEE80211_AMPDU_TX_START action.
 *
 * In response to that, the driver is later required to call the
 * ieee80211_start_tx_ba_cb_irqsafe() function, which will really
 * start the aggregation session after the peer has also responded.
 * If the peer responds negatively, the session will be stopped
 * again right away. Note that it is possible for the aggregation
 * session to be stopped before the driver has indicated that it
 * is done setting it up, in which case it must not indicate the
 * setup completion.
 *
 * Also note that, since we also need to wait for a response from
 * the peer, the driver is notified of the completion of the
 * handshake by the %IEEE80211_AMPDU_TX_OPERATIONAL action to the
 * @ampdu_action callback.
 *
 * Similarly, when the aggregation session is stopped by the peer
 * or something calling ieee80211_stop_tx_ba_session(), the driver's
 * @ampdu_action function will be called with the action
 * %IEEE80211_AMPDU_TX_STOP. In this case, the call must not fail,
 * and the driver must later call ieee80211_stop_tx_ba_cb_irqsafe().
 */

static void ieee80211_send_addba_request(struct ieee80211_sub_if_data *sdata,
					 const u8 *da, u16 tid,
					 u8 dialog_token, u16 start_seq_num,
					 u16 agg_size, u16 timeout)
{
	struct ieee80211_local *local = sdata->local;
	struct sk_buff *skb;
	struct ieee80211_mgmt *mgmt;
	u16 capab;

	skb = dev_alloc_skb(sizeof(*mgmt) + local->hw.extra_tx_headroom);

	if (!skb) {
		printk(KERN_ERR "%s: failed to allocate buffer "
				"for addba request frame\n", sdata->name);
		return;
	}
	skb_reserve(skb, local->hw.extra_tx_headroom);
	mgmt = (struct ieee80211_mgmt *) skb_put(skb, 24);
	memset(mgmt, 0, 24);
	memcpy(mgmt->da, da, ETH_ALEN);
	memcpy(mgmt->sa, sdata->vif.addr, ETH_ALEN);
	if (sdata->vif.type == NL80211_IFTYPE_AP ||
	    sdata->vif.type == NL80211_IFTYPE_AP_VLAN)
		memcpy(mgmt->bssid, sdata->vif.addr, ETH_ALEN);
	else if (sdata->vif.type == NL80211_IFTYPE_STATION)
		memcpy(mgmt->bssid, sdata->u.mgd.bssid, ETH_ALEN);

	mgmt->frame_control = cpu_to_le16(IEEE80211_FTYPE_MGMT |
					  IEEE80211_STYPE_ACTION);

	skb_put(skb, 1 + sizeof(mgmt->u.action.u.addba_req));

	mgmt->u.action.category = WLAN_CATEGORY_BACK;
	mgmt->u.action.u.addba_req.action_code = WLAN_ACTION_ADDBA_REQ;

	mgmt->u.action.u.addba_req.dialog_token = dialog_token;
	capab = (u16)(1 << 1);		/* bit 1 aggregation policy */
	capab |= (u16)(tid << 2); 	/* bit 5:2 TID number */
	capab |= (u16)(agg_size << 6);	/* bit 15:6 max size of aggergation */

	mgmt->u.action.u.addba_req.capab = cpu_to_le16(capab);

	mgmt->u.action.u.addba_req.timeout = cpu_to_le16(timeout);
	mgmt->u.action.u.addba_req.start_seq_num =
					cpu_to_le16(start_seq_num << 4);

	ieee80211_tx_skb(sdata, skb);
}

void ieee80211_send_bar(struct ieee80211_sub_if_data *sdata, u8 *ra, u16 tid, u16 ssn)
{
	struct ieee80211_local *local = sdata->local;
	struct sk_buff *skb;
	struct ieee80211_bar *bar;
	u16 bar_control = 0;

	skb = dev_alloc_skb(sizeof(*bar) + local->hw.extra_tx_headroom);
	if (!skb) {
		printk(KERN_ERR "%s: failed to allocate buffer for "
			"bar frame\n", sdata->name);
		return;
	}
	skb_reserve(skb, local->hw.extra_tx_headroom);
	bar = (struct ieee80211_bar *)skb_put(skb, sizeof(*bar));
	memset(bar, 0, sizeof(*bar));
	bar->frame_control = cpu_to_le16(IEEE80211_FTYPE_CTL |
					 IEEE80211_STYPE_BACK_REQ);
	memcpy(bar->ra, ra, ETH_ALEN);
	memcpy(bar->ta, sdata->vif.addr, ETH_ALEN);
	bar_control |= (u16)IEEE80211_BAR_CTRL_ACK_POLICY_NORMAL;
	bar_control |= (u16)IEEE80211_BAR_CTRL_CBMTID_COMPRESSED_BA;
	bar_control |= (u16)(tid << 12);
	bar->control = cpu_to_le16(bar_control);
	bar->start_seq_num = cpu_to_le16(ssn);

	IEEE80211_SKB_CB(skb)->flags |= IEEE80211_TX_INTFL_DONT_ENCRYPT;
	ieee80211_tx_skb(sdata, skb);
}

static void kfree_tid_tx(struct rcu_head *rcu_head)
{
	struct tid_ampdu_tx *tid_tx =
	    container_of(rcu_head, struct tid_ampdu_tx, rcu_head);

	kfree(tid_tx);
}

int ___ieee80211_stop_tx_ba_session(struct sta_info *sta, u16 tid,
				    enum ieee80211_back_parties initiator)
{
	struct ieee80211_local *local = sta->local;
	struct tid_ampdu_tx *tid_tx = sta->ampdu_mlme.tid_tx[tid];
	int ret;

	lockdep_assert_held(&sta->ampdu_mlme.mtx);

	if (!tid_tx)
		return -ENOENT;

	spin_lock_bh(&sta->lock);

	if (test_bit(HT_AGG_STATE_WANT_START, &tid_tx->state)) {
		/* not even started yet! */
		rcu_assign_pointer(sta->ampdu_mlme.tid_tx[tid], NULL);
		spin_unlock_bh(&sta->lock);
		call_rcu(&tid_tx->rcu_head, kfree_tid_tx);
		return 0;
	}

	spin_unlock_bh(&sta->lock);

#ifdef CONFIG_MAC80211_HT_DEBUG
	printk(KERN_DEBUG "Tx BA session stop requested for %pM tid %u\n",
	       sta->sta.addr, tid);
#endif /* CONFIG_MAC80211_HT_DEBUG */

	set_bit(HT_AGG_STATE_STOPPING, &tid_tx->state);

<<<<<<< HEAD
=======
	del_timer_sync(&tid_tx->addba_resp_timer);

>>>>>>> 062c1825
	/*
	 * After this packets are no longer handed right through
	 * to the driver but are put onto tid_tx->pending instead,
	 * with locking to ensure proper access.
	 */
	clear_bit(HT_AGG_STATE_OPERATIONAL, &tid_tx->state);

	tid_tx->stop_initiator = initiator;

	ret = drv_ampdu_action(local, sta->sdata,
			       IEEE80211_AMPDU_TX_STOP,
			       &sta->sta, tid, NULL);

	/* HW shall not deny going back to legacy */
	if (WARN_ON(ret)) {
		/*
		 * We may have pending packets get stuck in this case...
		 * Not bothering with a workaround for now.
		 */
	}

	return ret;
}

/*
 * After sending add Block Ack request we activated a timer until
 * add Block Ack response will arrive from the recipient.
 * If this timer expires sta_addba_resp_timer_expired will be executed.
 */
static void sta_addba_resp_timer_expired(unsigned long data)
{
	/* not an elegant detour, but there is no choice as the timer passes
	 * only one argument, and both sta_info and TID are needed, so init
	 * flow in sta_info_create gives the TID as data, while the timer_to_id
	 * array gives the sta through container_of */
	u16 tid = *(u8 *)data;
	struct sta_info *sta = container_of((void *)data,
		struct sta_info, timer_to_tid[tid]);
	struct tid_ampdu_tx *tid_tx;

	/* check if the TID waits for addBA response */
	rcu_read_lock();
	tid_tx = rcu_dereference(sta->ampdu_mlme.tid_tx[tid]);
	if (!tid_tx ||
	    test_bit(HT_AGG_STATE_RESPONSE_RECEIVED, &tid_tx->state)) {
		rcu_read_unlock();
#ifdef CONFIG_MAC80211_HT_DEBUG
		printk(KERN_DEBUG "timer expired on tid %d but we are not "
				"(or no longer) expecting addBA response there\n",
			tid);
#endif
		return;
	}

#ifdef CONFIG_MAC80211_HT_DEBUG
	printk(KERN_DEBUG "addBA response timer expired on tid %d\n", tid);
#endif

	ieee80211_stop_tx_ba_session(&sta->sta, tid);
	rcu_read_unlock();
}

static inline int ieee80211_ac_from_tid(int tid)
{
	return ieee802_1d_to_ac[tid & 7];
}

/*
 * When multiple aggregation sessions on multiple stations
 * are being created/destroyed simultaneously, we need to
 * refcount the global queue stop caused by that in order
 * to not get into a situation where one of the aggregation
 * setup or teardown re-enables queues before the other is
 * ready to handle that.
 *
 * These two functions take care of this issue by keeping
 * a global "agg_queue_stop" refcount.
 */
static void __acquires(agg_queue)
ieee80211_stop_queue_agg(struct ieee80211_local *local, int tid)
{
	int queue = ieee80211_ac_from_tid(tid);

	if (atomic_inc_return(&local->agg_queue_stop[queue]) == 1)
		ieee80211_stop_queue_by_reason(
			&local->hw, queue,
			IEEE80211_QUEUE_STOP_REASON_AGGREGATION);
	__acquire(agg_queue);
}

static void __releases(agg_queue)
ieee80211_wake_queue_agg(struct ieee80211_local *local, int tid)
{
	int queue = ieee80211_ac_from_tid(tid);

	if (atomic_dec_return(&local->agg_queue_stop[queue]) == 0)
		ieee80211_wake_queue_by_reason(
			&local->hw, queue,
			IEEE80211_QUEUE_STOP_REASON_AGGREGATION);
	__release(agg_queue);
}

void ieee80211_tx_ba_session_handle_start(struct sta_info *sta, int tid)
{
	struct tid_ampdu_tx *tid_tx = sta->ampdu_mlme.tid_tx[tid];
	struct ieee80211_local *local = sta->local;
	struct ieee80211_sub_if_data *sdata = sta->sdata;
	u16 start_seq_num;
	int ret;

	lockdep_assert_held(&sta->ampdu_mlme.mtx);

	/*
	 * While we're asking the driver about the aggregation,
	 * stop the AC queue so that we don't have to worry
	 * about frames that came in while we were doing that,
	 * which would require us to put them to the AC pending
	 * afterwards which just makes the code more complex.
	 */
	ieee80211_stop_queue_agg(local, tid);

	clear_bit(HT_AGG_STATE_WANT_START, &tid_tx->state);

	/*
	 * make sure no packets are being processed to get
	 * valid starting sequence number
	 */
	synchronize_net();

	start_seq_num = sta->tid_seq[tid] >> 4;

	ret = drv_ampdu_action(local, sdata, IEEE80211_AMPDU_TX_START,
			       &sta->sta, tid, &start_seq_num);
	if (ret) {
#ifdef CONFIG_MAC80211_HT_DEBUG
		printk(KERN_DEBUG "BA request denied - HW unavailable for"
					" tid %d\n", tid);
#endif
		spin_lock_bh(&sta->lock);
		rcu_assign_pointer(sta->ampdu_mlme.tid_tx[tid], NULL);
		spin_unlock_bh(&sta->lock);

		ieee80211_wake_queue_agg(local, tid);
		call_rcu(&tid_tx->rcu_head, kfree_tid_tx);
		return;
	}

	/* we can take packets again now */
	ieee80211_wake_queue_agg(local, tid);

	/* activate the timer for the recipient's addBA response */
	mod_timer(&tid_tx->addba_resp_timer, jiffies + ADDBA_RESP_INTERVAL);
#ifdef CONFIG_MAC80211_HT_DEBUG
	printk(KERN_DEBUG "activated addBA response timer on tid %d\n", tid);
#endif

	spin_lock_bh(&sta->lock);
	sta->ampdu_mlme.addba_req_num[tid]++;
	spin_unlock_bh(&sta->lock);

	/* send AddBA request */
	ieee80211_send_addba_request(sdata, sta->sta.addr, tid,
				     tid_tx->dialog_token, start_seq_num,
				     0x40, 5000);
}

int ieee80211_start_tx_ba_session(struct ieee80211_sta *pubsta, u16 tid)
{
	struct sta_info *sta = container_of(pubsta, struct sta_info, sta);
	struct ieee80211_sub_if_data *sdata = sta->sdata;
	struct ieee80211_local *local = sdata->local;
	struct tid_ampdu_tx *tid_tx;
	int ret = 0;

	trace_api_start_tx_ba_session(pubsta, tid);

	if (WARN_ON(!local->ops->ampdu_action))
		return -EINVAL;

	if ((tid >= STA_TID_NUM) ||
	    !(local->hw.flags & IEEE80211_HW_AMPDU_AGGREGATION))
		return -EINVAL;

#ifdef CONFIG_MAC80211_HT_DEBUG
	printk(KERN_DEBUG "Open BA session requested for %pM tid %u\n",
	       pubsta->addr, tid);
#endif /* CONFIG_MAC80211_HT_DEBUG */

	/*
	 * The aggregation code is not prepared to handle
	 * anything but STA/AP due to the BSSID handling.
	 * IBSS could work in the code but isn't supported
	 * by drivers or the standard.
	 */
	if (sdata->vif.type != NL80211_IFTYPE_STATION &&
	    sdata->vif.type != NL80211_IFTYPE_AP_VLAN &&
	    sdata->vif.type != NL80211_IFTYPE_AP)
		return -EINVAL;

	if (test_sta_flags(sta, WLAN_STA_BLOCK_BA)) {
#ifdef CONFIG_MAC80211_HT_DEBUG
		printk(KERN_DEBUG "BA sessions blocked. "
		       "Denying BA session request\n");
#endif
		return -EINVAL;
	}

	spin_lock_bh(&sta->lock);

	/* we have tried too many times, receiver does not want A-MPDU */
	if (sta->ampdu_mlme.addba_req_num[tid] > HT_AGG_MAX_RETRIES) {
		ret = -EBUSY;
		goto err_unlock_sta;
	}

	tid_tx = sta->ampdu_mlme.tid_tx[tid];
	/* check if the TID is not in aggregation flow already */
	if (tid_tx) {
#ifdef CONFIG_MAC80211_HT_DEBUG
		printk(KERN_DEBUG "BA request denied - session is not "
				 "idle on tid %u\n", tid);
#endif /* CONFIG_MAC80211_HT_DEBUG */
		ret = -EAGAIN;
		goto err_unlock_sta;
	}

	/* prepare A-MPDU MLME for Tx aggregation */
	tid_tx = kzalloc(sizeof(struct tid_ampdu_tx), GFP_ATOMIC);
	if (!tid_tx) {
#ifdef CONFIG_MAC80211_HT_DEBUG
		if (net_ratelimit())
			printk(KERN_ERR "allocate tx mlme to tid %d failed\n",
					tid);
#endif
		ret = -ENOMEM;
		goto err_unlock_sta;
	}

	skb_queue_head_init(&tid_tx->pending);
	__set_bit(HT_AGG_STATE_WANT_START, &tid_tx->state);

	/* Tx timer */
	tid_tx->addba_resp_timer.function = sta_addba_resp_timer_expired;
	tid_tx->addba_resp_timer.data = (unsigned long)&sta->timer_to_tid[tid];
	init_timer(&tid_tx->addba_resp_timer);

	/* assign a dialog token */
	sta->ampdu_mlme.dialog_token_allocator++;
	tid_tx->dialog_token = sta->ampdu_mlme.dialog_token_allocator;

	/* finally, assign it to the array */
	rcu_assign_pointer(sta->ampdu_mlme.tid_tx[tid], tid_tx);

	ieee80211_queue_work(&local->hw, &sta->ampdu_mlme.work);

	/* this flow continues off the work */
 err_unlock_sta:
	spin_unlock_bh(&sta->lock);
	return ret;
}
EXPORT_SYMBOL(ieee80211_start_tx_ba_session);

/*
 * splice packets from the STA's pending to the local pending,
 * requires a call to ieee80211_agg_splice_finish later
 */
static void __acquires(agg_queue)
ieee80211_agg_splice_packets(struct ieee80211_local *local,
			     struct tid_ampdu_tx *tid_tx, u16 tid)
{
	int queue = ieee80211_ac_from_tid(tid);
	unsigned long flags;

	ieee80211_stop_queue_agg(local, tid);

	if (WARN(!tid_tx, "TID %d gone but expected when splicing aggregates"
			  " from the pending queue\n", tid))
		return;

	if (!skb_queue_empty(&tid_tx->pending)) {
		spin_lock_irqsave(&local->queue_stop_reason_lock, flags);
		/* copy over remaining packets */
		skb_queue_splice_tail_init(&tid_tx->pending,
					   &local->pending[queue]);
		spin_unlock_irqrestore(&local->queue_stop_reason_lock, flags);
	}
}

static void __releases(agg_queue)
ieee80211_agg_splice_finish(struct ieee80211_local *local, u16 tid)
{
	ieee80211_wake_queue_agg(local, tid);
}

static void ieee80211_agg_tx_operational(struct ieee80211_local *local,
					 struct sta_info *sta, u16 tid)
{
	lockdep_assert_held(&sta->ampdu_mlme.mtx);

#ifdef CONFIG_MAC80211_HT_DEBUG
	printk(KERN_DEBUG "Aggregation is on for tid %d\n", tid);
#endif

	drv_ampdu_action(local, sta->sdata,
			 IEEE80211_AMPDU_TX_OPERATIONAL,
			 &sta->sta, tid, NULL);

	/*
	 * synchronize with TX path, while splicing the TX path
	 * should block so it won't put more packets onto pending.
	 */
	spin_lock_bh(&sta->lock);

	ieee80211_agg_splice_packets(local, sta->ampdu_mlme.tid_tx[tid], tid);
	/*
	 * Now mark as operational. This will be visible
	 * in the TX path, and lets it go lock-free in
	 * the common case.
	 */
	set_bit(HT_AGG_STATE_OPERATIONAL, &sta->ampdu_mlme.tid_tx[tid]->state);
	ieee80211_agg_splice_finish(local, tid);

	spin_unlock_bh(&sta->lock);
}

void ieee80211_start_tx_ba_cb(struct ieee80211_vif *vif, u8 *ra, u16 tid)
{
	struct ieee80211_sub_if_data *sdata = vif_to_sdata(vif);
	struct ieee80211_local *local = sdata->local;
	struct sta_info *sta;
	struct tid_ampdu_tx *tid_tx;

	trace_api_start_tx_ba_cb(sdata, ra, tid);

	if (tid >= STA_TID_NUM) {
#ifdef CONFIG_MAC80211_HT_DEBUG
		printk(KERN_DEBUG "Bad TID value: tid = %d (>= %d)\n",
				tid, STA_TID_NUM);
#endif
		return;
	}

	mutex_lock(&local->sta_mtx);
	sta = sta_info_get(sdata, ra);
	if (!sta) {
		mutex_unlock(&local->sta_mtx);
#ifdef CONFIG_MAC80211_HT_DEBUG
		printk(KERN_DEBUG "Could not find station: %pM\n", ra);
#endif
		return;
	}

	mutex_lock(&sta->ampdu_mlme.mtx);
	tid_tx = sta->ampdu_mlme.tid_tx[tid];

	if (WARN_ON(!tid_tx)) {
#ifdef CONFIG_MAC80211_HT_DEBUG
		printk(KERN_DEBUG "addBA was not requested!\n");
#endif
		goto unlock;
	}

	if (WARN_ON(test_and_set_bit(HT_AGG_STATE_DRV_READY, &tid_tx->state)))
		goto unlock;

	if (test_bit(HT_AGG_STATE_RESPONSE_RECEIVED, &tid_tx->state))
		ieee80211_agg_tx_operational(local, sta, tid);

 unlock:
	mutex_unlock(&sta->ampdu_mlme.mtx);
	mutex_unlock(&local->sta_mtx);
}

void ieee80211_start_tx_ba_cb_irqsafe(struct ieee80211_vif *vif,
				      const u8 *ra, u16 tid)
{
	struct ieee80211_sub_if_data *sdata = vif_to_sdata(vif);
	struct ieee80211_local *local = sdata->local;
	struct ieee80211_ra_tid *ra_tid;
	struct sk_buff *skb = dev_alloc_skb(0);

	if (unlikely(!skb)) {
#ifdef CONFIG_MAC80211_HT_DEBUG
		if (net_ratelimit())
			printk(KERN_WARNING "%s: Not enough memory, "
			       "dropping start BA session", sdata->name);
#endif
		return;
	}
	ra_tid = (struct ieee80211_ra_tid *) &skb->cb;
	memcpy(&ra_tid->ra, ra, ETH_ALEN);
	ra_tid->tid = tid;

	skb->pkt_type = IEEE80211_SDATA_QUEUE_AGG_START;
	skb_queue_tail(&sdata->skb_queue, skb);
	ieee80211_queue_work(&local->hw, &sdata->work);
}
EXPORT_SYMBOL(ieee80211_start_tx_ba_cb_irqsafe);

int __ieee80211_stop_tx_ba_session(struct sta_info *sta, u16 tid,
				   enum ieee80211_back_parties initiator)
{
	int ret;

	mutex_lock(&sta->ampdu_mlme.mtx);

	ret = ___ieee80211_stop_tx_ba_session(sta, tid, initiator);

	mutex_unlock(&sta->ampdu_mlme.mtx);

	return ret;
}

int ieee80211_stop_tx_ba_session(struct ieee80211_sta *pubsta, u16 tid)
{
	struct sta_info *sta = container_of(pubsta, struct sta_info, sta);
	struct ieee80211_sub_if_data *sdata = sta->sdata;
	struct ieee80211_local *local = sdata->local;
	struct tid_ampdu_tx *tid_tx;
	int ret = 0;

	trace_api_stop_tx_ba_session(pubsta, tid);

	if (!local->ops->ampdu_action)
		return -EINVAL;

	if (tid >= STA_TID_NUM)
		return -EINVAL;

	spin_lock_bh(&sta->lock);
	tid_tx = sta->ampdu_mlme.tid_tx[tid];

	if (!tid_tx) {
		ret = -ENOENT;
		goto unlock;
	}

	if (test_bit(HT_AGG_STATE_STOPPING, &tid_tx->state)) {
		/* already in progress stopping it */
		ret = 0;
		goto unlock;
	}

	set_bit(HT_AGG_STATE_WANT_STOP, &tid_tx->state);
	ieee80211_queue_work(&local->hw, &sta->ampdu_mlme.work);

 unlock:
	spin_unlock_bh(&sta->lock);
	return ret;
}
EXPORT_SYMBOL(ieee80211_stop_tx_ba_session);

void ieee80211_stop_tx_ba_cb(struct ieee80211_vif *vif, u8 *ra, u8 tid)
{
	struct ieee80211_sub_if_data *sdata = vif_to_sdata(vif);
	struct ieee80211_local *local = sdata->local;
	struct sta_info *sta;
	struct tid_ampdu_tx *tid_tx;

	trace_api_stop_tx_ba_cb(sdata, ra, tid);

	if (tid >= STA_TID_NUM) {
#ifdef CONFIG_MAC80211_HT_DEBUG
		printk(KERN_DEBUG "Bad TID value: tid = %d (>= %d)\n",
				tid, STA_TID_NUM);
#endif
		return;
	}

#ifdef CONFIG_MAC80211_HT_DEBUG
	printk(KERN_DEBUG "Stopping Tx BA session for %pM tid %d\n",
	       ra, tid);
#endif /* CONFIG_MAC80211_HT_DEBUG */

	mutex_lock(&local->sta_mtx);

	sta = sta_info_get(sdata, ra);
	if (!sta) {
#ifdef CONFIG_MAC80211_HT_DEBUG
		printk(KERN_DEBUG "Could not find station: %pM\n", ra);
#endif
		goto unlock;
	}

	mutex_lock(&sta->ampdu_mlme.mtx);
	spin_lock_bh(&sta->lock);
	tid_tx = sta->ampdu_mlme.tid_tx[tid];

	if (!tid_tx || !test_bit(HT_AGG_STATE_STOPPING, &tid_tx->state)) {
#ifdef CONFIG_MAC80211_HT_DEBUG
		printk(KERN_DEBUG "unexpected callback to A-MPDU stop\n");
#endif
		goto unlock_sta;
	}

	if (tid_tx->stop_initiator == WLAN_BACK_INITIATOR)
		ieee80211_send_delba(sta->sdata, ra, tid,
			WLAN_BACK_INITIATOR, WLAN_REASON_QSTA_NOT_USE);

	/*
	 * When we get here, the TX path will not be lockless any more wrt.
	 * aggregation, since the OPERATIONAL bit has long been cleared.
	 * Thus it will block on getting the lock, if it occurs. So if we
	 * stop the queue now, we will not get any more packets, and any
	 * that might be being processed will wait for us here, thereby
	 * guaranteeing that no packets go to the tid_tx pending queue any
	 * more.
	 */

	ieee80211_agg_splice_packets(local, tid_tx, tid);

	/* future packets must not find the tid_tx struct any more */
	rcu_assign_pointer(sta->ampdu_mlme.tid_tx[tid], NULL);

	ieee80211_agg_splice_finish(local, tid);

	call_rcu(&tid_tx->rcu_head, kfree_tid_tx);

 unlock_sta:
	spin_unlock_bh(&sta->lock);
	mutex_unlock(&sta->ampdu_mlme.mtx);
 unlock:
	mutex_unlock(&local->sta_mtx);
}

void ieee80211_stop_tx_ba_cb_irqsafe(struct ieee80211_vif *vif,
				     const u8 *ra, u16 tid)
{
	struct ieee80211_sub_if_data *sdata = vif_to_sdata(vif);
	struct ieee80211_local *local = sdata->local;
	struct ieee80211_ra_tid *ra_tid;
	struct sk_buff *skb = dev_alloc_skb(0);

	if (unlikely(!skb)) {
#ifdef CONFIG_MAC80211_HT_DEBUG
		if (net_ratelimit())
			printk(KERN_WARNING "%s: Not enough memory, "
			       "dropping stop BA session", sdata->name);
#endif
		return;
	}
	ra_tid = (struct ieee80211_ra_tid *) &skb->cb;
	memcpy(&ra_tid->ra, ra, ETH_ALEN);
	ra_tid->tid = tid;

	skb->pkt_type = IEEE80211_SDATA_QUEUE_AGG_STOP;
	skb_queue_tail(&sdata->skb_queue, skb);
	ieee80211_queue_work(&local->hw, &sdata->work);
}
EXPORT_SYMBOL(ieee80211_stop_tx_ba_cb_irqsafe);


void ieee80211_process_addba_resp(struct ieee80211_local *local,
				  struct sta_info *sta,
				  struct ieee80211_mgmt *mgmt,
				  size_t len)
{
	struct tid_ampdu_tx *tid_tx;
	u16 capab, tid;

	capab = le16_to_cpu(mgmt->u.action.u.addba_resp.capab);
	tid = (capab & IEEE80211_ADDBA_PARAM_TID_MASK) >> 2;

	mutex_lock(&sta->ampdu_mlme.mtx);

	tid_tx = sta->ampdu_mlme.tid_tx[tid];
	if (!tid_tx)
		goto out;

	if (mgmt->u.action.u.addba_resp.dialog_token != tid_tx->dialog_token) {
#ifdef CONFIG_MAC80211_HT_DEBUG
		printk(KERN_DEBUG "wrong addBA response token, tid %d\n", tid);
#endif
		goto out;
	}

	del_timer(&tid_tx->addba_resp_timer);

#ifdef CONFIG_MAC80211_HT_DEBUG
	printk(KERN_DEBUG "switched off addBA timer for tid %d\n", tid);
#endif

	if (le16_to_cpu(mgmt->u.action.u.addba_resp.status)
			== WLAN_STATUS_SUCCESS) {
		if (test_and_set_bit(HT_AGG_STATE_RESPONSE_RECEIVED,
				     &tid_tx->state)) {
			/* ignore duplicate response */
			goto out;
		}

		if (test_bit(HT_AGG_STATE_DRV_READY, &tid_tx->state))
			ieee80211_agg_tx_operational(local, sta, tid);

		sta->ampdu_mlme.addba_req_num[tid] = 0;
	} else {
		___ieee80211_stop_tx_ba_session(sta, tid, WLAN_BACK_INITIATOR);
	}

 out:
	mutex_unlock(&sta->ampdu_mlme.mtx);
}<|MERGE_RESOLUTION|>--- conflicted
+++ resolved
@@ -175,11 +175,8 @@
 
 	set_bit(HT_AGG_STATE_STOPPING, &tid_tx->state);
 
-<<<<<<< HEAD
-=======
 	del_timer_sync(&tid_tx->addba_resp_timer);
 
->>>>>>> 062c1825
 	/*
 	 * After this packets are no longer handed right through
 	 * to the driver but are put onto tid_tx->pending instead,
