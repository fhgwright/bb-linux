/*
 * DECnet       An implementation of the DECnet protocol suite for the LINUX
 *              operating system.  DECnet is implemented using the  BSD Socket
 *              interface as the means of communication with the user level.
 *
 *              DECnet Routing Functions (Endnode and Router)
 *
 * Authors:     Steve Whitehouse <SteveW@ACM.org>
 *              Eduardo Marcelo Serrat <emserrat@geocities.com>
 *
 * Changes:
 *              Steve Whitehouse : Fixes to allow "intra-ethernet" and
 *                                 "return-to-sender" bits on outgoing
 *                                 packets.
 *		Steve Whitehouse : Timeouts for cached routes.
 *              Steve Whitehouse : Use dst cache for input routes too.
 *              Steve Whitehouse : Fixed error values in dn_send_skb.
 *              Steve Whitehouse : Rework routing functions to better fit
 *                                 DECnet routing design
 *              Alexey Kuznetsov : New SMP locking
 *              Steve Whitehouse : More SMP locking changes & dn_cache_dump()
 *              Steve Whitehouse : Prerouting NF hook, now really is prerouting.
 *				   Fixed possible skb leak in rtnetlink funcs.
 *              Steve Whitehouse : Dave Miller's dynamic hash table sizing and
 *                                 Alexey Kuznetsov's finer grained locking
 *                                 from ipv4/route.c.
 *              Steve Whitehouse : Routing is now starting to look like a
 *                                 sensible set of code now, mainly due to
 *                                 my copying the IPv4 routing code. The
 *                                 hooks here are modified and will continue
 *                                 to evolve for a while.
 *              Steve Whitehouse : Real SMP at last :-) Also new netfilter
 *                                 stuff. Look out raw sockets your days
 *                                 are numbered!
 *              Steve Whitehouse : Added return-to-sender functions. Added
 *                                 backlog congestion level return codes.
 *		Steve Whitehouse : Fixed bug where routes were set up with
 *                                 no ref count on net devices.
 *              Steve Whitehouse : RCU for the route cache
 *              Steve Whitehouse : Preparations for the flow cache
 *              Steve Whitehouse : Prepare for nonlinear skbs
 */

/******************************************************************************
    (c) 1995-1998 E.M. Serrat		emserrat@geocities.com

    This program is free software; you can redistribute it and/or modify
    it under the terms of the GNU General Public License as published by
    the Free Software Foundation; either version 2 of the License, or
    any later version.

    This program is distributed in the hope that it will be useful,
    but WITHOUT ANY WARRANTY; without even the implied warranty of
    MERCHANTABILITY or FITNESS FOR A PARTICULAR PURPOSE.  See the
    GNU General Public License for more details.
*******************************************************************************/

#include <linux/errno.h>
#include <linux/types.h>
#include <linux/socket.h>
#include <linux/in.h>
#include <linux/kernel.h>
#include <linux/sockios.h>
#include <linux/net.h>
#include <linux/netdevice.h>
#include <linux/inet.h>
#include <linux/route.h>
#include <linux/in_route.h>
#include <linux/slab.h>
#include <net/sock.h>
#include <linux/mm.h>
#include <linux/proc_fs.h>
#include <linux/seq_file.h>
#include <linux/init.h>
#include <linux/rtnetlink.h>
#include <linux/string.h>
#include <linux/netfilter_decnet.h>
#include <linux/rcupdate.h>
#include <linux/times.h>
#include <asm/errno.h>
#include <net/net_namespace.h>
#include <net/netlink.h>
#include <net/neighbour.h>
#include <net/dst.h>
#include <net/flow.h>
#include <net/fib_rules.h>
#include <net/dn.h>
#include <net/dn_dev.h>
#include <net/dn_nsp.h>
#include <net/dn_route.h>
#include <net/dn_neigh.h>
#include <net/dn_fib.h>

struct dn_rt_hash_bucket
{
	struct dn_route __rcu *chain;
	spinlock_t lock;
};

extern struct neigh_table dn_neigh_table;


static unsigned char dn_hiord_addr[6] = {0xAA,0x00,0x04,0x00,0x00,0x00};

static const int dn_rt_min_delay = 2 * HZ;
static const int dn_rt_max_delay = 10 * HZ;
static const int dn_rt_mtu_expires = 10 * 60 * HZ;

static unsigned long dn_rt_deadline;

static int dn_dst_gc(struct dst_ops *ops);
static struct dst_entry *dn_dst_check(struct dst_entry *, __u32);
static unsigned int dn_dst_default_advmss(const struct dst_entry *dst);
static unsigned int dn_dst_default_mtu(const struct dst_entry *dst);
<<<<<<< HEAD
=======
static void dn_dst_destroy(struct dst_entry *);
>>>>>>> 105e53f8
static struct dst_entry *dn_dst_negative_advice(struct dst_entry *);
static void dn_dst_link_failure(struct sk_buff *);
static void dn_dst_update_pmtu(struct dst_entry *dst, u32 mtu);
static int dn_route_input(struct sk_buff *);
static void dn_run_flush(unsigned long dummy);

static struct dn_rt_hash_bucket *dn_rt_hash_table;
static unsigned dn_rt_hash_mask;

static struct timer_list dn_route_timer;
static DEFINE_TIMER(dn_rt_flush_timer, dn_run_flush, 0, 0);
int decnet_dst_gc_interval = 2;

static struct dst_ops dn_dst_ops = {
	.family =		PF_DECnet,
	.protocol =		cpu_to_be16(ETH_P_DNA_RT),
	.gc_thresh =		128,
	.gc =			dn_dst_gc,
	.check =		dn_dst_check,
	.default_advmss =	dn_dst_default_advmss,
	.default_mtu =		dn_dst_default_mtu,
<<<<<<< HEAD
=======
	.cow_metrics =		dst_cow_metrics_generic,
	.destroy =		dn_dst_destroy,
>>>>>>> 105e53f8
	.negative_advice =	dn_dst_negative_advice,
	.link_failure =		dn_dst_link_failure,
	.update_pmtu =		dn_dst_update_pmtu,
};

static void dn_dst_destroy(struct dst_entry *dst)
{
	dst_destroy_metrics_generic(dst);
}

static __inline__ unsigned dn_hash(__le16 src, __le16 dst)
{
	__u16 tmp = (__u16 __force)(src ^ dst);
	tmp ^= (tmp >> 3);
	tmp ^= (tmp >> 5);
	tmp ^= (tmp >> 10);
	return dn_rt_hash_mask & (unsigned)tmp;
}

static inline void dnrt_free(struct dn_route *rt)
{
	call_rcu_bh(&rt->dst.rcu_head, dst_rcu_free);
}

static inline void dnrt_drop(struct dn_route *rt)
{
	dst_release(&rt->dst);
	call_rcu_bh(&rt->dst.rcu_head, dst_rcu_free);
}

static void dn_dst_check_expire(unsigned long dummy)
{
	int i;
	struct dn_route *rt;
	struct dn_route __rcu **rtp;
	unsigned long now = jiffies;
	unsigned long expire = 120 * HZ;

	for (i = 0; i <= dn_rt_hash_mask; i++) {
		rtp = &dn_rt_hash_table[i].chain;

		spin_lock(&dn_rt_hash_table[i].lock);
		while ((rt = rcu_dereference_protected(*rtp,
						lockdep_is_held(&dn_rt_hash_table[i].lock))) != NULL) {
			if (atomic_read(&rt->dst.__refcnt) ||
					(now - rt->dst.lastuse) < expire) {
				rtp = &rt->dst.dn_next;
				continue;
			}
			*rtp = rt->dst.dn_next;
			rt->dst.dn_next = NULL;
			dnrt_free(rt);
		}
		spin_unlock(&dn_rt_hash_table[i].lock);

		if ((jiffies - now) > 0)
			break;
	}

	mod_timer(&dn_route_timer, now + decnet_dst_gc_interval * HZ);
}

static int dn_dst_gc(struct dst_ops *ops)
{
	struct dn_route *rt;
	struct dn_route __rcu **rtp;
	int i;
	unsigned long now = jiffies;
	unsigned long expire = 10 * HZ;

	for (i = 0; i <= dn_rt_hash_mask; i++) {

		spin_lock_bh(&dn_rt_hash_table[i].lock);
		rtp = &dn_rt_hash_table[i].chain;

		while ((rt = rcu_dereference_protected(*rtp,
						lockdep_is_held(&dn_rt_hash_table[i].lock))) != NULL) {
			if (atomic_read(&rt->dst.__refcnt) ||
					(now - rt->dst.lastuse) < expire) {
				rtp = &rt->dst.dn_next;
				continue;
			}
			*rtp = rt->dst.dn_next;
			rt->dst.dn_next = NULL;
			dnrt_drop(rt);
			break;
		}
		spin_unlock_bh(&dn_rt_hash_table[i].lock);
	}

	return 0;
}

/*
 * The decnet standards don't impose a particular minimum mtu, what they
 * do insist on is that the routing layer accepts a datagram of at least
 * 230 bytes long. Here we have to subtract the routing header length from
 * 230 to get the minimum acceptable mtu. If there is no neighbour, then we
 * assume the worst and use a long header size.
 *
 * We update both the mtu and the advertised mss (i.e. the segment size we
 * advertise to the other end).
 */
static void dn_dst_update_pmtu(struct dst_entry *dst, u32 mtu)
{
	u32 min_mtu = 230;
	struct dn_dev *dn = dst->neighbour ?
			    rcu_dereference_raw(dst->neighbour->dev->dn_ptr) : NULL;

	if (dn && dn->use_long == 0)
		min_mtu -= 6;
	else
		min_mtu -= 21;

	if (dst_metric(dst, RTAX_MTU) > mtu && mtu >= min_mtu) {
		if (!(dst_metric_locked(dst, RTAX_MTU))) {
			dst_metric_set(dst, RTAX_MTU, mtu);
			dst_set_expires(dst, dn_rt_mtu_expires);
		}
		if (!(dst_metric_locked(dst, RTAX_ADVMSS))) {
			u32 mss = mtu - DN_MAX_NSP_DATA_HEADER;
			u32 existing_mss = dst_metric_raw(dst, RTAX_ADVMSS);
			if (!existing_mss || existing_mss > mss)
				dst_metric_set(dst, RTAX_ADVMSS, mss);
		}
	}
}

/*
 * When a route has been marked obsolete. (e.g. routing cache flush)
 */
static struct dst_entry *dn_dst_check(struct dst_entry *dst, __u32 cookie)
{
	return NULL;
}

static struct dst_entry *dn_dst_negative_advice(struct dst_entry *dst)
{
	dst_release(dst);
	return NULL;
}

static void dn_dst_link_failure(struct sk_buff *skb)
{
}

static inline int compare_keys(struct flowidn *fl1, struct flowidn *fl2)
{
<<<<<<< HEAD
	return ((fl1->fld_dst ^ fl2->fld_dst) |
		(fl1->fld_src ^ fl2->fld_src) |
		(fl1->mark ^ fl2->mark) |
		(fl1->fld_scope ^ fl2->fld_scope) |
		(fl1->oif ^ fl2->oif) |
		(fl1->iif ^ fl2->iif)) == 0;
=======
	return ((fl1->daddr ^ fl2->daddr) |
		(fl1->saddr ^ fl2->saddr) |
		(fl1->flowidn_mark ^ fl2->flowidn_mark) |
		(fl1->flowidn_scope ^ fl2->flowidn_scope) |
		(fl1->flowidn_oif ^ fl2->flowidn_oif) |
		(fl1->flowidn_iif ^ fl2->flowidn_iif)) == 0;
>>>>>>> 105e53f8
}

static int dn_insert_route(struct dn_route *rt, unsigned hash, struct dn_route **rp)
{
	struct dn_route *rth;
	struct dn_route __rcu **rthp;
	unsigned long now = jiffies;

	rthp = &dn_rt_hash_table[hash].chain;

	spin_lock_bh(&dn_rt_hash_table[hash].lock);
	while ((rth = rcu_dereference_protected(*rthp,
						lockdep_is_held(&dn_rt_hash_table[hash].lock))) != NULL) {
<<<<<<< HEAD
		if (compare_keys(&rth->fl, &rt->fl)) {
=======
		if (compare_keys(&rth->fld, &rt->fld)) {
>>>>>>> 105e53f8
			/* Put it first */
			*rthp = rth->dst.dn_next;
			rcu_assign_pointer(rth->dst.dn_next,
					   dn_rt_hash_table[hash].chain);
			rcu_assign_pointer(dn_rt_hash_table[hash].chain, rth);

			dst_use(&rth->dst, now);
			spin_unlock_bh(&dn_rt_hash_table[hash].lock);

			dnrt_drop(rt);
			*rp = rth;
			return 0;
		}
		rthp = &rth->dst.dn_next;
	}

	rcu_assign_pointer(rt->dst.dn_next, dn_rt_hash_table[hash].chain);
	rcu_assign_pointer(dn_rt_hash_table[hash].chain, rt);

	dst_use(&rt->dst, now);
	spin_unlock_bh(&dn_rt_hash_table[hash].lock);
	*rp = rt;
	return 0;
}

static void dn_run_flush(unsigned long dummy)
{
	int i;
	struct dn_route *rt, *next;

	for (i = 0; i < dn_rt_hash_mask; i++) {
		spin_lock_bh(&dn_rt_hash_table[i].lock);

		if ((rt = xchg((struct dn_route **)&dn_rt_hash_table[i].chain, NULL)) == NULL)
			goto nothing_to_declare;

		for(; rt; rt = next) {
			next = rcu_dereference_raw(rt->dst.dn_next);
			RCU_INIT_POINTER(rt->dst.dn_next, NULL);
			dst_free((struct dst_entry *)rt);
		}

nothing_to_declare:
		spin_unlock_bh(&dn_rt_hash_table[i].lock);
	}
}

static DEFINE_SPINLOCK(dn_rt_flush_lock);

void dn_rt_cache_flush(int delay)
{
	unsigned long now = jiffies;
	int user_mode = !in_interrupt();

	if (delay < 0)
		delay = dn_rt_min_delay;

	spin_lock_bh(&dn_rt_flush_lock);

	if (del_timer(&dn_rt_flush_timer) && delay > 0 && dn_rt_deadline) {
		long tmo = (long)(dn_rt_deadline - now);

		if (user_mode && tmo < dn_rt_max_delay - dn_rt_min_delay)
			tmo = 0;

		if (delay > tmo)
			delay = tmo;
	}

	if (delay <= 0) {
		spin_unlock_bh(&dn_rt_flush_lock);
		dn_run_flush(0);
		return;
	}

	if (dn_rt_deadline == 0)
		dn_rt_deadline = now + dn_rt_max_delay;

	dn_rt_flush_timer.expires = now + delay;
	add_timer(&dn_rt_flush_timer);
	spin_unlock_bh(&dn_rt_flush_lock);
}

/**
 * dn_return_short - Return a short packet to its sender
 * @skb: The packet to return
 *
 */
static int dn_return_short(struct sk_buff *skb)
{
	struct dn_skb_cb *cb;
	unsigned char *ptr;
	__le16 *src;
	__le16 *dst;

	/* Add back headers */
	skb_push(skb, skb->data - skb_network_header(skb));

	if ((skb = skb_unshare(skb, GFP_ATOMIC)) == NULL)
		return NET_RX_DROP;

	cb = DN_SKB_CB(skb);
	/* Skip packet length and point to flags */
	ptr = skb->data + 2;
	*ptr++ = (cb->rt_flags & ~DN_RT_F_RQR) | DN_RT_F_RTS;

	dst = (__le16 *)ptr;
	ptr += 2;
	src = (__le16 *)ptr;
	ptr += 2;
	*ptr = 0; /* Zero hop count */

	swap(*src, *dst);

	skb->pkt_type = PACKET_OUTGOING;
	dn_rt_finish_output(skb, NULL, NULL);
	return NET_RX_SUCCESS;
}

/**
 * dn_return_long - Return a long packet to its sender
 * @skb: The long format packet to return
 *
 */
static int dn_return_long(struct sk_buff *skb)
{
	struct dn_skb_cb *cb;
	unsigned char *ptr;
	unsigned char *src_addr, *dst_addr;
	unsigned char tmp[ETH_ALEN];

	/* Add back all headers */
	skb_push(skb, skb->data - skb_network_header(skb));

	if ((skb = skb_unshare(skb, GFP_ATOMIC)) == NULL)
		return NET_RX_DROP;

	cb = DN_SKB_CB(skb);
	/* Ignore packet length and point to flags */
	ptr = skb->data + 2;

	/* Skip padding */
	if (*ptr & DN_RT_F_PF) {
		char padlen = (*ptr & ~DN_RT_F_PF);
		ptr += padlen;
	}

	*ptr++ = (cb->rt_flags & ~DN_RT_F_RQR) | DN_RT_F_RTS;
	ptr += 2;
	dst_addr = ptr;
	ptr += 8;
	src_addr = ptr;
	ptr += 6;
	*ptr = 0; /* Zero hop count */

	/* Swap source and destination */
	memcpy(tmp, src_addr, ETH_ALEN);
	memcpy(src_addr, dst_addr, ETH_ALEN);
	memcpy(dst_addr, tmp, ETH_ALEN);

	skb->pkt_type = PACKET_OUTGOING;
	dn_rt_finish_output(skb, dst_addr, src_addr);
	return NET_RX_SUCCESS;
}

/**
 * dn_route_rx_packet - Try and find a route for an incoming packet
 * @skb: The packet to find a route for
 *
 * Returns: result of input function if route is found, error code otherwise
 */
static int dn_route_rx_packet(struct sk_buff *skb)
{
	struct dn_skb_cb *cb;
	int err;

	if ((err = dn_route_input(skb)) == 0)
		return dst_input(skb);

	cb = DN_SKB_CB(skb);
	if (decnet_debug_level & 4) {
		char *devname = skb->dev ? skb->dev->name : "???";

		printk(KERN_DEBUG
			"DECnet: dn_route_rx_packet: rt_flags=0x%02x dev=%s len=%d src=0x%04hx dst=0x%04hx err=%d type=%d\n",
			(int)cb->rt_flags, devname, skb->len,
			le16_to_cpu(cb->src), le16_to_cpu(cb->dst),
			err, skb->pkt_type);
	}

	if ((skb->pkt_type == PACKET_HOST) && (cb->rt_flags & DN_RT_F_RQR)) {
		switch(cb->rt_flags & DN_RT_PKT_MSK) {
			case DN_RT_PKT_SHORT:
				return dn_return_short(skb);
			case DN_RT_PKT_LONG:
				return dn_return_long(skb);
		}
	}

	kfree_skb(skb);
	return NET_RX_DROP;
}

static int dn_route_rx_long(struct sk_buff *skb)
{
	struct dn_skb_cb *cb = DN_SKB_CB(skb);
	unsigned char *ptr = skb->data;

	if (!pskb_may_pull(skb, 21)) /* 20 for long header, 1 for shortest nsp */
		goto drop_it;

	skb_pull(skb, 20);
	skb_reset_transport_header(skb);

	/* Destination info */
	ptr += 2;
	cb->dst = dn_eth2dn(ptr);
	if (memcmp(ptr, dn_hiord_addr, 4) != 0)
		goto drop_it;
	ptr += 6;


	/* Source info */
	ptr += 2;
	cb->src = dn_eth2dn(ptr);
	if (memcmp(ptr, dn_hiord_addr, 4) != 0)
		goto drop_it;
	ptr += 6;
	/* Other junk */
	ptr++;
	cb->hops = *ptr++; /* Visit Count */

	return NF_HOOK(NFPROTO_DECNET, NF_DN_PRE_ROUTING, skb, skb->dev, NULL,
		       dn_route_rx_packet);

drop_it:
	kfree_skb(skb);
	return NET_RX_DROP;
}



static int dn_route_rx_short(struct sk_buff *skb)
{
	struct dn_skb_cb *cb = DN_SKB_CB(skb);
	unsigned char *ptr = skb->data;

	if (!pskb_may_pull(skb, 6)) /* 5 for short header + 1 for shortest nsp */
		goto drop_it;

	skb_pull(skb, 5);
	skb_reset_transport_header(skb);

	cb->dst = *(__le16 *)ptr;
	ptr += 2;
	cb->src = *(__le16 *)ptr;
	ptr += 2;
	cb->hops = *ptr & 0x3f;

	return NF_HOOK(NFPROTO_DECNET, NF_DN_PRE_ROUTING, skb, skb->dev, NULL,
		       dn_route_rx_packet);

drop_it:
	kfree_skb(skb);
	return NET_RX_DROP;
}

static int dn_route_discard(struct sk_buff *skb)
{
	/*
	 * I know we drop the packet here, but thats considered success in
	 * this case
	 */
	kfree_skb(skb);
	return NET_RX_SUCCESS;
}

static int dn_route_ptp_hello(struct sk_buff *skb)
{
	dn_dev_hello(skb);
	dn_neigh_pointopoint_hello(skb);
	return NET_RX_SUCCESS;
}

int dn_route_rcv(struct sk_buff *skb, struct net_device *dev, struct packet_type *pt, struct net_device *orig_dev)
{
	struct dn_skb_cb *cb;
	unsigned char flags = 0;
	__u16 len = le16_to_cpu(*(__le16 *)skb->data);
	struct dn_dev *dn = rcu_dereference(dev->dn_ptr);
	unsigned char padlen = 0;

	if (!net_eq(dev_net(dev), &init_net))
		goto dump_it;

	if (dn == NULL)
		goto dump_it;

	if ((skb = skb_share_check(skb, GFP_ATOMIC)) == NULL)
		goto out;

	if (!pskb_may_pull(skb, 3))
		goto dump_it;

	skb_pull(skb, 2);

	if (len > skb->len)
		goto dump_it;

	skb_trim(skb, len);

	flags = *skb->data;

	cb = DN_SKB_CB(skb);
	cb->stamp = jiffies;
	cb->iif = dev->ifindex;

	/*
	 * If we have padding, remove it.
	 */
	if (flags & DN_RT_F_PF) {
		padlen = flags & ~DN_RT_F_PF;
		if (!pskb_may_pull(skb, padlen + 1))
			goto dump_it;
		skb_pull(skb, padlen);
		flags = *skb->data;
	}

	skb_reset_network_header(skb);

	/*
	 * Weed out future version DECnet
	 */
	if (flags & DN_RT_F_VER)
		goto dump_it;

	cb->rt_flags = flags;

	if (decnet_debug_level & 1)
		printk(KERN_DEBUG
			"dn_route_rcv: got 0x%02x from %s [%d %d %d]\n",
			(int)flags, (dev) ? dev->name : "???", len, skb->len,
			padlen);

	if (flags & DN_RT_PKT_CNTL) {
		if (unlikely(skb_linearize(skb)))
			goto dump_it;

		switch(flags & DN_RT_CNTL_MSK) {
			case DN_RT_PKT_INIT:
				dn_dev_init_pkt(skb);
				break;
			case DN_RT_PKT_VERI:
				dn_dev_veri_pkt(skb);
				break;
		}

		if (dn->parms.state != DN_DEV_S_RU)
			goto dump_it;

		switch(flags & DN_RT_CNTL_MSK) {
			case DN_RT_PKT_HELO:
				return NF_HOOK(NFPROTO_DECNET, NF_DN_HELLO,
					       skb, skb->dev, NULL,
					       dn_route_ptp_hello);

			case DN_RT_PKT_L1RT:
			case DN_RT_PKT_L2RT:
				return NF_HOOK(NFPROTO_DECNET, NF_DN_ROUTE,
					       skb, skb->dev, NULL,
					       dn_route_discard);
			case DN_RT_PKT_ERTH:
				return NF_HOOK(NFPROTO_DECNET, NF_DN_HELLO,
					       skb, skb->dev, NULL,
					       dn_neigh_router_hello);

			case DN_RT_PKT_EEDH:
				return NF_HOOK(NFPROTO_DECNET, NF_DN_HELLO,
					       skb, skb->dev, NULL,
					       dn_neigh_endnode_hello);
		}
	} else {
		if (dn->parms.state != DN_DEV_S_RU)
			goto dump_it;

		skb_pull(skb, 1); /* Pull flags */

		switch(flags & DN_RT_PKT_MSK) {
			case DN_RT_PKT_LONG:
				return dn_route_rx_long(skb);
			case DN_RT_PKT_SHORT:
				return dn_route_rx_short(skb);
		}
	}

dump_it:
	kfree_skb(skb);
out:
	return NET_RX_DROP;
}

static int dn_output(struct sk_buff *skb)
{
	struct dst_entry *dst = skb_dst(skb);
	struct dn_route *rt = (struct dn_route *)dst;
	struct net_device *dev = dst->dev;
	struct dn_skb_cb *cb = DN_SKB_CB(skb);
	struct neighbour *neigh;

	int err = -EINVAL;

	if ((neigh = dst->neighbour) == NULL)
		goto error;

	skb->dev = dev;

	cb->src = rt->rt_saddr;
	cb->dst = rt->rt_daddr;

	/*
	 * Always set the Intra-Ethernet bit on all outgoing packets
	 * originated on this node. Only valid flag from upper layers
	 * is return-to-sender-requested. Set hop count to 0 too.
	 */
	cb->rt_flags &= ~DN_RT_F_RQR;
	cb->rt_flags |= DN_RT_F_IE;
	cb->hops = 0;

	return NF_HOOK(NFPROTO_DECNET, NF_DN_LOCAL_OUT, skb, NULL, dev,
		       neigh->output);

error:
	if (net_ratelimit())
		printk(KERN_DEBUG "dn_output: This should not happen\n");

	kfree_skb(skb);

	return err;
}

static int dn_forward(struct sk_buff *skb)
{
	struct dn_skb_cb *cb = DN_SKB_CB(skb);
	struct dst_entry *dst = skb_dst(skb);
	struct dn_dev *dn_db = rcu_dereference(dst->dev->dn_ptr);
	struct dn_route *rt;
	struct neighbour *neigh = dst->neighbour;
	int header_len;
#ifdef CONFIG_NETFILTER
	struct net_device *dev = skb->dev;
#endif

	if (skb->pkt_type != PACKET_HOST)
		goto drop;

	/* Ensure that we have enough space for headers */
	rt = (struct dn_route *)skb_dst(skb);
	header_len = dn_db->use_long ? 21 : 6;
	if (skb_cow(skb, LL_RESERVED_SPACE(rt->dst.dev)+header_len))
		goto drop;

	/*
	 * Hop count exceeded.
	 */
	if (++cb->hops > 30)
		goto drop;

	skb->dev = rt->dst.dev;

	/*
	 * If packet goes out same interface it came in on, then set
	 * the Intra-Ethernet bit. This has no effect for short
	 * packets, so we don't need to test for them here.
	 */
	cb->rt_flags &= ~DN_RT_F_IE;
	if (rt->rt_flags & RTCF_DOREDIRECT)
		cb->rt_flags |= DN_RT_F_IE;

	return NF_HOOK(NFPROTO_DECNET, NF_DN_FORWARD, skb, dev, skb->dev,
		       neigh->output);

drop:
	kfree_skb(skb);
	return NET_RX_DROP;
}

/*
 * Used to catch bugs. This should never normally get
 * called.
 */
static int dn_rt_bug(struct sk_buff *skb)
{
	if (net_ratelimit()) {
		struct dn_skb_cb *cb = DN_SKB_CB(skb);

		printk(KERN_DEBUG "dn_rt_bug: skb from:%04x to:%04x\n",
				le16_to_cpu(cb->src), le16_to_cpu(cb->dst));
	}

	kfree_skb(skb);

	return NET_RX_DROP;
}

static unsigned int dn_dst_default_advmss(const struct dst_entry *dst)
{
	return dn_mss_from_pmtu(dst->dev, dst_mtu(dst));
}

static unsigned int dn_dst_default_mtu(const struct dst_entry *dst)
{
	return dst->dev->mtu;
}

static int dn_rt_set_next_hop(struct dn_route *rt, struct dn_fib_res *res)
{
	struct dn_fib_info *fi = res->fi;
	struct net_device *dev = rt->dst.dev;
	unsigned int mss_metric;
	struct neighbour *n;
<<<<<<< HEAD
	unsigned int metric;
=======
>>>>>>> 105e53f8

	if (fi) {
		if (DN_FIB_RES_GW(*res) &&
		    DN_FIB_RES_NH(*res).nh_scope == RT_SCOPE_LINK)
			rt->rt_gateway = DN_FIB_RES_GW(*res);
<<<<<<< HEAD
		dst_import_metrics(&rt->dst, fi->fib_metrics);
=======
		dst_init_metrics(&rt->dst, fi->fib_metrics, true);
>>>>>>> 105e53f8
	}
	rt->rt_type = res->type;

	if (dev != NULL && rt->dst.neighbour == NULL) {
		n = __neigh_lookup_errno(&dn_neigh_table, &rt->rt_gateway, dev);
		if (IS_ERR(n))
			return PTR_ERR(n);
		rt->dst.neighbour = n;
	}

	if (dst_metric(&rt->dst, RTAX_MTU) > rt->dst.dev->mtu)
		dst_metric_set(&rt->dst, RTAX_MTU, rt->dst.dev->mtu);
<<<<<<< HEAD
	metric = dst_metric_raw(&rt->dst, RTAX_ADVMSS);
	if (metric) {
		unsigned int mss = dn_mss_from_pmtu(dev, dst_mtu(&rt->dst));
		if (metric > mss)
=======
	mss_metric = dst_metric_raw(&rt->dst, RTAX_ADVMSS);
	if (mss_metric) {
		unsigned int mss = dn_mss_from_pmtu(dev, dst_mtu(&rt->dst));
		if (mss_metric > mss)
>>>>>>> 105e53f8
			dst_metric_set(&rt->dst, RTAX_ADVMSS, mss);
	}
	return 0;
}

static inline int dn_match_addr(__le16 addr1, __le16 addr2)
{
	__u16 tmp = le16_to_cpu(addr1) ^ le16_to_cpu(addr2);
	int match = 16;
	while(tmp) {
		tmp >>= 1;
		match--;
	}
	return match;
}

static __le16 dnet_select_source(const struct net_device *dev, __le16 daddr, int scope)
{
	__le16 saddr = 0;
	struct dn_dev *dn_db;
	struct dn_ifaddr *ifa;
	int best_match = 0;
	int ret;

	rcu_read_lock();
	dn_db = rcu_dereference(dev->dn_ptr);
	for (ifa = rcu_dereference(dn_db->ifa_list);
	     ifa != NULL;
	     ifa = rcu_dereference(ifa->ifa_next)) {
		if (ifa->ifa_scope > scope)
			continue;
		if (!daddr) {
			saddr = ifa->ifa_local;
			break;
		}
		ret = dn_match_addr(daddr, ifa->ifa_local);
		if (ret > best_match)
			saddr = ifa->ifa_local;
		if (best_match == 0)
			saddr = ifa->ifa_local;
	}
	rcu_read_unlock();

	return saddr;
}

static inline __le16 __dn_fib_res_prefsrc(struct dn_fib_res *res)
{
	return dnet_select_source(DN_FIB_RES_DEV(*res), DN_FIB_RES_GW(*res), res->scope);
}

static inline __le16 dn_fib_rules_map_destination(__le16 daddr, struct dn_fib_res *res)
{
	__le16 mask = dnet_make_mask(res->prefixlen);
	return (daddr&~mask)|res->fi->fib_nh->nh_gw;
}

static int dn_route_output_slow(struct dst_entry **pprt, const struct flowidn *oldflp, int try_hard)
{
<<<<<<< HEAD
	struct flowi fl = { .fld_dst = oldflp->fld_dst,
			    .fld_src = oldflp->fld_src,
			    .fld_scope = RT_SCOPE_UNIVERSE,
			    .mark = oldflp->mark,
			    .iif = init_net.loopback_dev->ifindex,
			    .oif = oldflp->oif };
=======
	struct flowidn fld = {
		.daddr = oldflp->daddr,
		.saddr = oldflp->saddr,
		.flowidn_scope = RT_SCOPE_UNIVERSE,
		.flowidn_mark = oldflp->flowidn_mark,
		.flowidn_iif = init_net.loopback_dev->ifindex,
		.flowidn_oif = oldflp->flowidn_oif,
	};
>>>>>>> 105e53f8
	struct dn_route *rt = NULL;
	struct net_device *dev_out = NULL, *dev;
	struct neighbour *neigh = NULL;
	unsigned hash;
	unsigned flags = 0;
	struct dn_fib_res res = { .fi = NULL, .type = RTN_UNICAST };
	int err;
	int free_res = 0;
	__le16 gateway = 0;

	if (decnet_debug_level & 16)
		printk(KERN_DEBUG
		       "dn_route_output_slow: dst=%04x src=%04x mark=%d"
		       " iif=%d oif=%d\n", le16_to_cpu(oldflp->daddr),
		       le16_to_cpu(oldflp->saddr),
		       oldflp->flowidn_mark, init_net.loopback_dev->ifindex,
		       oldflp->flowidn_oif);

	/* If we have an output interface, verify its a DECnet device */
	if (oldflp->flowidn_oif) {
		dev_out = dev_get_by_index(&init_net, oldflp->flowidn_oif);
		err = -ENODEV;
		if (dev_out && dev_out->dn_ptr == NULL) {
			dev_put(dev_out);
			dev_out = NULL;
		}
		if (dev_out == NULL)
			goto out;
	}

	/* If we have a source address, verify that its a local address */
	if (oldflp->saddr) {
		err = -EADDRNOTAVAIL;

		if (dev_out) {
			if (dn_dev_islocal(dev_out, oldflp->saddr))
				goto source_ok;
			dev_put(dev_out);
			goto out;
		}
		rcu_read_lock();
		for_each_netdev_rcu(&init_net, dev) {
			if (!dev->dn_ptr)
				continue;
			if (!dn_dev_islocal(dev, oldflp->saddr))
				continue;
			if ((dev->flags & IFF_LOOPBACK) &&
			    oldflp->daddr &&
			    !dn_dev_islocal(dev, oldflp->daddr))
				continue;

			dev_out = dev;
			break;
		}
		rcu_read_unlock();
		if (dev_out == NULL)
			goto out;
		dev_hold(dev_out);
source_ok:
		;
	}

	/* No destination? Assume its local */
	if (!fld.daddr) {
		fld.daddr = fld.saddr;

		err = -EADDRNOTAVAIL;
		if (dev_out)
			dev_put(dev_out);
		dev_out = init_net.loopback_dev;
		dev_hold(dev_out);
		if (!fld.daddr) {
			fld.daddr =
			fld.saddr = dnet_select_source(dev_out, 0,
						       RT_SCOPE_HOST);
			if (!fld.daddr)
				goto out;
		}
		fld.flowidn_oif = init_net.loopback_dev->ifindex;
		res.type = RTN_LOCAL;
		goto make_route;
	}

	if (decnet_debug_level & 16)
		printk(KERN_DEBUG
		       "dn_route_output_slow: initial checks complete."
		       " dst=%o4x src=%04x oif=%d try_hard=%d\n",
		       le16_to_cpu(fld.daddr), le16_to_cpu(fld.saddr),
		       fld.flowidn_oif, try_hard);

	/*
	 * N.B. If the kernel is compiled without router support then
	 * dn_fib_lookup() will evaluate to non-zero so this if () block
	 * will always be executed.
	 */
	err = -ESRCH;
	if (try_hard || (err = dn_fib_lookup(&fld, &res)) != 0) {
		struct dn_dev *dn_db;
		if (err != -ESRCH)
			goto out;
		/*
		 * Here the fallback is basically the standard algorithm for
		 * routing in endnodes which is described in the DECnet routing
		 * docs
		 *
		 * If we are not trying hard, look in neighbour cache.
		 * The result is tested to ensure that if a specific output
		 * device/source address was requested, then we honour that
		 * here
		 */
		if (!try_hard) {
			neigh = neigh_lookup_nodev(&dn_neigh_table, &init_net, &fld.daddr);
			if (neigh) {
				if ((oldflp->flowidn_oif &&
				    (neigh->dev->ifindex != oldflp->flowidn_oif)) ||
				    (oldflp->saddr &&
				    (!dn_dev_islocal(neigh->dev,
						     oldflp->saddr)))) {
					neigh_release(neigh);
					neigh = NULL;
				} else {
					if (dev_out)
						dev_put(dev_out);
					if (dn_dev_islocal(neigh->dev, fld.daddr)) {
						dev_out = init_net.loopback_dev;
						res.type = RTN_LOCAL;
					} else {
						dev_out = neigh->dev;
					}
					dev_hold(dev_out);
					goto select_source;
				}
			}
		}

		/* Not there? Perhaps its a local address */
		if (dev_out == NULL)
			dev_out = dn_dev_get_default();
		err = -ENODEV;
		if (dev_out == NULL)
			goto out;
		dn_db = rcu_dereference_raw(dev_out->dn_ptr);
		/* Possible improvement - check all devices for local addr */
		if (dn_dev_islocal(dev_out, fld.daddr)) {
			dev_put(dev_out);
			dev_out = init_net.loopback_dev;
			dev_hold(dev_out);
			res.type = RTN_LOCAL;
			goto select_source;
		}
		/* Not local either.... try sending it to the default router */
		neigh = neigh_clone(dn_db->router);
		BUG_ON(neigh && neigh->dev != dev_out);

		/* Ok then, we assume its directly connected and move on */
select_source:
		if (neigh)
			gateway = ((struct dn_neigh *)neigh)->addr;
		if (gateway == 0)
			gateway = fld.daddr;
		if (fld.saddr == 0) {
			fld.saddr = dnet_select_source(dev_out, gateway,
						       res.type == RTN_LOCAL ?
						       RT_SCOPE_HOST :
						       RT_SCOPE_LINK);
			if (fld.saddr == 0 && res.type != RTN_LOCAL)
				goto e_addr;
		}
		fld.flowidn_oif = dev_out->ifindex;
		goto make_route;
	}
	free_res = 1;

	if (res.type == RTN_NAT)
		goto e_inval;

	if (res.type == RTN_LOCAL) {
		if (!fld.saddr)
			fld.saddr = fld.daddr;
		if (dev_out)
			dev_put(dev_out);
		dev_out = init_net.loopback_dev;
		dev_hold(dev_out);
		fld.flowidn_oif = dev_out->ifindex;
		if (res.fi)
			dn_fib_info_put(res.fi);
		res.fi = NULL;
		goto make_route;
	}

	if (res.fi->fib_nhs > 1 && fld.flowidn_oif == 0)
		dn_fib_select_multipath(&fld, &res);

	/*
	 * We could add some logic to deal with default routes here and
	 * get rid of some of the special casing above.
	 */

	if (!fld.saddr)
		fld.saddr = DN_FIB_RES_PREFSRC(res);

	if (dev_out)
		dev_put(dev_out);
	dev_out = DN_FIB_RES_DEV(res);
	dev_hold(dev_out);
	fld.flowidn_oif = dev_out->ifindex;
	gateway = DN_FIB_RES_GW(res);

make_route:
	if (dev_out->flags & IFF_LOOPBACK)
		flags |= RTCF_LOCAL;

	rt = dst_alloc(&dn_dst_ops, 0);
	if (rt == NULL)
		goto e_nobufs;

	atomic_set(&rt->dst.__refcnt, 1);
	rt->dst.flags   = DST_HOST;

	rt->fld.saddr        = oldflp->saddr;
	rt->fld.daddr        = oldflp->daddr;
	rt->fld.flowidn_oif  = oldflp->flowidn_oif;
	rt->fld.flowidn_iif  = 0;
	rt->fld.flowidn_mark = oldflp->flowidn_mark;

	rt->rt_saddr      = fld.saddr;
	rt->rt_daddr      = fld.daddr;
	rt->rt_gateway    = gateway ? gateway : fld.daddr;
	rt->rt_local_src  = fld.saddr;

	rt->rt_dst_map    = fld.daddr;
	rt->rt_src_map    = fld.saddr;

	rt->dst.dev = dev_out;
	dev_hold(dev_out);
	rt->dst.neighbour = neigh;
	neigh = NULL;

	rt->dst.lastuse = jiffies;
	rt->dst.output  = dn_output;
	rt->dst.input   = dn_rt_bug;
	rt->rt_flags      = flags;
	if (flags & RTCF_LOCAL)
		rt->dst.input = dn_nsp_rx;

	err = dn_rt_set_next_hop(rt, &res);
	if (err)
		goto e_neighbour;

	hash = dn_hash(rt->fld.saddr, rt->fld.daddr);
	dn_insert_route(rt, hash, (struct dn_route **)pprt);

done:
	if (neigh)
		neigh_release(neigh);
	if (free_res)
		dn_fib_res_put(&res);
	if (dev_out)
		dev_put(dev_out);
out:
	return err;

e_addr:
	err = -EADDRNOTAVAIL;
	goto done;
e_inval:
	err = -EINVAL;
	goto done;
e_nobufs:
	err = -ENOBUFS;
	goto done;
e_neighbour:
	dst_free(&rt->dst);
	goto e_nobufs;
}


/*
 * N.B. The flags may be moved into the flowi at some future stage.
 */
static int __dn_route_output_key(struct dst_entry **pprt, const struct flowidn *flp, int flags)
{
	unsigned hash = dn_hash(flp->saddr, flp->daddr);
	struct dn_route *rt = NULL;

	if (!(flags & MSG_TRYHARD)) {
		rcu_read_lock_bh();
		for (rt = rcu_dereference_bh(dn_rt_hash_table[hash].chain); rt;
			rt = rcu_dereference_bh(rt->dst.dn_next)) {
<<<<<<< HEAD
			if ((flp->fld_dst == rt->fl.fld_dst) &&
			    (flp->fld_src == rt->fl.fld_src) &&
			    (flp->mark == rt->fl.mark) &&
			    dn_is_output_route(rt) &&
			    (rt->fl.oif == flp->oif)) {
=======
			if ((flp->daddr == rt->fld.daddr) &&
			    (flp->saddr == rt->fld.saddr) &&
			    (flp->flowidn_mark == rt->fld.flowidn_mark) &&
			    dn_is_output_route(rt) &&
			    (rt->fld.flowidn_oif == flp->flowidn_oif)) {
>>>>>>> 105e53f8
				dst_use(&rt->dst, jiffies);
				rcu_read_unlock_bh();
				*pprt = &rt->dst;
				return 0;
			}
		}
		rcu_read_unlock_bh();
	}

	return dn_route_output_slow(pprt, flp, flags);
}

static int dn_route_output_key(struct dst_entry **pprt, struct flowidn *flp, int flags)
{
	int err;

	err = __dn_route_output_key(pprt, flp, flags);
	if (err == 0 && flp->flowidn_proto) {
		*pprt = xfrm_lookup(&init_net, *pprt,
				    flowidn_to_flowi(flp), NULL, 0);
		if (IS_ERR(*pprt)) {
			err = PTR_ERR(*pprt);
			*pprt = NULL;
		}
	}
	return err;
}

int dn_route_output_sock(struct dst_entry **pprt, struct flowidn *fl, struct sock *sk, int flags)
{
	int err;

	err = __dn_route_output_key(pprt, fl, flags & MSG_TRYHARD);
	if (err == 0 && fl->flowidn_proto) {
		if (!(flags & MSG_DONTWAIT))
			fl->flowidn_flags |= FLOWI_FLAG_CAN_SLEEP;
		*pprt = xfrm_lookup(&init_net, *pprt,
				    flowidn_to_flowi(fl), sk, 0);
		if (IS_ERR(*pprt)) {
			err = PTR_ERR(*pprt);
			*pprt = NULL;
		}
	}
	return err;
}

static int dn_route_input_slow(struct sk_buff *skb)
{
	struct dn_route *rt = NULL;
	struct dn_skb_cb *cb = DN_SKB_CB(skb);
	struct net_device *in_dev = skb->dev;
	struct net_device *out_dev = NULL;
	struct dn_dev *dn_db;
	struct neighbour *neigh = NULL;
	unsigned hash;
	int flags = 0;
	__le16 gateway = 0;
	__le16 local_src = 0;
<<<<<<< HEAD
	struct flowi fl = { .fld_dst = cb->dst,
			    .fld_src = cb->src,
			    .fld_scope = RT_SCOPE_UNIVERSE,
			    .mark = skb->mark,
			    .iif = skb->dev->ifindex };
=======
	struct flowidn fld = {
		.daddr = cb->dst,
		.saddr = cb->src,
		.flowidn_scope = RT_SCOPE_UNIVERSE,
		.flowidn_mark = skb->mark,
		.flowidn_iif = skb->dev->ifindex,
	};
>>>>>>> 105e53f8
	struct dn_fib_res res = { .fi = NULL, .type = RTN_UNREACHABLE };
	int err = -EINVAL;
	int free_res = 0;

	dev_hold(in_dev);

	if ((dn_db = rcu_dereference(in_dev->dn_ptr)) == NULL)
		goto out;

	/* Zero source addresses are not allowed */
	if (fld.saddr == 0)
		goto out;

	/*
	 * In this case we've just received a packet from a source
	 * outside ourselves pretending to come from us. We don't
	 * allow it any further to prevent routing loops, spoofing and
	 * other nasties. Loopback packets already have the dst attached
	 * so this only affects packets which have originated elsewhere.
	 */
	err  = -ENOTUNIQ;
	if (dn_dev_islocal(in_dev, cb->src))
		goto out;

	err = dn_fib_lookup(&fld, &res);
	if (err) {
		if (err != -ESRCH)
			goto out;
		/*
		 * Is the destination us ?
		 */
		if (!dn_dev_islocal(in_dev, cb->dst))
			goto e_inval;

		res.type = RTN_LOCAL;
	} else {
		__le16 src_map = fld.saddr;
		free_res = 1;

		out_dev = DN_FIB_RES_DEV(res);
		if (out_dev == NULL) {
			if (net_ratelimit())
				printk(KERN_CRIT "Bug in dn_route_input_slow() "
						 "No output device\n");
			goto e_inval;
		}
		dev_hold(out_dev);

		if (res.r)
			src_map = fld.saddr; /* no NAT support for now */

		gateway = DN_FIB_RES_GW(res);
		if (res.type == RTN_NAT) {
			fld.daddr = dn_fib_rules_map_destination(fld.daddr, &res);
			dn_fib_res_put(&res);
			free_res = 0;
			if (dn_fib_lookup(&fld, &res))
				goto e_inval;
			free_res = 1;
			if (res.type != RTN_UNICAST)
				goto e_inval;
			flags |= RTCF_DNAT;
			gateway = fld.daddr;
		}
		fld.saddr = src_map;
	}

	switch(res.type) {
	case RTN_UNICAST:
		/*
		 * Forwarding check here, we only check for forwarding
		 * being turned off, if you want to only forward intra
		 * area, its up to you to set the routing tables up
		 * correctly.
		 */
		if (dn_db->parms.forwarding == 0)
			goto e_inval;

		if (res.fi->fib_nhs > 1 && fld.flowidn_oif == 0)
			dn_fib_select_multipath(&fld, &res);

		/*
		 * Check for out_dev == in_dev. We use the RTCF_DOREDIRECT
		 * flag as a hint to set the intra-ethernet bit when
		 * forwarding. If we've got NAT in operation, we don't do
		 * this optimisation.
		 */
		if (out_dev == in_dev && !(flags & RTCF_NAT))
			flags |= RTCF_DOREDIRECT;

		local_src = DN_FIB_RES_PREFSRC(res);

	case RTN_BLACKHOLE:
	case RTN_UNREACHABLE:
		break;
	case RTN_LOCAL:
		flags |= RTCF_LOCAL;
		fld.saddr = cb->dst;
		fld.daddr = cb->src;

		/* Routing tables gave us a gateway */
		if (gateway)
			goto make_route;

		/* Packet was intra-ethernet, so we know its on-link */
		if (cb->rt_flags & DN_RT_F_IE) {
			gateway = cb->src;
			flags |= RTCF_DIRECTSRC;
			goto make_route;
		}

		/* Use the default router if there is one */
		neigh = neigh_clone(dn_db->router);
		if (neigh) {
			gateway = ((struct dn_neigh *)neigh)->addr;
			goto make_route;
		}

		/* Close eyes and pray */
		gateway = cb->src;
		flags |= RTCF_DIRECTSRC;
		goto make_route;
	default:
		goto e_inval;
	}

make_route:
	rt = dst_alloc(&dn_dst_ops, 0);
	if (rt == NULL)
		goto e_nobufs;

	rt->rt_saddr      = fld.saddr;
	rt->rt_daddr      = fld.daddr;
	rt->rt_gateway    = fld.daddr;
	if (gateway)
		rt->rt_gateway = gateway;
	rt->rt_local_src  = local_src ? local_src : rt->rt_saddr;

	rt->rt_dst_map    = fld.daddr;
	rt->rt_src_map    = fld.saddr;

	rt->fld.saddr        = cb->src;
	rt->fld.daddr        = cb->dst;
	rt->fld.flowidn_oif  = 0;
	rt->fld.flowidn_iif  = in_dev->ifindex;
	rt->fld.flowidn_mark = fld.flowidn_mark;

	rt->dst.flags = DST_HOST;
	rt->dst.neighbour = neigh;
	rt->dst.dev = out_dev;
	rt->dst.lastuse = jiffies;
	rt->dst.output = dn_rt_bug;
	switch(res.type) {
		case RTN_UNICAST:
			rt->dst.input = dn_forward;
			break;
		case RTN_LOCAL:
			rt->dst.output = dn_output;
			rt->dst.input = dn_nsp_rx;
			rt->dst.dev = in_dev;
			flags |= RTCF_LOCAL;
			break;
		default:
		case RTN_UNREACHABLE:
		case RTN_BLACKHOLE:
			rt->dst.input = dst_discard;
	}
	rt->rt_flags = flags;
	if (rt->dst.dev)
		dev_hold(rt->dst.dev);

	err = dn_rt_set_next_hop(rt, &res);
	if (err)
		goto e_neighbour;

	hash = dn_hash(rt->fld.saddr, rt->fld.daddr);
	dn_insert_route(rt, hash, &rt);
	skb_dst_set(skb, &rt->dst);

done:
	if (neigh)
		neigh_release(neigh);
	if (free_res)
		dn_fib_res_put(&res);
	dev_put(in_dev);
	if (out_dev)
		dev_put(out_dev);
out:
	return err;

e_inval:
	err = -EINVAL;
	goto done;

e_nobufs:
	err = -ENOBUFS;
	goto done;

e_neighbour:
	dst_free(&rt->dst);
	goto done;
}

static int dn_route_input(struct sk_buff *skb)
{
	struct dn_route *rt;
	struct dn_skb_cb *cb = DN_SKB_CB(skb);
	unsigned hash = dn_hash(cb->src, cb->dst);

	if (skb_dst(skb))
		return 0;

	rcu_read_lock();
	for(rt = rcu_dereference(dn_rt_hash_table[hash].chain); rt != NULL;
	    rt = rcu_dereference(rt->dst.dn_next)) {
		if ((rt->fld.saddr == cb->src) &&
		    (rt->fld.daddr == cb->dst) &&
		    (rt->fld.flowidn_oif == 0) &&
		    (rt->fld.flowidn_mark == skb->mark) &&
		    (rt->fld.flowidn_iif == cb->iif)) {
			dst_use(&rt->dst, jiffies);
			rcu_read_unlock();
			skb_dst_set(skb, (struct dst_entry *)rt);
			return 0;
		}
	}
	rcu_read_unlock();

	return dn_route_input_slow(skb);
}

static int dn_rt_fill_info(struct sk_buff *skb, u32 pid, u32 seq,
			   int event, int nowait, unsigned int flags)
{
	struct dn_route *rt = (struct dn_route *)skb_dst(skb);
	struct rtmsg *r;
	struct nlmsghdr *nlh;
	unsigned char *b = skb_tail_pointer(skb);
	long expires;

	nlh = NLMSG_NEW(skb, pid, seq, event, sizeof(*r), flags);
	r = NLMSG_DATA(nlh);
	r->rtm_family = AF_DECnet;
	r->rtm_dst_len = 16;
	r->rtm_src_len = 0;
	r->rtm_tos = 0;
	r->rtm_table = RT_TABLE_MAIN;
	RTA_PUT_U32(skb, RTA_TABLE, RT_TABLE_MAIN);
	r->rtm_type = rt->rt_type;
	r->rtm_flags = (rt->rt_flags & ~0xFFFF) | RTM_F_CLONED;
	r->rtm_scope = RT_SCOPE_UNIVERSE;
	r->rtm_protocol = RTPROT_UNSPEC;
	if (rt->rt_flags & RTCF_NOTIFY)
		r->rtm_flags |= RTM_F_NOTIFY;
	RTA_PUT(skb, RTA_DST, 2, &rt->rt_daddr);
	if (rt->fld.saddr) {
		r->rtm_src_len = 16;
		RTA_PUT(skb, RTA_SRC, 2, &rt->fld.saddr);
	}
	if (rt->dst.dev)
		RTA_PUT(skb, RTA_OIF, sizeof(int), &rt->dst.dev->ifindex);
	/*
	 * Note to self - change this if input routes reverse direction when
	 * they deal only with inputs and not with replies like they do
	 * currently.
	 */
	RTA_PUT(skb, RTA_PREFSRC, 2, &rt->rt_local_src);
	if (rt->rt_daddr != rt->rt_gateway)
		RTA_PUT(skb, RTA_GATEWAY, 2, &rt->rt_gateway);
	if (rtnetlink_put_metrics(skb, dst_metrics_ptr(&rt->dst)) < 0)
		goto rtattr_failure;
	expires = rt->dst.expires ? rt->dst.expires - jiffies : 0;
	if (rtnl_put_cacheinfo(skb, &rt->dst, 0, 0, 0, expires,
			       rt->dst.error) < 0)
		goto rtattr_failure;
	if (dn_is_input_route(rt))
<<<<<<< HEAD
		RTA_PUT(skb, RTA_IIF, sizeof(int), &rt->fl.iif);
=======
		RTA_PUT(skb, RTA_IIF, sizeof(int), &rt->fld.flowidn_iif);
>>>>>>> 105e53f8

	nlh->nlmsg_len = skb_tail_pointer(skb) - b;
	return skb->len;

nlmsg_failure:
rtattr_failure:
	nlmsg_trim(skb, b);
	return -1;
}

/*
 * This is called by both endnodes and routers now.
 */
static int dn_cache_getroute(struct sk_buff *in_skb, struct nlmsghdr *nlh, void *arg)
{
	struct net *net = sock_net(in_skb->sk);
	struct rtattr **rta = arg;
	struct rtmsg *rtm = NLMSG_DATA(nlh);
	struct dn_route *rt = NULL;
	struct dn_skb_cb *cb;
	int err;
	struct sk_buff *skb;
	struct flowidn fld;

	if (!net_eq(net, &init_net))
		return -EINVAL;

	memset(&fld, 0, sizeof(fld));
	fld.flowidn_proto = DNPROTO_NSP;

	skb = alloc_skb(NLMSG_GOODSIZE, GFP_KERNEL);
	if (skb == NULL)
		return -ENOBUFS;
	skb_reset_mac_header(skb);
	cb = DN_SKB_CB(skb);

	if (rta[RTA_SRC-1])
		memcpy(&fld.saddr, RTA_DATA(rta[RTA_SRC-1]), 2);
	if (rta[RTA_DST-1])
		memcpy(&fld.daddr, RTA_DATA(rta[RTA_DST-1]), 2);
	if (rta[RTA_IIF-1])
		memcpy(&fld.flowidn_iif, RTA_DATA(rta[RTA_IIF-1]), sizeof(int));

	if (fld.flowidn_iif) {
		struct net_device *dev;
		if ((dev = dev_get_by_index(&init_net, fld.flowidn_iif)) == NULL) {
			kfree_skb(skb);
			return -ENODEV;
		}
		if (!dev->dn_ptr) {
			dev_put(dev);
			kfree_skb(skb);
			return -ENODEV;
		}
		skb->protocol = htons(ETH_P_DNA_RT);
		skb->dev = dev;
		cb->src = fld.saddr;
		cb->dst = fld.daddr;
		local_bh_disable();
		err = dn_route_input(skb);
		local_bh_enable();
		memset(cb, 0, sizeof(struct dn_skb_cb));
		rt = (struct dn_route *)skb_dst(skb);
		if (!err && -rt->dst.error)
			err = rt->dst.error;
	} else {
		int oif = 0;
		if (rta[RTA_OIF - 1])
			memcpy(&oif, RTA_DATA(rta[RTA_OIF - 1]), sizeof(int));
		fld.flowidn_oif = oif;
		err = dn_route_output_key((struct dst_entry **)&rt, &fld, 0);
	}

	if (skb->dev)
		dev_put(skb->dev);
	skb->dev = NULL;
	if (err)
		goto out_free;
	skb_dst_set(skb, &rt->dst);
	if (rtm->rtm_flags & RTM_F_NOTIFY)
		rt->rt_flags |= RTCF_NOTIFY;

	err = dn_rt_fill_info(skb, NETLINK_CB(in_skb).pid, nlh->nlmsg_seq, RTM_NEWROUTE, 0, 0);

	if (err == 0)
		goto out_free;
	if (err < 0) {
		err = -EMSGSIZE;
		goto out_free;
	}

	return rtnl_unicast(skb, &init_net, NETLINK_CB(in_skb).pid);

out_free:
	kfree_skb(skb);
	return err;
}

/*
 * For routers, this is called from dn_fib_dump, but for endnodes its
 * called directly from the rtnetlink dispatch table.
 */
int dn_cache_dump(struct sk_buff *skb, struct netlink_callback *cb)
{
	struct net *net = sock_net(skb->sk);
	struct dn_route *rt;
	int h, s_h;
	int idx, s_idx;

	if (!net_eq(net, &init_net))
		return 0;

	if (NLMSG_PAYLOAD(cb->nlh, 0) < sizeof(struct rtmsg))
		return -EINVAL;
	if (!(((struct rtmsg *)NLMSG_DATA(cb->nlh))->rtm_flags&RTM_F_CLONED))
		return 0;

	s_h = cb->args[0];
	s_idx = idx = cb->args[1];
	for(h = 0; h <= dn_rt_hash_mask; h++) {
		if (h < s_h)
			continue;
		if (h > s_h)
			s_idx = 0;
		rcu_read_lock_bh();
		for(rt = rcu_dereference_bh(dn_rt_hash_table[h].chain), idx = 0;
			rt;
			rt = rcu_dereference_bh(rt->dst.dn_next), idx++) {
			if (idx < s_idx)
				continue;
			skb_dst_set(skb, dst_clone(&rt->dst));
			if (dn_rt_fill_info(skb, NETLINK_CB(cb->skb).pid,
					cb->nlh->nlmsg_seq, RTM_NEWROUTE,
					1, NLM_F_MULTI) <= 0) {
				skb_dst_drop(skb);
				rcu_read_unlock_bh();
				goto done;
			}
			skb_dst_drop(skb);
		}
		rcu_read_unlock_bh();
	}

done:
	cb->args[0] = h;
	cb->args[1] = idx;
	return skb->len;
}

#ifdef CONFIG_PROC_FS
struct dn_rt_cache_iter_state {
	int bucket;
};

static struct dn_route *dn_rt_cache_get_first(struct seq_file *seq)
{
	struct dn_route *rt = NULL;
	struct dn_rt_cache_iter_state *s = seq->private;

	for(s->bucket = dn_rt_hash_mask; s->bucket >= 0; --s->bucket) {
		rcu_read_lock_bh();
		rt = rcu_dereference_bh(dn_rt_hash_table[s->bucket].chain);
		if (rt)
			break;
		rcu_read_unlock_bh();
	}
	return rt;
}

static struct dn_route *dn_rt_cache_get_next(struct seq_file *seq, struct dn_route *rt)
{
	struct dn_rt_cache_iter_state *s = seq->private;

	rt = rcu_dereference_bh(rt->dst.dn_next);
	while (!rt) {
		rcu_read_unlock_bh();
		if (--s->bucket < 0)
			break;
		rcu_read_lock_bh();
		rt = rcu_dereference_bh(dn_rt_hash_table[s->bucket].chain);
	}
	return rt;
}

static void *dn_rt_cache_seq_start(struct seq_file *seq, loff_t *pos)
{
	struct dn_route *rt = dn_rt_cache_get_first(seq);

	if (rt) {
		while(*pos && (rt = dn_rt_cache_get_next(seq, rt)))
			--*pos;
	}
	return *pos ? NULL : rt;
}

static void *dn_rt_cache_seq_next(struct seq_file *seq, void *v, loff_t *pos)
{
	struct dn_route *rt = dn_rt_cache_get_next(seq, v);
	++*pos;
	return rt;
}

static void dn_rt_cache_seq_stop(struct seq_file *seq, void *v)
{
	if (v)
		rcu_read_unlock_bh();
}

static int dn_rt_cache_seq_show(struct seq_file *seq, void *v)
{
	struct dn_route *rt = v;
	char buf1[DN_ASCBUF_LEN], buf2[DN_ASCBUF_LEN];

	seq_printf(seq, "%-8s %-7s %-7s %04d %04d %04d\n",
			rt->dst.dev ? rt->dst.dev->name : "*",
			dn_addr2asc(le16_to_cpu(rt->rt_daddr), buf1),
			dn_addr2asc(le16_to_cpu(rt->rt_saddr), buf2),
			atomic_read(&rt->dst.__refcnt),
			rt->dst.__use,
			(int) dst_metric(&rt->dst, RTAX_RTT));
	return 0;
}

static const struct seq_operations dn_rt_cache_seq_ops = {
	.start	= dn_rt_cache_seq_start,
	.next	= dn_rt_cache_seq_next,
	.stop	= dn_rt_cache_seq_stop,
	.show	= dn_rt_cache_seq_show,
};

static int dn_rt_cache_seq_open(struct inode *inode, struct file *file)
{
	return seq_open_private(file, &dn_rt_cache_seq_ops,
			sizeof(struct dn_rt_cache_iter_state));
}

static const struct file_operations dn_rt_cache_seq_fops = {
	.owner	 = THIS_MODULE,
	.open	 = dn_rt_cache_seq_open,
	.read	 = seq_read,
	.llseek	 = seq_lseek,
	.release = seq_release_private,
};

#endif /* CONFIG_PROC_FS */

void __init dn_route_init(void)
{
	int i, goal, order;

	dn_dst_ops.kmem_cachep =
		kmem_cache_create("dn_dst_cache", sizeof(struct dn_route), 0,
				  SLAB_HWCACHE_ALIGN|SLAB_PANIC, NULL);
	dst_entries_init(&dn_dst_ops);
	setup_timer(&dn_route_timer, dn_dst_check_expire, 0);
	dn_route_timer.expires = jiffies + decnet_dst_gc_interval * HZ;
	add_timer(&dn_route_timer);

	goal = totalram_pages >> (26 - PAGE_SHIFT);

	for(order = 0; (1UL << order) < goal; order++)
		/* NOTHING */;

	/*
	 * Only want 1024 entries max, since the table is very, very unlikely
	 * to be larger than that.
	 */
	while(order && ((((1UL << order) * PAGE_SIZE) /
				sizeof(struct dn_rt_hash_bucket)) >= 2048))
		order--;

	do {
		dn_rt_hash_mask = (1UL << order) * PAGE_SIZE /
			sizeof(struct dn_rt_hash_bucket);
		while(dn_rt_hash_mask & (dn_rt_hash_mask - 1))
			dn_rt_hash_mask--;
		dn_rt_hash_table = (struct dn_rt_hash_bucket *)
			__get_free_pages(GFP_ATOMIC, order);
	} while (dn_rt_hash_table == NULL && --order > 0);

	if (!dn_rt_hash_table)
		panic("Failed to allocate DECnet route cache hash table\n");

	printk(KERN_INFO
		"DECnet: Routing cache hash table of %u buckets, %ldKbytes\n",
		dn_rt_hash_mask,
		(long)(dn_rt_hash_mask*sizeof(struct dn_rt_hash_bucket))/1024);

	dn_rt_hash_mask--;
	for(i = 0; i <= dn_rt_hash_mask; i++) {
		spin_lock_init(&dn_rt_hash_table[i].lock);
		dn_rt_hash_table[i].chain = NULL;
	}

	dn_dst_ops.gc_thresh = (dn_rt_hash_mask + 1);

	proc_net_fops_create(&init_net, "decnet_cache", S_IRUGO, &dn_rt_cache_seq_fops);

#ifdef CONFIG_DECNET_ROUTER
	rtnl_register(PF_DECnet, RTM_GETROUTE, dn_cache_getroute, dn_fib_dump);
#else
	rtnl_register(PF_DECnet, RTM_GETROUTE, dn_cache_getroute,
		      dn_cache_dump);
#endif
}

void __exit dn_route_cleanup(void)
{
	del_timer(&dn_route_timer);
	dn_run_flush(0);

	proc_net_remove(&init_net, "decnet_cache");
	dst_entries_destroy(&dn_dst_ops);
}
<|MERGE_RESOLUTION|>--- conflicted
+++ resolved
@@ -112,10 +112,7 @@
 static struct dst_entry *dn_dst_check(struct dst_entry *, __u32);
 static unsigned int dn_dst_default_advmss(const struct dst_entry *dst);
 static unsigned int dn_dst_default_mtu(const struct dst_entry *dst);
-<<<<<<< HEAD
-=======
 static void dn_dst_destroy(struct dst_entry *);
->>>>>>> 105e53f8
 static struct dst_entry *dn_dst_negative_advice(struct dst_entry *);
 static void dn_dst_link_failure(struct sk_buff *);
 static void dn_dst_update_pmtu(struct dst_entry *dst, u32 mtu);
@@ -137,11 +134,8 @@
 	.check =		dn_dst_check,
 	.default_advmss =	dn_dst_default_advmss,
 	.default_mtu =		dn_dst_default_mtu,
-<<<<<<< HEAD
-=======
 	.cow_metrics =		dst_cow_metrics_generic,
 	.destroy =		dn_dst_destroy,
->>>>>>> 105e53f8
 	.negative_advice =	dn_dst_negative_advice,
 	.link_failure =		dn_dst_link_failure,
 	.update_pmtu =		dn_dst_update_pmtu,
@@ -290,21 +284,12 @@
 
 static inline int compare_keys(struct flowidn *fl1, struct flowidn *fl2)
 {
-<<<<<<< HEAD
-	return ((fl1->fld_dst ^ fl2->fld_dst) |
-		(fl1->fld_src ^ fl2->fld_src) |
-		(fl1->mark ^ fl2->mark) |
-		(fl1->fld_scope ^ fl2->fld_scope) |
-		(fl1->oif ^ fl2->oif) |
-		(fl1->iif ^ fl2->iif)) == 0;
-=======
 	return ((fl1->daddr ^ fl2->daddr) |
 		(fl1->saddr ^ fl2->saddr) |
 		(fl1->flowidn_mark ^ fl2->flowidn_mark) |
 		(fl1->flowidn_scope ^ fl2->flowidn_scope) |
 		(fl1->flowidn_oif ^ fl2->flowidn_oif) |
 		(fl1->flowidn_iif ^ fl2->flowidn_iif)) == 0;
->>>>>>> 105e53f8
 }
 
 static int dn_insert_route(struct dn_route *rt, unsigned hash, struct dn_route **rp)
@@ -318,11 +303,7 @@
 	spin_lock_bh(&dn_rt_hash_table[hash].lock);
 	while ((rth = rcu_dereference_protected(*rthp,
 						lockdep_is_held(&dn_rt_hash_table[hash].lock))) != NULL) {
-<<<<<<< HEAD
-		if (compare_keys(&rth->fl, &rt->fl)) {
-=======
 		if (compare_keys(&rth->fld, &rt->fld)) {
->>>>>>> 105e53f8
 			/* Put it first */
 			*rthp = rth->dst.dn_next;
 			rcu_assign_pointer(rth->dst.dn_next,
@@ -843,20 +824,12 @@
 	struct net_device *dev = rt->dst.dev;
 	unsigned int mss_metric;
 	struct neighbour *n;
-<<<<<<< HEAD
-	unsigned int metric;
-=======
->>>>>>> 105e53f8
 
 	if (fi) {
 		if (DN_FIB_RES_GW(*res) &&
 		    DN_FIB_RES_NH(*res).nh_scope == RT_SCOPE_LINK)
 			rt->rt_gateway = DN_FIB_RES_GW(*res);
-<<<<<<< HEAD
-		dst_import_metrics(&rt->dst, fi->fib_metrics);
-=======
 		dst_init_metrics(&rt->dst, fi->fib_metrics, true);
->>>>>>> 105e53f8
 	}
 	rt->rt_type = res->type;
 
@@ -869,17 +842,10 @@
 
 	if (dst_metric(&rt->dst, RTAX_MTU) > rt->dst.dev->mtu)
 		dst_metric_set(&rt->dst, RTAX_MTU, rt->dst.dev->mtu);
-<<<<<<< HEAD
-	metric = dst_metric_raw(&rt->dst, RTAX_ADVMSS);
-	if (metric) {
-		unsigned int mss = dn_mss_from_pmtu(dev, dst_mtu(&rt->dst));
-		if (metric > mss)
-=======
 	mss_metric = dst_metric_raw(&rt->dst, RTAX_ADVMSS);
 	if (mss_metric) {
 		unsigned int mss = dn_mss_from_pmtu(dev, dst_mtu(&rt->dst));
 		if (mss_metric > mss)
->>>>>>> 105e53f8
 			dst_metric_set(&rt->dst, RTAX_ADVMSS, mss);
 	}
 	return 0;
@@ -939,14 +905,6 @@
 
 static int dn_route_output_slow(struct dst_entry **pprt, const struct flowidn *oldflp, int try_hard)
 {
-<<<<<<< HEAD
-	struct flowi fl = { .fld_dst = oldflp->fld_dst,
-			    .fld_src = oldflp->fld_src,
-			    .fld_scope = RT_SCOPE_UNIVERSE,
-			    .mark = oldflp->mark,
-			    .iif = init_net.loopback_dev->ifindex,
-			    .oif = oldflp->oif };
-=======
 	struct flowidn fld = {
 		.daddr = oldflp->daddr,
 		.saddr = oldflp->saddr,
@@ -955,7 +913,6 @@
 		.flowidn_iif = init_net.loopback_dev->ifindex,
 		.flowidn_oif = oldflp->flowidn_oif,
 	};
->>>>>>> 105e53f8
 	struct dn_route *rt = NULL;
 	struct net_device *dev_out = NULL, *dev;
 	struct neighbour *neigh = NULL;
@@ -1245,19 +1202,11 @@
 		rcu_read_lock_bh();
 		for (rt = rcu_dereference_bh(dn_rt_hash_table[hash].chain); rt;
 			rt = rcu_dereference_bh(rt->dst.dn_next)) {
-<<<<<<< HEAD
-			if ((flp->fld_dst == rt->fl.fld_dst) &&
-			    (flp->fld_src == rt->fl.fld_src) &&
-			    (flp->mark == rt->fl.mark) &&
-			    dn_is_output_route(rt) &&
-			    (rt->fl.oif == flp->oif)) {
-=======
 			if ((flp->daddr == rt->fld.daddr) &&
 			    (flp->saddr == rt->fld.saddr) &&
 			    (flp->flowidn_mark == rt->fld.flowidn_mark) &&
 			    dn_is_output_route(rt) &&
 			    (rt->fld.flowidn_oif == flp->flowidn_oif)) {
->>>>>>> 105e53f8
 				dst_use(&rt->dst, jiffies);
 				rcu_read_unlock_bh();
 				*pprt = &rt->dst;
@@ -1316,13 +1265,6 @@
 	int flags = 0;
 	__le16 gateway = 0;
 	__le16 local_src = 0;
-<<<<<<< HEAD
-	struct flowi fl = { .fld_dst = cb->dst,
-			    .fld_src = cb->src,
-			    .fld_scope = RT_SCOPE_UNIVERSE,
-			    .mark = skb->mark,
-			    .iif = skb->dev->ifindex };
-=======
 	struct flowidn fld = {
 		.daddr = cb->dst,
 		.saddr = cb->src,
@@ -1330,7 +1272,6 @@
 		.flowidn_mark = skb->mark,
 		.flowidn_iif = skb->dev->ifindex,
 	};
->>>>>>> 105e53f8
 	struct dn_fib_res res = { .fi = NULL, .type = RTN_UNREACHABLE };
 	int err = -EINVAL;
 	int free_res = 0;
@@ -1607,11 +1548,7 @@
 			       rt->dst.error) < 0)
 		goto rtattr_failure;
 	if (dn_is_input_route(rt))
-<<<<<<< HEAD
-		RTA_PUT(skb, RTA_IIF, sizeof(int), &rt->fl.iif);
-=======
 		RTA_PUT(skb, RTA_IIF, sizeof(int), &rt->fld.flowidn_iif);
->>>>>>> 105e53f8
 
 	nlh->nlmsg_len = skb_tail_pointer(skb) - b;
 	return skb->len;
