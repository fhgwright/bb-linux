/*
 * DECnet       An implementation of the DECnet protocol suite for the LINUX
 *              operating system.  DECnet is implemented using the  BSD Socket
 *              interface as the means of communication with the user level.
 *
 *              DECnet Routing Functions (Endnode and Router)
 *
 * Authors:     Steve Whitehouse <SteveW@ACM.org>
 *              Eduardo Marcelo Serrat <emserrat@geocities.com>
 *
 * Changes:
 *              Steve Whitehouse : Fixes to allow "intra-ethernet" and
 *                                 "return-to-sender" bits on outgoing
 *                                 packets.
 *		Steve Whitehouse : Timeouts for cached routes.
 *              Steve Whitehouse : Use dst cache for input routes too.
 *              Steve Whitehouse : Fixed error values in dn_send_skb.
 *              Steve Whitehouse : Rework routing functions to better fit
 *                                 DECnet routing design
 *              Alexey Kuznetsov : New SMP locking
 *              Steve Whitehouse : More SMP locking changes & dn_cache_dump()
 *              Steve Whitehouse : Prerouting NF hook, now really is prerouting.
 *				   Fixed possible skb leak in rtnetlink funcs.
 *              Steve Whitehouse : Dave Miller's dynamic hash table sizing and
 *                                 Alexey Kuznetsov's finer grained locking
 *                                 from ipv4/route.c.
 *              Steve Whitehouse : Routing is now starting to look like a
 *                                 sensible set of code now, mainly due to
 *                                 my copying the IPv4 routing code. The
 *                                 hooks here are modified and will continue
 *                                 to evolve for a while.
 *              Steve Whitehouse : Real SMP at last :-) Also new netfilter
 *                                 stuff. Look out raw sockets your days
 *                                 are numbered!
 *              Steve Whitehouse : Added return-to-sender functions. Added
 *                                 backlog congestion level return codes.
 *		Steve Whitehouse : Fixed bug where routes were set up with
 *                                 no ref count on net devices.
 *              Steve Whitehouse : RCU for the route cache
 *              Steve Whitehouse : Preparations for the flow cache
 *              Steve Whitehouse : Prepare for nonlinear skbs
 */

/******************************************************************************
    (c) 1995-1998 E.M. Serrat		emserrat@geocities.com

    This program is free software; you can redistribute it and/or modify
    it under the terms of the GNU General Public License as published by
    the Free Software Foundation; either version 2 of the License, or
    any later version.

    This program is distributed in the hope that it will be useful,
    but WITHOUT ANY WARRANTY; without even the implied warranty of
    MERCHANTABILITY or FITNESS FOR A PARTICULAR PURPOSE.  See the
    GNU General Public License for more details.
*******************************************************************************/

#include <linux/errno.h>
#include <linux/types.h>
#include <linux/socket.h>
#include <linux/in.h>
#include <linux/kernel.h>
#include <linux/sockios.h>
#include <linux/net.h>
#include <linux/netdevice.h>
#include <linux/inet.h>
#include <linux/route.h>
#include <linux/in_route.h>
#include <linux/slab.h>
#include <net/sock.h>
#include <linux/mm.h>
#include <linux/proc_fs.h>
#include <linux/seq_file.h>
#include <linux/init.h>
#include <linux/rtnetlink.h>
#include <linux/string.h>
#include <linux/netfilter_decnet.h>
#include <linux/rcupdate.h>
#include <linux/times.h>
#include <asm/errno.h>
#include <net/net_namespace.h>
#include <net/netlink.h>
#include <net/neighbour.h>
#include <net/dst.h>
#include <net/flow.h>
#include <net/fib_rules.h>
#include <net/dn.h>
#include <net/dn_dev.h>
#include <net/dn_nsp.h>
#include <net/dn_route.h>
#include <net/dn_neigh.h>
#include <net/dn_fib.h>

struct dn_rt_hash_bucket
{
	struct dn_route __rcu *chain;
	spinlock_t lock;
};

extern struct neigh_table dn_neigh_table;


static unsigned char dn_hiord_addr[6] = {0xAA,0x00,0x04,0x00,0x00,0x00};

static const int dn_rt_min_delay = 2 * HZ;
static const int dn_rt_max_delay = 10 * HZ;
static const int dn_rt_mtu_expires = 10 * 60 * HZ;

static unsigned long dn_rt_deadline;

static int dn_dst_gc(struct dst_ops *ops);
static struct dst_entry *dn_dst_check(struct dst_entry *, __u32);
static unsigned int dn_dst_default_advmss(const struct dst_entry *dst);
static unsigned int dn_dst_default_mtu(const struct dst_entry *dst);
static void dn_dst_destroy(struct dst_entry *);
static struct dst_entry *dn_dst_negative_advice(struct dst_entry *);
static void dn_dst_link_failure(struct sk_buff *);
static void dn_dst_update_pmtu(struct dst_entry *dst, u32 mtu);
static int dn_route_input(struct sk_buff *);
static void dn_run_flush(unsigned long dummy);

static struct dn_rt_hash_bucket *dn_rt_hash_table;
static unsigned dn_rt_hash_mask;

static struct timer_list dn_route_timer;
static DEFINE_TIMER(dn_rt_flush_timer, dn_run_flush, 0, 0);
int decnet_dst_gc_interval = 2;

static struct dst_ops dn_dst_ops = {
	.family =		PF_DECnet,
	.protocol =		cpu_to_be16(ETH_P_DNA_RT),
	.gc_thresh =		128,
	.gc =			dn_dst_gc,
	.check =		dn_dst_check,
	.default_advmss =	dn_dst_default_advmss,
	.default_mtu =		dn_dst_default_mtu,
	.cow_metrics =		dst_cow_metrics_generic,
	.destroy =		dn_dst_destroy,
	.negative_advice =	dn_dst_negative_advice,
	.link_failure =		dn_dst_link_failure,
	.update_pmtu =		dn_dst_update_pmtu,
};

static void dn_dst_destroy(struct dst_entry *dst)
{
	dst_destroy_metrics_generic(dst);
}

static __inline__ unsigned dn_hash(__le16 src, __le16 dst)
{
	__u16 tmp = (__u16 __force)(src ^ dst);
	tmp ^= (tmp >> 3);
	tmp ^= (tmp >> 5);
	tmp ^= (tmp >> 10);
	return dn_rt_hash_mask & (unsigned)tmp;
}

static inline void dnrt_free(struct dn_route *rt)
{
	call_rcu_bh(&rt->dst.rcu_head, dst_rcu_free);
}

static inline void dnrt_drop(struct dn_route *rt)
{
	dst_release(&rt->dst);
	call_rcu_bh(&rt->dst.rcu_head, dst_rcu_free);
}

static void dn_dst_check_expire(unsigned long dummy)
{
	int i;
	struct dn_route *rt;
	struct dn_route __rcu **rtp;
	unsigned long now = jiffies;
	unsigned long expire = 120 * HZ;

	for (i = 0; i <= dn_rt_hash_mask; i++) {
		rtp = &dn_rt_hash_table[i].chain;

		spin_lock(&dn_rt_hash_table[i].lock);
		while ((rt = rcu_dereference_protected(*rtp,
						lockdep_is_held(&dn_rt_hash_table[i].lock))) != NULL) {
			if (atomic_read(&rt->dst.__refcnt) ||
					(now - rt->dst.lastuse) < expire) {
				rtp = &rt->dst.dn_next;
				continue;
			}
			*rtp = rt->dst.dn_next;
			rt->dst.dn_next = NULL;
			dnrt_free(rt);
		}
		spin_unlock(&dn_rt_hash_table[i].lock);

		if ((jiffies - now) > 0)
			break;
	}

	mod_timer(&dn_route_timer, now + decnet_dst_gc_interval * HZ);
}

static int dn_dst_gc(struct dst_ops *ops)
{
	struct dn_route *rt;
	struct dn_route __rcu **rtp;
	int i;
	unsigned long now = jiffies;
	unsigned long expire = 10 * HZ;

	for (i = 0; i <= dn_rt_hash_mask; i++) {

		spin_lock_bh(&dn_rt_hash_table[i].lock);
		rtp = &dn_rt_hash_table[i].chain;

		while ((rt = rcu_dereference_protected(*rtp,
						lockdep_is_held(&dn_rt_hash_table[i].lock))) != NULL) {
			if (atomic_read(&rt->dst.__refcnt) ||
					(now - rt->dst.lastuse) < expire) {
				rtp = &rt->dst.dn_next;
				continue;
			}
			*rtp = rt->dst.dn_next;
			rt->dst.dn_next = NULL;
			dnrt_drop(rt);
			break;
		}
		spin_unlock_bh(&dn_rt_hash_table[i].lock);
	}

	return 0;
}

/*
 * The decnet standards don't impose a particular minimum mtu, what they
 * do insist on is that the routing layer accepts a datagram of at least
 * 230 bytes long. Here we have to subtract the routing header length from
 * 230 to get the minimum acceptable mtu. If there is no neighbour, then we
 * assume the worst and use a long header size.
 *
 * We update both the mtu and the advertised mss (i.e. the segment size we
 * advertise to the other end).
 */
static void dn_dst_update_pmtu(struct dst_entry *dst, u32 mtu)
{
	u32 min_mtu = 230;
	struct dn_dev *dn = dst->neighbour ?
			    rcu_dereference_raw(dst->neighbour->dev->dn_ptr) : NULL;

	if (dn && dn->use_long == 0)
		min_mtu -= 6;
	else
		min_mtu -= 21;

	if (dst_metric(dst, RTAX_MTU) > mtu && mtu >= min_mtu) {
		if (!(dst_metric_locked(dst, RTAX_MTU))) {
			dst_metric_set(dst, RTAX_MTU, mtu);
			dst_set_expires(dst, dn_rt_mtu_expires);
		}
		if (!(dst_metric_locked(dst, RTAX_ADVMSS))) {
			u32 mss = mtu - DN_MAX_NSP_DATA_HEADER;
			u32 existing_mss = dst_metric_raw(dst, RTAX_ADVMSS);
			if (!existing_mss || existing_mss > mss)
				dst_metric_set(dst, RTAX_ADVMSS, mss);
		}
	}
}

/*
 * When a route has been marked obsolete. (e.g. routing cache flush)
 */
static struct dst_entry *dn_dst_check(struct dst_entry *dst, __u32 cookie)
{
	return NULL;
}

static struct dst_entry *dn_dst_negative_advice(struct dst_entry *dst)
{
	dst_release(dst);
	return NULL;
}

static void dn_dst_link_failure(struct sk_buff *skb)
{
}

static inline int compare_keys(struct flowidn *fl1, struct flowidn *fl2)
{
	return ((fl1->daddr ^ fl2->daddr) |
		(fl1->saddr ^ fl2->saddr) |
		(fl1->flowidn_mark ^ fl2->flowidn_mark) |
		(fl1->flowidn_scope ^ fl2->flowidn_scope) |
		(fl1->flowidn_oif ^ fl2->flowidn_oif) |
		(fl1->flowidn_iif ^ fl2->flowidn_iif)) == 0;
}

static int dn_insert_route(struct dn_route *rt, unsigned hash, struct dn_route **rp)
{
	struct dn_route *rth;
	struct dn_route __rcu **rthp;
	unsigned long now = jiffies;

	rthp = &dn_rt_hash_table[hash].chain;

	spin_lock_bh(&dn_rt_hash_table[hash].lock);
	while ((rth = rcu_dereference_protected(*rthp,
						lockdep_is_held(&dn_rt_hash_table[hash].lock))) != NULL) {
		if (compare_keys(&rth->fld, &rt->fld)) {
			/* Put it first */
			*rthp = rth->dst.dn_next;
			rcu_assign_pointer(rth->dst.dn_next,
					   dn_rt_hash_table[hash].chain);
			rcu_assign_pointer(dn_rt_hash_table[hash].chain, rth);

			dst_use(&rth->dst, now);
			spin_unlock_bh(&dn_rt_hash_table[hash].lock);

			dnrt_drop(rt);
			*rp = rth;
			return 0;
		}
		rthp = &rth->dst.dn_next;
	}

	rcu_assign_pointer(rt->dst.dn_next, dn_rt_hash_table[hash].chain);
	rcu_assign_pointer(dn_rt_hash_table[hash].chain, rt);

	dst_use(&rt->dst, now);
	spin_unlock_bh(&dn_rt_hash_table[hash].lock);
	*rp = rt;
	return 0;
}

static void dn_run_flush(unsigned long dummy)
{
	int i;
	struct dn_route *rt, *next;

	for (i = 0; i < dn_rt_hash_mask; i++) {
		spin_lock_bh(&dn_rt_hash_table[i].lock);

		if ((rt = xchg((struct dn_route **)&dn_rt_hash_table[i].chain, NULL)) == NULL)
			goto nothing_to_declare;

		for(; rt; rt = next) {
			next = rcu_dereference_raw(rt->dst.dn_next);
			RCU_INIT_POINTER(rt->dst.dn_next, NULL);
			dst_free((struct dst_entry *)rt);
		}

nothing_to_declare:
		spin_unlock_bh(&dn_rt_hash_table[i].lock);
	}
}

static DEFINE_SPINLOCK(dn_rt_flush_lock);

void dn_rt_cache_flush(int delay)
{
	unsigned long now = jiffies;
	int user_mode = !in_interrupt();

	if (delay < 0)
		delay = dn_rt_min_delay;

	spin_lock_bh(&dn_rt_flush_lock);

	if (del_timer(&dn_rt_flush_timer) && delay > 0 && dn_rt_deadline) {
		long tmo = (long)(dn_rt_deadline - now);

		if (user_mode && tmo < dn_rt_max_delay - dn_rt_min_delay)
			tmo = 0;

		if (delay > tmo)
			delay = tmo;
	}

	if (delay <= 0) {
		spin_unlock_bh(&dn_rt_flush_lock);
		dn_run_flush(0);
		return;
	}

	if (dn_rt_deadline == 0)
		dn_rt_deadline = now + dn_rt_max_delay;

	dn_rt_flush_timer.expires = now + delay;
	add_timer(&dn_rt_flush_timer);
	spin_unlock_bh(&dn_rt_flush_lock);
}

/**
 * dn_return_short - Return a short packet to its sender
 * @skb: The packet to return
 *
 */
static int dn_return_short(struct sk_buff *skb)
{
	struct dn_skb_cb *cb;
	unsigned char *ptr;
	__le16 *src;
	__le16 *dst;

	/* Add back headers */
	skb_push(skb, skb->data - skb_network_header(skb));

	if ((skb = skb_unshare(skb, GFP_ATOMIC)) == NULL)
		return NET_RX_DROP;

	cb = DN_SKB_CB(skb);
	/* Skip packet length and point to flags */
	ptr = skb->data + 2;
	*ptr++ = (cb->rt_flags & ~DN_RT_F_RQR) | DN_RT_F_RTS;

	dst = (__le16 *)ptr;
	ptr += 2;
	src = (__le16 *)ptr;
	ptr += 2;
	*ptr = 0; /* Zero hop count */

	swap(*src, *dst);

	skb->pkt_type = PACKET_OUTGOING;
	dn_rt_finish_output(skb, NULL, NULL);
	return NET_RX_SUCCESS;
}

/**
 * dn_return_long - Return a long packet to its sender
 * @skb: The long format packet to return
 *
 */
static int dn_return_long(struct sk_buff *skb)
{
	struct dn_skb_cb *cb;
	unsigned char *ptr;
	unsigned char *src_addr, *dst_addr;
	unsigned char tmp[ETH_ALEN];

	/* Add back all headers */
	skb_push(skb, skb->data - skb_network_header(skb));

	if ((skb = skb_unshare(skb, GFP_ATOMIC)) == NULL)
		return NET_RX_DROP;

	cb = DN_SKB_CB(skb);
	/* Ignore packet length and point to flags */
	ptr = skb->data + 2;

	/* Skip padding */
	if (*ptr & DN_RT_F_PF) {
		char padlen = (*ptr & ~DN_RT_F_PF);
		ptr += padlen;
	}

	*ptr++ = (cb->rt_flags & ~DN_RT_F_RQR) | DN_RT_F_RTS;
	ptr += 2;
	dst_addr = ptr;
	ptr += 8;
	src_addr = ptr;
	ptr += 6;
	*ptr = 0; /* Zero hop count */

	/* Swap source and destination */
	memcpy(tmp, src_addr, ETH_ALEN);
	memcpy(src_addr, dst_addr, ETH_ALEN);
	memcpy(dst_addr, tmp, ETH_ALEN);

	skb->pkt_type = PACKET_OUTGOING;
	dn_rt_finish_output(skb, dst_addr, src_addr);
	return NET_RX_SUCCESS;
}

/**
 * dn_route_rx_packet - Try and find a route for an incoming packet
 * @skb: The packet to find a route for
 *
 * Returns: result of input function if route is found, error code otherwise
 */
static int dn_route_rx_packet(struct sk_buff *skb)
{
	struct dn_skb_cb *cb;
	int err;

	if ((err = dn_route_input(skb)) == 0)
		return dst_input(skb);

	cb = DN_SKB_CB(skb);
	if (decnet_debug_level & 4) {
		char *devname = skb->dev ? skb->dev->name : "???";

		printk(KERN_DEBUG
			"DECnet: dn_route_rx_packet: rt_flags=0x%02x dev=%s len=%d src=0x%04hx dst=0x%04hx err=%d type=%d\n",
			(int)cb->rt_flags, devname, skb->len,
			le16_to_cpu(cb->src), le16_to_cpu(cb->dst),
			err, skb->pkt_type);
	}

	if ((skb->pkt_type == PACKET_HOST) && (cb->rt_flags & DN_RT_F_RQR)) {
		switch(cb->rt_flags & DN_RT_PKT_MSK) {
			case DN_RT_PKT_SHORT:
				return dn_return_short(skb);
			case DN_RT_PKT_LONG:
				return dn_return_long(skb);
		}
	}

	kfree_skb(skb);
	return NET_RX_DROP;
}

static int dn_route_rx_long(struct sk_buff *skb)
{
	struct dn_skb_cb *cb = DN_SKB_CB(skb);
	unsigned char *ptr = skb->data;

	if (!pskb_may_pull(skb, 21)) /* 20 for long header, 1 for shortest nsp */
		goto drop_it;

	skb_pull(skb, 20);
	skb_reset_transport_header(skb);

	/* Destination info */
	ptr += 2;
	cb->dst = dn_eth2dn(ptr);
	if (memcmp(ptr, dn_hiord_addr, 4) != 0)
		goto drop_it;
	ptr += 6;


	/* Source info */
	ptr += 2;
	cb->src = dn_eth2dn(ptr);
	if (memcmp(ptr, dn_hiord_addr, 4) != 0)
		goto drop_it;
	ptr += 6;
	/* Other junk */
	ptr++;
	cb->hops = *ptr++; /* Visit Count */

	return NF_HOOK(NFPROTO_DECNET, NF_DN_PRE_ROUTING, skb, skb->dev, NULL,
		       dn_route_rx_packet);

drop_it:
	kfree_skb(skb);
	return NET_RX_DROP;
}



static int dn_route_rx_short(struct sk_buff *skb)
{
	struct dn_skb_cb *cb = DN_SKB_CB(skb);
	unsigned char *ptr = skb->data;

	if (!pskb_may_pull(skb, 6)) /* 5 for short header + 1 for shortest nsp */
		goto drop_it;

	skb_pull(skb, 5);
	skb_reset_transport_header(skb);

	cb->dst = *(__le16 *)ptr;
	ptr += 2;
	cb->src = *(__le16 *)ptr;
	ptr += 2;
	cb->hops = *ptr & 0x3f;

	return NF_HOOK(NFPROTO_DECNET, NF_DN_PRE_ROUTING, skb, skb->dev, NULL,
		       dn_route_rx_packet);

drop_it:
	kfree_skb(skb);
	return NET_RX_DROP;
}

static int dn_route_discard(struct sk_buff *skb)
{
	/*
	 * I know we drop the packet here, but thats considered success in
	 * this case
	 */
	kfree_skb(skb);
	return NET_RX_SUCCESS;
}

static int dn_route_ptp_hello(struct sk_buff *skb)
{
	dn_dev_hello(skb);
	dn_neigh_pointopoint_hello(skb);
	return NET_RX_SUCCESS;
}

int dn_route_rcv(struct sk_buff *skb, struct net_device *dev, struct packet_type *pt, struct net_device *orig_dev)
{
	struct dn_skb_cb *cb;
	unsigned char flags = 0;
	__u16 len = le16_to_cpu(*(__le16 *)skb->data);
	struct dn_dev *dn = rcu_dereference(dev->dn_ptr);
	unsigned char padlen = 0;

	if (!net_eq(dev_net(dev), &init_net))
		goto dump_it;

	if (dn == NULL)
		goto dump_it;

	if ((skb = skb_share_check(skb, GFP_ATOMIC)) == NULL)
		goto out;

	if (!pskb_may_pull(skb, 3))
		goto dump_it;

	skb_pull(skb, 2);

	if (len > skb->len)
		goto dump_it;

	skb_trim(skb, len);

	flags = *skb->data;

	cb = DN_SKB_CB(skb);
	cb->stamp = jiffies;
	cb->iif = dev->ifindex;

	/*
	 * If we have padding, remove it.
	 */
	if (flags & DN_RT_F_PF) {
		padlen = flags & ~DN_RT_F_PF;
		if (!pskb_may_pull(skb, padlen + 1))
			goto dump_it;
		skb_pull(skb, padlen);
		flags = *skb->data;
	}

	skb_reset_network_header(skb);

	/*
	 * Weed out future version DECnet
	 */
	if (flags & DN_RT_F_VER)
		goto dump_it;

	cb->rt_flags = flags;

	if (decnet_debug_level & 1)
		printk(KERN_DEBUG
			"dn_route_rcv: got 0x%02x from %s [%d %d %d]\n",
			(int)flags, (dev) ? dev->name : "???", len, skb->len,
			padlen);

	if (flags & DN_RT_PKT_CNTL) {
		if (unlikely(skb_linearize(skb)))
			goto dump_it;

		switch(flags & DN_RT_CNTL_MSK) {
			case DN_RT_PKT_INIT:
				dn_dev_init_pkt(skb);
				break;
			case DN_RT_PKT_VERI:
				dn_dev_veri_pkt(skb);
				break;
		}

		if (dn->parms.state != DN_DEV_S_RU)
			goto dump_it;

		switch(flags & DN_RT_CNTL_MSK) {
			case DN_RT_PKT_HELO:
				return NF_HOOK(NFPROTO_DECNET, NF_DN_HELLO,
					       skb, skb->dev, NULL,
					       dn_route_ptp_hello);

			case DN_RT_PKT_L1RT:
			case DN_RT_PKT_L2RT:
				return NF_HOOK(NFPROTO_DECNET, NF_DN_ROUTE,
					       skb, skb->dev, NULL,
					       dn_route_discard);
			case DN_RT_PKT_ERTH:
				return NF_HOOK(NFPROTO_DECNET, NF_DN_HELLO,
					       skb, skb->dev, NULL,
					       dn_neigh_router_hello);

			case DN_RT_PKT_EEDH:
				return NF_HOOK(NFPROTO_DECNET, NF_DN_HELLO,
					       skb, skb->dev, NULL,
					       dn_neigh_endnode_hello);
		}
	} else {
		if (dn->parms.state != DN_DEV_S_RU)
			goto dump_it;

		skb_pull(skb, 1); /* Pull flags */

		switch(flags & DN_RT_PKT_MSK) {
			case DN_RT_PKT_LONG:
				return dn_route_rx_long(skb);
			case DN_RT_PKT_SHORT:
				return dn_route_rx_short(skb);
		}
	}

dump_it:
	kfree_skb(skb);
out:
	return NET_RX_DROP;
}

static int dn_output(struct sk_buff *skb)
{
	struct dst_entry *dst = skb_dst(skb);
	struct dn_route *rt = (struct dn_route *)dst;
	struct net_device *dev = dst->dev;
	struct dn_skb_cb *cb = DN_SKB_CB(skb);
	struct neighbour *neigh;

	int err = -EINVAL;

	if ((neigh = dst->neighbour) == NULL)
		goto error;

	skb->dev = dev;

	cb->src = rt->rt_saddr;
	cb->dst = rt->rt_daddr;

	/*
	 * Always set the Intra-Ethernet bit on all outgoing packets
	 * originated on this node. Only valid flag from upper layers
	 * is return-to-sender-requested. Set hop count to 0 too.
	 */
	cb->rt_flags &= ~DN_RT_F_RQR;
	cb->rt_flags |= DN_RT_F_IE;
	cb->hops = 0;

	return NF_HOOK(NFPROTO_DECNET, NF_DN_LOCAL_OUT, skb, NULL, dev,
		       neigh->output);

error:
	if (net_ratelimit())
		printk(KERN_DEBUG "dn_output: This should not happen\n");

	kfree_skb(skb);

	return err;
}

static int dn_forward(struct sk_buff *skb)
{
	struct dn_skb_cb *cb = DN_SKB_CB(skb);
	struct dst_entry *dst = skb_dst(skb);
	struct dn_dev *dn_db = rcu_dereference(dst->dev->dn_ptr);
	struct dn_route *rt;
	struct neighbour *neigh = dst->neighbour;
	int header_len;
#ifdef CONFIG_NETFILTER
	struct net_device *dev = skb->dev;
#endif

	if (skb->pkt_type != PACKET_HOST)
		goto drop;

	/* Ensure that we have enough space for headers */
	rt = (struct dn_route *)skb_dst(skb);
	header_len = dn_db->use_long ? 21 : 6;
	if (skb_cow(skb, LL_RESERVED_SPACE(rt->dst.dev)+header_len))
		goto drop;

	/*
	 * Hop count exceeded.
	 */
	if (++cb->hops > 30)
		goto drop;

	skb->dev = rt->dst.dev;

	/*
	 * If packet goes out same interface it came in on, then set
	 * the Intra-Ethernet bit. This has no effect for short
	 * packets, so we don't need to test for them here.
	 */
	cb->rt_flags &= ~DN_RT_F_IE;
	if (rt->rt_flags & RTCF_DOREDIRECT)
		cb->rt_flags |= DN_RT_F_IE;

	return NF_HOOK(NFPROTO_DECNET, NF_DN_FORWARD, skb, dev, skb->dev,
		       neigh->output);

drop:
	kfree_skb(skb);
	return NET_RX_DROP;
}

/*
 * Used to catch bugs. This should never normally get
 * called.
 */
static int dn_rt_bug(struct sk_buff *skb)
{
	if (net_ratelimit()) {
		struct dn_skb_cb *cb = DN_SKB_CB(skb);

		printk(KERN_DEBUG "dn_rt_bug: skb from:%04x to:%04x\n",
				le16_to_cpu(cb->src), le16_to_cpu(cb->dst));
	}

	kfree_skb(skb);

	return NET_RX_DROP;
}

static unsigned int dn_dst_default_advmss(const struct dst_entry *dst)
{
	return dn_mss_from_pmtu(dst->dev, dst_mtu(dst));
}

static unsigned int dn_dst_default_mtu(const struct dst_entry *dst)
{
	return dst->dev->mtu;
}

static int dn_rt_set_next_hop(struct dn_route *rt, struct dn_fib_res *res)
{
	struct dn_fib_info *fi = res->fi;
	struct net_device *dev = rt->dst.dev;
	unsigned int mss_metric;
	struct neighbour *n;

	if (fi) {
		if (DN_FIB_RES_GW(*res) &&
		    DN_FIB_RES_NH(*res).nh_scope == RT_SCOPE_LINK)
			rt->rt_gateway = DN_FIB_RES_GW(*res);
		dst_init_metrics(&rt->dst, fi->fib_metrics, true);
	}
	rt->rt_type = res->type;

	if (dev != NULL && rt->dst.neighbour == NULL) {
		n = __neigh_lookup_errno(&dn_neigh_table, &rt->rt_gateway, dev);
		if (IS_ERR(n))
			return PTR_ERR(n);
		rt->dst.neighbour = n;
	}

	if (dst_metric(&rt->dst, RTAX_MTU) > rt->dst.dev->mtu)
		dst_metric_set(&rt->dst, RTAX_MTU, rt->dst.dev->mtu);
	mss_metric = dst_metric_raw(&rt->dst, RTAX_ADVMSS);
	if (mss_metric) {
		unsigned int mss = dn_mss_from_pmtu(dev, dst_mtu(&rt->dst));
		if (mss_metric > mss)
			dst_metric_set(&rt->dst, RTAX_ADVMSS, mss);
	}
	return 0;
}

static inline int dn_match_addr(__le16 addr1, __le16 addr2)
{
	__u16 tmp = le16_to_cpu(addr1) ^ le16_to_cpu(addr2);
	int match = 16;
	while(tmp) {
		tmp >>= 1;
		match--;
	}
	return match;
}

static __le16 dnet_select_source(const struct net_device *dev, __le16 daddr, int scope)
{
	__le16 saddr = 0;
	struct dn_dev *dn_db;
	struct dn_ifaddr *ifa;
	int best_match = 0;
	int ret;

	rcu_read_lock();
	dn_db = rcu_dereference(dev->dn_ptr);
	for (ifa = rcu_dereference(dn_db->ifa_list);
	     ifa != NULL;
	     ifa = rcu_dereference(ifa->ifa_next)) {
		if (ifa->ifa_scope > scope)
			continue;
		if (!daddr) {
			saddr = ifa->ifa_local;
			break;
		}
		ret = dn_match_addr(daddr, ifa->ifa_local);
		if (ret > best_match)
			saddr = ifa->ifa_local;
		if (best_match == 0)
			saddr = ifa->ifa_local;
	}
	rcu_read_unlock();

	return saddr;
}

static inline __le16 __dn_fib_res_prefsrc(struct dn_fib_res *res)
{
	return dnet_select_source(DN_FIB_RES_DEV(*res), DN_FIB_RES_GW(*res), res->scope);
}

static inline __le16 dn_fib_rules_map_destination(__le16 daddr, struct dn_fib_res *res)
{
	__le16 mask = dnet_make_mask(res->prefixlen);
	return (daddr&~mask)|res->fi->fib_nh->nh_gw;
}

static int dn_route_output_slow(struct dst_entry **pprt, const struct flowidn *oldflp, int try_hard)
{
	struct flowidn fld = {
		.daddr = oldflp->daddr,
		.saddr = oldflp->saddr,
		.flowidn_scope = RT_SCOPE_UNIVERSE,
		.flowidn_mark = oldflp->flowidn_mark,
		.flowidn_iif = init_net.loopback_dev->ifindex,
		.flowidn_oif = oldflp->flowidn_oif,
	};
	struct dn_route *rt = NULL;
	struct net_device *dev_out = NULL, *dev;
	struct neighbour *neigh = NULL;
	unsigned hash;
	unsigned flags = 0;
	struct dn_fib_res res = { .fi = NULL, .type = RTN_UNICAST };
	int err;
	int free_res = 0;
	__le16 gateway = 0;

	if (decnet_debug_level & 16)
		printk(KERN_DEBUG
		       "dn_route_output_slow: dst=%04x src=%04x mark=%d"
		       " iif=%d oif=%d\n", le16_to_cpu(oldflp->daddr),
		       le16_to_cpu(oldflp->saddr),
		       oldflp->flowidn_mark, init_net.loopback_dev->ifindex,
		       oldflp->flowidn_oif);

	/* If we have an output interface, verify its a DECnet device */
	if (oldflp->flowidn_oif) {
		dev_out = dev_get_by_index(&init_net, oldflp->flowidn_oif);
		err = -ENODEV;
		if (dev_out && dev_out->dn_ptr == NULL) {
			dev_put(dev_out);
			dev_out = NULL;
		}
		if (dev_out == NULL)
			goto out;
	}

	/* If we have a source address, verify that its a local address */
	if (oldflp->saddr) {
		err = -EADDRNOTAVAIL;

		if (dev_out) {
			if (dn_dev_islocal(dev_out, oldflp->saddr))
				goto source_ok;
			dev_put(dev_out);
			goto out;
		}
		rcu_read_lock();
		for_each_netdev_rcu(&init_net, dev) {
			if (!dev->dn_ptr)
				continue;
			if (!dn_dev_islocal(dev, oldflp->saddr))
				continue;
			if ((dev->flags & IFF_LOOPBACK) &&
			    oldflp->daddr &&
			    !dn_dev_islocal(dev, oldflp->daddr))
				continue;

			dev_out = dev;
			break;
		}
		rcu_read_unlock();
		if (dev_out == NULL)
			goto out;
		dev_hold(dev_out);
source_ok:
		;
	}

	/* No destination? Assume its local */
	if (!fld.daddr) {
		fld.daddr = fld.saddr;

		err = -EADDRNOTAVAIL;
		if (dev_out)
			dev_put(dev_out);
		dev_out = init_net.loopback_dev;
		dev_hold(dev_out);
		if (!fld.daddr) {
			fld.daddr =
			fld.saddr = dnet_select_source(dev_out, 0,
						       RT_SCOPE_HOST);
			if (!fld.daddr)
				goto out;
		}
		fld.flowidn_oif = init_net.loopback_dev->ifindex;
		res.type = RTN_LOCAL;
		goto make_route;
	}

	if (decnet_debug_level & 16)
		printk(KERN_DEBUG
		       "dn_route_output_slow: initial checks complete."
		       " dst=%o4x src=%04x oif=%d try_hard=%d\n",
		       le16_to_cpu(fld.daddr), le16_to_cpu(fld.saddr),
		       fld.flowidn_oif, try_hard);

	/*
	 * N.B. If the kernel is compiled without router support then
	 * dn_fib_lookup() will evaluate to non-zero so this if () block
	 * will always be executed.
	 */
	err = -ESRCH;
	if (try_hard || (err = dn_fib_lookup(&fld, &res)) != 0) {
		struct dn_dev *dn_db;
		if (err != -ESRCH)
			goto out;
		/*
		 * Here the fallback is basically the standard algorithm for
		 * routing in endnodes which is described in the DECnet routing
		 * docs
		 *
		 * If we are not trying hard, look in neighbour cache.
		 * The result is tested to ensure that if a specific output
		 * device/source address was requested, then we honour that
		 * here
		 */
		if (!try_hard) {
			neigh = neigh_lookup_nodev(&dn_neigh_table, &init_net, &fld.daddr);
			if (neigh) {
				if ((oldflp->flowidn_oif &&
				    (neigh->dev->ifindex != oldflp->flowidn_oif)) ||
				    (oldflp->saddr &&
				    (!dn_dev_islocal(neigh->dev,
						     oldflp->saddr)))) {
					neigh_release(neigh);
					neigh = NULL;
				} else {
					if (dev_out)
						dev_put(dev_out);
					if (dn_dev_islocal(neigh->dev, fld.daddr)) {
						dev_out = init_net.loopback_dev;
						res.type = RTN_LOCAL;
					} else {
						dev_out = neigh->dev;
					}
					dev_hold(dev_out);
					goto select_source;
				}
			}
		}

		/* Not there? Perhaps its a local address */
		if (dev_out == NULL)
			dev_out = dn_dev_get_default();
		err = -ENODEV;
		if (dev_out == NULL)
			goto out;
		dn_db = rcu_dereference_raw(dev_out->dn_ptr);
		/* Possible improvement - check all devices for local addr */
		if (dn_dev_islocal(dev_out, fld.daddr)) {
			dev_put(dev_out);
			dev_out = init_net.loopback_dev;
			dev_hold(dev_out);
			res.type = RTN_LOCAL;
			goto select_source;
		}
		/* Not local either.... try sending it to the default router */
		neigh = neigh_clone(dn_db->router);
		BUG_ON(neigh && neigh->dev != dev_out);

		/* Ok then, we assume its directly connected and move on */
select_source:
		if (neigh)
			gateway = ((struct dn_neigh *)neigh)->addr;
		if (gateway == 0)
			gateway = fld.daddr;
		if (fld.saddr == 0) {
			fld.saddr = dnet_select_source(dev_out, gateway,
						       res.type == RTN_LOCAL ?
						       RT_SCOPE_HOST :
						       RT_SCOPE_LINK);
			if (fld.saddr == 0 && res.type != RTN_LOCAL)
				goto e_addr;
		}
		fld.flowidn_oif = dev_out->ifindex;
		goto make_route;
	}
	free_res = 1;

	if (res.type == RTN_NAT)
		goto e_inval;

	if (res.type == RTN_LOCAL) {
		if (!fld.saddr)
			fld.saddr = fld.daddr;
		if (dev_out)
			dev_put(dev_out);
		dev_out = init_net.loopback_dev;
		dev_hold(dev_out);
		fld.flowidn_oif = dev_out->ifindex;
		if (res.fi)
			dn_fib_info_put(res.fi);
		res.fi = NULL;
		goto make_route;
	}

	if (res.fi->fib_nhs > 1 && fld.flowidn_oif == 0)
		dn_fib_select_multipath(&fld, &res);

	/*
	 * We could add some logic to deal with default routes here and
	 * get rid of some of the special casing above.
	 */

	if (!fld.saddr)
		fld.saddr = DN_FIB_RES_PREFSRC(res);

	if (dev_out)
		dev_put(dev_out);
	dev_out = DN_FIB_RES_DEV(res);
	dev_hold(dev_out);
	fld.flowidn_oif = dev_out->ifindex;
	gateway = DN_FIB_RES_GW(res);

make_route:
	if (dev_out->flags & IFF_LOOPBACK)
		flags |= RTCF_LOCAL;

<<<<<<< HEAD
	rt = dst_alloc(&dn_dst_ops, 0);
	if (rt == NULL)
		goto e_nobufs;

	atomic_set(&rt->dst.__refcnt, 1);
	rt->dst.flags   = DST_HOST;

=======
	rt = dst_alloc(&dn_dst_ops, dev_out, 1, 0, DST_HOST);
	if (rt == NULL)
		goto e_nobufs;

	memset(&rt->fld, 0, sizeof(rt->fld));
>>>>>>> d762f438
	rt->fld.saddr        = oldflp->saddr;
	rt->fld.daddr        = oldflp->daddr;
	rt->fld.flowidn_oif  = oldflp->flowidn_oif;
	rt->fld.flowidn_iif  = 0;
	rt->fld.flowidn_mark = oldflp->flowidn_mark;

	rt->rt_saddr      = fld.saddr;
	rt->rt_daddr      = fld.daddr;
	rt->rt_gateway    = gateway ? gateway : fld.daddr;
	rt->rt_local_src  = fld.saddr;

	rt->rt_dst_map    = fld.daddr;
	rt->rt_src_map    = fld.saddr;

	rt->dst.neighbour = neigh;
	neigh = NULL;

	rt->dst.lastuse = jiffies;
	rt->dst.output  = dn_output;
	rt->dst.input   = dn_rt_bug;
	rt->rt_flags      = flags;
	if (flags & RTCF_LOCAL)
		rt->dst.input = dn_nsp_rx;

	err = dn_rt_set_next_hop(rt, &res);
	if (err)
		goto e_neighbour;

	hash = dn_hash(rt->fld.saddr, rt->fld.daddr);
	dn_insert_route(rt, hash, (struct dn_route **)pprt);

done:
	if (neigh)
		neigh_release(neigh);
	if (free_res)
		dn_fib_res_put(&res);
	if (dev_out)
		dev_put(dev_out);
out:
	return err;

e_addr:
	err = -EADDRNOTAVAIL;
	goto done;
e_inval:
	err = -EINVAL;
	goto done;
e_nobufs:
	err = -ENOBUFS;
	goto done;
e_neighbour:
	dst_free(&rt->dst);
	goto e_nobufs;
}


/*
 * N.B. The flags may be moved into the flowi at some future stage.
 */
static int __dn_route_output_key(struct dst_entry **pprt, const struct flowidn *flp, int flags)
{
	unsigned hash = dn_hash(flp->saddr, flp->daddr);
	struct dn_route *rt = NULL;

	if (!(flags & MSG_TRYHARD)) {
		rcu_read_lock_bh();
		for (rt = rcu_dereference_bh(dn_rt_hash_table[hash].chain); rt;
			rt = rcu_dereference_bh(rt->dst.dn_next)) {
			if ((flp->daddr == rt->fld.daddr) &&
			    (flp->saddr == rt->fld.saddr) &&
			    (flp->flowidn_mark == rt->fld.flowidn_mark) &&
			    dn_is_output_route(rt) &&
			    (rt->fld.flowidn_oif == flp->flowidn_oif)) {
				dst_use(&rt->dst, jiffies);
				rcu_read_unlock_bh();
				*pprt = &rt->dst;
				return 0;
			}
		}
		rcu_read_unlock_bh();
	}

	return dn_route_output_slow(pprt, flp, flags);
}

static int dn_route_output_key(struct dst_entry **pprt, struct flowidn *flp, int flags)
{
	int err;

	err = __dn_route_output_key(pprt, flp, flags);
	if (err == 0 && flp->flowidn_proto) {
		*pprt = xfrm_lookup(&init_net, *pprt,
				    flowidn_to_flowi(flp), NULL, 0);
		if (IS_ERR(*pprt)) {
			err = PTR_ERR(*pprt);
			*pprt = NULL;
		}
	}
	return err;
}

int dn_route_output_sock(struct dst_entry **pprt, struct flowidn *fl, struct sock *sk, int flags)
{
	int err;

	err = __dn_route_output_key(pprt, fl, flags & MSG_TRYHARD);
	if (err == 0 && fl->flowidn_proto) {
		if (!(flags & MSG_DONTWAIT))
			fl->flowidn_flags |= FLOWI_FLAG_CAN_SLEEP;
		*pprt = xfrm_lookup(&init_net, *pprt,
				    flowidn_to_flowi(fl), sk, 0);
		if (IS_ERR(*pprt)) {
			err = PTR_ERR(*pprt);
			*pprt = NULL;
		}
	}
	return err;
}

static int dn_route_input_slow(struct sk_buff *skb)
{
	struct dn_route *rt = NULL;
	struct dn_skb_cb *cb = DN_SKB_CB(skb);
	struct net_device *in_dev = skb->dev;
	struct net_device *out_dev = NULL;
	struct dn_dev *dn_db;
	struct neighbour *neigh = NULL;
	unsigned hash;
	int flags = 0;
	__le16 gateway = 0;
	__le16 local_src = 0;
	struct flowidn fld = {
		.daddr = cb->dst,
		.saddr = cb->src,
		.flowidn_scope = RT_SCOPE_UNIVERSE,
		.flowidn_mark = skb->mark,
		.flowidn_iif = skb->dev->ifindex,
	};
	struct dn_fib_res res = { .fi = NULL, .type = RTN_UNREACHABLE };
	int err = -EINVAL;
	int free_res = 0;

	dev_hold(in_dev);

	if ((dn_db = rcu_dereference(in_dev->dn_ptr)) == NULL)
		goto out;

	/* Zero source addresses are not allowed */
	if (fld.saddr == 0)
		goto out;

	/*
	 * In this case we've just received a packet from a source
	 * outside ourselves pretending to come from us. We don't
	 * allow it any further to prevent routing loops, spoofing and
	 * other nasties. Loopback packets already have the dst attached
	 * so this only affects packets which have originated elsewhere.
	 */
	err  = -ENOTUNIQ;
	if (dn_dev_islocal(in_dev, cb->src))
		goto out;

	err = dn_fib_lookup(&fld, &res);
	if (err) {
		if (err != -ESRCH)
			goto out;
		/*
		 * Is the destination us ?
		 */
		if (!dn_dev_islocal(in_dev, cb->dst))
			goto e_inval;

		res.type = RTN_LOCAL;
	} else {
		__le16 src_map = fld.saddr;
		free_res = 1;

		out_dev = DN_FIB_RES_DEV(res);
		if (out_dev == NULL) {
			if (net_ratelimit())
				printk(KERN_CRIT "Bug in dn_route_input_slow() "
						 "No output device\n");
			goto e_inval;
		}
		dev_hold(out_dev);

		if (res.r)
			src_map = fld.saddr; /* no NAT support for now */

		gateway = DN_FIB_RES_GW(res);
		if (res.type == RTN_NAT) {
			fld.daddr = dn_fib_rules_map_destination(fld.daddr, &res);
			dn_fib_res_put(&res);
			free_res = 0;
			if (dn_fib_lookup(&fld, &res))
				goto e_inval;
			free_res = 1;
			if (res.type != RTN_UNICAST)
				goto e_inval;
			flags |= RTCF_DNAT;
			gateway = fld.daddr;
		}
		fld.saddr = src_map;
	}

	switch(res.type) {
	case RTN_UNICAST:
		/*
		 * Forwarding check here, we only check for forwarding
		 * being turned off, if you want to only forward intra
		 * area, its up to you to set the routing tables up
		 * correctly.
		 */
		if (dn_db->parms.forwarding == 0)
			goto e_inval;

		if (res.fi->fib_nhs > 1 && fld.flowidn_oif == 0)
			dn_fib_select_multipath(&fld, &res);

		/*
		 * Check for out_dev == in_dev. We use the RTCF_DOREDIRECT
		 * flag as a hint to set the intra-ethernet bit when
		 * forwarding. If we've got NAT in operation, we don't do
		 * this optimisation.
		 */
		if (out_dev == in_dev && !(flags & RTCF_NAT))
			flags |= RTCF_DOREDIRECT;

		local_src = DN_FIB_RES_PREFSRC(res);

	case RTN_BLACKHOLE:
	case RTN_UNREACHABLE:
		break;
	case RTN_LOCAL:
		flags |= RTCF_LOCAL;
		fld.saddr = cb->dst;
		fld.daddr = cb->src;

		/* Routing tables gave us a gateway */
		if (gateway)
			goto make_route;

		/* Packet was intra-ethernet, so we know its on-link */
		if (cb->rt_flags & DN_RT_F_IE) {
			gateway = cb->src;
			flags |= RTCF_DIRECTSRC;
			goto make_route;
		}

		/* Use the default router if there is one */
		neigh = neigh_clone(dn_db->router);
		if (neigh) {
			gateway = ((struct dn_neigh *)neigh)->addr;
			goto make_route;
		}

		/* Close eyes and pray */
		gateway = cb->src;
		flags |= RTCF_DIRECTSRC;
		goto make_route;
	default:
		goto e_inval;
	}

make_route:
<<<<<<< HEAD
	rt = dst_alloc(&dn_dst_ops, 0);
	if (rt == NULL)
		goto e_nobufs;

=======
	rt = dst_alloc(&dn_dst_ops, out_dev, 0, 0, DST_HOST);
	if (rt == NULL)
		goto e_nobufs;

	memset(&rt->fld, 0, sizeof(rt->fld));
>>>>>>> d762f438
	rt->rt_saddr      = fld.saddr;
	rt->rt_daddr      = fld.daddr;
	rt->rt_gateway    = fld.daddr;
	if (gateway)
		rt->rt_gateway = gateway;
	rt->rt_local_src  = local_src ? local_src : rt->rt_saddr;

	rt->rt_dst_map    = fld.daddr;
	rt->rt_src_map    = fld.saddr;

	rt->fld.saddr        = cb->src;
	rt->fld.daddr        = cb->dst;
	rt->fld.flowidn_oif  = 0;
	rt->fld.flowidn_iif  = in_dev->ifindex;
	rt->fld.flowidn_mark = fld.flowidn_mark;

	rt->dst.neighbour = neigh;
	rt->dst.lastuse = jiffies;
	rt->dst.output = dn_rt_bug;
	switch(res.type) {
		case RTN_UNICAST:
			rt->dst.input = dn_forward;
			break;
		case RTN_LOCAL:
			rt->dst.output = dn_output;
			rt->dst.input = dn_nsp_rx;
			rt->dst.dev = in_dev;
			flags |= RTCF_LOCAL;
			break;
		default:
		case RTN_UNREACHABLE:
		case RTN_BLACKHOLE:
			rt->dst.input = dst_discard;
	}
	rt->rt_flags = flags;

	err = dn_rt_set_next_hop(rt, &res);
	if (err)
		goto e_neighbour;

	hash = dn_hash(rt->fld.saddr, rt->fld.daddr);
	dn_insert_route(rt, hash, &rt);
	skb_dst_set(skb, &rt->dst);

done:
	if (neigh)
		neigh_release(neigh);
	if (free_res)
		dn_fib_res_put(&res);
	dev_put(in_dev);
	if (out_dev)
		dev_put(out_dev);
out:
	return err;

e_inval:
	err = -EINVAL;
	goto done;

e_nobufs:
	err = -ENOBUFS;
	goto done;

e_neighbour:
	dst_free(&rt->dst);
	goto done;
}

static int dn_route_input(struct sk_buff *skb)
{
	struct dn_route *rt;
	struct dn_skb_cb *cb = DN_SKB_CB(skb);
	unsigned hash = dn_hash(cb->src, cb->dst);

	if (skb_dst(skb))
		return 0;

	rcu_read_lock();
	for(rt = rcu_dereference(dn_rt_hash_table[hash].chain); rt != NULL;
	    rt = rcu_dereference(rt->dst.dn_next)) {
		if ((rt->fld.saddr == cb->src) &&
		    (rt->fld.daddr == cb->dst) &&
		    (rt->fld.flowidn_oif == 0) &&
		    (rt->fld.flowidn_mark == skb->mark) &&
		    (rt->fld.flowidn_iif == cb->iif)) {
			dst_use(&rt->dst, jiffies);
			rcu_read_unlock();
			skb_dst_set(skb, (struct dst_entry *)rt);
			return 0;
		}
	}
	rcu_read_unlock();

	return dn_route_input_slow(skb);
}

static int dn_rt_fill_info(struct sk_buff *skb, u32 pid, u32 seq,
			   int event, int nowait, unsigned int flags)
{
	struct dn_route *rt = (struct dn_route *)skb_dst(skb);
	struct rtmsg *r;
	struct nlmsghdr *nlh;
	unsigned char *b = skb_tail_pointer(skb);
	long expires;

	nlh = NLMSG_NEW(skb, pid, seq, event, sizeof(*r), flags);
	r = NLMSG_DATA(nlh);
	r->rtm_family = AF_DECnet;
	r->rtm_dst_len = 16;
	r->rtm_src_len = 0;
	r->rtm_tos = 0;
	r->rtm_table = RT_TABLE_MAIN;
	RTA_PUT_U32(skb, RTA_TABLE, RT_TABLE_MAIN);
	r->rtm_type = rt->rt_type;
	r->rtm_flags = (rt->rt_flags & ~0xFFFF) | RTM_F_CLONED;
	r->rtm_scope = RT_SCOPE_UNIVERSE;
	r->rtm_protocol = RTPROT_UNSPEC;
	if (rt->rt_flags & RTCF_NOTIFY)
		r->rtm_flags |= RTM_F_NOTIFY;
	RTA_PUT(skb, RTA_DST, 2, &rt->rt_daddr);
	if (rt->fld.saddr) {
		r->rtm_src_len = 16;
		RTA_PUT(skb, RTA_SRC, 2, &rt->fld.saddr);
	}
	if (rt->dst.dev)
		RTA_PUT(skb, RTA_OIF, sizeof(int), &rt->dst.dev->ifindex);
	/*
	 * Note to self - change this if input routes reverse direction when
	 * they deal only with inputs and not with replies like they do
	 * currently.
	 */
	RTA_PUT(skb, RTA_PREFSRC, 2, &rt->rt_local_src);
	if (rt->rt_daddr != rt->rt_gateway)
		RTA_PUT(skb, RTA_GATEWAY, 2, &rt->rt_gateway);
	if (rtnetlink_put_metrics(skb, dst_metrics_ptr(&rt->dst)) < 0)
		goto rtattr_failure;
	expires = rt->dst.expires ? rt->dst.expires - jiffies : 0;
	if (rtnl_put_cacheinfo(skb, &rt->dst, 0, 0, 0, expires,
			       rt->dst.error) < 0)
		goto rtattr_failure;
	if (dn_is_input_route(rt))
		RTA_PUT(skb, RTA_IIF, sizeof(int), &rt->fld.flowidn_iif);

	nlh->nlmsg_len = skb_tail_pointer(skb) - b;
	return skb->len;

nlmsg_failure:
rtattr_failure:
	nlmsg_trim(skb, b);
	return -1;
}

/*
 * This is called by both endnodes and routers now.
 */
static int dn_cache_getroute(struct sk_buff *in_skb, struct nlmsghdr *nlh, void *arg)
{
	struct net *net = sock_net(in_skb->sk);
	struct rtattr **rta = arg;
	struct rtmsg *rtm = NLMSG_DATA(nlh);
	struct dn_route *rt = NULL;
	struct dn_skb_cb *cb;
	int err;
	struct sk_buff *skb;
	struct flowidn fld;

	if (!net_eq(net, &init_net))
		return -EINVAL;

	memset(&fld, 0, sizeof(fld));
	fld.flowidn_proto = DNPROTO_NSP;

	skb = alloc_skb(NLMSG_GOODSIZE, GFP_KERNEL);
	if (skb == NULL)
		return -ENOBUFS;
	skb_reset_mac_header(skb);
	cb = DN_SKB_CB(skb);

	if (rta[RTA_SRC-1])
		memcpy(&fld.saddr, RTA_DATA(rta[RTA_SRC-1]), 2);
	if (rta[RTA_DST-1])
		memcpy(&fld.daddr, RTA_DATA(rta[RTA_DST-1]), 2);
	if (rta[RTA_IIF-1])
		memcpy(&fld.flowidn_iif, RTA_DATA(rta[RTA_IIF-1]), sizeof(int));

	if (fld.flowidn_iif) {
		struct net_device *dev;
		if ((dev = dev_get_by_index(&init_net, fld.flowidn_iif)) == NULL) {
			kfree_skb(skb);
			return -ENODEV;
		}
		if (!dev->dn_ptr) {
			dev_put(dev);
			kfree_skb(skb);
			return -ENODEV;
		}
		skb->protocol = htons(ETH_P_DNA_RT);
		skb->dev = dev;
		cb->src = fld.saddr;
		cb->dst = fld.daddr;
		local_bh_disable();
		err = dn_route_input(skb);
		local_bh_enable();
		memset(cb, 0, sizeof(struct dn_skb_cb));
		rt = (struct dn_route *)skb_dst(skb);
		if (!err && -rt->dst.error)
			err = rt->dst.error;
	} else {
		int oif = 0;
		if (rta[RTA_OIF - 1])
			memcpy(&oif, RTA_DATA(rta[RTA_OIF - 1]), sizeof(int));
		fld.flowidn_oif = oif;
		err = dn_route_output_key((struct dst_entry **)&rt, &fld, 0);
	}

	if (skb->dev)
		dev_put(skb->dev);
	skb->dev = NULL;
	if (err)
		goto out_free;
	skb_dst_set(skb, &rt->dst);
	if (rtm->rtm_flags & RTM_F_NOTIFY)
		rt->rt_flags |= RTCF_NOTIFY;

	err = dn_rt_fill_info(skb, NETLINK_CB(in_skb).pid, nlh->nlmsg_seq, RTM_NEWROUTE, 0, 0);

	if (err == 0)
		goto out_free;
	if (err < 0) {
		err = -EMSGSIZE;
		goto out_free;
	}

	return rtnl_unicast(skb, &init_net, NETLINK_CB(in_skb).pid);

out_free:
	kfree_skb(skb);
	return err;
}

/*
 * For routers, this is called from dn_fib_dump, but for endnodes its
 * called directly from the rtnetlink dispatch table.
 */
int dn_cache_dump(struct sk_buff *skb, struct netlink_callback *cb)
{
	struct net *net = sock_net(skb->sk);
	struct dn_route *rt;
	int h, s_h;
	int idx, s_idx;

	if (!net_eq(net, &init_net))
		return 0;

	if (NLMSG_PAYLOAD(cb->nlh, 0) < sizeof(struct rtmsg))
		return -EINVAL;
	if (!(((struct rtmsg *)NLMSG_DATA(cb->nlh))->rtm_flags&RTM_F_CLONED))
		return 0;

	s_h = cb->args[0];
	s_idx = idx = cb->args[1];
	for(h = 0; h <= dn_rt_hash_mask; h++) {
		if (h < s_h)
			continue;
		if (h > s_h)
			s_idx = 0;
		rcu_read_lock_bh();
		for(rt = rcu_dereference_bh(dn_rt_hash_table[h].chain), idx = 0;
			rt;
			rt = rcu_dereference_bh(rt->dst.dn_next), idx++) {
			if (idx < s_idx)
				continue;
			skb_dst_set(skb, dst_clone(&rt->dst));
			if (dn_rt_fill_info(skb, NETLINK_CB(cb->skb).pid,
					cb->nlh->nlmsg_seq, RTM_NEWROUTE,
					1, NLM_F_MULTI) <= 0) {
				skb_dst_drop(skb);
				rcu_read_unlock_bh();
				goto done;
			}
			skb_dst_drop(skb);
		}
		rcu_read_unlock_bh();
	}

done:
	cb->args[0] = h;
	cb->args[1] = idx;
	return skb->len;
}

#ifdef CONFIG_PROC_FS
struct dn_rt_cache_iter_state {
	int bucket;
};

static struct dn_route *dn_rt_cache_get_first(struct seq_file *seq)
{
	struct dn_route *rt = NULL;
	struct dn_rt_cache_iter_state *s = seq->private;

	for(s->bucket = dn_rt_hash_mask; s->bucket >= 0; --s->bucket) {
		rcu_read_lock_bh();
		rt = rcu_dereference_bh(dn_rt_hash_table[s->bucket].chain);
		if (rt)
			break;
		rcu_read_unlock_bh();
	}
	return rt;
}

static struct dn_route *dn_rt_cache_get_next(struct seq_file *seq, struct dn_route *rt)
{
	struct dn_rt_cache_iter_state *s = seq->private;

	rt = rcu_dereference_bh(rt->dst.dn_next);
	while (!rt) {
		rcu_read_unlock_bh();
		if (--s->bucket < 0)
			break;
		rcu_read_lock_bh();
		rt = rcu_dereference_bh(dn_rt_hash_table[s->bucket].chain);
	}
	return rt;
}

static void *dn_rt_cache_seq_start(struct seq_file *seq, loff_t *pos)
{
	struct dn_route *rt = dn_rt_cache_get_first(seq);

	if (rt) {
		while(*pos && (rt = dn_rt_cache_get_next(seq, rt)))
			--*pos;
	}
	return *pos ? NULL : rt;
}

static void *dn_rt_cache_seq_next(struct seq_file *seq, void *v, loff_t *pos)
{
	struct dn_route *rt = dn_rt_cache_get_next(seq, v);
	++*pos;
	return rt;
}

static void dn_rt_cache_seq_stop(struct seq_file *seq, void *v)
{
	if (v)
		rcu_read_unlock_bh();
}

static int dn_rt_cache_seq_show(struct seq_file *seq, void *v)
{
	struct dn_route *rt = v;
	char buf1[DN_ASCBUF_LEN], buf2[DN_ASCBUF_LEN];

	seq_printf(seq, "%-8s %-7s %-7s %04d %04d %04d\n",
			rt->dst.dev ? rt->dst.dev->name : "*",
			dn_addr2asc(le16_to_cpu(rt->rt_daddr), buf1),
			dn_addr2asc(le16_to_cpu(rt->rt_saddr), buf2),
			atomic_read(&rt->dst.__refcnt),
			rt->dst.__use,
			(int) dst_metric(&rt->dst, RTAX_RTT));
	return 0;
}

static const struct seq_operations dn_rt_cache_seq_ops = {
	.start	= dn_rt_cache_seq_start,
	.next	= dn_rt_cache_seq_next,
	.stop	= dn_rt_cache_seq_stop,
	.show	= dn_rt_cache_seq_show,
};

static int dn_rt_cache_seq_open(struct inode *inode, struct file *file)
{
	return seq_open_private(file, &dn_rt_cache_seq_ops,
			sizeof(struct dn_rt_cache_iter_state));
}

static const struct file_operations dn_rt_cache_seq_fops = {
	.owner	 = THIS_MODULE,
	.open	 = dn_rt_cache_seq_open,
	.read	 = seq_read,
	.llseek	 = seq_lseek,
	.release = seq_release_private,
};

#endif /* CONFIG_PROC_FS */

void __init dn_route_init(void)
{
	int i, goal, order;

	dn_dst_ops.kmem_cachep =
		kmem_cache_create("dn_dst_cache", sizeof(struct dn_route), 0,
				  SLAB_HWCACHE_ALIGN|SLAB_PANIC, NULL);
	dst_entries_init(&dn_dst_ops);
	setup_timer(&dn_route_timer, dn_dst_check_expire, 0);
	dn_route_timer.expires = jiffies + decnet_dst_gc_interval * HZ;
	add_timer(&dn_route_timer);

	goal = totalram_pages >> (26 - PAGE_SHIFT);

	for(order = 0; (1UL << order) < goal; order++)
		/* NOTHING */;

	/*
	 * Only want 1024 entries max, since the table is very, very unlikely
	 * to be larger than that.
	 */
	while(order && ((((1UL << order) * PAGE_SIZE) /
				sizeof(struct dn_rt_hash_bucket)) >= 2048))
		order--;

	do {
		dn_rt_hash_mask = (1UL << order) * PAGE_SIZE /
			sizeof(struct dn_rt_hash_bucket);
		while(dn_rt_hash_mask & (dn_rt_hash_mask - 1))
			dn_rt_hash_mask--;
		dn_rt_hash_table = (struct dn_rt_hash_bucket *)
			__get_free_pages(GFP_ATOMIC, order);
	} while (dn_rt_hash_table == NULL && --order > 0);

	if (!dn_rt_hash_table)
		panic("Failed to allocate DECnet route cache hash table\n");

	printk(KERN_INFO
		"DECnet: Routing cache hash table of %u buckets, %ldKbytes\n",
		dn_rt_hash_mask,
		(long)(dn_rt_hash_mask*sizeof(struct dn_rt_hash_bucket))/1024);

	dn_rt_hash_mask--;
	for(i = 0; i <= dn_rt_hash_mask; i++) {
		spin_lock_init(&dn_rt_hash_table[i].lock);
		dn_rt_hash_table[i].chain = NULL;
	}

	dn_dst_ops.gc_thresh = (dn_rt_hash_mask + 1);

	proc_net_fops_create(&init_net, "decnet_cache", S_IRUGO, &dn_rt_cache_seq_fops);

#ifdef CONFIG_DECNET_ROUTER
	rtnl_register(PF_DECnet, RTM_GETROUTE, dn_cache_getroute, dn_fib_dump);
#else
	rtnl_register(PF_DECnet, RTM_GETROUTE, dn_cache_getroute,
		      dn_cache_dump);
#endif
}

void __exit dn_route_cleanup(void)
{
	del_timer(&dn_route_timer);
	dn_run_flush(0);

	proc_net_remove(&init_net, "decnet_cache");
	dst_entries_destroy(&dn_dst_ops);
}
<|MERGE_RESOLUTION|>--- conflicted
+++ resolved
@@ -1125,21 +1125,11 @@
 	if (dev_out->flags & IFF_LOOPBACK)
 		flags |= RTCF_LOCAL;
 
-<<<<<<< HEAD
-	rt = dst_alloc(&dn_dst_ops, 0);
-	if (rt == NULL)
-		goto e_nobufs;
-
-	atomic_set(&rt->dst.__refcnt, 1);
-	rt->dst.flags   = DST_HOST;
-
-=======
 	rt = dst_alloc(&dn_dst_ops, dev_out, 1, 0, DST_HOST);
 	if (rt == NULL)
 		goto e_nobufs;
 
 	memset(&rt->fld, 0, sizeof(rt->fld));
->>>>>>> d762f438
 	rt->fld.saddr        = oldflp->saddr;
 	rt->fld.daddr        = oldflp->daddr;
 	rt->fld.flowidn_oif  = oldflp->flowidn_oif;
@@ -1405,18 +1395,11 @@
 	}
 
 make_route:
-<<<<<<< HEAD
-	rt = dst_alloc(&dn_dst_ops, 0);
-	if (rt == NULL)
-		goto e_nobufs;
-
-=======
 	rt = dst_alloc(&dn_dst_ops, out_dev, 0, 0, DST_HOST);
 	if (rt == NULL)
 		goto e_nobufs;
 
 	memset(&rt->fld, 0, sizeof(rt->fld));
->>>>>>> d762f438
 	rt->rt_saddr      = fld.saddr;
 	rt->rt_daddr      = fld.daddr;
 	rt->rt_gateway    = fld.daddr;
