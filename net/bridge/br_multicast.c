/*
 * Bridge multicast support.
 *
 * Copyright (c) 2010 Herbert Xu <herbert@gondor.apana.org.au>
 *
 * This program is free software; you can redistribute it and/or modify it
 * under the terms of the GNU General Public License as published by the Free
 * Software Foundation; either version 2 of the License, or (at your option)
 * any later version.
 *
 */

#include <linux/err.h>
#include <linux/if_ether.h>
#include <linux/igmp.h>
#include <linux/jhash.h>
#include <linux/kernel.h>
#include <linux/log2.h>
#include <linux/netdevice.h>
#include <linux/netfilter_bridge.h>
#include <linux/random.h>
#include <linux/rculist.h>
#include <linux/skbuff.h>
#include <linux/slab.h>
#include <linux/timer.h>
#include <net/ip.h>
#if defined(CONFIG_IPV6) || defined(CONFIG_IPV6_MODULE)
#include <net/ipv6.h>
#include <net/mld.h>
#include <net/addrconf.h>
#include <net/ip6_checksum.h>
#endif

#include "br_private.h"

#define mlock_dereference(X, br) \
	rcu_dereference_protected(X, lockdep_is_held(&br->multicast_lock))

#if defined(CONFIG_IPV6) || defined(CONFIG_IPV6_MODULE)
static inline int ipv6_is_transient_multicast(const struct in6_addr *addr)
{
	if (ipv6_addr_is_multicast(addr) && IPV6_ADDR_MC_FLAG_TRANSIENT(addr))
		return 1;
	return 0;
}
#endif

static inline int br_ip_equal(const struct br_ip *a, const struct br_ip *b)
{
	if (a->proto != b->proto)
		return 0;
	switch (a->proto) {
	case htons(ETH_P_IP):
		return a->u.ip4 == b->u.ip4;
#if defined(CONFIG_IPV6) || defined(CONFIG_IPV6_MODULE)
	case htons(ETH_P_IPV6):
		return ipv6_addr_equal(&a->u.ip6, &b->u.ip6);
#endif
	}
	return 0;
}

static inline int __br_ip4_hash(struct net_bridge_mdb_htable *mdb, __be32 ip)
{
	return jhash_1word(mdb->secret, (__force u32)ip) & (mdb->max - 1);
}

#if defined(CONFIG_IPV6) || defined(CONFIG_IPV6_MODULE)
static inline int __br_ip6_hash(struct net_bridge_mdb_htable *mdb,
				const struct in6_addr *ip)
{
	return jhash2((__force u32 *)ip->s6_addr32, 4, mdb->secret) & (mdb->max - 1);
}
#endif

static inline int br_ip_hash(struct net_bridge_mdb_htable *mdb,
			     struct br_ip *ip)
{
	switch (ip->proto) {
	case htons(ETH_P_IP):
		return __br_ip4_hash(mdb, ip->u.ip4);
#if defined(CONFIG_IPV6) || defined(CONFIG_IPV6_MODULE)
	case htons(ETH_P_IPV6):
		return __br_ip6_hash(mdb, &ip->u.ip6);
#endif
	}
	return 0;
}

static struct net_bridge_mdb_entry *__br_mdb_ip_get(
	struct net_bridge_mdb_htable *mdb, struct br_ip *dst, int hash)
{
	struct net_bridge_mdb_entry *mp;
	struct hlist_node *p;

	hlist_for_each_entry_rcu(mp, p, &mdb->mhash[hash], hlist[mdb->ver]) {
		if (br_ip_equal(&mp->addr, dst))
			return mp;
	}

	return NULL;
}

static struct net_bridge_mdb_entry *br_mdb_ip_get(
	struct net_bridge_mdb_htable *mdb, struct br_ip *dst)
{
	if (!mdb)
		return NULL;

	return __br_mdb_ip_get(mdb, dst, br_ip_hash(mdb, dst));
}

static struct net_bridge_mdb_entry *br_mdb_ip4_get(
	struct net_bridge_mdb_htable *mdb, __be32 dst)
{
	struct br_ip br_dst;

	br_dst.u.ip4 = dst;
	br_dst.proto = htons(ETH_P_IP);

	return br_mdb_ip_get(mdb, &br_dst);
}

#if defined(CONFIG_IPV6) || defined(CONFIG_IPV6_MODULE)
static struct net_bridge_mdb_entry *br_mdb_ip6_get(
	struct net_bridge_mdb_htable *mdb, const struct in6_addr *dst)
{
	struct br_ip br_dst;

	ipv6_addr_copy(&br_dst.u.ip6, dst);
	br_dst.proto = htons(ETH_P_IPV6);

	return br_mdb_ip_get(mdb, &br_dst);
}
#endif

struct net_bridge_mdb_entry *br_mdb_get(struct net_bridge *br,
					struct sk_buff *skb)
{
	struct net_bridge_mdb_htable *mdb = rcu_dereference(br->mdb);
	struct br_ip ip;

	if (br->multicast_disabled)
		return NULL;

	if (BR_INPUT_SKB_CB(skb)->igmp)
		return NULL;

	ip.proto = skb->protocol;

	switch (skb->protocol) {
	case htons(ETH_P_IP):
		ip.u.ip4 = ip_hdr(skb)->daddr;
		break;
#if defined(CONFIG_IPV6) || defined(CONFIG_IPV6_MODULE)
	case htons(ETH_P_IPV6):
		ipv6_addr_copy(&ip.u.ip6, &ipv6_hdr(skb)->daddr);
		break;
#endif
	default:
		return NULL;
	}

	return br_mdb_ip_get(mdb, &ip);
}

static void br_mdb_free(struct rcu_head *head)
{
	struct net_bridge_mdb_htable *mdb =
		container_of(head, struct net_bridge_mdb_htable, rcu);
	struct net_bridge_mdb_htable *old = mdb->old;

	mdb->old = NULL;
	kfree(old->mhash);
	kfree(old);
}

static int br_mdb_copy(struct net_bridge_mdb_htable *new,
		       struct net_bridge_mdb_htable *old,
		       int elasticity)
{
	struct net_bridge_mdb_entry *mp;
	struct hlist_node *p;
	int maxlen;
	int len;
	int i;

	for (i = 0; i < old->max; i++)
		hlist_for_each_entry(mp, p, &old->mhash[i], hlist[old->ver])
			hlist_add_head(&mp->hlist[new->ver],
				       &new->mhash[br_ip_hash(new, &mp->addr)]);

	if (!elasticity)
		return 0;

	maxlen = 0;
	for (i = 0; i < new->max; i++) {
		len = 0;
		hlist_for_each_entry(mp, p, &new->mhash[i], hlist[new->ver])
			len++;
		if (len > maxlen)
			maxlen = len;
	}

	return maxlen > elasticity ? -EINVAL : 0;
}

static void br_multicast_free_pg(struct rcu_head *head)
{
	struct net_bridge_port_group *p =
		container_of(head, struct net_bridge_port_group, rcu);

	kfree(p);
}

static void br_multicast_free_group(struct rcu_head *head)
{
	struct net_bridge_mdb_entry *mp =
		container_of(head, struct net_bridge_mdb_entry, rcu);

	kfree(mp);
}

static void br_multicast_group_expired(unsigned long data)
{
	struct net_bridge_mdb_entry *mp = (void *)data;
	struct net_bridge *br = mp->br;
	struct net_bridge_mdb_htable *mdb;

	spin_lock(&br->multicast_lock);
	if (!netif_running(br->dev) || timer_pending(&mp->timer))
		goto out;

	mp->mglist = false;

	if (mp->ports)
		goto out;

	mdb = mlock_dereference(br->mdb, br);

	hlist_del_rcu(&mp->hlist[mdb->ver]);
	mdb->size--;

	del_timer(&mp->query_timer);
	call_rcu_bh(&mp->rcu, br_multicast_free_group);

out:
	spin_unlock(&br->multicast_lock);
}

static void br_multicast_del_pg(struct net_bridge *br,
				struct net_bridge_port_group *pg)
{
	struct net_bridge_mdb_htable *mdb;
	struct net_bridge_mdb_entry *mp;
	struct net_bridge_port_group *p;
	struct net_bridge_port_group __rcu **pp;

	mdb = mlock_dereference(br->mdb, br);

	mp = br_mdb_ip_get(mdb, &pg->addr);
	if (WARN_ON(!mp))
		return;

	for (pp = &mp->ports;
	     (p = mlock_dereference(*pp, br)) != NULL;
	     pp = &p->next) {
		if (p != pg)
			continue;

		rcu_assign_pointer(*pp, p->next);
		hlist_del_init(&p->mglist);
		del_timer(&p->timer);
		del_timer(&p->query_timer);
		call_rcu_bh(&p->rcu, br_multicast_free_pg);

		if (!mp->ports && !mp->mglist &&
		    netif_running(br->dev))
			mod_timer(&mp->timer, jiffies);

		return;
	}

	WARN_ON(1);
}

static void br_multicast_port_group_expired(unsigned long data)
{
	struct net_bridge_port_group *pg = (void *)data;
	struct net_bridge *br = pg->port->br;

	spin_lock(&br->multicast_lock);
	if (!netif_running(br->dev) || timer_pending(&pg->timer) ||
	    hlist_unhashed(&pg->mglist))
		goto out;

	br_multicast_del_pg(br, pg);

out:
	spin_unlock(&br->multicast_lock);
}

static int br_mdb_rehash(struct net_bridge_mdb_htable __rcu **mdbp, int max,
			 int elasticity)
{
	struct net_bridge_mdb_htable *old = rcu_dereference_protected(*mdbp, 1);
	struct net_bridge_mdb_htable *mdb;
	int err;

	mdb = kmalloc(sizeof(*mdb), GFP_ATOMIC);
	if (!mdb)
		return -ENOMEM;

	mdb->max = max;
	mdb->old = old;

	mdb->mhash = kzalloc(max * sizeof(*mdb->mhash), GFP_ATOMIC);
	if (!mdb->mhash) {
		kfree(mdb);
		return -ENOMEM;
	}

	mdb->size = old ? old->size : 0;
	mdb->ver = old ? old->ver ^ 1 : 0;

	if (!old || elasticity)
		get_random_bytes(&mdb->secret, sizeof(mdb->secret));
	else
		mdb->secret = old->secret;

	if (!old)
		goto out;

	err = br_mdb_copy(mdb, old, elasticity);
	if (err) {
		kfree(mdb->mhash);
		kfree(mdb);
		return err;
	}

	call_rcu_bh(&mdb->rcu, br_mdb_free);

out:
	rcu_assign_pointer(*mdbp, mdb);

	return 0;
}

static struct sk_buff *br_ip4_multicast_alloc_query(struct net_bridge *br,
						    __be32 group)
{
	struct sk_buff *skb;
	struct igmphdr *ih;
	struct ethhdr *eth;
	struct iphdr *iph;

	skb = netdev_alloc_skb_ip_align(br->dev, sizeof(*eth) + sizeof(*iph) +
						 sizeof(*ih) + 4);
	if (!skb)
		goto out;

	skb->protocol = htons(ETH_P_IP);

	skb_reset_mac_header(skb);
	eth = eth_hdr(skb);

	memcpy(eth->h_source, br->dev->dev_addr, 6);
	eth->h_dest[0] = 1;
	eth->h_dest[1] = 0;
	eth->h_dest[2] = 0x5e;
	eth->h_dest[3] = 0;
	eth->h_dest[4] = 0;
	eth->h_dest[5] = 1;
	eth->h_proto = htons(ETH_P_IP);
	skb_put(skb, sizeof(*eth));

	skb_set_network_header(skb, skb->len);
	iph = ip_hdr(skb);

	iph->version = 4;
	iph->ihl = 6;
	iph->tos = 0xc0;
	iph->tot_len = htons(sizeof(*iph) + sizeof(*ih) + 4);
	iph->id = 0;
	iph->frag_off = htons(IP_DF);
	iph->ttl = 1;
	iph->protocol = IPPROTO_IGMP;
	iph->saddr = 0;
	iph->daddr = htonl(INADDR_ALLHOSTS_GROUP);
	((u8 *)&iph[1])[0] = IPOPT_RA;
	((u8 *)&iph[1])[1] = 4;
	((u8 *)&iph[1])[2] = 0;
	((u8 *)&iph[1])[3] = 0;
	ip_send_check(iph);
	skb_put(skb, 24);

	skb_set_transport_header(skb, skb->len);
	ih = igmp_hdr(skb);
	ih->type = IGMP_HOST_MEMBERSHIP_QUERY;
	ih->code = (group ? br->multicast_last_member_interval :
			    br->multicast_query_response_interval) /
		   (HZ / IGMP_TIMER_SCALE);
	ih->group = group;
	ih->csum = 0;
	ih->csum = ip_compute_csum((void *)ih, sizeof(struct igmphdr));
	skb_put(skb, sizeof(*ih));

	__skb_pull(skb, sizeof(*eth));

out:
	return skb;
}

#if defined(CONFIG_IPV6) || defined(CONFIG_IPV6_MODULE)
static struct sk_buff *br_ip6_multicast_alloc_query(struct net_bridge *br,
						    struct in6_addr *group)
{
	struct sk_buff *skb;
	struct ipv6hdr *ip6h;
	struct mld_msg *mldq;
	struct ethhdr *eth;
	u8 *hopopt;
	unsigned long interval;

	skb = netdev_alloc_skb_ip_align(br->dev, sizeof(*eth) + sizeof(*ip6h) +
						 8 + sizeof(*mldq));
	if (!skb)
		goto out;

	skb->protocol = htons(ETH_P_IPV6);

	/* Ethernet header */
	skb_reset_mac_header(skb);
	eth = eth_hdr(skb);

	memcpy(eth->h_source, br->dev->dev_addr, 6);
	eth->h_proto = htons(ETH_P_IPV6);
	skb_put(skb, sizeof(*eth));

	/* IPv6 header + HbH option */
	skb_set_network_header(skb, skb->len);
	ip6h = ipv6_hdr(skb);

	*(__force __be32 *)ip6h = htonl(0x60000000);
	ip6h->payload_len = htons(8 + sizeof(*mldq));
	ip6h->nexthdr = IPPROTO_HOPOPTS;
	ip6h->hop_limit = 1;
<<<<<<< HEAD
	ipv6_dev_get_saddr(dev_net(br->dev), br->dev, &ip6h->daddr, 0,
			   &ip6h->saddr);
	ipv6_addr_set(&ip6h->daddr, htonl(0xff020000), 0, 0, htonl(1));
=======
	ipv6_addr_set(&ip6h->daddr, htonl(0xff020000), 0, 0, htonl(1));
	ipv6_dev_get_saddr(dev_net(br->dev), br->dev, &ip6h->daddr, 0,
			   &ip6h->saddr);
>>>>>>> 0ce790e7
	ipv6_eth_mc_map(&ip6h->daddr, eth->h_dest);

	hopopt = (u8 *)(ip6h + 1);
	hopopt[0] = IPPROTO_ICMPV6;		/* next hdr */
	hopopt[1] = 0;				/* length of HbH */
	hopopt[2] = IPV6_TLV_ROUTERALERT;	/* Router Alert */
	hopopt[3] = 2;				/* Length of RA Option */
	hopopt[4] = 0;				/* Type = 0x0000 (MLD) */
	hopopt[5] = 0;
	hopopt[6] = IPV6_TLV_PAD0;		/* Pad0 */
	hopopt[7] = IPV6_TLV_PAD0;		/* Pad0 */

	skb_put(skb, sizeof(*ip6h) + 8);

	/* ICMPv6 */
	skb_set_transport_header(skb, skb->len);
	mldq = (struct mld_msg *) icmp6_hdr(skb);

	interval = ipv6_addr_any(group) ? br->multicast_last_member_interval :
					  br->multicast_query_response_interval;

	mldq->mld_type = ICMPV6_MGM_QUERY;
	mldq->mld_code = 0;
	mldq->mld_cksum = 0;
	mldq->mld_maxdelay = htons((u16)jiffies_to_msecs(interval));
	mldq->mld_reserved = 0;
	ipv6_addr_copy(&mldq->mld_mca, group);

	/* checksum */
	mldq->mld_cksum = csum_ipv6_magic(&ip6h->saddr, &ip6h->daddr,
					  sizeof(*mldq), IPPROTO_ICMPV6,
					  csum_partial(mldq,
						       sizeof(*mldq), 0));
	skb_put(skb, sizeof(*mldq));

	__skb_pull(skb, sizeof(*eth));

out:
	return skb;
}
#endif

static struct sk_buff *br_multicast_alloc_query(struct net_bridge *br,
						struct br_ip *addr)
{
	switch (addr->proto) {
	case htons(ETH_P_IP):
		return br_ip4_multicast_alloc_query(br, addr->u.ip4);
#if defined(CONFIG_IPV6) || defined(CONFIG_IPV6_MODULE)
	case htons(ETH_P_IPV6):
		return br_ip6_multicast_alloc_query(br, &addr->u.ip6);
#endif
	}
	return NULL;
}

static void br_multicast_send_group_query(struct net_bridge_mdb_entry *mp)
{
	struct net_bridge *br = mp->br;
	struct sk_buff *skb;

	skb = br_multicast_alloc_query(br, &mp->addr);
	if (!skb)
		goto timer;

	netif_rx(skb);

timer:
	if (++mp->queries_sent < br->multicast_last_member_count)
		mod_timer(&mp->query_timer,
			  jiffies + br->multicast_last_member_interval);
}

static void br_multicast_group_query_expired(unsigned long data)
{
	struct net_bridge_mdb_entry *mp = (void *)data;
	struct net_bridge *br = mp->br;

	spin_lock(&br->multicast_lock);
	if (!netif_running(br->dev) || !mp->mglist ||
	    mp->queries_sent >= br->multicast_last_member_count)
		goto out;

	br_multicast_send_group_query(mp);

out:
	spin_unlock(&br->multicast_lock);
}

static void br_multicast_send_port_group_query(struct net_bridge_port_group *pg)
{
	struct net_bridge_port *port = pg->port;
	struct net_bridge *br = port->br;
	struct sk_buff *skb;

	skb = br_multicast_alloc_query(br, &pg->addr);
	if (!skb)
		goto timer;

	br_deliver(port, skb);

timer:
	if (++pg->queries_sent < br->multicast_last_member_count)
		mod_timer(&pg->query_timer,
			  jiffies + br->multicast_last_member_interval);
}

static void br_multicast_port_group_query_expired(unsigned long data)
{
	struct net_bridge_port_group *pg = (void *)data;
	struct net_bridge_port *port = pg->port;
	struct net_bridge *br = port->br;

	spin_lock(&br->multicast_lock);
	if (!netif_running(br->dev) || hlist_unhashed(&pg->mglist) ||
	    pg->queries_sent >= br->multicast_last_member_count)
		goto out;

	br_multicast_send_port_group_query(pg);

out:
	spin_unlock(&br->multicast_lock);
}

static struct net_bridge_mdb_entry *br_multicast_get_group(
	struct net_bridge *br, struct net_bridge_port *port,
	struct br_ip *group, int hash)
{
	struct net_bridge_mdb_htable *mdb;
	struct net_bridge_mdb_entry *mp;
	struct hlist_node *p;
	unsigned count = 0;
	unsigned max;
	int elasticity;
	int err;

	mdb = rcu_dereference_protected(br->mdb, 1);
	hlist_for_each_entry(mp, p, &mdb->mhash[hash], hlist[mdb->ver]) {
		count++;
		if (unlikely(br_ip_equal(group, &mp->addr)))
			return mp;
	}

	elasticity = 0;
	max = mdb->max;

	if (unlikely(count > br->hash_elasticity && count)) {
		if (net_ratelimit())
			br_info(br, "Multicast hash table "
				"chain limit reached: %s\n",
				port ? port->dev->name : br->dev->name);

		elasticity = br->hash_elasticity;
	}

	if (mdb->size >= max) {
		max *= 2;
		if (unlikely(max >= br->hash_max)) {
			br_warn(br, "Multicast hash table maximum "
				"reached, disabling snooping: %s, %d\n",
				port ? port->dev->name : br->dev->name, max);
			err = -E2BIG;
disable:
			br->multicast_disabled = 1;
			goto err;
		}
	}

	if (max > mdb->max || elasticity) {
		if (mdb->old) {
			if (net_ratelimit())
				br_info(br, "Multicast hash table "
					"on fire: %s\n",
					port ? port->dev->name : br->dev->name);
			err = -EEXIST;
			goto err;
		}

		err = br_mdb_rehash(&br->mdb, max, elasticity);
		if (err) {
			br_warn(br, "Cannot rehash multicast "
				"hash table, disabling snooping: %s, %d, %d\n",
				port ? port->dev->name : br->dev->name,
				mdb->size, err);
			goto disable;
		}

		err = -EAGAIN;
		goto err;
	}

	return NULL;

err:
	mp = ERR_PTR(err);
	return mp;
}

static struct net_bridge_mdb_entry *br_multicast_new_group(
	struct net_bridge *br, struct net_bridge_port *port,
	struct br_ip *group)
{
	struct net_bridge_mdb_htable *mdb;
	struct net_bridge_mdb_entry *mp;
	int hash;
	int err;

	mdb = rcu_dereference_protected(br->mdb, 1);
	if (!mdb) {
		err = br_mdb_rehash(&br->mdb, BR_HASH_SIZE, 0);
		if (err)
			return ERR_PTR(err);
		goto rehash;
	}

	hash = br_ip_hash(mdb, group);
	mp = br_multicast_get_group(br, port, group, hash);
	switch (PTR_ERR(mp)) {
	case 0:
		break;

	case -EAGAIN:
rehash:
		mdb = rcu_dereference_protected(br->mdb, 1);
		hash = br_ip_hash(mdb, group);
		break;

	default:
		goto out;
	}

	mp = kzalloc(sizeof(*mp), GFP_ATOMIC);
	if (unlikely(!mp))
		return ERR_PTR(-ENOMEM);

	mp->br = br;
	mp->addr = *group;
	setup_timer(&mp->timer, br_multicast_group_expired,
		    (unsigned long)mp);
	setup_timer(&mp->query_timer, br_multicast_group_query_expired,
		    (unsigned long)mp);

	hlist_add_head_rcu(&mp->hlist[mdb->ver], &mdb->mhash[hash]);
	mdb->size++;

out:
	return mp;
}

static int br_multicast_add_group(struct net_bridge *br,
				  struct net_bridge_port *port,
				  struct br_ip *group)
{
	struct net_bridge_mdb_entry *mp;
	struct net_bridge_port_group *p;
	struct net_bridge_port_group __rcu **pp;
	unsigned long now = jiffies;
	int err;

	spin_lock(&br->multicast_lock);
	if (!netif_running(br->dev) ||
	    (port && port->state == BR_STATE_DISABLED))
		goto out;

	mp = br_multicast_new_group(br, port, group);
	err = PTR_ERR(mp);
	if (IS_ERR(mp))
		goto err;

	if (!port) {
		mp->mglist = true;
		mod_timer(&mp->timer, now + br->multicast_membership_interval);
		goto out;
	}

	for (pp = &mp->ports;
	     (p = mlock_dereference(*pp, br)) != NULL;
	     pp = &p->next) {
		if (p->port == port)
			goto found;
		if ((unsigned long)p->port < (unsigned long)port)
			break;
	}

	p = kzalloc(sizeof(*p), GFP_ATOMIC);
	err = -ENOMEM;
	if (unlikely(!p))
		goto err;

	p->addr = *group;
	p->port = port;
	p->next = *pp;
	hlist_add_head(&p->mglist, &port->mglist);
	setup_timer(&p->timer, br_multicast_port_group_expired,
		    (unsigned long)p);
	setup_timer(&p->query_timer, br_multicast_port_group_query_expired,
		    (unsigned long)p);

	rcu_assign_pointer(*pp, p);

found:
	mod_timer(&p->timer, now + br->multicast_membership_interval);
out:
	err = 0;

err:
	spin_unlock(&br->multicast_lock);
	return err;
}

static int br_ip4_multicast_add_group(struct net_bridge *br,
				      struct net_bridge_port *port,
				      __be32 group)
{
	struct br_ip br_group;

	if (ipv4_is_local_multicast(group))
		return 0;

	br_group.u.ip4 = group;
	br_group.proto = htons(ETH_P_IP);

	return br_multicast_add_group(br, port, &br_group);
}

#if defined(CONFIG_IPV6) || defined(CONFIG_IPV6_MODULE)
static int br_ip6_multicast_add_group(struct net_bridge *br,
				      struct net_bridge_port *port,
				      const struct in6_addr *group)
{
	struct br_ip br_group;

	if (!ipv6_is_transient_multicast(group))
		return 0;

	ipv6_addr_copy(&br_group.u.ip6, group);
	br_group.proto = htons(ETH_P_IPV6);

	return br_multicast_add_group(br, port, &br_group);
}
#endif

static void br_multicast_router_expired(unsigned long data)
{
	struct net_bridge_port *port = (void *)data;
	struct net_bridge *br = port->br;

	spin_lock(&br->multicast_lock);
	if (port->multicast_router != 1 ||
	    timer_pending(&port->multicast_router_timer) ||
	    hlist_unhashed(&port->rlist))
		goto out;

	hlist_del_init_rcu(&port->rlist);

out:
	spin_unlock(&br->multicast_lock);
}

static void br_multicast_local_router_expired(unsigned long data)
{
}

static void __br_multicast_send_query(struct net_bridge *br,
				      struct net_bridge_port *port,
				      struct br_ip *ip)
{
	struct sk_buff *skb;

	skb = br_multicast_alloc_query(br, ip);
	if (!skb)
		return;

	if (port) {
		__skb_push(skb, sizeof(struct ethhdr));
		skb->dev = port->dev;
		NF_HOOK(NFPROTO_BRIDGE, NF_BR_LOCAL_OUT, skb, NULL, skb->dev,
			dev_queue_xmit);
	} else
		netif_rx(skb);
}

static void br_multicast_send_query(struct net_bridge *br,
				    struct net_bridge_port *port, u32 sent)
{
	unsigned long time;
	struct br_ip br_group;

	if (!netif_running(br->dev) || br->multicast_disabled ||
	    timer_pending(&br->multicast_querier_timer))
		return;

	memset(&br_group.u, 0, sizeof(br_group.u));

	br_group.proto = htons(ETH_P_IP);
	__br_multicast_send_query(br, port, &br_group);

#if defined(CONFIG_IPV6) || defined(CONFIG_IPV6_MODULE)
	br_group.proto = htons(ETH_P_IPV6);
	__br_multicast_send_query(br, port, &br_group);
#endif

	time = jiffies;
	time += sent < br->multicast_startup_query_count ?
		br->multicast_startup_query_interval :
		br->multicast_query_interval;
	mod_timer(port ? &port->multicast_query_timer :
			 &br->multicast_query_timer, time);
}

static void br_multicast_port_query_expired(unsigned long data)
{
	struct net_bridge_port *port = (void *)data;
	struct net_bridge *br = port->br;

	spin_lock(&br->multicast_lock);
	if (port->state == BR_STATE_DISABLED ||
	    port->state == BR_STATE_BLOCKING)
		goto out;

	if (port->multicast_startup_queries_sent <
	    br->multicast_startup_query_count)
		port->multicast_startup_queries_sent++;

	br_multicast_send_query(port->br, port,
				port->multicast_startup_queries_sent);

out:
	spin_unlock(&br->multicast_lock);
}

void br_multicast_add_port(struct net_bridge_port *port)
{
	port->multicast_router = 1;

	setup_timer(&port->multicast_router_timer, br_multicast_router_expired,
		    (unsigned long)port);
	setup_timer(&port->multicast_query_timer,
		    br_multicast_port_query_expired, (unsigned long)port);
}

void br_multicast_del_port(struct net_bridge_port *port)
{
	del_timer_sync(&port->multicast_router_timer);
}

static void __br_multicast_enable_port(struct net_bridge_port *port)
{
	port->multicast_startup_queries_sent = 0;

	if (try_to_del_timer_sync(&port->multicast_query_timer) >= 0 ||
	    del_timer(&port->multicast_query_timer))
		mod_timer(&port->multicast_query_timer, jiffies);
}

void br_multicast_enable_port(struct net_bridge_port *port)
{
	struct net_bridge *br = port->br;

	spin_lock(&br->multicast_lock);
	if (br->multicast_disabled || !netif_running(br->dev))
		goto out;

	__br_multicast_enable_port(port);

out:
	spin_unlock(&br->multicast_lock);
}

void br_multicast_disable_port(struct net_bridge_port *port)
{
	struct net_bridge *br = port->br;
	struct net_bridge_port_group *pg;
	struct hlist_node *p, *n;

	spin_lock(&br->multicast_lock);
	hlist_for_each_entry_safe(pg, p, n, &port->mglist, mglist)
		br_multicast_del_pg(br, pg);

	if (!hlist_unhashed(&port->rlist))
		hlist_del_init_rcu(&port->rlist);
	del_timer(&port->multicast_router_timer);
	del_timer(&port->multicast_query_timer);
	spin_unlock(&br->multicast_lock);
}

static int br_ip4_multicast_igmp3_report(struct net_bridge *br,
					 struct net_bridge_port *port,
					 struct sk_buff *skb)
{
	struct igmpv3_report *ih;
	struct igmpv3_grec *grec;
	int i;
	int len;
	int num;
	int type;
	int err = 0;
	__be32 group;

	if (!pskb_may_pull(skb, sizeof(*ih)))
		return -EINVAL;

	ih = igmpv3_report_hdr(skb);
	num = ntohs(ih->ngrec);
	len = sizeof(*ih);

	for (i = 0; i < num; i++) {
		len += sizeof(*grec);
		if (!pskb_may_pull(skb, len))
			return -EINVAL;

		grec = (void *)(skb->data + len - sizeof(*grec));
		group = grec->grec_mca;
		type = grec->grec_type;

		len += ntohs(grec->grec_nsrcs) * 4;
		if (!pskb_may_pull(skb, len))
			return -EINVAL;

		/* We treat this as an IGMPv2 report for now. */
		switch (type) {
		case IGMPV3_MODE_IS_INCLUDE:
		case IGMPV3_MODE_IS_EXCLUDE:
		case IGMPV3_CHANGE_TO_INCLUDE:
		case IGMPV3_CHANGE_TO_EXCLUDE:
		case IGMPV3_ALLOW_NEW_SOURCES:
		case IGMPV3_BLOCK_OLD_SOURCES:
			break;

		default:
			continue;
		}

		err = br_ip4_multicast_add_group(br, port, group);
		if (err)
			break;
	}

	return err;
}

#if defined(CONFIG_IPV6) || defined(CONFIG_IPV6_MODULE)
static int br_ip6_multicast_mld2_report(struct net_bridge *br,
					struct net_bridge_port *port,
					struct sk_buff *skb)
{
	struct icmp6hdr *icmp6h;
	struct mld2_grec *grec;
	int i;
	int len;
	int num;
	int err = 0;

	if (!pskb_may_pull(skb, sizeof(*icmp6h)))
		return -EINVAL;

	icmp6h = icmp6_hdr(skb);
	num = ntohs(icmp6h->icmp6_dataun.un_data16[1]);
	len = sizeof(*icmp6h);

	for (i = 0; i < num; i++) {
		__be16 *nsrcs, _nsrcs;

		nsrcs = skb_header_pointer(skb,
					   len + offsetof(struct mld2_grec,
							  grec_nsrcs),
					   sizeof(_nsrcs), &_nsrcs);
		if (!nsrcs)
			return -EINVAL;

		if (!pskb_may_pull(skb,
				   len + sizeof(*grec) +
				   sizeof(struct in6_addr) * ntohs(*nsrcs)))
			return -EINVAL;

		grec = (struct mld2_grec *)(skb->data + len);
		len += sizeof(*grec) +
		       sizeof(struct in6_addr) * ntohs(*nsrcs);

		/* We treat these as MLDv1 reports for now. */
		switch (grec->grec_type) {
		case MLD2_MODE_IS_INCLUDE:
		case MLD2_MODE_IS_EXCLUDE:
		case MLD2_CHANGE_TO_INCLUDE:
		case MLD2_CHANGE_TO_EXCLUDE:
		case MLD2_ALLOW_NEW_SOURCES:
		case MLD2_BLOCK_OLD_SOURCES:
			break;

		default:
			continue;
		}

		err = br_ip6_multicast_add_group(br, port, &grec->grec_mca);
		if (!err)
			break;
	}

	return err;
}
#endif

/*
 * Add port to rotuer_list
 *  list is maintained ordered by pointer value
 *  and locked by br->multicast_lock and RCU
 */
static void br_multicast_add_router(struct net_bridge *br,
				    struct net_bridge_port *port)
{
	struct net_bridge_port *p;
	struct hlist_node *n, *slot = NULL;

	hlist_for_each_entry(p, n, &br->router_list, rlist) {
		if ((unsigned long) port >= (unsigned long) p)
			break;
		slot = n;
	}

	if (slot)
		hlist_add_after_rcu(slot, &port->rlist);
	else
		hlist_add_head_rcu(&port->rlist, &br->router_list);
}

static void br_multicast_mark_router(struct net_bridge *br,
				     struct net_bridge_port *port)
{
	unsigned long now = jiffies;

	if (!port) {
		if (br->multicast_router == 1)
			mod_timer(&br->multicast_router_timer,
				  now + br->multicast_querier_interval);
		return;
	}

	if (port->multicast_router != 1)
		return;

	if (!hlist_unhashed(&port->rlist))
		goto timer;

	br_multicast_add_router(br, port);

timer:
	mod_timer(&port->multicast_router_timer,
		  now + br->multicast_querier_interval);
}

static void br_multicast_query_received(struct net_bridge *br,
					struct net_bridge_port *port,
					int saddr)
{
	if (saddr)
		mod_timer(&br->multicast_querier_timer,
			  jiffies + br->multicast_querier_interval);
	else if (timer_pending(&br->multicast_querier_timer))
		return;

	br_multicast_mark_router(br, port);
}

static int br_ip4_multicast_query(struct net_bridge *br,
				  struct net_bridge_port *port,
				  struct sk_buff *skb)
{
	struct iphdr *iph = ip_hdr(skb);
	struct igmphdr *ih = igmp_hdr(skb);
	struct net_bridge_mdb_entry *mp;
	struct igmpv3_query *ih3;
	struct net_bridge_port_group *p;
	struct net_bridge_port_group __rcu **pp;
	unsigned long max_delay;
	unsigned long now = jiffies;
	__be32 group;
	int err = 0;

	spin_lock(&br->multicast_lock);
	if (!netif_running(br->dev) ||
	    (port && port->state == BR_STATE_DISABLED))
		goto out;

	br_multicast_query_received(br, port, !!iph->saddr);

	group = ih->group;

	if (skb->len == sizeof(*ih)) {
		max_delay = ih->code * (HZ / IGMP_TIMER_SCALE);

		if (!max_delay) {
			max_delay = 10 * HZ;
			group = 0;
		}
	} else {
		if (!pskb_may_pull(skb, sizeof(struct igmpv3_query))) {
			err = -EINVAL;
			goto out;
		}

		ih3 = igmpv3_query_hdr(skb);
		if (ih3->nsrcs)
			goto out;

		max_delay = ih3->code ?
			    IGMPV3_MRC(ih3->code) * (HZ / IGMP_TIMER_SCALE) : 1;
	}

	if (!group)
		goto out;

	mp = br_mdb_ip4_get(mlock_dereference(br->mdb, br), group);
	if (!mp)
		goto out;

	max_delay *= br->multicast_last_member_count;

	if (mp->mglist &&
	    (timer_pending(&mp->timer) ?
	     time_after(mp->timer.expires, now + max_delay) :
	     try_to_del_timer_sync(&mp->timer) >= 0))
		mod_timer(&mp->timer, now + max_delay);

	for (pp = &mp->ports;
	     (p = mlock_dereference(*pp, br)) != NULL;
	     pp = &p->next) {
		if (timer_pending(&p->timer) ?
		    time_after(p->timer.expires, now + max_delay) :
		    try_to_del_timer_sync(&p->timer) >= 0)
			mod_timer(&p->timer, now + max_delay);
	}

out:
	spin_unlock(&br->multicast_lock);
	return err;
}

#if defined(CONFIG_IPV6) || defined(CONFIG_IPV6_MODULE)
static int br_ip6_multicast_query(struct net_bridge *br,
				  struct net_bridge_port *port,
				  struct sk_buff *skb)
{
	struct ipv6hdr *ip6h = ipv6_hdr(skb);
	struct mld_msg *mld = (struct mld_msg *) icmp6_hdr(skb);
	struct net_bridge_mdb_entry *mp;
	struct mld2_query *mld2q;
	struct net_bridge_port_group *p;
	struct net_bridge_port_group __rcu **pp;
	unsigned long max_delay;
	unsigned long now = jiffies;
	struct in6_addr *group = NULL;
	int err = 0;

	spin_lock(&br->multicast_lock);
	if (!netif_running(br->dev) ||
	    (port && port->state == BR_STATE_DISABLED))
		goto out;

	br_multicast_query_received(br, port, !ipv6_addr_any(&ip6h->saddr));

	if (skb->len == sizeof(*mld)) {
		if (!pskb_may_pull(skb, sizeof(*mld))) {
			err = -EINVAL;
			goto out;
		}
		mld = (struct mld_msg *) icmp6_hdr(skb);
		max_delay = msecs_to_jiffies(htons(mld->mld_maxdelay));
		if (max_delay)
			group = &mld->mld_mca;
	} else if (skb->len >= sizeof(*mld2q)) {
		if (!pskb_may_pull(skb, sizeof(*mld2q))) {
			err = -EINVAL;
			goto out;
		}
		mld2q = (struct mld2_query *)icmp6_hdr(skb);
		if (!mld2q->mld2q_nsrcs)
			group = &mld2q->mld2q_mca;
		max_delay = mld2q->mld2q_mrc ? MLDV2_MRC(mld2q->mld2q_mrc) : 1;
	}

	if (!group)
		goto out;

	mp = br_mdb_ip6_get(mlock_dereference(br->mdb, br), group);
	if (!mp)
		goto out;

	max_delay *= br->multicast_last_member_count;
	if (mp->mglist &&
	    (timer_pending(&mp->timer) ?
	     time_after(mp->timer.expires, now + max_delay) :
	     try_to_del_timer_sync(&mp->timer) >= 0))
		mod_timer(&mp->timer, now + max_delay);

	for (pp = &mp->ports;
	     (p = mlock_dereference(*pp, br)) != NULL;
	     pp = &p->next) {
		if (timer_pending(&p->timer) ?
		    time_after(p->timer.expires, now + max_delay) :
		    try_to_del_timer_sync(&p->timer) >= 0)
			mod_timer(&p->timer, now + max_delay);
	}

out:
	spin_unlock(&br->multicast_lock);
	return err;
}
#endif

static void br_multicast_leave_group(struct net_bridge *br,
				     struct net_bridge_port *port,
				     struct br_ip *group)
{
	struct net_bridge_mdb_htable *mdb;
	struct net_bridge_mdb_entry *mp;
	struct net_bridge_port_group *p;
	unsigned long now;
	unsigned long time;

	spin_lock(&br->multicast_lock);
	if (!netif_running(br->dev) ||
	    (port && port->state == BR_STATE_DISABLED) ||
	    timer_pending(&br->multicast_querier_timer))
		goto out;

	mdb = mlock_dereference(br->mdb, br);
	mp = br_mdb_ip_get(mdb, group);
	if (!mp)
		goto out;

	now = jiffies;
	time = now + br->multicast_last_member_count *
		     br->multicast_last_member_interval;

	if (!port) {
		if (mp->mglist &&
		    (timer_pending(&mp->timer) ?
		     time_after(mp->timer.expires, time) :
		     try_to_del_timer_sync(&mp->timer) >= 0)) {
			mod_timer(&mp->timer, time);

			mp->queries_sent = 0;
			mod_timer(&mp->query_timer, now);
		}

		goto out;
	}

	for (p = mlock_dereference(mp->ports, br);
	     p != NULL;
	     p = mlock_dereference(p->next, br)) {
		if (p->port != port)
			continue;

		if (!hlist_unhashed(&p->mglist) &&
		    (timer_pending(&p->timer) ?
		     time_after(p->timer.expires, time) :
		     try_to_del_timer_sync(&p->timer) >= 0)) {
			mod_timer(&p->timer, time);

			p->queries_sent = 0;
			mod_timer(&p->query_timer, now);
		}

		break;
	}

out:
	spin_unlock(&br->multicast_lock);
}

static void br_ip4_multicast_leave_group(struct net_bridge *br,
					 struct net_bridge_port *port,
					 __be32 group)
{
	struct br_ip br_group;

	if (ipv4_is_local_multicast(group))
		return;

	br_group.u.ip4 = group;
	br_group.proto = htons(ETH_P_IP);

	br_multicast_leave_group(br, port, &br_group);
}

#if defined(CONFIG_IPV6) || defined(CONFIG_IPV6_MODULE)
static void br_ip6_multicast_leave_group(struct net_bridge *br,
					 struct net_bridge_port *port,
					 const struct in6_addr *group)
{
	struct br_ip br_group;

	if (!ipv6_is_transient_multicast(group))
		return;

	ipv6_addr_copy(&br_group.u.ip6, group);
	br_group.proto = htons(ETH_P_IPV6);

	br_multicast_leave_group(br, port, &br_group);
}
#endif

static int br_multicast_ipv4_rcv(struct net_bridge *br,
				 struct net_bridge_port *port,
				 struct sk_buff *skb)
{
	struct sk_buff *skb2 = skb;
	struct iphdr *iph;
	struct igmphdr *ih;
	unsigned len;
	unsigned offset;
	int err;

	/* We treat OOM as packet loss for now. */
	if (!pskb_may_pull(skb, sizeof(*iph)))
		return -EINVAL;

	iph = ip_hdr(skb);

	if (iph->ihl < 5 || iph->version != 4)
		return -EINVAL;

	if (!pskb_may_pull(skb, ip_hdrlen(skb)))
		return -EINVAL;

	iph = ip_hdr(skb);

	if (unlikely(ip_fast_csum((u8 *)iph, iph->ihl)))
		return -EINVAL;

	if (iph->protocol != IPPROTO_IGMP)
		return 0;

	len = ntohs(iph->tot_len);
	if (skb->len < len || len < ip_hdrlen(skb))
		return -EINVAL;

	if (skb->len > len) {
		skb2 = skb_clone(skb, GFP_ATOMIC);
		if (!skb2)
			return -ENOMEM;

		err = pskb_trim_rcsum(skb2, len);
		if (err)
			goto err_out;
	}

	len -= ip_hdrlen(skb2);
	offset = skb_network_offset(skb2) + ip_hdrlen(skb2);
	__skb_pull(skb2, offset);
	skb_reset_transport_header(skb2);

	err = -EINVAL;
	if (!pskb_may_pull(skb2, sizeof(*ih)))
		goto out;

	switch (skb2->ip_summed) {
	case CHECKSUM_COMPLETE:
		if (!csum_fold(skb2->csum))
			break;
		/* fall through */
	case CHECKSUM_NONE:
		skb2->csum = 0;
		if (skb_checksum_complete(skb2))
			goto out;
	}

	err = 0;

	BR_INPUT_SKB_CB(skb)->igmp = 1;
	ih = igmp_hdr(skb2);

	switch (ih->type) {
	case IGMP_HOST_MEMBERSHIP_REPORT:
	case IGMPV2_HOST_MEMBERSHIP_REPORT:
		BR_INPUT_SKB_CB(skb2)->mrouters_only = 1;
		err = br_ip4_multicast_add_group(br, port, ih->group);
		break;
	case IGMPV3_HOST_MEMBERSHIP_REPORT:
		err = br_ip4_multicast_igmp3_report(br, port, skb2);
		break;
	case IGMP_HOST_MEMBERSHIP_QUERY:
		err = br_ip4_multicast_query(br, port, skb2);
		break;
	case IGMP_HOST_LEAVE_MESSAGE:
		br_ip4_multicast_leave_group(br, port, ih->group);
		break;
	}

out:
	__skb_push(skb2, offset);
err_out:
	if (skb2 != skb)
		kfree_skb(skb2);
	return err;
}

#if defined(CONFIG_IPV6) || defined(CONFIG_IPV6_MODULE)
static int br_multicast_ipv6_rcv(struct net_bridge *br,
				 struct net_bridge_port *port,
				 struct sk_buff *skb)
{
	struct sk_buff *skb2;
	struct ipv6hdr *ip6h;
	struct icmp6hdr *icmp6h;
	u8 nexthdr;
	unsigned len;
	int offset;
	int err;

	if (!pskb_may_pull(skb, sizeof(*ip6h)))
		return -EINVAL;

	ip6h = ipv6_hdr(skb);

	/*
	 * We're interested in MLD messages only.
	 *  - Version is 6
	 *  - MLD has always Router Alert hop-by-hop option
	 *  - But we do not support jumbrograms.
	 */
	if (ip6h->version != 6 ||
	    ip6h->nexthdr != IPPROTO_HOPOPTS ||
	    ip6h->payload_len == 0)
		return 0;

	len = ntohs(ip6h->payload_len);
	if (skb->len < len)
		return -EINVAL;

	nexthdr = ip6h->nexthdr;
	offset = ipv6_skip_exthdr(skb, sizeof(*ip6h), &nexthdr);

	if (offset < 0 || nexthdr != IPPROTO_ICMPV6)
		return 0;

	/* Okay, we found ICMPv6 header */
	skb2 = skb_clone(skb, GFP_ATOMIC);
	if (!skb2)
		return -ENOMEM;

	err = -EINVAL;
	if (!pskb_may_pull(skb2, offset + sizeof(struct icmp6hdr)))
		goto out;

	len -= offset - skb_network_offset(skb2);

	__skb_pull(skb2, offset);
	skb_reset_transport_header(skb2);

	icmp6h = icmp6_hdr(skb2);

	switch (icmp6h->icmp6_type) {
	case ICMPV6_MGM_QUERY:
	case ICMPV6_MGM_REPORT:
	case ICMPV6_MGM_REDUCTION:
	case ICMPV6_MLD2_REPORT:
		break;
	default:
		err = 0;
		goto out;
	}

	/* Okay, we found MLD message. Check further. */
	if (skb2->len > len) {
		err = pskb_trim_rcsum(skb2, len);
		if (err)
			goto out;
	}

	switch (skb2->ip_summed) {
	case CHECKSUM_COMPLETE:
		if (!csum_fold(skb2->csum))
			break;
		/*FALLTHROUGH*/
	case CHECKSUM_NONE:
		skb2->csum = 0;
		if (skb_checksum_complete(skb2))
			goto out;
	}

	err = 0;

	BR_INPUT_SKB_CB(skb)->igmp = 1;

	switch (icmp6h->icmp6_type) {
	case ICMPV6_MGM_REPORT:
	    {
		struct mld_msg *mld;
		if (!pskb_may_pull(skb2, sizeof(*mld))) {
			err = -EINVAL;
			goto out;
		}
		mld = (struct mld_msg *)skb_transport_header(skb2);
		BR_INPUT_SKB_CB(skb2)->mrouters_only = 1;
		err = br_ip6_multicast_add_group(br, port, &mld->mld_mca);
		break;
	    }
	case ICMPV6_MLD2_REPORT:
		err = br_ip6_multicast_mld2_report(br, port, skb2);
		break;
	case ICMPV6_MGM_QUERY:
		err = br_ip6_multicast_query(br, port, skb2);
		break;
	case ICMPV6_MGM_REDUCTION:
	    {
		struct mld_msg *mld;
		if (!pskb_may_pull(skb2, sizeof(*mld))) {
			err = -EINVAL;
			goto out;
		}
		mld = (struct mld_msg *)skb_transport_header(skb2);
		br_ip6_multicast_leave_group(br, port, &mld->mld_mca);
	    }
	}

out:
	kfree_skb(skb2);
	return err;
}
#endif

int br_multicast_rcv(struct net_bridge *br, struct net_bridge_port *port,
		     struct sk_buff *skb)
{
	BR_INPUT_SKB_CB(skb)->igmp = 0;
	BR_INPUT_SKB_CB(skb)->mrouters_only = 0;

	if (br->multicast_disabled)
		return 0;

	switch (skb->protocol) {
	case htons(ETH_P_IP):
		return br_multicast_ipv4_rcv(br, port, skb);
#if defined(CONFIG_IPV6) || defined(CONFIG_IPV6_MODULE)
	case htons(ETH_P_IPV6):
		return br_multicast_ipv6_rcv(br, port, skb);
#endif
	}

	return 0;
}

static void br_multicast_query_expired(unsigned long data)
{
	struct net_bridge *br = (void *)data;

	spin_lock(&br->multicast_lock);
	if (br->multicast_startup_queries_sent <
	    br->multicast_startup_query_count)
		br->multicast_startup_queries_sent++;

	br_multicast_send_query(br, NULL, br->multicast_startup_queries_sent);

	spin_unlock(&br->multicast_lock);
}

void br_multicast_init(struct net_bridge *br)
{
	br->hash_elasticity = 4;
	br->hash_max = 512;

	br->multicast_router = 1;
	br->multicast_last_member_count = 2;
	br->multicast_startup_query_count = 2;

	br->multicast_last_member_interval = HZ;
	br->multicast_query_response_interval = 10 * HZ;
	br->multicast_startup_query_interval = 125 * HZ / 4;
	br->multicast_query_interval = 125 * HZ;
	br->multicast_querier_interval = 255 * HZ;
	br->multicast_membership_interval = 260 * HZ;

	spin_lock_init(&br->multicast_lock);
	setup_timer(&br->multicast_router_timer,
		    br_multicast_local_router_expired, 0);
	setup_timer(&br->multicast_querier_timer,
		    br_multicast_local_router_expired, 0);
	setup_timer(&br->multicast_query_timer, br_multicast_query_expired,
		    (unsigned long)br);
}

void br_multicast_open(struct net_bridge *br)
{
	br->multicast_startup_queries_sent = 0;

	if (br->multicast_disabled)
		return;

	mod_timer(&br->multicast_query_timer, jiffies);
}

void br_multicast_stop(struct net_bridge *br)
{
	struct net_bridge_mdb_htable *mdb;
	struct net_bridge_mdb_entry *mp;
	struct hlist_node *p, *n;
	u32 ver;
	int i;

	del_timer_sync(&br->multicast_router_timer);
	del_timer_sync(&br->multicast_querier_timer);
	del_timer_sync(&br->multicast_query_timer);

	spin_lock_bh(&br->multicast_lock);
	mdb = mlock_dereference(br->mdb, br);
	if (!mdb)
		goto out;

	br->mdb = NULL;

	ver = mdb->ver;
	for (i = 0; i < mdb->max; i++) {
		hlist_for_each_entry_safe(mp, p, n, &mdb->mhash[i],
					  hlist[ver]) {
			del_timer(&mp->timer);
			del_timer(&mp->query_timer);
			call_rcu_bh(&mp->rcu, br_multicast_free_group);
		}
	}

	if (mdb->old) {
		spin_unlock_bh(&br->multicast_lock);
		rcu_barrier_bh();
		spin_lock_bh(&br->multicast_lock);
		WARN_ON(mdb->old);
	}

	mdb->old = mdb;
	call_rcu_bh(&mdb->rcu, br_mdb_free);

out:
	spin_unlock_bh(&br->multicast_lock);
}

int br_multicast_set_router(struct net_bridge *br, unsigned long val)
{
	int err = -ENOENT;

	spin_lock_bh(&br->multicast_lock);
	if (!netif_running(br->dev))
		goto unlock;

	switch (val) {
	case 0:
	case 2:
		del_timer(&br->multicast_router_timer);
		/* fall through */
	case 1:
		br->multicast_router = val;
		err = 0;
		break;

	default:
		err = -EINVAL;
		break;
	}

unlock:
	spin_unlock_bh(&br->multicast_lock);

	return err;
}

int br_multicast_set_port_router(struct net_bridge_port *p, unsigned long val)
{
	struct net_bridge *br = p->br;
	int err = -ENOENT;

	spin_lock(&br->multicast_lock);
	if (!netif_running(br->dev) || p->state == BR_STATE_DISABLED)
		goto unlock;

	switch (val) {
	case 0:
	case 1:
	case 2:
		p->multicast_router = val;
		err = 0;

		if (val < 2 && !hlist_unhashed(&p->rlist))
			hlist_del_init_rcu(&p->rlist);

		if (val == 1)
			break;

		del_timer(&p->multicast_router_timer);

		if (val == 0)
			break;

		br_multicast_add_router(br, p);
		break;

	default:
		err = -EINVAL;
		break;
	}

unlock:
	spin_unlock(&br->multicast_lock);

	return err;
}

int br_multicast_toggle(struct net_bridge *br, unsigned long val)
{
	struct net_bridge_port *port;
	int err = 0;
	struct net_bridge_mdb_htable *mdb;

	spin_lock(&br->multicast_lock);
	if (br->multicast_disabled == !val)
		goto unlock;

	br->multicast_disabled = !val;
	if (br->multicast_disabled)
		goto unlock;

	if (!netif_running(br->dev))
		goto unlock;

	mdb = mlock_dereference(br->mdb, br);
	if (mdb) {
		if (mdb->old) {
			err = -EEXIST;
rollback:
			br->multicast_disabled = !!val;
			goto unlock;
		}

		err = br_mdb_rehash(&br->mdb, mdb->max,
				    br->hash_elasticity);
		if (err)
			goto rollback;
	}

	br_multicast_open(br);
	list_for_each_entry(port, &br->port_list, list) {
		if (port->state == BR_STATE_DISABLED ||
		    port->state == BR_STATE_BLOCKING)
			continue;

		__br_multicast_enable_port(port);
	}

unlock:
	spin_unlock(&br->multicast_lock);

	return err;
}

int br_multicast_set_hash_max(struct net_bridge *br, unsigned long val)
{
	int err = -ENOENT;
	u32 old;
	struct net_bridge_mdb_htable *mdb;

	spin_lock(&br->multicast_lock);
	if (!netif_running(br->dev))
		goto unlock;

	err = -EINVAL;
	if (!is_power_of_2(val))
		goto unlock;

	mdb = mlock_dereference(br->mdb, br);
	if (mdb && val < mdb->size)
		goto unlock;

	err = 0;

	old = br->hash_max;
	br->hash_max = val;

	if (mdb) {
		if (mdb->old) {
			err = -EEXIST;
rollback:
			br->hash_max = old;
			goto unlock;
		}

		err = br_mdb_rehash(&br->mdb, br->hash_max,
				    br->hash_elasticity);
		if (err)
			goto rollback;
	}

unlock:
	spin_unlock(&br->multicast_lock);

	return err;
}<|MERGE_RESOLUTION|>--- conflicted
+++ resolved
@@ -445,15 +445,9 @@
 	ip6h->payload_len = htons(8 + sizeof(*mldq));
 	ip6h->nexthdr = IPPROTO_HOPOPTS;
 	ip6h->hop_limit = 1;
-<<<<<<< HEAD
-	ipv6_dev_get_saddr(dev_net(br->dev), br->dev, &ip6h->daddr, 0,
-			   &ip6h->saddr);
-	ipv6_addr_set(&ip6h->daddr, htonl(0xff020000), 0, 0, htonl(1));
-=======
 	ipv6_addr_set(&ip6h->daddr, htonl(0xff020000), 0, 0, htonl(1));
 	ipv6_dev_get_saddr(dev_net(br->dev), br->dev, &ip6h->daddr, 0,
 			   &ip6h->saddr);
->>>>>>> 0ce790e7
 	ipv6_eth_mc_map(&ip6h->daddr, eth->h_dest);
 
 	hopopt = (u8 *)(ip6h + 1);
