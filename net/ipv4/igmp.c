--- conflicted
+++ resolved
@@ -317,19 +317,6 @@
 			break;
 		size >>= 1;
 		if (size < 256)
-<<<<<<< HEAD
-			return NULL;
-	}
-	igmp_skb_size(skb) = size;
-
-	{
-		struct flowi fl = { .oif = dev->ifindex,
-				    .fl4_dst = IGMPV3_ALL_MCR,
-				    .proto = IPPROTO_IGMP };
-		if (ip_route_output_key(net, &rt, &fl)) {
-			kfree_skb(skb);
-=======
->>>>>>> 105e53f8
 			return NULL;
 	}
 	igmp_skb_size(skb) = size;
@@ -677,22 +664,12 @@
 	else
 		dst = group;
 
-<<<<<<< HEAD
-	{
-		struct flowi fl = { .oif = dev->ifindex,
-				    .fl4_dst = dst,
-				    .proto = IPPROTO_IGMP };
-		if (ip_route_output_key(net, &rt, &fl))
-			return -1;
-	}
-=======
 	rt = ip_route_output_ports(net, NULL, dst, 0,
 				   0, 0,
 				   IPPROTO_IGMP, 0, dev->ifindex);
 	if (IS_ERR(rt))
 		return -1;
 
->>>>>>> 105e53f8
 	if (rt->rt_src == 0) {
 		ip_rt_put(rt);
 		return -1;
@@ -1459,11 +1436,6 @@
 /* RTNL is locked */
 static struct in_device *ip_mc_find_dev(struct net *net, struct ip_mreqn *imr)
 {
-<<<<<<< HEAD
-	struct flowi fl = { .fl4_dst = imr->imr_multiaddr.s_addr };
-	struct rtable *rt;
-=======
->>>>>>> 105e53f8
 	struct net_device *dev = NULL;
 	struct in_device *idev = NULL;
 
@@ -2364,10 +2336,6 @@
 	struct ip_sf_list *psf;
 	int rv = 0;
 
-<<<<<<< HEAD
-	rcu_read_lock();
-=======
->>>>>>> 105e53f8
 	for_each_pmc_rcu(in_dev, im) {
 		if (im->multiaddr == mc_addr)
 			break;
@@ -2389,10 +2357,6 @@
 		} else
 			rv = 1; /* unspecified source; tentatively allow */
 	}
-<<<<<<< HEAD
-	rcu_read_unlock();
-=======
->>>>>>> 105e53f8
 	return rv;
 }
 
