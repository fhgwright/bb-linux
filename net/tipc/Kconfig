#
# TIPC configuration
#

menuconfig TIPC
	tristate "The TIPC Protocol (EXPERIMENTAL)"
	depends on INET && EXPERIMENTAL
	---help---
	  The Transparent Inter Process Communication (TIPC) protocol is
	  specially designed for intra cluster communication. This protocol
	  originates from Ericsson where it has been used in carrier grade
	  cluster applications for many years.

	  For more information about TIPC, see http://tipc.sourceforge.net.

	  This protocol support is also available as a module ( = code which
	  can be inserted in and removed from the running kernel whenever you
	  want). The module will be called tipc. If you want to compile it
	  as a module, say M here and read <file:Documentation/kbuild/modules.txt>.

	  If in doubt, say N.

if TIPC

config TIPC_ADVANCED
	bool "Advanced TIPC configuration"
	default n
	help
	  Saying Y here will open some advanced configuration for TIPC.
	  Most users do not need to bother; if unsure, just say N.
<<<<<<< HEAD

config TIPC_ZONES
	int "Maximum number of zones in a network"
	depends on TIPC_ADVANCED
	range 1 255
	default "3"
	help
	  Specifies how many zones can be supported in a TIPC network.
	  Can range from 1 to 255 zones; default is 3.

	  Setting this to a smaller value saves some memory;
	  setting it to a higher value allows for more zones.

config TIPC_CLUSTERS
	int "Maximum number of clusters in a zone"
	depends on TIPC_ADVANCED
	range 1 1
	default "1"
	help
	  Specifies how many clusters can be supported in a TIPC zone.

	  *** Currently TIPC only supports a single cluster per zone. ***
=======
>>>>>>> 3cbea436

config TIPC_NODES
	int "Maximum number of nodes in a cluster"
	depends on TIPC_ADVANCED
	range 8 2047
	default "255"
	help
	  Specifies how many nodes can be supported in a TIPC cluster.
	  Can range from 8 to 2047 nodes; default is 255.

	  Setting this to a smaller value saves some memory;
	  setting it to higher allows for more nodes.

config TIPC_PORTS
	int "Maximum number of ports in a node"
	depends on TIPC_ADVANCED
	range 127 65535
	default "8191"
	help
	  Specifies how many ports can be supported by a node.
	  Can range from 127 to 65535 ports; default is 8191.

<<<<<<< HEAD
	  Setting this to a smaller value saves some memory, 
=======
	  Setting this to a smaller value saves some memory,
>>>>>>> 3cbea436
	  setting it to higher allows for more ports.

config TIPC_LOG
	int "Size of log buffer"
	depends on TIPC_ADVANCED
	range 0 32768
	default "0"
	help
	  Size (in bytes) of TIPC's internal log buffer, which records the
	  occurrence of significant events.  Can range from 0 to 32768 bytes;
	  default is 0.

	  There is no need to enable the log buffer unless the node will be
	  managed remotely via TIPC.

config TIPC_DEBUG
	bool "Enable debug messages"
	default n
	help
<<<<<<< HEAD
	  This enables debugging of TIPC.
=======
	  Saying Y here enables TIPC debugging capabilities used by developers.
	  Most users do not need to bother; if unsure, just say N.
>>>>>>> 3cbea436

	  Enabling debugging support causes TIPC to display data about its
	  internal state when certain abnormal conditions occur. It also
	  makes it easy for developers to capture additional information of
	  interest using the dbg() or msg_dbg() macros.

endif # TIPC<|MERGE_RESOLUTION|>--- conflicted
+++ resolved
@@ -28,31 +28,6 @@
 	help
 	  Saying Y here will open some advanced configuration for TIPC.
 	  Most users do not need to bother; if unsure, just say N.
-<<<<<<< HEAD
-
-config TIPC_ZONES
-	int "Maximum number of zones in a network"
-	depends on TIPC_ADVANCED
-	range 1 255
-	default "3"
-	help
-	  Specifies how many zones can be supported in a TIPC network.
-	  Can range from 1 to 255 zones; default is 3.
-
-	  Setting this to a smaller value saves some memory;
-	  setting it to a higher value allows for more zones.
-
-config TIPC_CLUSTERS
-	int "Maximum number of clusters in a zone"
-	depends on TIPC_ADVANCED
-	range 1 1
-	default "1"
-	help
-	  Specifies how many clusters can be supported in a TIPC zone.
-
-	  *** Currently TIPC only supports a single cluster per zone. ***
-=======
->>>>>>> 3cbea436
 
 config TIPC_NODES
 	int "Maximum number of nodes in a cluster"
@@ -75,11 +50,7 @@
 	  Specifies how many ports can be supported by a node.
 	  Can range from 127 to 65535 ports; default is 8191.
 
-<<<<<<< HEAD
-	  Setting this to a smaller value saves some memory, 
-=======
 	  Setting this to a smaller value saves some memory,
->>>>>>> 3cbea436
 	  setting it to higher allows for more ports.
 
 config TIPC_LOG
@@ -96,15 +67,11 @@
 	  managed remotely via TIPC.
 
 config TIPC_DEBUG
-	bool "Enable debug messages"
+	bool "Enable debugging support"
 	default n
 	help
-<<<<<<< HEAD
-	  This enables debugging of TIPC.
-=======
 	  Saying Y here enables TIPC debugging capabilities used by developers.
 	  Most users do not need to bother; if unsure, just say N.
->>>>>>> 3cbea436
 
 	  Enabling debugging support causes TIPC to display data about its
 	  internal state when certain abnormal conditions occur. It also
