/*
 * net/tipc/socket.c: TIPC socket API
 *
 * Copyright (c) 2001-2007, Ericsson AB
 * Copyright (c) 2004-2008, 2010-2011, Wind River Systems
 * All rights reserved.
 *
 * Redistribution and use in source and binary forms, with or without
 * modification, are permitted provided that the following conditions are met:
 *
 * 1. Redistributions of source code must retain the above copyright
 *    notice, this list of conditions and the following disclaimer.
 * 2. Redistributions in binary form must reproduce the above copyright
 *    notice, this list of conditions and the following disclaimer in the
 *    documentation and/or other materials provided with the distribution.
 * 3. Neither the names of the copyright holders nor the names of its
 *    contributors may be used to endorse or promote products derived from
 *    this software without specific prior written permission.
 *
 * Alternatively, this software may be distributed under the terms of the
 * GNU General Public License ("GPL") version 2 as published by the Free
 * Software Foundation.
 *
 * THIS SOFTWARE IS PROVIDED BY THE COPYRIGHT HOLDERS AND CONTRIBUTORS "AS IS"
 * AND ANY EXPRESS OR IMPLIED WARRANTIES, INCLUDING, BUT NOT LIMITED TO, THE
 * IMPLIED WARRANTIES OF MERCHANTABILITY AND FITNESS FOR A PARTICULAR PURPOSE
 * ARE DISCLAIMED. IN NO EVENT SHALL THE COPYRIGHT OWNER OR CONTRIBUTORS BE
 * LIABLE FOR ANY DIRECT, INDIRECT, INCIDENTAL, SPECIAL, EXEMPLARY, OR
 * CONSEQUENTIAL DAMAGES (INCLUDING, BUT NOT LIMITED TO, PROCUREMENT OF
 * SUBSTITUTE GOODS OR SERVICES; LOSS OF USE, DATA, OR PROFITS; OR BUSINESS
 * INTERRUPTION) HOWEVER CAUSED AND ON ANY THEORY OF LIABILITY, WHETHER IN
 * CONTRACT, STRICT LIABILITY, OR TORT (INCLUDING NEGLIGENCE OR OTHERWISE)
 * ARISING IN ANY WAY OUT OF THE USE OF THIS SOFTWARE, EVEN IF ADVISED OF THE
 * POSSIBILITY OF SUCH DAMAGE.
 */

#include <net/sock.h>

#include <linux/tipc.h>
#include <linux/tipc_config.h>

#include "core.h"
#include "port.h"

#define SS_LISTENING	-1	/* socket is listening */
#define SS_READY	-2	/* socket is connectionless */

#define OVERLOAD_LIMIT_BASE	5000
#define CONN_TIMEOUT_DEFAULT	8000	/* default connect timeout = 8s */

struct tipc_sock {
	struct sock sk;
	struct tipc_port *p;
	struct tipc_portid peer_name;
	long conn_timeout;
};

#define tipc_sk(sk) ((struct tipc_sock *)(sk))
#define tipc_sk_port(sk) ((struct tipc_port *)(tipc_sk(sk)->p))

#define tipc_rx_ready(sock) (!skb_queue_empty(&sock->sk->sk_receive_queue) || \
			(sock->state == SS_DISCONNECTING))

static int backlog_rcv(struct sock *sk, struct sk_buff *skb);
static u32 dispatch(struct tipc_port *tport, struct sk_buff *buf);
static void wakeupdispatch(struct tipc_port *tport);

static const struct proto_ops packet_ops;
static const struct proto_ops stream_ops;
static const struct proto_ops msg_ops;

static struct proto tipc_proto;

static int sockets_enabled;

static atomic_t tipc_queue_size = ATOMIC_INIT(0);

/*
 * Revised TIPC socket locking policy:
 *
 * Most socket operations take the standard socket lock when they start
 * and hold it until they finish (or until they need to sleep).  Acquiring
 * this lock grants the owner exclusive access to the fields of the socket
 * data structures, with the exception of the backlog queue.  A few socket
 * operations can be done without taking the socket lock because they only
 * read socket information that never changes during the life of the socket.
 *
 * Socket operations may acquire the lock for the associated TIPC port if they
 * need to perform an operation on the port.  If any routine needs to acquire
 * both the socket lock and the port lock it must take the socket lock first
 * to avoid the risk of deadlock.
 *
 * The dispatcher handling incoming messages cannot grab the socket lock in
 * the standard fashion, since invoked it runs at the BH level and cannot block.
 * Instead, it checks to see if the socket lock is currently owned by someone,
 * and either handles the message itself or adds it to the socket's backlog
 * queue; in the latter case the queued message is processed once the process
 * owning the socket lock releases it.
 *
 * NOTE: Releasing the socket lock while an operation is sleeping overcomes
 * the problem of a blocked socket operation preventing any other operations
 * from occurring.  However, applications must be careful if they have
 * multiple threads trying to send (or receive) on the same socket, as these
 * operations might interfere with each other.  For example, doing a connect
 * and a receive at the same time might allow the receive to consume the
 * ACK message meant for the connect.  While additional work could be done
 * to try and overcome this, it doesn't seem to be worthwhile at the present.
 *
 * NOTE: Releasing the socket lock while an operation is sleeping also ensures
 * that another operation that must be performed in a non-blocking manner is
 * not delayed for very long because the lock has already been taken.
 *
 * NOTE: This code assumes that certain fields of a port/socket pair are
 * constant over its lifetime; such fields can be examined without taking
 * the socket lock and/or port lock, and do not need to be re-read even
 * after resuming processing after waiting.  These fields include:
 *   - socket type
 *   - pointer to socket sk structure (aka tipc_sock structure)
 *   - pointer to port structure
 *   - port reference
 */

/**
 * advance_rx_queue - discard first buffer in socket receive queue
 *
 * Caller must hold socket lock
 */

static void advance_rx_queue(struct sock *sk)
{
	buf_discard(__skb_dequeue(&sk->sk_receive_queue));
	atomic_dec(&tipc_queue_size);
}

/**
 * discard_rx_queue - discard all buffers in socket receive queue
 *
 * Caller must hold socket lock
 */

static void discard_rx_queue(struct sock *sk)
{
	struct sk_buff *buf;

	while ((buf = __skb_dequeue(&sk->sk_receive_queue))) {
		atomic_dec(&tipc_queue_size);
		buf_discard(buf);
	}
}

/**
 * reject_rx_queue - reject all buffers in socket receive queue
 *
 * Caller must hold socket lock
 */

static void reject_rx_queue(struct sock *sk)
{
	struct sk_buff *buf;

	while ((buf = __skb_dequeue(&sk->sk_receive_queue))) {
		tipc_reject_msg(buf, TIPC_ERR_NO_PORT);
		atomic_dec(&tipc_queue_size);
	}
}

/**
 * tipc_create - create a TIPC socket
 * @net: network namespace (must be default network)
 * @sock: pre-allocated socket structure
 * @protocol: protocol indicator (must be 0)
 * @kern: caused by kernel or by userspace?
 *
 * This routine creates additional data structures used by the TIPC socket,
 * initializes them, and links them together.
 *
 * Returns 0 on success, errno otherwise
 */

static int tipc_create(struct net *net, struct socket *sock, int protocol,
		       int kern)
{
	const struct proto_ops *ops;
	socket_state state;
	struct sock *sk;
	struct tipc_port *tp_ptr;

	/* Validate arguments */

	if (!net_eq(net, &init_net))
		return -EAFNOSUPPORT;

	if (unlikely(protocol != 0))
		return -EPROTONOSUPPORT;

	switch (sock->type) {
	case SOCK_STREAM:
		ops = &stream_ops;
		state = SS_UNCONNECTED;
		break;
	case SOCK_SEQPACKET:
		ops = &packet_ops;
		state = SS_UNCONNECTED;
		break;
	case SOCK_DGRAM:
	case SOCK_RDM:
		ops = &msg_ops;
		state = SS_READY;
		break;
	default:
		return -EPROTOTYPE;
	}

	/* Allocate socket's protocol area */

	sk = sk_alloc(net, AF_TIPC, GFP_KERNEL, &tipc_proto);
	if (sk == NULL)
		return -ENOMEM;

	/* Allocate TIPC port for socket to use */

	tp_ptr = tipc_createport_raw(sk, &dispatch, &wakeupdispatch,
				     TIPC_LOW_IMPORTANCE);
	if (unlikely(!tp_ptr)) {
		sk_free(sk);
		return -ENOMEM;
	}

	/* Finish initializing socket data structures */

	sock->ops = ops;
	sock->state = state;

	sock_init_data(sock, sk);
	sk->sk_backlog_rcv = backlog_rcv;
	tipc_sk(sk)->p = tp_ptr;
	tipc_sk(sk)->conn_timeout = msecs_to_jiffies(CONN_TIMEOUT_DEFAULT);

	spin_unlock_bh(tp_ptr->lock);

	if (sock->state == SS_READY) {
		tipc_set_portunreturnable(tp_ptr->ref, 1);
		if (sock->type == SOCK_DGRAM)
			tipc_set_portunreliable(tp_ptr->ref, 1);
	}

	return 0;
}

/**
 * release - destroy a TIPC socket
 * @sock: socket to destroy
 *
 * This routine cleans up any messages that are still queued on the socket.
 * For DGRAM and RDM socket types, all queued messages are rejected.
 * For SEQPACKET and STREAM socket types, the first message is rejected
 * and any others are discarded.  (If the first message on a STREAM socket
 * is partially-read, it is discarded and the next one is rejected instead.)
 *
 * NOTE: Rejected messages are not necessarily returned to the sender!  They
 * are returned or discarded according to the "destination droppable" setting
 * specified for the message by the sender.
 *
 * Returns 0 on success, errno otherwise
 */

static int release(struct socket *sock)
{
	struct sock *sk = sock->sk;
	struct tipc_port *tport;
	struct sk_buff *buf;
	int res;

	/*
	 * Exit if socket isn't fully initialized (occurs when a failed accept()
	 * releases a pre-allocated child socket that was never used)
	 */

	if (sk == NULL)
		return 0;

	tport = tipc_sk_port(sk);
	lock_sock(sk);

	/*
	 * Reject all unreceived messages, except on an active connection
	 * (which disconnects locally & sends a 'FIN+' to peer)
	 */

	while (sock->state != SS_DISCONNECTING) {
		buf = __skb_dequeue(&sk->sk_receive_queue);
		if (buf == NULL)
			break;
		atomic_dec(&tipc_queue_size);
		if (TIPC_SKB_CB(buf)->handle != 0)
			buf_discard(buf);
		else {
			if ((sock->state == SS_CONNECTING) ||
			    (sock->state == SS_CONNECTED)) {
				sock->state = SS_DISCONNECTING;
				tipc_disconnect(tport->ref);
			}
			tipc_reject_msg(buf, TIPC_ERR_NO_PORT);
		}
	}

	/*
	 * Delete TIPC port; this ensures no more messages are queued
	 * (also disconnects an active connection & sends a 'FIN-' to peer)
	 */

	res = tipc_deleteport(tport->ref);

	/* Discard any remaining (connection-based) messages in receive queue */

	discard_rx_queue(sk);

	/* Reject any messages that accumulated in backlog queue */

	sock->state = SS_DISCONNECTING;
	release_sock(sk);

	sock_put(sk);
	sock->sk = NULL;

	return res;
}

/**
 * bind - associate or disassocate TIPC name(s) with a socket
 * @sock: socket structure
 * @uaddr: socket address describing name(s) and desired operation
 * @uaddr_len: size of socket address data structure
 *
 * Name and name sequence binding is indicated using a positive scope value;
 * a negative scope value unbinds the specified name.  Specifying no name
 * (i.e. a socket address length of 0) unbinds all names from the socket.
 *
 * Returns 0 on success, errno otherwise
 *
 * NOTE: This routine doesn't need to take the socket lock since it doesn't
 *       access any non-constant socket information.
 */

static int bind(struct socket *sock, struct sockaddr *uaddr, int uaddr_len)
{
	struct sockaddr_tipc *addr = (struct sockaddr_tipc *)uaddr;
	u32 portref = tipc_sk_port(sock->sk)->ref;

	if (unlikely(!uaddr_len))
		return tipc_withdraw(portref, 0, NULL);

	if (uaddr_len < sizeof(struct sockaddr_tipc))
		return -EINVAL;
	if (addr->family != AF_TIPC)
		return -EAFNOSUPPORT;

	if (addr->addrtype == TIPC_ADDR_NAME)
		addr->addr.nameseq.upper = addr->addr.nameseq.lower;
	else if (addr->addrtype != TIPC_ADDR_NAMESEQ)
		return -EAFNOSUPPORT;

	return (addr->scope > 0) ?
		tipc_publish(portref, addr->scope, &addr->addr.nameseq) :
		tipc_withdraw(portref, -addr->scope, &addr->addr.nameseq);
}

/**
 * get_name - get port ID of socket or peer socket
 * @sock: socket structure
 * @uaddr: area for returned socket address
 * @uaddr_len: area for returned length of socket address
 * @peer: 0 = own ID, 1 = current peer ID, 2 = current/former peer ID
 *
 * Returns 0 on success, errno otherwise
 *
 * NOTE: This routine doesn't need to take the socket lock since it only
 *       accesses socket information that is unchanging (or which changes in
 *       a completely predictable manner).
 */

static int get_name(struct socket *sock, struct sockaddr *uaddr,
		    int *uaddr_len, int peer)
{
	struct sockaddr_tipc *addr = (struct sockaddr_tipc *)uaddr;
	struct tipc_sock *tsock = tipc_sk(sock->sk);

	memset(addr, 0, sizeof(*addr));
	if (peer) {
		if ((sock->state != SS_CONNECTED) &&
			((peer != 2) || (sock->state != SS_DISCONNECTING)))
			return -ENOTCONN;
		addr->addr.id.ref = tsock->peer_name.ref;
		addr->addr.id.node = tsock->peer_name.node;
	} else {
		addr->addr.id.ref = tsock->p->ref;
		addr->addr.id.node = tipc_own_addr;
	}

	*uaddr_len = sizeof(*addr);
	addr->addrtype = TIPC_ADDR_ID;
	addr->family = AF_TIPC;
	addr->scope = 0;
	addr->addr.name.domain = 0;

	return 0;
}

/**
 * poll - read and possibly block on pollmask
 * @file: file structure associated with the socket
 * @sock: socket for which to calculate the poll bits
 * @wait: ???
 *
 * Returns pollmask value
 *
 * COMMENTARY:
 * It appears that the usual socket locking mechanisms are not useful here
 * since the pollmask info is potentially out-of-date the moment this routine
 * exits.  TCP and other protocols seem to rely on higher level poll routines
 * to handle any preventable race conditions, so TIPC will do the same ...
 *
 * TIPC sets the returned events as follows:
 *
 * socket state		flags set
 * ------------		---------
 * unconnected		no read flags
 *			no write flags
 *
 * connecting		POLLIN/POLLRDNORM if ACK/NACK in rx queue
 *			no write flags
 *
 * connected		POLLIN/POLLRDNORM if data in rx queue
 *			POLLOUT if port is not congested
 *
 * disconnecting	POLLIN/POLLRDNORM/POLLHUP
 *			no write flags
 *
 * listening		POLLIN if SYN in rx queue
 *			no write flags
 *
 * ready		POLLIN/POLLRDNORM if data in rx queue
 * [connectionless]	POLLOUT (since port cannot be congested)
 *
 * IMPORTANT: The fact that a read or write operation is indicated does NOT
 * imply that the operation will succeed, merely that it should be performed
 * and will not block.
 */

static unsigned int poll(struct file *file, struct socket *sock,
			 poll_table *wait)
{
	struct sock *sk = sock->sk;
	u32 mask = 0;

	poll_wait(file, sk_sleep(sk), wait);

	switch ((int)sock->state) {
	case SS_READY:
	case SS_CONNECTED:
		if (!tipc_sk_port(sk)->congested)
			mask |= POLLOUT;
		/* fall thru' */
	case SS_CONNECTING:
	case SS_LISTENING:
		if (!skb_queue_empty(&sk->sk_receive_queue))
			mask |= (POLLIN | POLLRDNORM);
		break;
	case SS_DISCONNECTING:
		mask = (POLLIN | POLLRDNORM | POLLHUP);
		break;
	}

	return mask;
}

/**
 * dest_name_check - verify user is permitted to send to specified port name
 * @dest: destination address
 * @m: descriptor for message to be sent
 *
 * Prevents restricted configuration commands from being issued by
 * unauthorized users.
 *
 * Returns 0 if permission is granted, otherwise errno
 */

static int dest_name_check(struct sockaddr_tipc *dest, struct msghdr *m)
{
	struct tipc_cfg_msg_hdr hdr;

	if (likely(dest->addr.name.name.type >= TIPC_RESERVED_TYPES))
		return 0;
	if (likely(dest->addr.name.name.type == TIPC_TOP_SRV))
		return 0;
	if (likely(dest->addr.name.name.type != TIPC_CFG_SRV))
		return -EACCES;

	if (!m->msg_iovlen || (m->msg_iov[0].iov_len < sizeof(hdr)))
		return -EMSGSIZE;
	if (copy_from_user(&hdr, m->msg_iov[0].iov_base, sizeof(hdr)))
		return -EFAULT;
	if ((ntohs(hdr.tcm_type) & 0xC000) && (!capable(CAP_NET_ADMIN)))
		return -EACCES;

	return 0;
}

/**
 * send_msg - send message in connectionless manner
 * @iocb: if NULL, indicates that socket lock is already held
 * @sock: socket structure
 * @m: message to send
 * @total_len: length of message
 *
 * Message must have an destination specified explicitly.
 * Used for SOCK_RDM and SOCK_DGRAM messages,
 * and for 'SYN' messages on SOCK_SEQPACKET and SOCK_STREAM connections.
 * (Note: 'SYN+' is prohibited on SOCK_STREAM.)
 *
 * Returns the number of bytes sent on success, or errno otherwise
 */

static int send_msg(struct kiocb *iocb, struct socket *sock,
		    struct msghdr *m, size_t total_len)
{
	struct sock *sk = sock->sk;
	struct tipc_port *tport = tipc_sk_port(sk);
	struct sockaddr_tipc *dest = (struct sockaddr_tipc *)m->msg_name;
	int needs_conn;
	int res = -EINVAL;

	if (unlikely(!dest))
		return -EDESTADDRREQ;
	if (unlikely((m->msg_namelen < sizeof(*dest)) ||
		     (dest->family != AF_TIPC)))
		return -EINVAL;

	if (iocb)
		lock_sock(sk);

	needs_conn = (sock->state != SS_READY);
	if (unlikely(needs_conn)) {
		if (sock->state == SS_LISTENING) {
			res = -EPIPE;
			goto exit;
		}
		if (sock->state != SS_UNCONNECTED) {
			res = -EISCONN;
			goto exit;
		}
		if ((tport->published) ||
		    ((sock->type == SOCK_STREAM) && (total_len != 0))) {
			res = -EOPNOTSUPP;
			goto exit;
		}
		if (dest->addrtype == TIPC_ADDR_NAME) {
			tport->conn_type = dest->addr.name.name.type;
			tport->conn_instance = dest->addr.name.name.instance;
		}

		/* Abort any pending connection attempts (very unlikely) */

		reject_rx_queue(sk);
	}

	do {
		if (dest->addrtype == TIPC_ADDR_NAME) {
			res = dest_name_check(dest, m);
			if (res)
				break;
			res = tipc_send2name(tport->ref,
					     &dest->addr.name.name,
					     dest->addr.name.domain,
					     m->msg_iovlen,
					     m->msg_iov);
		} else if (dest->addrtype == TIPC_ADDR_ID) {
			res = tipc_send2port(tport->ref,
					     &dest->addr.id,
					     m->msg_iovlen,
					     m->msg_iov);
		} else if (dest->addrtype == TIPC_ADDR_MCAST) {
			if (needs_conn) {
				res = -EOPNOTSUPP;
				break;
			}
			res = dest_name_check(dest, m);
			if (res)
				break;
			res = tipc_multicast(tport->ref,
					     &dest->addr.nameseq,
					     m->msg_iovlen,
					     m->msg_iov);
		}
		if (likely(res != -ELINKCONG)) {
			if (needs_conn && (res >= 0))
				sock->state = SS_CONNECTING;
			break;
		}
		if (m->msg_flags & MSG_DONTWAIT) {
			res = -EWOULDBLOCK;
			break;
		}
		release_sock(sk);
		res = wait_event_interruptible(*sk_sleep(sk),
					       !tport->congested);
		lock_sock(sk);
		if (res)
			break;
	} while (1);

exit:
	if (iocb)
		release_sock(sk);
	return res;
}

/**
 * send_packet - send a connection-oriented message
 * @iocb: if NULL, indicates that socket lock is already held
 * @sock: socket structure
 * @m: message to send
 * @total_len: length of message
 *
 * Used for SOCK_SEQPACKET messages and SOCK_STREAM data.
 *
 * Returns the number of bytes sent on success, or errno otherwise
 */

static int send_packet(struct kiocb *iocb, struct socket *sock,
		       struct msghdr *m, size_t total_len)
{
	struct sock *sk = sock->sk;
	struct tipc_port *tport = tipc_sk_port(sk);
	struct sockaddr_tipc *dest = (struct sockaddr_tipc *)m->msg_name;
	int res;

	/* Handle implied connection establishment */

	if (unlikely(dest))
		return send_msg(iocb, sock, m, total_len);

	if (iocb)
		lock_sock(sk);

	do {
		if (unlikely(sock->state != SS_CONNECTED)) {
			if (sock->state == SS_DISCONNECTING)
				res = -EPIPE;
			else
				res = -ENOTCONN;
			break;
		}

		res = tipc_send(tport->ref, m->msg_iovlen, m->msg_iov);
		if (likely(res != -ELINKCONG))
			break;
		if (m->msg_flags & MSG_DONTWAIT) {
			res = -EWOULDBLOCK;
			break;
		}
		release_sock(sk);
		res = wait_event_interruptible(*sk_sleep(sk),
			(!tport->congested || !tport->connected));
		lock_sock(sk);
		if (res)
			break;
	} while (1);

	if (iocb)
		release_sock(sk);
	return res;
}

/**
 * send_stream - send stream-oriented data
 * @iocb: (unused)
 * @sock: socket structure
 * @m: data to send
 * @total_len: total length of data to be sent
 *
 * Used for SOCK_STREAM data.
 *
 * Returns the number of bytes sent on success (or partial success),
 * or errno if no data sent
 */

static int send_stream(struct kiocb *iocb, struct socket *sock,
		       struct msghdr *m, size_t total_len)
{
	struct sock *sk = sock->sk;
	struct tipc_port *tport = tipc_sk_port(sk);
	struct msghdr my_msg;
	struct iovec my_iov;
	struct iovec *curr_iov;
	int curr_iovlen;
	char __user *curr_start;
	u32 hdr_size;
	int curr_left;
	int bytes_to_send;
	int bytes_sent;
	int res;

	lock_sock(sk);

	/* Handle special cases where there is no connection */

	if (unlikely(sock->state != SS_CONNECTED)) {
		if (sock->state == SS_UNCONNECTED) {
			res = send_packet(NULL, sock, m, total_len);
			goto exit;
		} else if (sock->state == SS_DISCONNECTING) {
			res = -EPIPE;
			goto exit;
		} else {
			res = -ENOTCONN;
			goto exit;
		}
	}

	if (unlikely(m->msg_name)) {
		res = -EISCONN;
		goto exit;
	}

	/*
	 * Send each iovec entry using one or more messages
	 *
	 * Note: This algorithm is good for the most likely case
	 * (i.e. one large iovec entry), but could be improved to pass sets
	 * of small iovec entries into send_packet().
	 */

	curr_iov = m->msg_iov;
	curr_iovlen = m->msg_iovlen;
	my_msg.msg_iov = &my_iov;
	my_msg.msg_iovlen = 1;
	my_msg.msg_flags = m->msg_flags;
	my_msg.msg_name = NULL;
	bytes_sent = 0;

	hdr_size = msg_hdr_sz(&tport->phdr);

	while (curr_iovlen--) {
		curr_start = curr_iov->iov_base;
		curr_left = curr_iov->iov_len;

		while (curr_left) {
			bytes_to_send = tport->max_pkt - hdr_size;
			if (bytes_to_send > TIPC_MAX_USER_MSG_SIZE)
				bytes_to_send = TIPC_MAX_USER_MSG_SIZE;
			if (curr_left < bytes_to_send)
				bytes_to_send = curr_left;
			my_iov.iov_base = curr_start;
			my_iov.iov_len = bytes_to_send;
			res = send_packet(NULL, sock, &my_msg, 0);
			if (res < 0) {
				if (bytes_sent)
					res = bytes_sent;
				goto exit;
			}
			curr_left -= bytes_to_send;
			curr_start += bytes_to_send;
			bytes_sent += bytes_to_send;
		}

		curr_iov++;
	}
	res = bytes_sent;
exit:
	release_sock(sk);
	return res;
}

/**
 * auto_connect - complete connection setup to a remote port
 * @sock: socket structure
 * @msg: peer's response message
 *
 * Returns 0 on success, errno otherwise
 */

static int auto_connect(struct socket *sock, struct tipc_msg *msg)
{
	struct tipc_sock *tsock = tipc_sk(sock->sk);

	if (msg_errcode(msg)) {
		sock->state = SS_DISCONNECTING;
		return -ECONNREFUSED;
	}

	tsock->peer_name.ref = msg_origport(msg);
	tsock->peer_name.node = msg_orignode(msg);
	tipc_connect2port(tsock->p->ref, &tsock->peer_name);
	tipc_set_portimportance(tsock->p->ref, msg_importance(msg));
	sock->state = SS_CONNECTED;
	return 0;
}

/**
 * set_orig_addr - capture sender's address for received message
 * @m: descriptor for message info
 * @msg: received message header
 *
 * Note: Address is not captured if not requested by receiver.
 */

static void set_orig_addr(struct msghdr *m, struct tipc_msg *msg)
{
	struct sockaddr_tipc *addr = (struct sockaddr_tipc *)m->msg_name;

	if (addr) {
		addr->family = AF_TIPC;
		addr->addrtype = TIPC_ADDR_ID;
		addr->addr.id.ref = msg_origport(msg);
		addr->addr.id.node = msg_orignode(msg);
		addr->addr.name.domain = 0;	/* could leave uninitialized */
		addr->scope = 0;		/* could leave uninitialized */
		m->msg_namelen = sizeof(struct sockaddr_tipc);
	}
}

/**
 * anc_data_recv - optionally capture ancillary data for received message
 * @m: descriptor for message info
 * @msg: received message header
 * @tport: TIPC port associated with message
 *
 * Note: Ancillary data is not captured if not requested by receiver.
 *
 * Returns 0 if successful, otherwise errno
 */

static int anc_data_recv(struct msghdr *m, struct tipc_msg *msg,
				struct tipc_port *tport)
{
	u32 anc_data[3];
	u32 err;
	u32 dest_type;
	int has_name;
	int res;

	if (likely(m->msg_controllen == 0))
		return 0;

	/* Optionally capture errored message object(s) */

	err = msg ? msg_errcode(msg) : 0;
	if (unlikely(err)) {
		anc_data[0] = err;
		anc_data[1] = msg_data_sz(msg);
		res = put_cmsg(m, SOL_TIPC, TIPC_ERRINFO, 8, anc_data);
		if (res)
			return res;
		if (anc_data[1]) {
			res = put_cmsg(m, SOL_TIPC, TIPC_RETDATA, anc_data[1],
				       msg_data(msg));
			if (res)
				return res;
		}
	}

	/* Optionally capture message destination object */

	dest_type = msg ? msg_type(msg) : TIPC_DIRECT_MSG;
	switch (dest_type) {
	case TIPC_NAMED_MSG:
		has_name = 1;
		anc_data[0] = msg_nametype(msg);
		anc_data[1] = msg_namelower(msg);
		anc_data[2] = msg_namelower(msg);
		break;
	case TIPC_MCAST_MSG:
		has_name = 1;
		anc_data[0] = msg_nametype(msg);
		anc_data[1] = msg_namelower(msg);
		anc_data[2] = msg_nameupper(msg);
		break;
	case TIPC_CONN_MSG:
		has_name = (tport->conn_type != 0);
		anc_data[0] = tport->conn_type;
		anc_data[1] = tport->conn_instance;
		anc_data[2] = tport->conn_instance;
		break;
	default:
		has_name = 0;
	}
	if (has_name) {
		res = put_cmsg(m, SOL_TIPC, TIPC_DESTNAME, 12, anc_data);
		if (res)
			return res;
	}

	return 0;
}

/**
 * recv_msg - receive packet-oriented message
 * @iocb: (unused)
 * @m: descriptor for message info
 * @buf_len: total size of user buffer area
 * @flags: receive flags
 *
 * Used for SOCK_DGRAM, SOCK_RDM, and SOCK_SEQPACKET messages.
 * If the complete message doesn't fit in user area, truncate it.
 *
 * Returns size of returned message data, errno otherwise
 */

static int recv_msg(struct kiocb *iocb, struct socket *sock,
		    struct msghdr *m, size_t buf_len, int flags)
{
	struct sock *sk = sock->sk;
	struct tipc_port *tport = tipc_sk_port(sk);
	struct sk_buff *buf;
	struct tipc_msg *msg;
	long timeout;
	unsigned int sz;
	u32 err;
	int res;

	/* Catch invalid receive requests */

	if (unlikely(!buf_len))
		return -EINVAL;

	lock_sock(sk);

	if (unlikely(sock->state == SS_UNCONNECTED)) {
		res = -ENOTCONN;
		goto exit;
	}

	timeout = sock_rcvtimeo(sk, flags & MSG_DONTWAIT);
restart:

	/* Look for a message in receive queue; wait if necessary */

	while (skb_queue_empty(&sk->sk_receive_queue)) {
		if (sock->state == SS_DISCONNECTING) {
			res = -ENOTCONN;
			goto exit;
		}
		if (timeout <= 0L) {
			res = timeout ? timeout : -EWOULDBLOCK;
			goto exit;
		}
		release_sock(sk);
		timeout = wait_event_interruptible_timeout(*sk_sleep(sk),
							   tipc_rx_ready(sock),
							   timeout);
		lock_sock(sk);
	}

	/* Look at first message in receive queue */

	buf = skb_peek(&sk->sk_receive_queue);
	msg = buf_msg(buf);
	sz = msg_data_sz(msg);
	err = msg_errcode(msg);

	/* Complete connection setup for an implied connect */

	if (unlikely(sock->state == SS_CONNECTING)) {
		res = auto_connect(sock, msg);
		if (res)
			goto exit;
	}

	/* Discard an empty non-errored message & try again */

	if ((!sz) && (!err)) {
		advance_rx_queue(sk);
		goto restart;
	}

	/* Capture sender's address (optional) */

	set_orig_addr(m, msg);

	/* Capture ancillary data (optional) */

	res = anc_data_recv(m, msg, tport);
	if (res)
		goto exit;

	/* Capture message data (if valid) & compute return value (always) */

	if (!err) {
		if (unlikely(buf_len < sz)) {
			sz = buf_len;
			m->msg_flags |= MSG_TRUNC;
		}
		res = skb_copy_datagram_iovec(buf, msg_hdr_sz(msg),
					      m->msg_iov, sz);
		if (res)
			goto exit;
		res = sz;
	} else {
		if ((sock->state == SS_READY) ||
		    ((err == TIPC_CONN_SHUTDOWN) || m->msg_control))
			res = 0;
		else
			res = -ECONNRESET;
	}

	/* Consume received message (optional) */

	if (likely(!(flags & MSG_PEEK))) {
		if ((sock->state != SS_READY) &&
		    (++tport->conn_unacked >= TIPC_FLOW_CONTROL_WIN))
			tipc_acknowledge(tport->ref, tport->conn_unacked);
		advance_rx_queue(sk);
	}
exit:
	release_sock(sk);
	return res;
}

/**
 * recv_stream - receive stream-oriented data
 * @iocb: (unused)
 * @m: descriptor for message info
 * @buf_len: total size of user buffer area
 * @flags: receive flags
 *
 * Used for SOCK_STREAM messages only.  If not enough data is available
 * will optionally wait for more; never truncates data.
 *
 * Returns size of returned message data, errno otherwise
 */

static int recv_stream(struct kiocb *iocb, struct socket *sock,
		       struct msghdr *m, size_t buf_len, int flags)
{
	struct sock *sk = sock->sk;
	struct tipc_port *tport = tipc_sk_port(sk);
	struct sk_buff *buf;
	struct tipc_msg *msg;
	long timeout;
	unsigned int sz;
	int sz_to_copy, target, needed;
	int sz_copied = 0;
	u32 err;
	int res = 0;

	/* Catch invalid receive attempts */

	if (unlikely(!buf_len))
		return -EINVAL;

	lock_sock(sk);

	if (unlikely((sock->state == SS_UNCONNECTED) ||
		     (sock->state == SS_CONNECTING))) {
		res = -ENOTCONN;
		goto exit;
	}

	target = sock_rcvlowat(sk, flags & MSG_WAITALL, buf_len);
	timeout = sock_rcvtimeo(sk, flags & MSG_DONTWAIT);
restart:

	/* Look for a message in receive queue; wait if necessary */

	while (skb_queue_empty(&sk->sk_receive_queue)) {
		if (sock->state == SS_DISCONNECTING) {
			res = -ENOTCONN;
			goto exit;
		}
		if (timeout <= 0L) {
			res = timeout ? timeout : -EWOULDBLOCK;
			goto exit;
		}
		release_sock(sk);
		timeout = wait_event_interruptible_timeout(*sk_sleep(sk),
							   tipc_rx_ready(sock),
							   timeout);
		lock_sock(sk);
	}

	/* Look at first message in receive queue */

	buf = skb_peek(&sk->sk_receive_queue);
	msg = buf_msg(buf);
	sz = msg_data_sz(msg);
	err = msg_errcode(msg);

	/* Discard an empty non-errored message & try again */

	if ((!sz) && (!err)) {
		advance_rx_queue(sk);
		goto restart;
	}

	/* Optionally capture sender's address & ancillary data of first msg */

	if (sz_copied == 0) {
		set_orig_addr(m, msg);
		res = anc_data_recv(m, msg, tport);
		if (res)
			goto exit;
	}

	/* Capture message data (if valid) & compute return value (always) */

	if (!err) {
		u32 offset = (u32)(unsigned long)(TIPC_SKB_CB(buf)->handle);

		sz -= offset;
		needed = (buf_len - sz_copied);
		sz_to_copy = (sz <= needed) ? sz : needed;

		res = skb_copy_datagram_iovec(buf, msg_hdr_sz(msg) + offset,
					      m->msg_iov, sz_to_copy);
		if (res)
			goto exit;

		sz_copied += sz_to_copy;

		if (sz_to_copy < sz) {
			if (!(flags & MSG_PEEK))
				TIPC_SKB_CB(buf)->handle =
				(void *)(unsigned long)(offset + sz_to_copy);
			goto exit;
		}
	} else {
		if (sz_copied != 0)
			goto exit; /* can't add error msg to valid data */

		if ((err == TIPC_CONN_SHUTDOWN) || m->msg_control)
			res = 0;
		else
			res = -ECONNRESET;
	}

	/* Consume received message (optional) */

	if (likely(!(flags & MSG_PEEK))) {
		if (unlikely(++tport->conn_unacked >= TIPC_FLOW_CONTROL_WIN))
			tipc_acknowledge(tport->ref, tport->conn_unacked);
		advance_rx_queue(sk);
	}

	/* Loop around if more data is required */

	if ((sz_copied < buf_len) &&	/* didn't get all requested data */
	    (!skb_queue_empty(&sk->sk_receive_queue) ||
	    (sz_copied < target)) &&	/* and more is ready or required */
	    (!(flags & MSG_PEEK)) &&	/* and aren't just peeking at data */
	    (!err))			/* and haven't reached a FIN */
		goto restart;

exit:
	release_sock(sk);
	return sz_copied ? sz_copied : res;
}

/**
 * rx_queue_full - determine if receive queue can accept another message
 * @msg: message to be added to queue
 * @queue_size: current size of queue
 * @base: nominal maximum size of queue
 *
 * Returns 1 if queue is unable to accept message, 0 otherwise
 */

static int rx_queue_full(struct tipc_msg *msg, u32 queue_size, u32 base)
{
	u32 threshold;
	u32 imp = msg_importance(msg);

	if (imp == TIPC_LOW_IMPORTANCE)
		threshold = base;
	else if (imp == TIPC_MEDIUM_IMPORTANCE)
		threshold = base * 2;
	else if (imp == TIPC_HIGH_IMPORTANCE)
		threshold = base * 100;
	else
		return 0;

	if (msg_connected(msg))
		threshold *= 4;

	return queue_size >= threshold;
}

/**
 * filter_rcv - validate incoming message
 * @sk: socket
 * @buf: message
 *
 * Enqueues message on receive queue if acceptable; optionally handles
 * disconnect indication for a connected socket.
 *
 * Called with socket lock already taken; port lock may also be taken.
 *
 * Returns TIPC error status code (TIPC_OK if message is not to be rejected)
 */

static u32 filter_rcv(struct sock *sk, struct sk_buff *buf)
{
	struct socket *sock = sk->sk_socket;
	struct tipc_msg *msg = buf_msg(buf);
	u32 recv_q_len;

	/* Reject message if it is wrong sort of message for socket */

	/*
	 * WOULD IT BE BETTER TO JUST DISCARD THESE MESSAGES INSTEAD?
	 * "NO PORT" ISN'T REALLY THE RIGHT ERROR CODE, AND THERE MAY
	 * BE SECURITY IMPLICATIONS INHERENT IN REJECTING INVALID TRAFFIC
	 */

	if (sock->state == SS_READY) {
		if (msg_connected(msg))
			return TIPC_ERR_NO_PORT;
	} else {
		if (msg_mcast(msg))
			return TIPC_ERR_NO_PORT;
		if (sock->state == SS_CONNECTED) {
			if (!msg_connected(msg))
				return TIPC_ERR_NO_PORT;
		} else if (sock->state == SS_CONNECTING) {
			if (!msg_connected(msg) && (msg_errcode(msg) == 0))
				return TIPC_ERR_NO_PORT;
		} else if (sock->state == SS_LISTENING) {
			if (msg_connected(msg) || msg_errcode(msg))
				return TIPC_ERR_NO_PORT;
		} else if (sock->state == SS_DISCONNECTING) {
			return TIPC_ERR_NO_PORT;
		} else /* (sock->state == SS_UNCONNECTED) */ {
			if (msg_connected(msg) || msg_errcode(msg))
				return TIPC_ERR_NO_PORT;
		}
	}

	/* Reject message if there isn't room to queue it */

	recv_q_len = (u32)atomic_read(&tipc_queue_size);
	if (unlikely(recv_q_len >= OVERLOAD_LIMIT_BASE)) {
		if (rx_queue_full(msg, recv_q_len, OVERLOAD_LIMIT_BASE))
			return TIPC_ERR_OVERLOAD;
	}
	recv_q_len = skb_queue_len(&sk->sk_receive_queue);
	if (unlikely(recv_q_len >= (OVERLOAD_LIMIT_BASE / 2))) {
		if (rx_queue_full(msg, recv_q_len, OVERLOAD_LIMIT_BASE / 2))
			return TIPC_ERR_OVERLOAD;
	}

	/* Enqueue message (finally!) */

<<<<<<< HEAD
	TIPC_SKB_CB(buf)->handle = msg_data(msg);
=======
	TIPC_SKB_CB(buf)->handle = 0;
>>>>>>> 105e53f8
	atomic_inc(&tipc_queue_size);
	__skb_queue_tail(&sk->sk_receive_queue, buf);

	/* Initiate connection termination for an incoming 'FIN' */

	if (unlikely(msg_errcode(msg) && (sock->state == SS_CONNECTED))) {
		sock->state = SS_DISCONNECTING;
		tipc_disconnect_port(tipc_sk_port(sk));
	}

	if (waitqueue_active(sk_sleep(sk)))
		wake_up_interruptible(sk_sleep(sk));
	return TIPC_OK;
}

/**
 * backlog_rcv - handle incoming message from backlog queue
 * @sk: socket
 * @buf: message
 *
 * Caller must hold socket lock, but not port lock.
 *
 * Returns 0
 */

static int backlog_rcv(struct sock *sk, struct sk_buff *buf)
{
	u32 res;

	res = filter_rcv(sk, buf);
	if (res)
		tipc_reject_msg(buf, res);
	return 0;
}

/**
 * dispatch - handle incoming message
 * @tport: TIPC port that received message
 * @buf: message
 *
 * Called with port lock already taken.
 *
 * Returns TIPC error status code (TIPC_OK if message is not to be rejected)
 */

static u32 dispatch(struct tipc_port *tport, struct sk_buff *buf)
{
	struct sock *sk = (struct sock *)tport->usr_handle;
	u32 res;

	/*
	 * Process message if socket is unlocked; otherwise add to backlog queue
	 *
	 * This code is based on sk_receive_skb(), but must be distinct from it
	 * since a TIPC-specific filter/reject mechanism is utilized
	 */

	bh_lock_sock(sk);
	if (!sock_owned_by_user(sk)) {
		res = filter_rcv(sk, buf);
	} else {
		if (sk_add_backlog(sk, buf))
			res = TIPC_ERR_OVERLOAD;
		else
			res = TIPC_OK;
	}
	bh_unlock_sock(sk);

	return res;
}

/**
 * wakeupdispatch - wake up port after congestion
 * @tport: port to wakeup
 *
 * Called with port lock already taken.
 */

static void wakeupdispatch(struct tipc_port *tport)
{
	struct sock *sk = (struct sock *)tport->usr_handle;

	if (waitqueue_active(sk_sleep(sk)))
		wake_up_interruptible(sk_sleep(sk));
}

/**
 * connect - establish a connection to another TIPC port
 * @sock: socket structure
 * @dest: socket address for destination port
 * @destlen: size of socket address data structure
 * @flags: file-related flags associated with socket
 *
 * Returns 0 on success, errno otherwise
 */

static int connect(struct socket *sock, struct sockaddr *dest, int destlen,
		   int flags)
{
	struct sock *sk = sock->sk;
	struct sockaddr_tipc *dst = (struct sockaddr_tipc *)dest;
	struct msghdr m = {NULL,};
	struct sk_buff *buf;
	struct tipc_msg *msg;
	long timeout;
	int res;

	lock_sock(sk);

	/* For now, TIPC does not allow use of connect() with DGRAM/RDM types */

	if (sock->state == SS_READY) {
		res = -EOPNOTSUPP;
		goto exit;
	}

	/* For now, TIPC does not support the non-blocking form of connect() */

	if (flags & O_NONBLOCK) {
		res = -EOPNOTSUPP;
		goto exit;
	}

	/* Issue Posix-compliant error code if socket is in the wrong state */

	if (sock->state == SS_LISTENING) {
		res = -EOPNOTSUPP;
		goto exit;
	}
	if (sock->state == SS_CONNECTING) {
		res = -EALREADY;
		goto exit;
	}
	if (sock->state != SS_UNCONNECTED) {
		res = -EISCONN;
		goto exit;
	}

	/*
	 * Reject connection attempt using multicast address
	 *
	 * Note: send_msg() validates the rest of the address fields,
	 *       so there's no need to do it here
	 */

	if (dst->addrtype == TIPC_ADDR_MCAST) {
		res = -EINVAL;
		goto exit;
	}

	/* Reject any messages already in receive queue (very unlikely) */

	reject_rx_queue(sk);

	/* Send a 'SYN-' to destination */

	m.msg_name = dest;
	m.msg_namelen = destlen;
	res = send_msg(NULL, sock, &m, 0);
	if (res < 0)
		goto exit;

	/* Wait until an 'ACK' or 'RST' arrives, or a timeout occurs */

	timeout = tipc_sk(sk)->conn_timeout;
	release_sock(sk);
	res = wait_event_interruptible_timeout(*sk_sleep(sk),
			(!skb_queue_empty(&sk->sk_receive_queue) ||
			(sock->state != SS_CONNECTING)),
			timeout ? timeout : MAX_SCHEDULE_TIMEOUT);
	lock_sock(sk);

	if (res > 0) {
		buf = skb_peek(&sk->sk_receive_queue);
		if (buf != NULL) {
			msg = buf_msg(buf);
			res = auto_connect(sock, msg);
			if (!res) {
				if (!msg_data_sz(msg))
					advance_rx_queue(sk);
			}
		} else {
			if (sock->state == SS_CONNECTED)
				res = -EISCONN;
			else
				res = -ECONNREFUSED;
		}
	} else {
		if (res == 0)
			res = -ETIMEDOUT;
		else
			; /* leave "res" unchanged */
		sock->state = SS_DISCONNECTING;
	}

exit:
	release_sock(sk);
	return res;
}

/**
 * listen - allow socket to listen for incoming connections
 * @sock: socket structure
 * @len: (unused)
 *
 * Returns 0 on success, errno otherwise
 */

static int listen(struct socket *sock, int len)
{
	struct sock *sk = sock->sk;
	int res;

	lock_sock(sk);

	if (sock->state == SS_READY)
		res = -EOPNOTSUPP;
	else if (sock->state != SS_UNCONNECTED)
		res = -EINVAL;
	else {
		sock->state = SS_LISTENING;
		res = 0;
	}

	release_sock(sk);
	return res;
}

/**
 * accept - wait for connection request
 * @sock: listening socket
 * @newsock: new socket that is to be connected
 * @flags: file-related flags associated with socket
 *
 * Returns 0 on success, errno otherwise
 */

static int accept(struct socket *sock, struct socket *new_sock, int flags)
{
	struct sock *sk = sock->sk;
	struct sk_buff *buf;
	int res;

	lock_sock(sk);

	if (sock->state == SS_READY) {
		res = -EOPNOTSUPP;
		goto exit;
	}
	if (sock->state != SS_LISTENING) {
		res = -EINVAL;
		goto exit;
	}

	while (skb_queue_empty(&sk->sk_receive_queue)) {
		if (flags & O_NONBLOCK) {
			res = -EWOULDBLOCK;
			goto exit;
		}
		release_sock(sk);
		res = wait_event_interruptible(*sk_sleep(sk),
				(!skb_queue_empty(&sk->sk_receive_queue)));
		lock_sock(sk);
		if (res)
			goto exit;
	}

	buf = skb_peek(&sk->sk_receive_queue);

	res = tipc_create(sock_net(sock->sk), new_sock, 0, 0);
	if (!res) {
		struct sock *new_sk = new_sock->sk;
		struct tipc_sock *new_tsock = tipc_sk(new_sk);
		struct tipc_port *new_tport = new_tsock->p;
		u32 new_ref = new_tport->ref;
		struct tipc_msg *msg = buf_msg(buf);

		lock_sock(new_sk);

		/*
		 * Reject any stray messages received by new socket
		 * before the socket lock was taken (very, very unlikely)
		 */

		reject_rx_queue(new_sk);

		/* Connect new socket to it's peer */

		new_tsock->peer_name.ref = msg_origport(msg);
		new_tsock->peer_name.node = msg_orignode(msg);
		tipc_connect2port(new_ref, &new_tsock->peer_name);
		new_sock->state = SS_CONNECTED;

		tipc_set_portimportance(new_ref, msg_importance(msg));
		if (msg_named(msg)) {
			new_tport->conn_type = msg_nametype(msg);
			new_tport->conn_instance = msg_nameinst(msg);
		}

		/*
		 * Respond to 'SYN-' by discarding it & returning 'ACK'-.
		 * Respond to 'SYN+' by queuing it on new socket.
		 */

		if (!msg_data_sz(msg)) {
			struct msghdr m = {NULL,};

			advance_rx_queue(sk);
			send_packet(NULL, new_sock, &m, 0);
		} else {
			__skb_dequeue(&sk->sk_receive_queue);
			__skb_queue_head(&new_sk->sk_receive_queue, buf);
		}
		release_sock(new_sk);
	}
exit:
	release_sock(sk);
	return res;
}

/**
 * shutdown - shutdown socket connection
 * @sock: socket structure
 * @how: direction to close (must be SHUT_RDWR)
 *
 * Terminates connection (if necessary), then purges socket's receive queue.
 *
 * Returns 0 on success, errno otherwise
 */

static int shutdown(struct socket *sock, int how)
{
	struct sock *sk = sock->sk;
	struct tipc_port *tport = tipc_sk_port(sk);
	struct sk_buff *buf;
	int res;

	if (how != SHUT_RDWR)
		return -EINVAL;

	lock_sock(sk);

	switch (sock->state) {
	case SS_CONNECTING:
	case SS_CONNECTED:

		/* Disconnect and send a 'FIN+' or 'FIN-' message to peer */
restart:
		buf = __skb_dequeue(&sk->sk_receive_queue);
		if (buf) {
			atomic_dec(&tipc_queue_size);
			if (TIPC_SKB_CB(buf)->handle != 0) {
				buf_discard(buf);
				goto restart;
			}
			tipc_disconnect(tport->ref);
			tipc_reject_msg(buf, TIPC_CONN_SHUTDOWN);
		} else {
			tipc_shutdown(tport->ref);
		}

		sock->state = SS_DISCONNECTING;

		/* fall through */

	case SS_DISCONNECTING:

		/* Discard any unreceived messages; wake up sleeping tasks */

		discard_rx_queue(sk);
		if (waitqueue_active(sk_sleep(sk)))
			wake_up_interruptible(sk_sleep(sk));
		res = 0;
		break;

	default:
		res = -ENOTCONN;
	}

	release_sock(sk);
	return res;
}

/**
 * setsockopt - set socket option
 * @sock: socket structure
 * @lvl: option level
 * @opt: option identifier
 * @ov: pointer to new option value
 * @ol: length of option value
 *
 * For stream sockets only, accepts and ignores all IPPROTO_TCP options
 * (to ease compatibility).
 *
 * Returns 0 on success, errno otherwise
 */

static int setsockopt(struct socket *sock,
		      int lvl, int opt, char __user *ov, unsigned int ol)
{
	struct sock *sk = sock->sk;
	struct tipc_port *tport = tipc_sk_port(sk);
	u32 value;
	int res;

	if ((lvl == IPPROTO_TCP) && (sock->type == SOCK_STREAM))
		return 0;
	if (lvl != SOL_TIPC)
		return -ENOPROTOOPT;
	if (ol < sizeof(value))
		return -EINVAL;
	res = get_user(value, (u32 __user *)ov);
	if (res)
		return res;

	lock_sock(sk);

	switch (opt) {
	case TIPC_IMPORTANCE:
		res = tipc_set_portimportance(tport->ref, value);
		break;
	case TIPC_SRC_DROPPABLE:
		if (sock->type != SOCK_STREAM)
			res = tipc_set_portunreliable(tport->ref, value);
		else
			res = -ENOPROTOOPT;
		break;
	case TIPC_DEST_DROPPABLE:
		res = tipc_set_portunreturnable(tport->ref, value);
		break;
	case TIPC_CONN_TIMEOUT:
		tipc_sk(sk)->conn_timeout = msecs_to_jiffies(value);
		/* no need to set "res", since already 0 at this point */
		break;
	default:
		res = -EINVAL;
	}

	release_sock(sk);

	return res;
}

/**
 * getsockopt - get socket option
 * @sock: socket structure
 * @lvl: option level
 * @opt: option identifier
 * @ov: receptacle for option value
 * @ol: receptacle for length of option value
 *
 * For stream sockets only, returns 0 length result for all IPPROTO_TCP options
 * (to ease compatibility).
 *
 * Returns 0 on success, errno otherwise
 */

static int getsockopt(struct socket *sock,
		      int lvl, int opt, char __user *ov, int __user *ol)
{
	struct sock *sk = sock->sk;
	struct tipc_port *tport = tipc_sk_port(sk);
	int len;
	u32 value;
	int res;

	if ((lvl == IPPROTO_TCP) && (sock->type == SOCK_STREAM))
		return put_user(0, ol);
	if (lvl != SOL_TIPC)
		return -ENOPROTOOPT;
	res = get_user(len, ol);
	if (res)
		return res;

	lock_sock(sk);

	switch (opt) {
	case TIPC_IMPORTANCE:
		res = tipc_portimportance(tport->ref, &value);
		break;
	case TIPC_SRC_DROPPABLE:
		res = tipc_portunreliable(tport->ref, &value);
		break;
	case TIPC_DEST_DROPPABLE:
		res = tipc_portunreturnable(tport->ref, &value);
		break;
	case TIPC_CONN_TIMEOUT:
		value = jiffies_to_msecs(tipc_sk(sk)->conn_timeout);
		/* no need to set "res", since already 0 at this point */
		break;
	case TIPC_NODE_RECVQ_DEPTH:
		value = (u32)atomic_read(&tipc_queue_size);
		break;
	case TIPC_SOCK_RECVQ_DEPTH:
		value = skb_queue_len(&sk->sk_receive_queue);
		break;
	default:
		res = -EINVAL;
	}

	release_sock(sk);

	if (res)
		return res;	/* "get" failed */

	if (len < sizeof(value))
		return -EINVAL;

	if (copy_to_user(ov, &value, sizeof(value)))
		return -EFAULT;

	return put_user(sizeof(value), ol);
}

/**
 * Protocol switches for the various types of TIPC sockets
 */

static const struct proto_ops msg_ops = {
	.owner		= THIS_MODULE,
	.family		= AF_TIPC,
	.release	= release,
	.bind		= bind,
	.connect	= connect,
	.socketpair	= sock_no_socketpair,
	.accept		= accept,
	.getname	= get_name,
	.poll		= poll,
	.ioctl		= sock_no_ioctl,
	.listen		= listen,
	.shutdown	= shutdown,
	.setsockopt	= setsockopt,
	.getsockopt	= getsockopt,
	.sendmsg	= send_msg,
	.recvmsg	= recv_msg,
	.mmap		= sock_no_mmap,
	.sendpage	= sock_no_sendpage
};

static const struct proto_ops packet_ops = {
	.owner		= THIS_MODULE,
	.family		= AF_TIPC,
	.release	= release,
	.bind		= bind,
	.connect	= connect,
	.socketpair	= sock_no_socketpair,
	.accept		= accept,
	.getname	= get_name,
	.poll		= poll,
	.ioctl		= sock_no_ioctl,
	.listen		= listen,
	.shutdown	= shutdown,
	.setsockopt	= setsockopt,
	.getsockopt	= getsockopt,
	.sendmsg	= send_packet,
	.recvmsg	= recv_msg,
	.mmap		= sock_no_mmap,
	.sendpage	= sock_no_sendpage
};

static const struct proto_ops stream_ops = {
	.owner		= THIS_MODULE,
	.family		= AF_TIPC,
	.release	= release,
	.bind		= bind,
	.connect	= connect,
	.socketpair	= sock_no_socketpair,
	.accept		= accept,
	.getname	= get_name,
	.poll		= poll,
	.ioctl		= sock_no_ioctl,
	.listen		= listen,
	.shutdown	= shutdown,
	.setsockopt	= setsockopt,
	.getsockopt	= getsockopt,
	.sendmsg	= send_stream,
	.recvmsg	= recv_stream,
	.mmap		= sock_no_mmap,
	.sendpage	= sock_no_sendpage
};

static const struct net_proto_family tipc_family_ops = {
	.owner		= THIS_MODULE,
	.family		= AF_TIPC,
	.create		= tipc_create
};

static struct proto tipc_proto = {
	.name		= "TIPC",
	.owner		= THIS_MODULE,
	.obj_size	= sizeof(struct tipc_sock)
};

/**
 * tipc_socket_init - initialize TIPC socket interface
 *
 * Returns 0 on success, errno otherwise
 */
int tipc_socket_init(void)
{
	int res;

	res = proto_register(&tipc_proto, 1);
	if (res) {
		err("Failed to register TIPC protocol type\n");
		goto out;
	}

	res = sock_register(&tipc_family_ops);
	if (res) {
		err("Failed to register TIPC socket type\n");
		proto_unregister(&tipc_proto);
		goto out;
	}

	sockets_enabled = 1;
 out:
	return res;
}

/**
 * tipc_socket_stop - stop TIPC socket interface
 */

void tipc_socket_stop(void)
{
	if (!sockets_enabled)
		return;

	sockets_enabled = 0;
	sock_unregister(tipc_family_ops.family);
	proto_unregister(&tipc_proto);
}
<|MERGE_RESOLUTION|>--- conflicted
+++ resolved
@@ -1250,11 +1250,7 @@
 
 	/* Enqueue message (finally!) */
 
-<<<<<<< HEAD
-	TIPC_SKB_CB(buf)->handle = msg_data(msg);
-=======
 	TIPC_SKB_CB(buf)->handle = 0;
->>>>>>> 105e53f8
 	atomic_inc(&tipc_queue_size);
 	__skb_queue_tail(&sk->sk_receive_queue, buf);
 
