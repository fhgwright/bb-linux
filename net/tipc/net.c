--- conflicted
+++ resolved
@@ -108,46 +108,10 @@
 */
 
 DEFINE_RWLOCK(tipc_net_lock);
-<<<<<<< HEAD
-static struct _zone *tipc_zones[256] = { NULL, };
-struct network tipc_net = { tipc_zones };
-=======
 struct network tipc_net;
->>>>>>> 3cbea436
 
 static int net_start(void)
 {
-<<<<<<< HEAD
-	return tipc_zone_select_remote_node(tipc_net.zones[tipc_zone(addr)], addr, ref);
-}
-
-u32 tipc_net_select_router(u32 addr, u32 ref)
-{
-	return tipc_zone_select_router(tipc_net.zones[tipc_zone(addr)], addr, ref);
-}
-
-void tipc_net_remove_as_router(u32 router)
-{
-	u32 z_num;
-
-	for (z_num = 1; z_num <= tipc_max_zones; z_num++) {
-		if (!tipc_net.zones[z_num])
-			continue;
-		tipc_zone_remove_as_router(tipc_net.zones[z_num], router);
-	}
-}
-
-void tipc_net_send_external_routes(u32 dest)
-{
-	u32 z_num;
-
-	for (z_num = 1; z_num <= tipc_max_zones; z_num++) {
-		if (tipc_net.zones[z_num])
-			tipc_zone_send_external_routes(tipc_net.zones[z_num], dest);
-	}
-}
-
-=======
 	tipc_net.nodes = kcalloc(tipc_max_nodes + 1,
 				 sizeof(*tipc_net.nodes), GFP_ATOMIC);
 	tipc_net.highest_node = 0;
@@ -155,20 +119,14 @@
 	return tipc_net.nodes ? 0 : -ENOMEM;
 }
 
->>>>>>> 3cbea436
 static void net_stop(void)
 {
 	u32 n_num;
 
-<<<<<<< HEAD
-	for (z_num = 1; z_num <= tipc_max_zones; z_num++)
-		tipc_zone_delete(tipc_net.zones[z_num]);
-=======
 	for (n_num = 1; n_num <= tipc_net.highest_node; n_num++)
 		tipc_node_delete(tipc_net.nodes[n_num]);
 	kfree(tipc_net.nodes);
 	tipc_net.nodes = NULL;
->>>>>>> 3cbea436
 }
 
 static void net_route_named_msg(struct sk_buff *buf)
@@ -239,10 +197,6 @@
 	}
 
 	/* Handle message for another node */
-<<<<<<< HEAD
-	msg_dbg(msg, "NET>SEND>: ");
-=======
->>>>>>> 3cbea436
 	skb_trim(buf, msg_size(msg));
 	tipc_link_send(buf, dnode, msg_link_selector(msg));
 }
@@ -263,16 +217,11 @@
 	tipc_named_reinit();
 	tipc_port_reinit();
 
-<<<<<<< HEAD
-	if ((res = tipc_cltr_init()) ||
-	    (res = tipc_bclink_init())) {
-=======
 	res = net_start();
 	if (res)
 		return res;
 	res = tipc_bclink_init();
 	if (res)
->>>>>>> 3cbea436
 		return res;
 
 	tipc_k_signal((Handler)tipc_subscr_start, 0);
