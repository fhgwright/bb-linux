/* net/sched/sch_atm.c - ATM VC selection "queueing discipline" */

/* Written 1998-2000 by Werner Almesberger, EPFL ICA */

#include <linux/module.h>
#include <linux/slab.h>
#include <linux/init.h>
#include <linux/string.h>
#include <linux/errno.h>
#include <linux/skbuff.h>
#include <linux/atmdev.h>
#include <linux/atmclip.h>
#include <linux/rtnetlink.h>
#include <linux/file.h>		/* for fput */
#include <net/netlink.h>
#include <net/pkt_sched.h>

extern struct socket *sockfd_lookup(int fd, int *err);	/* @@@ fix this */

/*
 * The ATM queuing discipline provides a framework for invoking classifiers
 * (aka "filters"), which in turn select classes of this queuing discipline.
 * Each class maps the flow(s) it is handling to a given VC. Multiple classes
 * may share the same VC.
 *
 * When creating a class, VCs are specified by passing the number of the open
 * socket descriptor by which the calling process references the VC. The kernel
 * keeps the VC open at least until all classes using it are removed.
 *
 * In this file, most functions are named atm_tc_* to avoid confusion with all
 * the atm_* in net/atm. This naming convention differs from what's used in the
 * rest of net/sched.
 *
 * Known bugs:
 *  - sometimes messes up the IP stack
 *  - any manipulations besides the few operations described in the README, are
 *    untested and likely to crash the system
 *  - should lock the flow while there is data in the queue (?)
 */

#define VCC2FLOW(vcc) ((struct atm_flow_data *) ((vcc)->user_back))

struct atm_flow_data {
	struct Qdisc		*q;	/* FIFO, TBF, etc. */
	struct tcf_proto	*filter_list;
	struct atm_vcc		*vcc;	/* VCC; NULL if VCC is closed */
	void			(*old_pop)(struct atm_vcc *vcc,
					   struct sk_buff *skb); /* chaining */
	struct atm_qdisc_data	*parent;	/* parent qdisc */
	struct socket		*sock;		/* for closing */
	u32			classid;	/* x:y type ID */
	int			ref;		/* reference count */
	struct gnet_stats_basic_packed	bstats;
	struct gnet_stats_queue	qstats;
	struct list_head	list;
	struct atm_flow_data	*excess;	/* flow for excess traffic;
						   NULL to set CLP instead */
	int			hdr_len;
	unsigned char		hdr[0];		/* header data; MUST BE LAST */
};

struct atm_qdisc_data {
	struct atm_flow_data	link;		/* unclassified skbs go here */
	struct list_head	flows;		/* NB: "link" is also on this
						   list */
	struct tasklet_struct	task;		/* dequeue tasklet */
};

/* ------------------------- Class/flow operations ------------------------- */

static inline struct atm_flow_data *lookup_flow(struct Qdisc *sch, u32 classid)
{
	struct atm_qdisc_data *p = qdisc_priv(sch);
	struct atm_flow_data *flow;

	list_for_each_entry(flow, &p->flows, list) {
		if (flow->classid == classid)
			return flow;
	}
	return NULL;
}

static int atm_tc_graft(struct Qdisc *sch, unsigned long arg,
			struct Qdisc *new, struct Qdisc **old)
{
	struct atm_qdisc_data *p = qdisc_priv(sch);
	struct atm_flow_data *flow = (struct atm_flow_data *)arg;

	pr_debug("atm_tc_graft(sch %p,[qdisc %p],flow %p,new %p,old %p)\n",
		sch, p, flow, new, old);
	if (list_empty(&flow->list))
		return -EINVAL;
	if (!new)
		new = &noop_qdisc;
	*old = flow->q;
	flow->q = new;
	if (*old)
		qdisc_reset(*old);
	return 0;
}

static struct Qdisc *atm_tc_leaf(struct Qdisc *sch, unsigned long cl)
{
	struct atm_flow_data *flow = (struct atm_flow_data *)cl;

	pr_debug("atm_tc_leaf(sch %p,flow %p)\n", sch, flow);
	return flow ? flow->q : NULL;
}

static unsigned long atm_tc_get(struct Qdisc *sch, u32 classid)
{
	struct atm_qdisc_data *p __maybe_unused = qdisc_priv(sch);
	struct atm_flow_data *flow;

	pr_debug("atm_tc_get(sch %p,[qdisc %p],classid %x)\n", sch, p, classid);
	flow = lookup_flow(sch, classid);
	if (flow)
		flow->ref++;
	pr_debug("atm_tc_get: flow %p\n", flow);
	return (unsigned long)flow;
}

static unsigned long atm_tc_bind_filter(struct Qdisc *sch,
					unsigned long parent, u32 classid)
{
	return atm_tc_get(sch, classid);
}

/*
 * atm_tc_put handles all destructions, including the ones that are explicitly
 * requested (atm_tc_destroy, etc.). The assumption here is that we never drop
 * anything that still seems to be in use.
 */
static void atm_tc_put(struct Qdisc *sch, unsigned long cl)
{
	struct atm_qdisc_data *p = qdisc_priv(sch);
	struct atm_flow_data *flow = (struct atm_flow_data *)cl;

	pr_debug("atm_tc_put(sch %p,[qdisc %p],flow %p)\n", sch, p, flow);
	if (--flow->ref)
		return;
	pr_debug("atm_tc_put: destroying\n");
	list_del_init(&flow->list);
	pr_debug("atm_tc_put: qdisc %p\n", flow->q);
	qdisc_destroy(flow->q);
	tcf_destroy_chain(&flow->filter_list);
	if (flow->sock) {
		pr_debug("atm_tc_put: f_count %ld\n",
			file_count(flow->sock->file));
		flow->vcc->pop = flow->old_pop;
		sockfd_put(flow->sock);
	}
	if (flow->excess)
		atm_tc_put(sch, (unsigned long)flow->excess);
	if (flow != &p->link)
		kfree(flow);
	/*
	 * If flow == &p->link, the qdisc no longer works at this point and
	 * needs to be removed. (By the caller of atm_tc_put.)
	 */
}

static void sch_atm_pop(struct atm_vcc *vcc, struct sk_buff *skb)
{
	struct atm_qdisc_data *p = VCC2FLOW(vcc)->parent;

	pr_debug("sch_atm_pop(vcc %p,skb %p,[qdisc %p])\n", vcc, skb, p);
	VCC2FLOW(vcc)->old_pop(vcc, skb);
	tasklet_schedule(&p->task);
}

static const u8 llc_oui_ip[] = {
	0xaa,			/* DSAP: non-ISO */
	0xaa,			/* SSAP: non-ISO */
	0x03,			/* Ctrl: Unnumbered Information Command PDU */
	0x00,			/* OUI: EtherType */
	0x00, 0x00,
	0x08, 0x00
};				/* Ethertype IP (0800) */

static const struct nla_policy atm_policy[TCA_ATM_MAX + 1] = {
	[TCA_ATM_FD]		= { .type = NLA_U32 },
	[TCA_ATM_EXCESS]	= { .type = NLA_U32 },
};

static int atm_tc_change(struct Qdisc *sch, u32 classid, u32 parent,
			 struct nlattr **tca, unsigned long *arg)
{
	struct atm_qdisc_data *p = qdisc_priv(sch);
	struct atm_flow_data *flow = (struct atm_flow_data *)*arg;
	struct atm_flow_data *excess = NULL;
	struct nlattr *opt = tca[TCA_OPTIONS];
	struct nlattr *tb[TCA_ATM_MAX + 1];
	struct socket *sock;
	int fd, error, hdr_len;
	void *hdr;

	pr_debug("atm_tc_change(sch %p,[qdisc %p],classid %x,parent %x,"
		"flow %p,opt %p)\n", sch, p, classid, parent, flow, opt);
	/*
	 * The concept of parents doesn't apply for this qdisc.
	 */
	if (parent && parent != TC_H_ROOT && parent != sch->handle)
		return -EINVAL;
	/*
	 * ATM classes cannot be changed. In order to change properties of the
	 * ATM connection, that socket needs to be modified directly (via the
	 * native ATM API. In order to send a flow to a different VC, the old
	 * class needs to be removed and a new one added. (This may be changed
	 * later.)
	 */
	if (flow)
		return -EBUSY;
	if (opt == NULL)
		return -EINVAL;

	error = nla_parse_nested(tb, TCA_ATM_MAX, opt, atm_policy);
	if (error < 0)
		return error;

	if (!tb[TCA_ATM_FD])
		return -EINVAL;
	fd = nla_get_u32(tb[TCA_ATM_FD]);
	pr_debug("atm_tc_change: fd %d\n", fd);
	if (tb[TCA_ATM_HDR]) {
		hdr_len = nla_len(tb[TCA_ATM_HDR]);
		hdr = nla_data(tb[TCA_ATM_HDR]);
	} else {
		hdr_len = RFC1483LLC_LEN;
		hdr = NULL;	/* default LLC/SNAP for IP */
	}
	if (!tb[TCA_ATM_EXCESS])
		excess = NULL;
	else {
		excess = (struct atm_flow_data *)
			atm_tc_get(sch, nla_get_u32(tb[TCA_ATM_EXCESS]));
		if (!excess)
			return -ENOENT;
	}
	pr_debug("atm_tc_change: type %d, payload %d, hdr_len %d\n",
		 opt->nla_type, nla_len(opt), hdr_len);
	sock = sockfd_lookup(fd, &error);
	if (!sock)
		return error;	/* f_count++ */
	pr_debug("atm_tc_change: f_count %ld\n", file_count(sock->file));
	if (sock->ops->family != PF_ATMSVC && sock->ops->family != PF_ATMPVC) {
		error = -EPROTOTYPE;
		goto err_out;
	}
	/* @@@ should check if the socket is really operational or we'll crash
	   on vcc->send */
	if (classid) {
		if (TC_H_MAJ(classid ^ sch->handle)) {
			pr_debug("atm_tc_change: classid mismatch\n");
			error = -EINVAL;
			goto err_out;
		}
<<<<<<< HEAD
		if (!list_empty(&flow->list)) {
			error = -EEXIST;
			goto err_out;
		}
=======
>>>>>>> 062c1825
	} else {
		int i;
		unsigned long cl;

		for (i = 1; i < 0x8000; i++) {
			classid = TC_H_MAKE(sch->handle, 0x8000 | i);
			cl = atm_tc_get(sch, classid);
			if (!cl)
				break;
			atm_tc_put(sch, cl);
		}
	}
	pr_debug("atm_tc_change: new id %x\n", classid);
	flow = kzalloc(sizeof(struct atm_flow_data) + hdr_len, GFP_KERNEL);
	pr_debug("atm_tc_change: flow %p\n", flow);
	if (!flow) {
		error = -ENOBUFS;
		goto err_out;
	}
	flow->filter_list = NULL;
	flow->q = qdisc_create_dflt(qdisc_dev(sch), sch->dev_queue,
				    &pfifo_qdisc_ops, classid);
	if (!flow->q)
		flow->q = &noop_qdisc;
	pr_debug("atm_tc_change: qdisc %p\n", flow->q);
	flow->sock = sock;
	flow->vcc = ATM_SD(sock);	/* speedup */
	flow->vcc->user_back = flow;
	pr_debug("atm_tc_change: vcc %p\n", flow->vcc);
	flow->old_pop = flow->vcc->pop;
	flow->parent = p;
	flow->vcc->pop = sch_atm_pop;
	flow->classid = classid;
	flow->ref = 1;
	flow->excess = excess;
	list_add(&flow->list, &p->link.list);
	flow->hdr_len = hdr_len;
	if (hdr)
		memcpy(flow->hdr, hdr, hdr_len);
	else
		memcpy(flow->hdr, llc_oui_ip, sizeof(llc_oui_ip));
	*arg = (unsigned long)flow;
	return 0;
err_out:
	if (excess)
		atm_tc_put(sch, (unsigned long)excess);
	sockfd_put(sock);
	return error;
}

static int atm_tc_delete(struct Qdisc *sch, unsigned long arg)
{
	struct atm_qdisc_data *p = qdisc_priv(sch);
	struct atm_flow_data *flow = (struct atm_flow_data *)arg;

	pr_debug("atm_tc_delete(sch %p,[qdisc %p],flow %p)\n", sch, p, flow);
	if (list_empty(&flow->list))
		return -EINVAL;
	if (flow->filter_list || flow == &p->link)
		return -EBUSY;
	/*
	 * Reference count must be 2: one for "keepalive" (set at class
	 * creation), and one for the reference held when calling delete.
	 */
	if (flow->ref < 2) {
		printk(KERN_ERR "atm_tc_delete: flow->ref == %d\n", flow->ref);
		return -EINVAL;
	}
	if (flow->ref > 2)
		return -EBUSY;	/* catch references via excess, etc. */
	atm_tc_put(sch, arg);
	return 0;
}

static void atm_tc_walk(struct Qdisc *sch, struct qdisc_walker *walker)
{
	struct atm_qdisc_data *p = qdisc_priv(sch);
	struct atm_flow_data *flow;

	pr_debug("atm_tc_walk(sch %p,[qdisc %p],walker %p)\n", sch, p, walker);
	if (walker->stop)
		return;
	list_for_each_entry(flow, &p->flows, list) {
		if (walker->count >= walker->skip &&
		    walker->fn(sch, (unsigned long)flow, walker) < 0) {
			walker->stop = 1;
			break;
		}
		walker->count++;
	}
}

static struct tcf_proto **atm_tc_find_tcf(struct Qdisc *sch, unsigned long cl)
{
	struct atm_qdisc_data *p = qdisc_priv(sch);
	struct atm_flow_data *flow = (struct atm_flow_data *)cl;

	pr_debug("atm_tc_find_tcf(sch %p,[qdisc %p],flow %p)\n", sch, p, flow);
	return flow ? &flow->filter_list : &p->link.filter_list;
}

/* --------------------------- Qdisc operations ---------------------------- */

static int atm_tc_enqueue(struct sk_buff *skb, struct Qdisc *sch)
{
	struct atm_qdisc_data *p = qdisc_priv(sch);
	struct atm_flow_data *flow;
	struct tcf_result res;
	int result;
	int ret = NET_XMIT_POLICED;

	pr_debug("atm_tc_enqueue(skb %p,sch %p,[qdisc %p])\n", skb, sch, p);
	result = TC_POLICE_OK;	/* be nice to gcc */
	flow = NULL;
	if (TC_H_MAJ(skb->priority) != sch->handle ||
	    !(flow = (struct atm_flow_data *)atm_tc_get(sch, skb->priority))) {
		list_for_each_entry(flow, &p->flows, list) {
			if (flow->filter_list) {
				result = tc_classify_compat(skb,
							    flow->filter_list,
							    &res);
				if (result < 0)
					continue;
				flow = (struct atm_flow_data *)res.class;
				if (!flow)
					flow = lookup_flow(sch, res.classid);
				goto done;
			}
		}
		flow = NULL;
	done:
		;		
	}
	if (!flow)
		flow = &p->link;
	else {
		if (flow->vcc)
			ATM_SKB(skb)->atm_options = flow->vcc->atm_options;
		/*@@@ looks good ... but it's not supposed to work :-) */
#ifdef CONFIG_NET_CLS_ACT
		switch (result) {
		case TC_ACT_QUEUED:
		case TC_ACT_STOLEN:
			kfree_skb(skb);
			return NET_XMIT_SUCCESS | __NET_XMIT_STOLEN;
		case TC_ACT_SHOT:
			kfree_skb(skb);
			goto drop;
		case TC_POLICE_RECLASSIFY:
			if (flow->excess)
				flow = flow->excess;
			else
				ATM_SKB(skb)->atm_options |= ATM_ATMOPT_CLP;
			break;
		}
#endif
	}

	ret = qdisc_enqueue(skb, flow->q);
	if (ret != NET_XMIT_SUCCESS) {
drop: __maybe_unused
		if (net_xmit_drop_count(ret)) {
			sch->qstats.drops++;
			if (flow)
				flow->qstats.drops++;
		}
		return ret;
	}
	sch->bstats.bytes += qdisc_pkt_len(skb);
	sch->bstats.packets++;
	flow->bstats.bytes += qdisc_pkt_len(skb);
	flow->bstats.packets++;
	/*
	 * Okay, this may seem weird. We pretend we've dropped the packet if
	 * it goes via ATM. The reason for this is that the outer qdisc
	 * expects to be able to q->dequeue the packet later on if we return
	 * success at this place. Also, sch->q.qdisc needs to reflect whether
	 * there is a packet egligible for dequeuing or not. Note that the
	 * statistics of the outer qdisc are necessarily wrong because of all
	 * this. There's currently no correct solution for this.
	 */
	if (flow == &p->link) {
		sch->q.qlen++;
		return NET_XMIT_SUCCESS;
	}
	tasklet_schedule(&p->task);
	return NET_XMIT_SUCCESS | __NET_XMIT_BYPASS;
}

/*
 * Dequeue packets and send them over ATM. Note that we quite deliberately
 * avoid checking net_device's flow control here, simply because sch_atm
 * uses its own channels, which have nothing to do with any CLIP/LANE/or
 * non-ATM interfaces.
 */

static void sch_atm_dequeue(unsigned long data)
{
	struct Qdisc *sch = (struct Qdisc *)data;
	struct atm_qdisc_data *p = qdisc_priv(sch);
	struct atm_flow_data *flow;
	struct sk_buff *skb;

	pr_debug("sch_atm_dequeue(sch %p,[qdisc %p])\n", sch, p);
	list_for_each_entry(flow, &p->flows, list) {
		if (flow == &p->link)
			continue;
		/*
		 * If traffic is properly shaped, this won't generate nasty
		 * little bursts. Otherwise, it may ... (but that's okay)
		 */
		while ((skb = flow->q->ops->peek(flow->q))) {
			if (!atm_may_send(flow->vcc, skb->truesize))
				break;

			skb = qdisc_dequeue_peeked(flow->q);
			if (unlikely(!skb))
				break;

			pr_debug("atm_tc_dequeue: sending on class %p\n", flow);
			/* remove any LL header somebody else has attached */
			skb_pull(skb, skb_network_offset(skb));
			if (skb_headroom(skb) < flow->hdr_len) {
				struct sk_buff *new;

				new = skb_realloc_headroom(skb, flow->hdr_len);
				dev_kfree_skb(skb);
				if (!new)
					continue;
				skb = new;
			}
			pr_debug("sch_atm_dequeue: ip %p, data %p\n",
				 skb_network_header(skb), skb->data);
			ATM_SKB(skb)->vcc = flow->vcc;
			memcpy(skb_push(skb, flow->hdr_len), flow->hdr,
			       flow->hdr_len);
			atomic_add(skb->truesize,
				   &sk_atm(flow->vcc)->sk_wmem_alloc);
			/* atm.atm_options are already set by atm_tc_enqueue */
			flow->vcc->send(flow->vcc, skb);
		}
	}
}

static struct sk_buff *atm_tc_dequeue(struct Qdisc *sch)
{
	struct atm_qdisc_data *p = qdisc_priv(sch);
	struct sk_buff *skb;

	pr_debug("atm_tc_dequeue(sch %p,[qdisc %p])\n", sch, p);
	tasklet_schedule(&p->task);
	skb = qdisc_dequeue_peeked(p->link.q);
	if (skb)
		sch->q.qlen--;
	return skb;
}

static struct sk_buff *atm_tc_peek(struct Qdisc *sch)
{
	struct atm_qdisc_data *p = qdisc_priv(sch);

	pr_debug("atm_tc_peek(sch %p,[qdisc %p])\n", sch, p);

	return p->link.q->ops->peek(p->link.q);
}

static unsigned int atm_tc_drop(struct Qdisc *sch)
{
	struct atm_qdisc_data *p = qdisc_priv(sch);
	struct atm_flow_data *flow;
	unsigned int len;

	pr_debug("atm_tc_drop(sch %p,[qdisc %p])\n", sch, p);
	list_for_each_entry(flow, &p->flows, list) {
		if (flow->q->ops->drop && (len = flow->q->ops->drop(flow->q)))
			return len;
	}
	return 0;
}

static int atm_tc_init(struct Qdisc *sch, struct nlattr *opt)
{
	struct atm_qdisc_data *p = qdisc_priv(sch);

	pr_debug("atm_tc_init(sch %p,[qdisc %p],opt %p)\n", sch, p, opt);
	INIT_LIST_HEAD(&p->flows);
	INIT_LIST_HEAD(&p->link.list);
	list_add(&p->link.list, &p->flows);
	p->link.q = qdisc_create_dflt(qdisc_dev(sch), sch->dev_queue,
				      &pfifo_qdisc_ops, sch->handle);
	if (!p->link.q)
		p->link.q = &noop_qdisc;
	pr_debug("atm_tc_init: link (%p) qdisc %p\n", &p->link, p->link.q);
	p->link.filter_list = NULL;
	p->link.vcc = NULL;
	p->link.sock = NULL;
	p->link.classid = sch->handle;
	p->link.ref = 1;
	tasklet_init(&p->task, sch_atm_dequeue, (unsigned long)sch);
	return 0;
}

static void atm_tc_reset(struct Qdisc *sch)
{
	struct atm_qdisc_data *p = qdisc_priv(sch);
	struct atm_flow_data *flow;

	pr_debug("atm_tc_reset(sch %p,[qdisc %p])\n", sch, p);
	list_for_each_entry(flow, &p->flows, list)
		qdisc_reset(flow->q);
	sch->q.qlen = 0;
}

static void atm_tc_destroy(struct Qdisc *sch)
{
	struct atm_qdisc_data *p = qdisc_priv(sch);
	struct atm_flow_data *flow, *tmp;

	pr_debug("atm_tc_destroy(sch %p,[qdisc %p])\n", sch, p);
	list_for_each_entry(flow, &p->flows, list)
		tcf_destroy_chain(&flow->filter_list);

	list_for_each_entry_safe(flow, tmp, &p->flows, list) {
		if (flow->ref > 1)
			printk(KERN_ERR "atm_destroy: %p->ref = %d\n", flow,
			       flow->ref);
		atm_tc_put(sch, (unsigned long)flow);
	}
	tasklet_kill(&p->task);
}

static int atm_tc_dump_class(struct Qdisc *sch, unsigned long cl,
			     struct sk_buff *skb, struct tcmsg *tcm)
{
	struct atm_qdisc_data *p = qdisc_priv(sch);
	struct atm_flow_data *flow = (struct atm_flow_data *)cl;
	struct nlattr *nest;

	pr_debug("atm_tc_dump_class(sch %p,[qdisc %p],flow %p,skb %p,tcm %p)\n",
		sch, p, flow, skb, tcm);
	if (list_empty(&flow->list))
		return -EINVAL;
	tcm->tcm_handle = flow->classid;
	tcm->tcm_info = flow->q->handle;

	nest = nla_nest_start(skb, TCA_OPTIONS);
	if (nest == NULL)
		goto nla_put_failure;

	NLA_PUT(skb, TCA_ATM_HDR, flow->hdr_len, flow->hdr);
	if (flow->vcc) {
		struct sockaddr_atmpvc pvc;
		int state;

		pvc.sap_family = AF_ATMPVC;
		pvc.sap_addr.itf = flow->vcc->dev ? flow->vcc->dev->number : -1;
		pvc.sap_addr.vpi = flow->vcc->vpi;
		pvc.sap_addr.vci = flow->vcc->vci;
		NLA_PUT(skb, TCA_ATM_ADDR, sizeof(pvc), &pvc);
		state = ATM_VF2VS(flow->vcc->flags);
		NLA_PUT_U32(skb, TCA_ATM_STATE, state);
	}
	if (flow->excess)
		NLA_PUT_U32(skb, TCA_ATM_EXCESS, flow->classid);
	else {
		NLA_PUT_U32(skb, TCA_ATM_EXCESS, 0);
	}

	nla_nest_end(skb, nest);
	return skb->len;

nla_put_failure:
	nla_nest_cancel(skb, nest);
	return -1;
}
static int
atm_tc_dump_class_stats(struct Qdisc *sch, unsigned long arg,
			struct gnet_dump *d)
{
	struct atm_flow_data *flow = (struct atm_flow_data *)arg;

	flow->qstats.qlen = flow->q->q.qlen;

	if (gnet_stats_copy_basic(d, &flow->bstats) < 0 ||
	    gnet_stats_copy_queue(d, &flow->qstats) < 0)
		return -1;

	return 0;
}

static int atm_tc_dump(struct Qdisc *sch, struct sk_buff *skb)
{
	return 0;
}

static const struct Qdisc_class_ops atm_class_ops = {
	.graft		= atm_tc_graft,
	.leaf		= atm_tc_leaf,
	.get		= atm_tc_get,
	.put		= atm_tc_put,
	.change		= atm_tc_change,
	.delete		= atm_tc_delete,
	.walk		= atm_tc_walk,
	.tcf_chain	= atm_tc_find_tcf,
	.bind_tcf	= atm_tc_bind_filter,
	.unbind_tcf	= atm_tc_put,
	.dump		= atm_tc_dump_class,
	.dump_stats	= atm_tc_dump_class_stats,
};

static struct Qdisc_ops atm_qdisc_ops __read_mostly = {
	.cl_ops		= &atm_class_ops,
	.id		= "atm",
	.priv_size	= sizeof(struct atm_qdisc_data),
	.enqueue	= atm_tc_enqueue,
	.dequeue	= atm_tc_dequeue,
	.peek		= atm_tc_peek,
	.drop		= atm_tc_drop,
	.init		= atm_tc_init,
	.reset		= atm_tc_reset,
	.destroy	= atm_tc_destroy,
	.dump		= atm_tc_dump,
	.owner		= THIS_MODULE,
};

static int __init atm_init(void)
{
	return register_qdisc(&atm_qdisc_ops);
}

static void __exit atm_exit(void)
{
	unregister_qdisc(&atm_qdisc_ops);
}

module_init(atm_init)
module_exit(atm_exit)
MODULE_LICENSE("GPL");<|MERGE_RESOLUTION|>--- conflicted
+++ resolved
@@ -255,13 +255,6 @@
 			error = -EINVAL;
 			goto err_out;
 		}
-<<<<<<< HEAD
-		if (!list_empty(&flow->list)) {
-			error = -EEXIST;
-			goto err_out;
-		}
-=======
->>>>>>> 062c1825
 	} else {
 		int i;
 		unsigned long cl;
