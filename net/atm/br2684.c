/*
 * Ethernet netdevice using ATM AAL5 as underlying carrier
 * (RFC1483 obsoleted by RFC2684) for Linux
 *
 * Authors: Marcell GAL, 2000, XDSL Ltd, Hungary
 *          Eric Kinzie, 2006-2007, US Naval Research Laboratory
 */

#define pr_fmt(fmt) KBUILD_MODNAME ":%s: " fmt, __func__

#include <linux/module.h>
#include <linux/init.h>
#include <linux/kernel.h>
#include <linux/list.h>
#include <linux/netdevice.h>
#include <linux/skbuff.h>
#include <linux/etherdevice.h>
#include <linux/rtnetlink.h>
#include <linux/ip.h>
#include <linux/uaccess.h>
#include <linux/slab.h>
#include <net/arp.h>
#include <linux/atm.h>
#include <linux/atmdev.h>
#include <linux/capability.h>
#include <linux/seq_file.h>

#include <linux/atmbr2684.h>

#include "common.h"

static void skb_debug(const struct sk_buff *skb)
{
#ifdef SKB_DEBUG
#define NUM2PRINT 50
	print_hex_dump(KERN_DEBUG, "br2684: skb: ", DUMP_OFFSET,
		       16, 1, skb->data, min(NUM2PRINT, skb->len), true);
#endif
}

#define BR2684_ETHERTYPE_LEN	2
#define BR2684_PAD_LEN		2

#define LLC		0xaa, 0xaa, 0x03
#define SNAP_BRIDGED	0x00, 0x80, 0xc2
#define SNAP_ROUTED	0x00, 0x00, 0x00
#define PID_ETHERNET	0x00, 0x07
#define ETHERTYPE_IPV4	0x08, 0x00
#define ETHERTYPE_IPV6	0x86, 0xdd
#define PAD_BRIDGED	0x00, 0x00

static const unsigned char ethertype_ipv4[] = { ETHERTYPE_IPV4 };
static const unsigned char ethertype_ipv6[] = { ETHERTYPE_IPV6 };
static const unsigned char llc_oui_pid_pad[] =
			{ LLC, SNAP_BRIDGED, PID_ETHERNET, PAD_BRIDGED };
static const unsigned char llc_oui_ipv4[] = { LLC, SNAP_ROUTED, ETHERTYPE_IPV4 };
static const unsigned char llc_oui_ipv6[] = { LLC, SNAP_ROUTED, ETHERTYPE_IPV6 };

enum br2684_encaps {
	e_vc = BR2684_ENCAPS_VC,
	e_llc = BR2684_ENCAPS_LLC,
};

struct br2684_vcc {
	struct atm_vcc *atmvcc;
	struct net_device *device;
	/* keep old push, pop functions for chaining */
	void (*old_push)(struct atm_vcc *vcc, struct sk_buff *skb);
	void (*old_pop)(struct atm_vcc *vcc, struct sk_buff *skb);
	enum br2684_encaps encaps;
	struct list_head brvccs;
#ifdef CONFIG_ATM_BR2684_IPFILTER
	struct br2684_filter filter;
#endif /* CONFIG_ATM_BR2684_IPFILTER */
	unsigned copies_needed, copies_failed;
};

struct br2684_dev {
	struct net_device *net_dev;
	struct list_head br2684_devs;
	int number;
	struct list_head brvccs;	/* one device <=> one vcc (before xmas) */
	int mac_was_set;
	enum br2684_payload payload;
};

/*
 * This lock should be held for writing any time the list of devices or
 * their attached vcc's could be altered.  It should be held for reading
 * any time these are being queried.  Note that we sometimes need to
 * do read-locking under interrupt context, so write locking must block
 * the current CPU's interrupts
 */
static DEFINE_RWLOCK(devs_lock);

static LIST_HEAD(br2684_devs);

static inline struct br2684_dev *BRPRIV(const struct net_device *net_dev)
{
	return (struct br2684_dev *)netdev_priv(net_dev);
}

static inline struct net_device *list_entry_brdev(const struct list_head *le)
{
	return list_entry(le, struct br2684_dev, br2684_devs)->net_dev;
}

static inline struct br2684_vcc *BR2684_VCC(const struct atm_vcc *atmvcc)
{
	return (struct br2684_vcc *)(atmvcc->user_back);
}

static inline struct br2684_vcc *list_entry_brvcc(const struct list_head *le)
{
	return list_entry(le, struct br2684_vcc, brvccs);
}

/* Caller should hold read_lock(&devs_lock) */
static struct net_device *br2684_find_dev(const struct br2684_if_spec *s)
{
	struct list_head *lh;
	struct net_device *net_dev;
	switch (s->method) {
	case BR2684_FIND_BYNUM:
		list_for_each(lh, &br2684_devs) {
			net_dev = list_entry_brdev(lh);
			if (BRPRIV(net_dev)->number == s->spec.devnum)
				return net_dev;
		}
		break;
	case BR2684_FIND_BYIFNAME:
		list_for_each(lh, &br2684_devs) {
			net_dev = list_entry_brdev(lh);
			if (!strncmp(net_dev->name, s->spec.ifname, IFNAMSIZ))
				return net_dev;
		}
		break;
	}
	return NULL;
}

static int atm_dev_event(struct notifier_block *this, unsigned long event,
		 void *arg)
{
	struct atm_dev *atm_dev = arg;
	struct list_head *lh;
	struct net_device *net_dev;
	struct br2684_vcc *brvcc;
	struct atm_vcc *atm_vcc;
	unsigned long flags;

	pr_debug("event=%ld dev=%p\n", event, atm_dev);

	read_lock_irqsave(&devs_lock, flags);
	list_for_each(lh, &br2684_devs) {
		net_dev = list_entry_brdev(lh);

		list_for_each_entry(brvcc, &BRPRIV(net_dev)->brvccs, brvccs) {
			atm_vcc = brvcc->atmvcc;
			if (atm_vcc && brvcc->atmvcc->dev == atm_dev) {

				if (atm_vcc->dev->signal == ATM_PHY_SIG_LOST)
					netif_carrier_off(net_dev);
				else
					netif_carrier_on(net_dev);

			}
		}
	}
	read_unlock_irqrestore(&devs_lock, flags);

	return NOTIFY_DONE;
}

static struct notifier_block atm_dev_notifier = {
	.notifier_call = atm_dev_event,
};

/* chained vcc->pop function.  Check if we should wake the netif_queue */
static void br2684_pop(struct atm_vcc *vcc, struct sk_buff *skb)
{
	struct br2684_vcc *brvcc = BR2684_VCC(vcc);
	struct net_device *net_dev = skb->dev;

	pr_debug("(vcc %p ; net_dev %p )\n", vcc, net_dev);
	brvcc->old_pop(vcc, skb);

	if (!net_dev)
		return;

	if (atm_may_send(vcc, 0))
		netif_wake_queue(net_dev);

}
/*
 * Send a packet out a particular vcc.  Not to useful right now, but paves
 * the way for multiple vcc's per itf.  Returns true if we can send,
 * otherwise false
 */
static int br2684_xmit_vcc(struct sk_buff *skb, struct net_device *dev,
			   struct br2684_vcc *brvcc)
{
	struct br2684_dev *brdev = BRPRIV(dev);
	struct atm_vcc *atmvcc;
	int minheadroom = (brvcc->encaps == e_llc) ? 10 : 2;

	if (skb_headroom(skb) < minheadroom) {
		struct sk_buff *skb2 = skb_realloc_headroom(skb, minheadroom);
		brvcc->copies_needed++;
		dev_kfree_skb(skb);
		if (skb2 == NULL) {
			brvcc->copies_failed++;
			return 0;
		}
		skb = skb2;
	}

	if (brvcc->encaps == e_llc) {
		if (brdev->payload == p_bridged) {
			skb_push(skb, sizeof(llc_oui_pid_pad));
			skb_copy_to_linear_data(skb, llc_oui_pid_pad,
						sizeof(llc_oui_pid_pad));
		} else if (brdev->payload == p_routed) {
			unsigned short prot = ntohs(skb->protocol);

			skb_push(skb, sizeof(llc_oui_ipv4));
			switch (prot) {
			case ETH_P_IP:
				skb_copy_to_linear_data(skb, llc_oui_ipv4,
							sizeof(llc_oui_ipv4));
				break;
			case ETH_P_IPV6:
				skb_copy_to_linear_data(skb, llc_oui_ipv6,
							sizeof(llc_oui_ipv6));
				break;
			default:
				dev_kfree_skb(skb);
				return 0;
			}
		}
	} else { /* e_vc */
		if (brdev->payload == p_bridged) {
			skb_push(skb, 2);
			memset(skb->data, 0, 2);
		} else { /* p_routed */
			skb_pull(skb, ETH_HLEN);
		}
	}
	skb_debug(skb);

	ATM_SKB(skb)->vcc = atmvcc = brvcc->atmvcc;
	pr_debug("atm_skb(%p)->vcc(%p)->dev(%p)\n", skb, atmvcc, atmvcc->dev);
	atomic_add(skb->truesize, &sk_atm(atmvcc)->sk_wmem_alloc);
	ATM_SKB(skb)->atm_options = atmvcc->atm_options;
	dev->stats.tx_packets++;
	dev->stats.tx_bytes += skb->len;
	atmvcc->send(atmvcc, skb);

	if (!atm_may_send(atmvcc, 0)) {
		netif_stop_queue(brvcc->device);
		/*check for race with br2684_pop*/
		if (atm_may_send(atmvcc, 0))
			netif_start_queue(brvcc->device);
	}

	return 1;
}

static inline struct br2684_vcc *pick_outgoing_vcc(const struct sk_buff *skb,
						   const struct br2684_dev *brdev)
{
	return list_empty(&brdev->brvccs) ? NULL : list_entry_brvcc(brdev->brvccs.next);	/* 1 vcc/dev right now */
}

static netdev_tx_t br2684_start_xmit(struct sk_buff *skb,
				     struct net_device *dev)
{
	struct br2684_dev *brdev = BRPRIV(dev);
	struct br2684_vcc *brvcc;

	pr_debug("skb_dst(skb)=%p\n", skb_dst(skb));
	read_lock(&devs_lock);
	brvcc = pick_outgoing_vcc(skb, brdev);
	if (brvcc == NULL) {
		pr_debug("no vcc attached to dev %s\n", dev->name);
		dev->stats.tx_errors++;
		dev->stats.tx_carrier_errors++;
		/* netif_stop_queue(dev); */
		dev_kfree_skb(skb);
		read_unlock(&devs_lock);
		return NETDEV_TX_OK;
	}
	if (!br2684_xmit_vcc(skb, dev, brvcc)) {
		/*
		 * We should probably use netif_*_queue() here, but that
		 * involves added complication.  We need to walk before
		 * we can run.
		 *
		 * Don't free here! this pointer might be no longer valid!
		 */
		dev->stats.tx_errors++;
		dev->stats.tx_fifo_errors++;
	}
	read_unlock(&devs_lock);
	return NETDEV_TX_OK;
}

/*
 * We remember when the MAC gets set, so we don't override it later with
 * the ESI of the ATM card of the first VC
 */
static int br2684_mac_addr(struct net_device *dev, void *p)
{
	int err = eth_mac_addr(dev, p);
	if (!err)
		BRPRIV(dev)->mac_was_set = 1;
	return err;
}

#ifdef CONFIG_ATM_BR2684_IPFILTER
/* this IOCTL is experimental. */
static int br2684_setfilt(struct atm_vcc *atmvcc, void __user * arg)
{
	struct br2684_vcc *brvcc;
	struct br2684_filter_set fs;

	if (copy_from_user(&fs, arg, sizeof fs))
		return -EFAULT;
	if (fs.ifspec.method != BR2684_FIND_BYNOTHING) {
		/*
		 * This is really a per-vcc thing, but we can also search
		 * by device.
		 */
		struct br2684_dev *brdev;
		read_lock(&devs_lock);
		brdev = BRPRIV(br2684_find_dev(&fs.ifspec));
		if (brdev == NULL || list_empty(&brdev->brvccs) ||
		    brdev->brvccs.next != brdev->brvccs.prev)	/* >1 VCC */
			brvcc = NULL;
		else
			brvcc = list_entry_brvcc(brdev->brvccs.next);
		read_unlock(&devs_lock);
		if (brvcc == NULL)
			return -ESRCH;
	} else
		brvcc = BR2684_VCC(atmvcc);
	memcpy(&brvcc->filter, &fs.filter, sizeof(brvcc->filter));
	return 0;
}

/* Returns 1 if packet should be dropped */
static inline int
packet_fails_filter(__be16 type, struct br2684_vcc *brvcc, struct sk_buff *skb)
{
	if (brvcc->filter.netmask == 0)
		return 0;	/* no filter in place */
	if (type == htons(ETH_P_IP) &&
	    (((struct iphdr *)(skb->data))->daddr & brvcc->filter.
	     netmask) == brvcc->filter.prefix)
		return 0;
	if (type == htons(ETH_P_ARP))
		return 0;
	/*
	 * TODO: we should probably filter ARPs too.. don't want to have
	 * them returning values that don't make sense, or is that ok?
	 */
	return 1;		/* drop */
}
#endif /* CONFIG_ATM_BR2684_IPFILTER */

static void br2684_close_vcc(struct br2684_vcc *brvcc)
{
	pr_debug("removing VCC %p from dev %p\n", brvcc, brvcc->device);
	write_lock_irq(&devs_lock);
	list_del(&brvcc->brvccs);
	write_unlock_irq(&devs_lock);
	brvcc->atmvcc->user_back = NULL;	/* what about vcc->recvq ??? */
	brvcc->old_push(brvcc->atmvcc, NULL);	/* pass on the bad news */
	kfree(brvcc);
	module_put(THIS_MODULE);
}

/* when AAL5 PDU comes in: */
static void br2684_push(struct atm_vcc *atmvcc, struct sk_buff *skb)
{
	struct br2684_vcc *brvcc = BR2684_VCC(atmvcc);
	struct net_device *net_dev = brvcc->device;
	struct br2684_dev *brdev = BRPRIV(net_dev);

	pr_debug("\n");

	if (unlikely(skb == NULL)) {
		/* skb==NULL means VCC is being destroyed */
		br2684_close_vcc(brvcc);
		if (list_empty(&brdev->brvccs)) {
			write_lock_irq(&devs_lock);
			list_del(&brdev->br2684_devs);
			write_unlock_irq(&devs_lock);
			unregister_netdev(net_dev);
			free_netdev(net_dev);
		}
		read_lock_irq(&devs_lock);
		if (list_empty(&br2684_devs)) {
			/* last br2684 device */
			unregister_atmdevice_notifier(&atm_dev_notifier);
		}
		read_unlock_irq(&devs_lock);
		return;
	}

	skb_debug(skb);
	atm_return(atmvcc, skb->truesize);
	pr_debug("skb from brdev %p\n", brdev);
	if (brvcc->encaps == e_llc) {

		if (skb->len > 7 && skb->data[7] == 0x01)
			__skb_trim(skb, skb->len - 4);

		/* accept packets that have "ipv[46]" in the snap header */
		if ((skb->len >= (sizeof(llc_oui_ipv4))) &&
		    (memcmp(skb->data, llc_oui_ipv4,
			    sizeof(llc_oui_ipv4) - BR2684_ETHERTYPE_LEN) == 0)) {
			if (memcmp(skb->data + 6, ethertype_ipv6,
				   sizeof(ethertype_ipv6)) == 0)
				skb->protocol = htons(ETH_P_IPV6);
			else if (memcmp(skb->data + 6, ethertype_ipv4,
					sizeof(ethertype_ipv4)) == 0)
				skb->protocol = htons(ETH_P_IP);
			else
				goto error;
			skb_pull(skb, sizeof(llc_oui_ipv4));
			skb_reset_network_header(skb);
			skb->pkt_type = PACKET_HOST;
		/*
		 * Let us waste some time for checking the encapsulation.
		 * Note, that only 7 char is checked so frames with a valid FCS
		 * are also accepted (but FCS is not checked of course).
		 */
		} else if ((skb->len >= sizeof(llc_oui_pid_pad)) &&
			   (memcmp(skb->data, llc_oui_pid_pad, 7) == 0)) {
			skb_pull(skb, sizeof(llc_oui_pid_pad));
			skb->protocol = eth_type_trans(skb, net_dev);
		} else
			goto error;

	} else { /* e_vc */
		if (brdev->payload == p_routed) {
			struct iphdr *iph;

			skb_reset_network_header(skb);
			iph = ip_hdr(skb);
			if (iph->version == 4)
				skb->protocol = htons(ETH_P_IP);
			else if (iph->version == 6)
				skb->protocol = htons(ETH_P_IPV6);
			else
				goto error;
			skb->pkt_type = PACKET_HOST;
		} else { /* p_bridged */
			/* first 2 chars should be 0 */
			if (*((u16 *) (skb->data)) != 0)
				goto error;
			skb_pull(skb, BR2684_PAD_LEN);
			skb->protocol = eth_type_trans(skb, net_dev);
		}
	}

#ifdef CONFIG_ATM_BR2684_IPFILTER
	if (unlikely(packet_fails_filter(skb->protocol, brvcc, skb)))
		goto dropped;
#endif /* CONFIG_ATM_BR2684_IPFILTER */
	skb->dev = net_dev;
	ATM_SKB(skb)->vcc = atmvcc;	/* needed ? */
	pr_debug("received packet's protocol: %x\n", ntohs(skb->protocol));
	skb_debug(skb);
	/* sigh, interface is down? */
	if (unlikely(!(net_dev->flags & IFF_UP)))
		goto dropped;
	net_dev->stats.rx_packets++;
	net_dev->stats.rx_bytes += skb->len;
	memset(ATM_SKB(skb), 0, sizeof(struct atm_skb_data));
	netif_rx(skb);
	return;

dropped:
	net_dev->stats.rx_dropped++;
	goto free_skb;
error:
	net_dev->stats.rx_errors++;
free_skb:
	dev_kfree_skb(skb);
}

/*
 * Assign a vcc to a dev
 * Note: we do not have explicit unassign, but look at _push()
 */
static int br2684_regvcc(struct atm_vcc *atmvcc, void __user * arg)
{
	struct sk_buff_head queue;
	int err;
	struct br2684_vcc *brvcc;
	struct sk_buff *skb, *tmp;
	struct sk_buff_head *rq;
	struct br2684_dev *brdev;
	struct net_device *net_dev;
	struct atm_backend_br2684 be;
	unsigned long flags;

	if (copy_from_user(&be, arg, sizeof be))
		return -EFAULT;
	brvcc = kzalloc(sizeof(struct br2684_vcc), GFP_KERNEL);
	if (!brvcc)
		return -ENOMEM;
	write_lock_irq(&devs_lock);
	net_dev = br2684_find_dev(&be.ifspec);
	if (net_dev == NULL) {
		pr_err("tried to attach to non-existant device\n");
		err = -ENXIO;
		goto error;
	}
	brdev = BRPRIV(net_dev);
	if (atmvcc->push == NULL) {
		err = -EBADFD;
		goto error;
	}
	if (!list_empty(&brdev->brvccs)) {
		/* Only 1 VCC/dev right now */
		err = -EEXIST;
		goto error;
	}
	if (be.fcs_in != BR2684_FCSIN_NO ||
	    be.fcs_out != BR2684_FCSOUT_NO ||
	    be.fcs_auto || be.has_vpiid || be.send_padding ||
	    (be.encaps != BR2684_ENCAPS_VC &&
	     be.encaps != BR2684_ENCAPS_LLC) ||
	    be.min_size != 0) {
		err = -EINVAL;
		goto error;
	}
	pr_debug("vcc=%p, encaps=%d, brvcc=%p\n", atmvcc, be.encaps, brvcc);
	if (list_empty(&brdev->brvccs) && !brdev->mac_was_set) {
		unsigned char *esi = atmvcc->dev->esi;
		if (esi[0] | esi[1] | esi[2] | esi[3] | esi[4] | esi[5])
			memcpy(net_dev->dev_addr, esi, net_dev->addr_len);
		else
			net_dev->dev_addr[2] = 1;
	}
	list_add(&brvcc->brvccs, &brdev->brvccs);
	write_unlock_irq(&devs_lock);
	brvcc->device = net_dev;
	brvcc->atmvcc = atmvcc;
	atmvcc->user_back = brvcc;
	brvcc->encaps = (enum br2684_encaps)be.encaps;
	brvcc->old_push = atmvcc->push;
	brvcc->old_pop = atmvcc->pop;
	barrier();
	atmvcc->push = br2684_push;
	atmvcc->pop = br2684_pop;

	__skb_queue_head_init(&queue);
	rq = &sk_atm(atmvcc)->sk_receive_queue;

	spin_lock_irqsave(&rq->lock, flags);
	skb_queue_splice_init(rq, &queue);
	spin_unlock_irqrestore(&rq->lock, flags);

	skb_queue_walk_safe(&queue, skb, tmp) {
		struct net_device *dev = skb->dev;

		dev->stats.rx_bytes -= skb->len;
		dev->stats.rx_packets--;

		br2684_push(atmvcc, skb);
	}

	/* initialize netdev carrier state */
	if (atmvcc->dev->signal == ATM_PHY_SIG_LOST)
		netif_carrier_off(net_dev);
	else
		netif_carrier_on(net_dev);

	__module_get(THIS_MODULE);
	return 0;

error:
	write_unlock_irq(&devs_lock);
	kfree(brvcc);
	return err;
}

static const struct net_device_ops br2684_netdev_ops = {
	.ndo_start_xmit 	= br2684_start_xmit,
	.ndo_set_mac_address	= br2684_mac_addr,
	.ndo_change_mtu		= eth_change_mtu,
	.ndo_validate_addr	= eth_validate_addr,
};

static const struct net_device_ops br2684_netdev_ops_routed = {
	.ndo_start_xmit 	= br2684_start_xmit,
	.ndo_set_mac_address	= br2684_mac_addr,
	.ndo_change_mtu		= eth_change_mtu
};

static void br2684_setup(struct net_device *netdev)
{
	struct br2684_dev *brdev = BRPRIV(netdev);

	ether_setup(netdev);
	brdev->net_dev = netdev;

	netdev->netdev_ops = &br2684_netdev_ops;

	INIT_LIST_HEAD(&brdev->brvccs);
}

static void br2684_setup_routed(struct net_device *netdev)
{
	struct br2684_dev *brdev = BRPRIV(netdev);

	brdev->net_dev = netdev;
	netdev->hard_header_len = 0;
	netdev->netdev_ops = &br2684_netdev_ops_routed;
	netdev->addr_len = 0;
	netdev->mtu = 1500;
	netdev->type = ARPHRD_PPP;
	netdev->flags = IFF_POINTOPOINT | IFF_NOARP | IFF_MULTICAST;
	netdev->tx_queue_len = 100;
	INIT_LIST_HEAD(&brdev->brvccs);
}

static int br2684_create(void __user *arg)
{
	int err;
	struct net_device *netdev;
	struct br2684_dev *brdev;
	struct atm_newif_br2684 ni;
	enum br2684_payload payload;

	pr_debug("\n");

	if (copy_from_user(&ni, arg, sizeof ni))
		return -EFAULT;

	if (ni.media & BR2684_FLAG_ROUTED)
		payload = p_routed;
	else
		payload = p_bridged;
	ni.media &= 0xffff;	/* strip flags */

	if (ni.media != BR2684_MEDIA_ETHERNET || ni.mtu != 1500)
		return -EINVAL;

	netdev = alloc_netdev(sizeof(struct br2684_dev),
			      ni.ifname[0] ? ni.ifname : "nas%d",
			      (payload == p_routed) ?
			      br2684_setup_routed : br2684_setup);
	if (!netdev)
		return -ENOMEM;

	brdev = BRPRIV(netdev);

	pr_debug("registered netdev %s\n", netdev->name);
	/* open, stop, do_ioctl ? */
	err = register_netdev(netdev);
	if (err < 0) {
		pr_err("register_netdev failed\n");
		free_netdev(netdev);
		return err;
	}

	write_lock_irq(&devs_lock);

	brdev->payload = payload;

	if (list_empty(&br2684_devs)) {
		/* 1st br2684 device */
<<<<<<< HEAD
		register_atmdevice_notifier(&atm_dev_notifier);
=======
>>>>>>> 062c1825
		brdev->number = 1;
	} else
		brdev->number = BRPRIV(list_entry_brdev(br2684_devs.prev))->number + 1;

	list_add_tail(&brdev->br2684_devs, &br2684_devs);
	write_unlock_irq(&devs_lock);
	return 0;
}

/*
 * This handles ioctls actually performed on our vcc - we must return
 * -ENOIOCTLCMD for any unrecognized ioctl
 */
static int br2684_ioctl(struct socket *sock, unsigned int cmd,
			unsigned long arg)
{
	struct atm_vcc *atmvcc = ATM_SD(sock);
	void __user *argp = (void __user *)arg;
	atm_backend_t b;

	int err;
	switch (cmd) {
	case ATM_SETBACKEND:
	case ATM_NEWBACKENDIF:
		err = get_user(b, (atm_backend_t __user *) argp);
		if (err)
			return -EFAULT;
		if (b != ATM_BACKEND_BR2684)
			return -ENOIOCTLCMD;
		if (!capable(CAP_NET_ADMIN))
			return -EPERM;
		if (cmd == ATM_SETBACKEND)
			return br2684_regvcc(atmvcc, argp);
		else
			return br2684_create(argp);
#ifdef CONFIG_ATM_BR2684_IPFILTER
	case BR2684_SETFILT:
		if (atmvcc->push != br2684_push)
			return -ENOIOCTLCMD;
		if (!capable(CAP_NET_ADMIN))
			return -EPERM;
		err = br2684_setfilt(atmvcc, argp);

		return err;
#endif /* CONFIG_ATM_BR2684_IPFILTER */
	}
	return -ENOIOCTLCMD;
}

static struct atm_ioctl br2684_ioctl_ops = {
	.owner = THIS_MODULE,
	.ioctl = br2684_ioctl,
};

#ifdef CONFIG_PROC_FS
static void *br2684_seq_start(struct seq_file *seq, loff_t * pos)
	__acquires(devs_lock)
{
	read_lock(&devs_lock);
	return seq_list_start(&br2684_devs, *pos);
}

static void *br2684_seq_next(struct seq_file *seq, void *v, loff_t * pos)
{
	return seq_list_next(v, &br2684_devs, pos);
}

static void br2684_seq_stop(struct seq_file *seq, void *v)
	__releases(devs_lock)
{
	read_unlock(&devs_lock);
}

static int br2684_seq_show(struct seq_file *seq, void *v)
{
	const struct br2684_dev *brdev = list_entry(v, struct br2684_dev,
						    br2684_devs);
	const struct net_device *net_dev = brdev->net_dev;
	const struct br2684_vcc *brvcc;

	seq_printf(seq, "dev %.16s: num=%d, mac=%pM (%s)\n",
		   net_dev->name,
		   brdev->number,
		   net_dev->dev_addr,
		   brdev->mac_was_set ? "set" : "auto");

	list_for_each_entry(brvcc, &brdev->brvccs, brvccs) {
		seq_printf(seq, "  vcc %d.%d.%d: encaps=%s payload=%s"
			   ", failed copies %u/%u"
			   "\n", brvcc->atmvcc->dev->number,
			   brvcc->atmvcc->vpi, brvcc->atmvcc->vci,
			   (brvcc->encaps == e_llc) ? "LLC" : "VC",
			   (brdev->payload == p_bridged) ? "bridged" : "routed",
			   brvcc->copies_failed, brvcc->copies_needed);
#ifdef CONFIG_ATM_BR2684_IPFILTER
#define b1(var, byte)	((u8 *) &brvcc->filter.var)[byte]
#define bs(var)		b1(var, 0), b1(var, 1), b1(var, 2), b1(var, 3)
		if (brvcc->filter.netmask != 0)
			seq_printf(seq, "    filter=%d.%d.%d.%d/"
				   "%d.%d.%d.%d\n", bs(prefix), bs(netmask));
#undef bs
#undef b1
#endif /* CONFIG_ATM_BR2684_IPFILTER */
	}
	return 0;
}

static const struct seq_operations br2684_seq_ops = {
	.start = br2684_seq_start,
	.next = br2684_seq_next,
	.stop = br2684_seq_stop,
	.show = br2684_seq_show,
};

static int br2684_proc_open(struct inode *inode, struct file *file)
{
	return seq_open(file, &br2684_seq_ops);
}

static const struct file_operations br2684_proc_ops = {
	.owner = THIS_MODULE,
	.open = br2684_proc_open,
	.read = seq_read,
	.llseek = seq_lseek,
	.release = seq_release,
};

extern struct proc_dir_entry *atm_proc_root;	/* from proc.c */
#endif /* CONFIG_PROC_FS */

static int __init br2684_init(void)
{
#ifdef CONFIG_PROC_FS
	struct proc_dir_entry *p;
	p = proc_create("br2684", 0, atm_proc_root, &br2684_proc_ops);
	if (p == NULL)
		return -ENOMEM;
#endif
	register_atm_ioctl(&br2684_ioctl_ops);
	register_atmdevice_notifier(&atm_dev_notifier);
	return 0;
}

static void __exit br2684_exit(void)
{
	struct net_device *net_dev;
	struct br2684_dev *brdev;
	struct br2684_vcc *brvcc;
	deregister_atm_ioctl(&br2684_ioctl_ops);

#ifdef CONFIG_PROC_FS
	remove_proc_entry("br2684", atm_proc_root);
#endif


<<<<<<< HEAD
	/* if not already empty */
	if (!list_empty(&br2684_devs))
		unregister_atmdevice_notifier(&atm_dev_notifier);
=======
	unregister_atmdevice_notifier(&atm_dev_notifier);
>>>>>>> 062c1825

	while (!list_empty(&br2684_devs)) {
		net_dev = list_entry_brdev(br2684_devs.next);
		brdev = BRPRIV(net_dev);
		while (!list_empty(&brdev->brvccs)) {
			brvcc = list_entry_brvcc(brdev->brvccs.next);
			br2684_close_vcc(brvcc);
		}

		list_del(&brdev->br2684_devs);
		unregister_netdev(net_dev);
		free_netdev(net_dev);
	}
}

module_init(br2684_init);
module_exit(br2684_exit);

MODULE_AUTHOR("Marcell GAL");
MODULE_DESCRIPTION("RFC2684 bridged protocols over ATM/AAL5");
MODULE_LICENSE("GPL");<|MERGE_RESOLUTION|>--- conflicted
+++ resolved
@@ -399,12 +399,6 @@
 			unregister_netdev(net_dev);
 			free_netdev(net_dev);
 		}
-		read_lock_irq(&devs_lock);
-		if (list_empty(&br2684_devs)) {
-			/* last br2684 device */
-			unregister_atmdevice_notifier(&atm_dev_notifier);
-		}
-		read_unlock_irq(&devs_lock);
 		return;
 	}
 
@@ -675,10 +669,6 @@
 
 	if (list_empty(&br2684_devs)) {
 		/* 1st br2684 device */
-<<<<<<< HEAD
-		register_atmdevice_notifier(&atm_dev_notifier);
-=======
->>>>>>> 062c1825
 		brdev->number = 1;
 	} else
 		brdev->number = BRPRIV(list_entry_brdev(br2684_devs.prev))->number + 1;
@@ -834,13 +824,7 @@
 #endif
 
 
-<<<<<<< HEAD
-	/* if not already empty */
-	if (!list_empty(&br2684_devs))
-		unregister_atmdevice_notifier(&atm_dev_notifier);
-=======
 	unregister_atmdevice_notifier(&atm_dev_notifier);
->>>>>>> 062c1825
 
 	while (!list_empty(&br2684_devs)) {
 		net_dev = list_entry_brdev(br2684_devs.next);
