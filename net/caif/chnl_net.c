--- conflicted
+++ resolved
@@ -244,29 +244,17 @@
 		result = caif_connect_client(&priv->conn_req, &priv->chnl,
 					&llifindex, &headroom, &tailroom);
 		if (result != 0) {
-<<<<<<< HEAD
-				pr_debug("CAIF: %s(): err: "
-					"Unable to register and open device,"
-					" Err:%d\n",
-					__func__,
-					result);
-=======
 				pr_debug("err: "
 					 "Unable to register and open device,"
 					 " Err:%d\n",
 					 result);
->>>>>>> 45f53cc9
 				goto error;
 		}
 
 		lldev = dev_get_by_index(dev_net(dev), llifindex);
 
 		if (lldev == NULL) {
-<<<<<<< HEAD
-			pr_debug("CAIF: %s(): no interface?\n", __func__);
-=======
 			pr_debug("no interface?\n");
->>>>>>> 45f53cc9
 			result = -ENODEV;
 			goto error;
 		}
@@ -288,13 +276,7 @@
 		dev_put(lldev);
 
 		if (mtu < 100) {
-<<<<<<< HEAD
-			pr_warning("CAIF: %s(): "
-				"CAIF Interface MTU too small (%d)\n",
-				__func__, mtu);
-=======
 			pr_warn("CAIF Interface MTU too small (%d)\n", mtu);
->>>>>>> 45f53cc9
 			result = -ENODEV;
 			goto error;
 		}
@@ -309,12 +291,7 @@
 	rtnl_lock();
 
 	if (result == -ERESTARTSYS) {
-<<<<<<< HEAD
-		pr_debug("CAIF: %s(): wait_event_interruptible"
-			 " woken by a signal\n", __func__);
-=======
 		pr_debug("wait_event_interruptible woken by a signal\n");
->>>>>>> 45f53cc9
 		result = -ERESTARTSYS;
 		goto error;
 	}
@@ -323,21 +300,13 @@
 		pr_debug("connect timeout\n");
 		caif_disconnect_client(&priv->chnl);
 		priv->state = CAIF_DISCONNECTED;
-<<<<<<< HEAD
-		pr_debug("CAIF: %s(): state disconnected\n", __func__);
-=======
 		pr_debug("state disconnected\n");
->>>>>>> 45f53cc9
 		result = -ETIMEDOUT;
 		goto error;
 	}
 
 	if (priv->state != CAIF_CONNECTED) {
-<<<<<<< HEAD
-		pr_debug("CAIF: %s(): connect failed\n", __func__);
-=======
 		pr_debug("connect failed\n");
->>>>>>> 45f53cc9
 		result = -ECONNREFUSED;
 		goto error;
 	}
@@ -347,11 +316,7 @@
 error:
 	caif_disconnect_client(&priv->chnl);
 	priv->state = CAIF_DISCONNECTED;
-<<<<<<< HEAD
-	pr_debug("CAIF: %s(): state disconnected\n", __func__);
-=======
 	pr_debug("state disconnected\n");
->>>>>>> 45f53cc9
 	return result;
 
 }
