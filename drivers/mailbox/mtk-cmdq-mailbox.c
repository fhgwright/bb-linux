--- conflicted
+++ resolved
@@ -530,23 +530,14 @@
 	struct device_node *phandle = dev->of_node;
 	struct device_node *node;
 	int alias_id = 0;
-<<<<<<< HEAD
-	char clk_name[4] = "gce";
-=======
 	static const char * const clk_name = "gce";
 	static const char * const clk_names[] = { "gce0", "gce1" };
->>>>>>> df0cc57e
 
 	cmdq = devm_kzalloc(dev, sizeof(*cmdq), GFP_KERNEL);
 	if (!cmdq)
 		return -ENOMEM;
 
-<<<<<<< HEAD
-	res = platform_get_resource(pdev, IORESOURCE_MEM, 0);
-	cmdq->base = devm_ioremap_resource(dev, res);
-=======
 	cmdq->base = devm_platform_ioremap_resource(pdev, 0);
->>>>>>> df0cc57e
 	if (IS_ERR(cmdq->base))
 		return PTR_ERR(cmdq->base);
 
@@ -577,18 +568,9 @@
 
 	if (cmdq->gce_num > 1) {
 		for_each_child_of_node(phandle->parent, node) {
-<<<<<<< HEAD
-			char clk_id[8];
-
-			alias_id = of_alias_get_id(node, clk_name);
-			if (alias_id < cmdq->gce_num) {
-				snprintf(clk_id, sizeof(clk_id), "%s%d", clk_name, alias_id);
-				cmdq->clocks[alias_id].id = clk_id;
-=======
 			alias_id = of_alias_get_id(node, clk_name);
 			if (alias_id >= 0 && alias_id < cmdq->gce_num) {
 				cmdq->clocks[alias_id].id = clk_names[alias_id];
->>>>>>> df0cc57e
 				cmdq->clocks[alias_id].clk = of_clk_get(node, 0);
 				if (IS_ERR(cmdq->clocks[alias_id].clk)) {
 					dev_err(dev, "failed to get gce clk: %d\n", alias_id);
