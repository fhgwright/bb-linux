--- conflicted
+++ resolved
@@ -26,11 +26,7 @@
 #include <linux/libata.h>
 
 #define DRV_NAME	"pata_hpt37x"
-<<<<<<< HEAD
-#define DRV_VERSION	"0.6.18"
-=======
 #define DRV_VERSION	"0.6.23"
->>>>>>> 105e53f8
 
 struct hpt_clock {
 	u8	xfer_speed;
@@ -808,11 +804,7 @@
 		.udma_mask = ATA_UDMA6,
 		.port_ops = &hpt302_port_ops
 	};
-<<<<<<< HEAD
-	/* HPT374 - UDMA100, function 1 uses different prereset method */
-=======
 	/* HPT374 - UDMA100, function 1 uses different cable_detect method */
->>>>>>> 105e53f8
 	static const struct ata_port_info info_hpt374_fn0 = {
 		.flags = ATA_FLAG_SLAVE_POSS,
 		.pio_mask = ATA_PIO4,
@@ -873,59 +865,9 @@
 			chip_table = &hpt372;
 			break;
 		default:
-<<<<<<< HEAD
-			printk(KERN_ERR "pata_hpt37x: Unknown HPT366 subtype, "
-			       "please report (%d).\n", rev);
-			return -ENODEV;
-		}
-	} else {
-		switch (dev->device) {
-		case PCI_DEVICE_ID_TTI_HPT372:
-			/* 372N if rev >= 2 */
-			if (rev >= 2)
-				return -ENODEV;
-			ppi[0] = &info_hpt372;
-			chip_table = &hpt372a;
-			break;
-		case PCI_DEVICE_ID_TTI_HPT302:
-			/* 302N if rev > 1 */
-			if (rev > 1)
-				return -ENODEV;
-			ppi[0] = &info_hpt302;
-			/* Check this */
-			chip_table = &hpt302;
-			break;
-		case PCI_DEVICE_ID_TTI_HPT371:
-			if (rev > 1)
-				return -ENODEV;
-			ppi[0] = &info_hpt302;
-			chip_table = &hpt371;
-			/*
-			 * Single channel device, master is not present
-			 * but the BIOS (or us for non x86) must mark it
-			 * absent
-			 */
-			pci_read_config_byte(dev, 0x50, &mcr1);
-			mcr1 &= ~0x04;
-			pci_write_config_byte(dev, 0x50, mcr1);
-			break;
-		case PCI_DEVICE_ID_TTI_HPT374:
-			chip_table = &hpt374;
-			if (!(PCI_FUNC(dev->devfn) & 1))
-				*ppi = &info_hpt374_fn0;
-			else
-				*ppi = &info_hpt374_fn1;
-			break;
-		default:
-			printk(KERN_ERR
-			       "pata_hpt37x: PCI table is bogus, please report (%d).\n",
-			       dev->device);
-				return -ENODEV;
-=======
 			pr_err("Unknown HPT366 subtype, please report (%d)\n",
 			       rev);
 			return -ENODEV;
->>>>>>> 105e53f8
 		}
 		break;
 	case PCI_DEVICE_ID_TTI_HPT372:
@@ -1012,12 +954,7 @@
 		u8 sr;
 		u32 total = 0;
 
-<<<<<<< HEAD
-		printk(KERN_WARNING
-		       "pata_hpt37x: BIOS has not set timing clocks.\n");
-=======
 		pr_warn("BIOS has not set timing clocks\n");
->>>>>>> 105e53f8
 
 		/* This is the process the HPT371 BIOS is reported to use */
 		for (i = 0; i < 128; i++) {
