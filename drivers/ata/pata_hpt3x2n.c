--- conflicted
+++ resolved
@@ -27,11 +27,7 @@
 #include <linux/libata.h>
 
 #define DRV_NAME	"pata_hpt3x2n"
-<<<<<<< HEAD
-#define DRV_VERSION	"0.3.14"
-=======
 #define DRV_VERSION	"0.3.15"
->>>>>>> 0ce790e7
 
 enum {
 	HPT_PCI_FAST	=	(1 << 31),
@@ -424,11 +420,7 @@
 		u16 sr;
 		u32 total = 0;
 
-<<<<<<< HEAD
-		pr_warning(DRV_NAME ": BIOS clock data not set.\n");
-=======
 		pr_warn("BIOS clock data not set\n");
->>>>>>> 0ce790e7
 
 		/* This is the process the HPT371 BIOS is reported to use */
 		for (i = 0; i < 128; i++) {
@@ -538,12 +530,7 @@
 		ppi[0] = &info_hpt372n;
 		break;
 	default:
-<<<<<<< HEAD
-		pr_err(DRV_NAME ": PCI table is bogus, please report (%d).\n",
-		       dev->device);
-=======
 		pr_err("PCI table is bogus, please report (%d)\n", dev->device);
->>>>>>> 0ce790e7
 		return -ENODEV;
 	}
 
@@ -592,19 +579,11 @@
 		pci_write_config_dword(dev, 0x5C, (f_high << 16) | f_low);
 	}
 	if (adjust == 8) {
-<<<<<<< HEAD
-		pr_err(DRV_NAME ": DPLL did not stabilize!\n");
-		return -ENODEV;
-	}
-
-	pr_info(DRV_NAME ": bus clock %dMHz, using 66MHz DPLL.\n", pci_mhz);
-=======
 		pr_err("DPLL did not stabilize!\n");
 		return -ENODEV;
 	}
 
 	pr_info("bus clock %dMHz, using 66MHz DPLL\n", pci_mhz);
->>>>>>> 0ce790e7
 
 	/*
 	 * Set our private data up. We only need a few flags
