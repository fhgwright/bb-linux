--- conflicted
+++ resolved
@@ -2329,12 +2329,9 @@
 {
 	u32 cfg;
 
-<<<<<<< HEAD
-=======
 	if (!pci_find_capability(dev, PCI_CAP_ID_HT))
 		return;
 
->>>>>>> 3cbea436
 	pci_read_config_dword(dev, 0x74, &cfg);
 
 	if (cfg & ((1 << 2) | (1 << 15))) {
@@ -2770,8 +2767,6 @@
 DECLARE_PCI_FIXUP_RESUME_EARLY(PCI_VENDOR_ID_RICOH, PCI_DEVICE_ID_RICOH_R5C832, ricoh_mmc_fixup_r5c832);
 #endif /*CONFIG_MMC_RICOH_MMC*/
 
-<<<<<<< HEAD
-=======
 #if defined(CONFIG_DMAR) || defined(CONFIG_INTR_REMAP)
 #define VTUNCERRMSK_REG	0x1ac
 #define VTD_MSK_SPEC_ERRORS	(1 << 31)
@@ -2795,7 +2790,6 @@
 DECLARE_PCI_FIXUP_EARLY(PCI_VENDOR_ID_INTEL, 0x342e, vtd_mask_spec_errors);
 DECLARE_PCI_FIXUP_EARLY(PCI_VENDOR_ID_INTEL, 0x3c28, vtd_mask_spec_errors);
 #endif
->>>>>>> 3cbea436
 
 static void pci_do_fixups(struct pci_dev *dev, struct pci_fixup *f,
 			  struct pci_fixup *end)
