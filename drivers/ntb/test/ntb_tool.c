/*
 * This file is provided under a dual BSD/GPLv2 license.  When using or
 *   redistributing this file, you may do so under either license.
 *
 *   GPL LICENSE SUMMARY
 *
 *   Copyright (C) 2015 EMC Corporation. All Rights Reserved.
 *   Copyright (C) 2017 T-Platforms All Rights Reserved.
 *
 *   This program is free software; you can redistribute it and/or modify
 *   it under the terms of version 2 of the GNU General Public License as
 *   published by the Free Software Foundation.
 *
 *   This program is distributed in the hope that it will be useful, but
 *   WITHOUT ANY WARRANTY; without even the implied warranty of
 *   MERCHANTABILITY or FITNESS FOR A PARTICULAR PURPOSE.  See the GNU
 *   General Public License for more details.
 *
 *   BSD LICENSE
 *
 *   Copyright (C) 2015 EMC Corporation. All Rights Reserved.
 *   Copyright (C) 2017 T-Platforms All Rights Reserved.
 *
 *   Redistribution and use in source and binary forms, with or without
 *   modification, are permitted provided that the following conditions
 *   are met:
 *
 *     * Redistributions of source code must retain the above copyright
 *       notice, this list of conditions and the following disclaimer.
 *     * Redistributions in binary form must reproduce the above copy
 *       notice, this list of conditions and the following disclaimer in
 *       the documentation and/or other materials provided with the
 *       distribution.
 *     * Neither the name of Intel Corporation nor the names of its
 *       contributors may be used to endorse or promote products derived
 *       from this software without specific prior written permission.
 *
 *   THIS SOFTWARE IS PROVIDED BY THE COPYRIGHT HOLDERS AND CONTRIBUTORS
 *   "AS IS" AND ANY EXPRESS OR IMPLIED WARRANTIES, INCLUDING, BUT NOT
 *   LIMITED TO, THE IMPLIED WARRANTIES OF MERCHANTABILITY AND FITNESS FOR
 *   A PARTICULAR PURPOSE ARE DISCLAIMED. IN NO EVENT SHALL THE COPYRIGHT
 *   OWNER OR CONTRIBUTORS BE LIABLE FOR ANY DIRECT, INDIRECT, INCIDENTAL,
 *   SPECIAL, EXEMPLARY, OR CONSEQUENTIAL DAMAGES (INCLUDING, BUT NOT
 *   LIMITED TO, PROCUREMENT OF SUBSTITUTE GOODS OR SERVICES; LOSS OF USE,
 *   DATA, OR PROFITS; OR BUSINESS INTERRUPTION) HOWEVER CAUSED AND ON ANY
 *   THEORY OF LIABILITY, WHETHER IN CONTRACT, STRICT LIABILITY, OR TORT
 *   (INCLUDING NEGLIGENCE OR OTHERWISE) ARISING IN ANY WAY OUT OF THE USE
 *   OF THIS SOFTWARE, EVEN IF ADVISED OF THE POSSIBILITY OF SUCH DAMAGE.
 *
 * PCIe NTB Debugging Tool Linux driver
 */

/*
 * How to use this tool, by example.
 *
 * Assuming $DBG_DIR is something like:
 * '/sys/kernel/debug/ntb_tool/0000:00:03.0'
 * Suppose aside from local device there is at least one remote device
 * connected to NTB with index 0.
 *-----------------------------------------------------------------------------
 * Eg: check local/peer device information.
 *
 * # Get local device port number
 * root@self# cat $DBG_DIR/port
 *
 * # Check local device functionality
 * root@self# ls $DBG_DIR
 * db            msg1          msg_sts     peer4/        port
 * db_event      msg2          peer0/      peer5/        spad0
 * db_mask       msg3          peer1/      peer_db       spad1
 * link          msg_event     peer2/      peer_db_mask  spad2
 * msg0          msg_mask      peer3/      peer_spad     spad3
 * # As one can see it supports:
 * # 1) four inbound message registers
 * # 2) four inbound scratchpads
 * # 3) up to six peer devices
 *
 * # Check peer device port number
 * root@self# cat $DBG_DIR/peer0/port
 *
 * # Check peer device(s) functionality to be used
 * root@self# ls $DBG_DIR/peer0
 * link             mw_trans0       mw_trans6        port
 * link_event       mw_trans1       mw_trans7        spad0
 * msg0             mw_trans2       peer_mw_trans0   spad1
 * msg1             mw_trans3       peer_mw_trans1   spad2
 * msg2             mw_trans4       peer_mw_trans2   spad3
 * msg3             mw_trans5       peer_mw_trans3
 * # As one can see we got:
 * # 1) four outbound message registers
 * # 2) four outbound scratchpads
 * # 3) eight inbound memory windows
 * # 4) four outbound memory windows
 *-----------------------------------------------------------------------------
 * Eg: NTB link tests
 *
 * # Set local link up/down
 * root@self# echo Y > $DBG_DIR/link
 * root@self# echo N > $DBG_DIR/link
 *
 * # Check if link with peer device is up/down:
 * root@self# cat $DBG_DIR/peer0/link
 *
 * # Block until the link is up/down
 * root@self# echo Y > $DBG_DIR/peer0/link_event
 * root@self# echo N > $DBG_DIR/peer0/link_event
 *-----------------------------------------------------------------------------
 * Eg: Doorbell registers tests (some functionality might be absent)
 *
 * # Set/clear/get local doorbell
 * root@self# echo 's 1' > $DBG_DIR/db
 * root@self# echo 'c 1' > $DBG_DIR/db
 * root@self# cat  $DBG_DIR/db
 *
 * # Set/clear/get local doorbell mask
 * root@self# echo 's 1' > $DBG_DIR/db_mask
 * root@self# echo 'c 1' > $DBG_DIR/db_mask
 * root@self# cat $DBG_DIR/db_mask
 *
 * # Ring/clear/get peer doorbell
 * root@peer# echo 's 1' > $DBG_DIR/peer_db
 * root@peer# echo 'c 1' > $DBG_DIR/peer_db
 * root@peer# cat $DBG_DIR/peer_db
 *
 * # Set/clear/get peer doorbell mask
 * root@self# echo 's 1' > $DBG_DIR/peer_db_mask
 * root@self# echo 'c 1' > $DBG_DIR/peer_db_mask
 * root@self# cat $DBG_DIR/peer_db_mask
 *
 * # Block until local doorbell is set with specified value
 * root@self# echo 1 > $DBG_DIR/db_event
 *-----------------------------------------------------------------------------
 * Eg: Message registers tests (functionality might be absent)
 *
 * # Set/clear/get in/out message registers status
 * root@self# echo 's 1' > $DBG_DIR/msg_sts
 * root@self# echo 'c 1' > $DBG_DIR/msg_sts
 * root@self# cat $DBG_DIR/msg_sts
 *
 * # Set/clear in/out message registers mask
 * root@self# echo 's 1' > $DBG_DIR/msg_mask
 * root@self# echo 'c 1' > $DBG_DIR/msg_mask
 *
 * # Get inbound message register #0 value and source of port index
 * root@self# cat  $DBG_DIR/msg0
 *
 * # Send some data to peer over outbound message register #0
 * root@self# echo 0x01020304 > $DBG_DIR/peer0/msg0
 *-----------------------------------------------------------------------------
 * Eg: Scratchpad registers tests (functionality might be absent)
 *
 * # Write/read to/from local scratchpad register #0
 * root@peer# echo 0x01020304 > $DBG_DIR/spad0
 * root@peer# cat $DBG_DIR/spad0
 *
 * # Write/read to/from peer scratchpad register #0
 * root@peer# echo 0x01020304 > $DBG_DIR/peer0/spad0
 * root@peer# cat $DBG_DIR/peer0/spad0
 *-----------------------------------------------------------------------------
 * Eg: Memory windows tests
 *
 * # Create inbound memory window buffer of specified size/get its base address
 * root@peer# echo 16384 > $DBG_DIR/peer0/mw_trans0
 * root@peer# cat $DBG_DIR/peer0/mw_trans0
 *
 * # Write/read data to/from inbound memory window
 * root@peer# echo Hello > $DBG_DIR/peer0/mw0
 * root@peer# head -c 7 $DBG_DIR/peer0/mw0
 *
 * # Map outbound memory window/check it settings (on peer device)
 * root@peer# echo 0xADD0BA5E:16384 > $DBG_DIR/peer0/peer_mw_trans0
 * root@peer# cat $DBG_DIR/peer0/peer_mw_trans0
 *
 * # Write/read data to/from outbound memory window (on peer device)
 * root@peer# echo olleH > $DBG_DIR/peer0/peer_mw0
 * root@peer# head -c 7 $DBG_DIR/peer0/peer_mw0
 */

#include <linux/init.h>
#include <linux/kernel.h>
#include <linux/module.h>

#include <linux/debugfs.h>
#include <linux/dma-mapping.h>
#include <linux/pci.h>
#include <linux/slab.h>
#include <linux/uaccess.h>

#include <linux/ntb.h>

#define DRIVER_NAME		"ntb_tool"
#define DRIVER_VERSION		"2.0"

MODULE_LICENSE("Dual BSD/GPL");
MODULE_VERSION(DRIVER_VERSION);
MODULE_AUTHOR("Allen Hubbe <Allen.Hubbe@emc.com>");
MODULE_DESCRIPTION("PCIe NTB Debugging Tool");

/*
 * Inbound and outbound memory windows descriptor. Union members selection
 * depends on the MW type the structure describes. mm_base/dma_base are the
 * virtual and DMA address of an inbound MW. io_base/tr_base are the MMIO
 * mapped virtual and xlat addresses of an outbound MW respectively.
 */
struct tool_mw {
	int widx;
	int pidx;
	struct tool_ctx *tc;
	union {
		u8 *mm_base;
		u8 __iomem *io_base;
	};
	union {
		dma_addr_t dma_base;
		u64 tr_base;
	};
	resource_size_t size;
	struct dentry *dbgfs_file;
};

/*
 * Wrapper structure is used to distinguish the outbound MW peers reference
 * within the corresponding DebugFS directory IO operation.
 */
struct tool_mw_wrap {
	int pidx;
	struct tool_mw *mw;
};

struct tool_msg {
	int midx;
	int pidx;
	struct tool_ctx *tc;
};

struct tool_spad {
	int sidx;
	int pidx;
	struct tool_ctx *tc;
};

struct tool_peer {
	int pidx;
	struct tool_ctx *tc;
	int inmw_cnt;
	struct tool_mw *inmws;
	int outmw_cnt;
	struct tool_mw_wrap *outmws;
	int outmsg_cnt;
	struct tool_msg *outmsgs;
	int outspad_cnt;
	struct tool_spad *outspads;
	struct dentry *dbgfs_dir;
};

struct tool_ctx {
	struct ntb_dev *ntb;
	wait_queue_head_t link_wq;
	wait_queue_head_t db_wq;
	wait_queue_head_t msg_wq;
	int outmw_cnt;
	struct tool_mw *outmws;
	int peer_cnt;
	struct tool_peer *peers;
	int inmsg_cnt;
	struct tool_msg *inmsgs;
	int inspad_cnt;
	struct tool_spad *inspads;
	struct dentry *dbgfs_dir;
};

#define TOOL_FOPS_RDWR(__name, __read, __write) \
	const struct file_operations __name = {	\
		.owner = THIS_MODULE,		\
		.open = simple_open,		\
		.read = __read,			\
		.write = __write,		\
	}

#define TOOL_BUF_LEN 32

static struct dentry *tool_dbgfs_topdir;

/*==============================================================================
 *                               NTB events handlers
 *==============================================================================
 */

static void tool_link_event(void *ctx)
{
	struct tool_ctx *tc = ctx;
	enum ntb_speed speed;
	enum ntb_width width;
	int up;

	up = ntb_link_is_up(tc->ntb, &speed, &width);

	dev_dbg(&tc->ntb->dev, "link is %s speed %d width %d\n",
		up ? "up" : "down", speed, width);

	wake_up(&tc->link_wq);
}

static void tool_db_event(void *ctx, int vec)
{
	struct tool_ctx *tc = ctx;
	u64 db_bits, db_mask;

	db_mask = ntb_db_vector_mask(tc->ntb, vec);
	db_bits = ntb_db_read(tc->ntb);

	dev_dbg(&tc->ntb->dev, "doorbell vec %d mask %#llx bits %#llx\n",
		vec, db_mask, db_bits);

	wake_up(&tc->db_wq);
}

static void tool_msg_event(void *ctx)
{
	struct tool_ctx *tc = ctx;
	u64 msg_sts;

	msg_sts = ntb_msg_read_sts(tc->ntb);

	dev_dbg(&tc->ntb->dev, "message bits %#llx\n", msg_sts);

	wake_up(&tc->msg_wq);
}

static const struct ntb_ctx_ops tool_ops = {
	.link_event = tool_link_event,
	.db_event = tool_db_event,
	.msg_event = tool_msg_event
};

/*==============================================================================
 *                        Common read/write methods
 *==============================================================================
 */

static ssize_t tool_fn_read(struct tool_ctx *tc, char __user *ubuf,
			    size_t size, loff_t *offp,
			    u64 (*fn_read)(struct ntb_dev *))
{
	size_t buf_size;
	char buf[TOOL_BUF_LEN];
	ssize_t pos;

	if (!fn_read)
		return -EINVAL;

	buf_size = min(size, sizeof(buf));

	pos = scnprintf(buf, buf_size, "%#llx\n", fn_read(tc->ntb));

	return simple_read_from_buffer(ubuf, size, offp, buf, pos);
}

static ssize_t tool_fn_write(struct tool_ctx *tc,
			     const char __user *ubuf,
			     size_t size, loff_t *offp,
			     int (*fn_set)(struct ntb_dev *, u64),
			     int (*fn_clear)(struct ntb_dev *, u64))
{
	char *buf, cmd;
	ssize_t ret;
	u64 bits;
	int n;

	buf = kmalloc(size + 1, GFP_KERNEL);
	if (!buf)
		return -ENOMEM;

	ret = simple_write_to_buffer(buf, size, offp, ubuf, size);
	if (ret < 0) {
		kfree(buf);
		return ret;
	}

	buf[size] = 0;

	n = sscanf(buf, "%c %lli", &cmd, &bits);

	kfree(buf);

	if (n != 2) {
		ret = -EINVAL;
	} else if (cmd == 's') {
		if (!fn_set)
			ret = -EINVAL;
		else
			ret = fn_set(tc->ntb, bits);
	} else if (cmd == 'c') {
		if (!fn_clear)
			ret = -EINVAL;
		else
			ret = fn_clear(tc->ntb, bits);
	} else {
		ret = -EINVAL;
	}

	return ret ? : size;
}

/*==============================================================================
 *                            Port read/write methods
 *==============================================================================
 */

static ssize_t tool_port_read(struct file *filep, char __user *ubuf,
			      size_t size, loff_t *offp)
{
	struct tool_ctx *tc = filep->private_data;
	char buf[TOOL_BUF_LEN];
	int pos;

	pos = scnprintf(buf, sizeof(buf), "%d\n", ntb_port_number(tc->ntb));

	return simple_read_from_buffer(ubuf, size, offp, buf, pos);
}

static TOOL_FOPS_RDWR(tool_port_fops,
		      tool_port_read,
		      NULL);

static ssize_t tool_peer_port_read(struct file *filep, char __user *ubuf,
				   size_t size, loff_t *offp)
{
	struct tool_peer *peer = filep->private_data;
	struct tool_ctx *tc = peer->tc;
	char buf[TOOL_BUF_LEN];
	int pos;

	pos = scnprintf(buf, sizeof(buf), "%d\n",
		ntb_peer_port_number(tc->ntb, peer->pidx));

	return simple_read_from_buffer(ubuf, size, offp, buf, pos);
}

static TOOL_FOPS_RDWR(tool_peer_port_fops,
		      tool_peer_port_read,
		      NULL);

static int tool_init_peers(struct tool_ctx *tc)
{
	int pidx;

	tc->peer_cnt = ntb_peer_port_count(tc->ntb);
	tc->peers = devm_kcalloc(&tc->ntb->dev, tc->peer_cnt,
				 sizeof(*tc->peers), GFP_KERNEL);
	if (tc->peers == NULL)
		return -ENOMEM;

	for (pidx = 0; pidx < tc->peer_cnt; pidx++) {
		tc->peers[pidx].pidx = pidx;
		tc->peers[pidx].tc = tc;
	}

	return 0;
}

/*==============================================================================
 *                       Link state read/write methods
 *==============================================================================
 */

static ssize_t tool_link_write(struct file *filep, const char __user *ubuf,
			       size_t size, loff_t *offp)
{
	struct tool_ctx *tc = filep->private_data;
	bool val;
	int ret;

	ret = kstrtobool_from_user(ubuf, size, &val);
	if (ret)
		return ret;

	if (val)
		ret = ntb_link_enable(tc->ntb, NTB_SPEED_AUTO, NTB_WIDTH_AUTO);
	else
		ret = ntb_link_disable(tc->ntb);

	if (ret)
		return ret;

	return size;
}

static TOOL_FOPS_RDWR(tool_link_fops,
		      NULL,
		      tool_link_write);

static ssize_t tool_peer_link_read(struct file *filep, char __user *ubuf,
				   size_t size, loff_t *offp)
{
	struct tool_peer *peer = filep->private_data;
	struct tool_ctx *tc = peer->tc;
	char buf[3];

	if (ntb_link_is_up(tc->ntb, NULL, NULL) & BIT(peer->pidx))
		buf[0] = 'Y';
	else
		buf[0] = 'N';
	buf[1] = '\n';
	buf[2] = '\0';

	return simple_read_from_buffer(ubuf, size, offp, buf, 2);
}

static TOOL_FOPS_RDWR(tool_peer_link_fops,
		      tool_peer_link_read,
		      NULL);

static ssize_t tool_peer_link_event_write(struct file *filep,
					  const char __user *ubuf,
					  size_t size, loff_t *offp)
{
	struct tool_peer *peer = filep->private_data;
	struct tool_ctx *tc = peer->tc;
	u64 link_msk;
	bool val;
	int ret;

	ret = kstrtobool_from_user(ubuf, size, &val);
	if (ret)
		return ret;

	link_msk = BIT_ULL_MASK(peer->pidx);

	if (wait_event_interruptible(tc->link_wq,
		!!(ntb_link_is_up(tc->ntb, NULL, NULL) & link_msk) == val))
		return -ERESTART;

	return size;
}

static TOOL_FOPS_RDWR(tool_peer_link_event_fops,
		      NULL,
		      tool_peer_link_event_write);

/*==============================================================================
 *                  Memory windows read/write/setting methods
 *==============================================================================
 */

static ssize_t tool_mw_read(struct file *filep, char __user *ubuf,
			    size_t size, loff_t *offp)
{
	struct tool_mw *inmw = filep->private_data;

	if (inmw->mm_base == NULL)
		return -ENXIO;

	return simple_read_from_buffer(ubuf, size, offp,
				       inmw->mm_base, inmw->size);
}

static ssize_t tool_mw_write(struct file *filep, const char __user *ubuf,
			     size_t size, loff_t *offp)
{
	struct tool_mw *inmw = filep->private_data;

	if (inmw->mm_base == NULL)
		return -ENXIO;

	return simple_write_to_buffer(inmw->mm_base, inmw->size, offp,
				      ubuf, size);
}

static TOOL_FOPS_RDWR(tool_mw_fops,
		      tool_mw_read,
		      tool_mw_write);

static int tool_setup_mw(struct tool_ctx *tc, int pidx, int widx,
			 size_t req_size)
{
	resource_size_t size, addr_align, size_align;
	struct tool_mw *inmw = &tc->peers[pidx].inmws[widx];
	struct pci_dev *pdev = tc->ntb->pdev;
	char buf[TOOL_BUF_LEN];
	int ret;

	if (inmw->mm_base != NULL)
		return 0;

	ret = ntb_mw_get_align(tc->ntb, pidx, widx, &addr_align,
				&size_align, &size);
	if (ret)
		return ret;

	inmw->size = min_t(resource_size_t, req_size, size);
	inmw->size = round_up(inmw->size, addr_align);
	inmw->size = round_up(inmw->size, size_align);
<<<<<<< HEAD
	inmw->mm_base = dma_alloc_coherent(&pdev->dev, inmw->size,
=======
	inmw->mm_base = dma_alloc_coherent(&tc->ntb->pdev->dev, inmw->size,
>>>>>>> c57b1153
					   &inmw->dma_base, GFP_KERNEL);
	if (!inmw->mm_base)
		return -ENOMEM;

	if (!IS_ALIGNED(inmw->dma_base, addr_align)) {
		ret = -ENOMEM;
		goto err_free_dma;
	}

	ret = ntb_mw_set_trans(tc->ntb, pidx, widx, inmw->dma_base, inmw->size);
	if (ret)
		goto err_free_dma;

	snprintf(buf, sizeof(buf), "mw%d", widx);
	inmw->dbgfs_file = debugfs_create_file(buf, 0600,
					       tc->peers[pidx].dbgfs_dir, inmw,
					       &tool_mw_fops);

	return 0;

err_free_dma:
	dma_free_coherent(&tc->ntb->pdev->dev, inmw->size, inmw->mm_base,
			  inmw->dma_base);
	inmw->mm_base = NULL;
	inmw->dma_base = 0;
	inmw->size = 0;

	return ret;
}

static void tool_free_mw(struct tool_ctx *tc, int pidx, int widx)
{
	struct tool_mw *inmw = &tc->peers[pidx].inmws[widx];

	debugfs_remove(inmw->dbgfs_file);

	if (inmw->mm_base != NULL) {
		ntb_mw_clear_trans(tc->ntb, pidx, widx);
		dma_free_coherent(&tc->ntb->pdev->dev, inmw->size,
				  inmw->mm_base, inmw->dma_base);
	}

	inmw->mm_base = NULL;
	inmw->dma_base = 0;
	inmw->size = 0;
	inmw->dbgfs_file = NULL;
}

static ssize_t tool_mw_trans_read(struct file *filep, char __user *ubuf,
				  size_t size, loff_t *offp)
{
	struct tool_mw *inmw = filep->private_data;
	resource_size_t addr_align;
	resource_size_t size_align;
	resource_size_t size_max;
	ssize_t ret, off = 0;
	size_t buf_size;
	char *buf;

	buf_size = min_t(size_t, size, 512);

	buf = kmalloc(buf_size, GFP_KERNEL);
	if (!buf)
		return -ENOMEM;

	ret = ntb_mw_get_align(inmw->tc->ntb, inmw->pidx, inmw->widx,
			       &addr_align, &size_align, &size_max);
	if (ret)
		goto err;

	off += scnprintf(buf + off, buf_size - off,
			 "Inbound MW     \t%d\n",
			 inmw->widx);

	off += scnprintf(buf + off, buf_size - off,
			 "Port           \t%d (%d)\n",
			 ntb_peer_port_number(inmw->tc->ntb, inmw->pidx),
			 inmw->pidx);

	off += scnprintf(buf + off, buf_size - off,
			 "Window Address \t0x%pK\n", inmw->mm_base);

	off += scnprintf(buf + off, buf_size - off,
			 "DMA Address    \t%pad\n",
			 &inmw->dma_base);

	off += scnprintf(buf + off, buf_size - off,
			 "Window Size    \t%pa[p]\n",
			 &inmw->size);

	off += scnprintf(buf + off, buf_size - off,
			 "Alignment      \t%pa[p]\n",
			 &addr_align);

	off += scnprintf(buf + off, buf_size - off,
			 "Size Alignment \t%pa[p]\n",
			 &size_align);

	off += scnprintf(buf + off, buf_size - off,
			 "Size Max       \t%pa[p]\n",
			 &size_max);

	ret = simple_read_from_buffer(ubuf, size, offp, buf, off);

err:
	kfree(buf);

	return ret;
}

static ssize_t tool_mw_trans_write(struct file *filep, const char __user *ubuf,
				   size_t size, loff_t *offp)
{
	struct tool_mw *inmw = filep->private_data;
	unsigned int val;
	int ret;

	ret = kstrtouint_from_user(ubuf, size, 0, &val);
	if (ret)
		return ret;

	tool_free_mw(inmw->tc, inmw->pidx, inmw->widx);
	if (val) {
		ret = tool_setup_mw(inmw->tc, inmw->pidx, inmw->widx, val);
		if (ret)
			return ret;
	}

	return size;
}

static TOOL_FOPS_RDWR(tool_mw_trans_fops,
		      tool_mw_trans_read,
		      tool_mw_trans_write);

static ssize_t tool_peer_mw_read(struct file *filep, char __user *ubuf,
				 size_t size, loff_t *offp)
{
	struct tool_mw *outmw = filep->private_data;
	loff_t pos = *offp;
	ssize_t ret;
	void *buf;

	if (outmw->io_base == NULL)
		return -EIO;

	if (pos >= outmw->size || !size)
		return 0;

	if (size > outmw->size - pos)
		size = outmw->size - pos;

	buf = kmalloc(size, GFP_KERNEL);
	if (!buf)
		return -ENOMEM;

	memcpy_fromio(buf, outmw->io_base + pos, size);
	ret = copy_to_user(ubuf, buf, size);
	if (ret == size) {
		ret = -EFAULT;
		goto err_free;
	}

	size -= ret;
	*offp = pos + size;
	ret = size;

err_free:
	kfree(buf);

	return ret;
}

static ssize_t tool_peer_mw_write(struct file *filep, const char __user *ubuf,
				  size_t size, loff_t *offp)
{
	struct tool_mw *outmw = filep->private_data;
	ssize_t ret;
	loff_t pos = *offp;
	void *buf;

	if (outmw->io_base == NULL)
		return -EIO;

	if (pos >= outmw->size || !size)
		return 0;
	if (size > outmw->size - pos)
		size = outmw->size - pos;

	buf = kmalloc(size, GFP_KERNEL);
	if (!buf)
		return -ENOMEM;

	ret = copy_from_user(buf, ubuf, size);
	if (ret == size) {
		ret = -EFAULT;
		goto err_free;
	}

	size -= ret;
	*offp = pos + size;
	ret = size;

	memcpy_toio(outmw->io_base + pos, buf, size);

err_free:
	kfree(buf);

	return ret;
}

static TOOL_FOPS_RDWR(tool_peer_mw_fops,
		      tool_peer_mw_read,
		      tool_peer_mw_write);

static int tool_setup_peer_mw(struct tool_ctx *tc, int pidx, int widx,
			      u64 req_addr, size_t req_size)
{
	struct tool_mw *outmw = &tc->outmws[widx];
	resource_size_t map_size;
	phys_addr_t map_base;
	char buf[TOOL_BUF_LEN];
	int ret;

	if (outmw->io_base != NULL)
		return 0;

	ret = ntb_peer_mw_get_addr(tc->ntb, widx, &map_base, &map_size);
	if (ret)
		return ret;

	ret = ntb_peer_mw_set_trans(tc->ntb, pidx, widx, req_addr, req_size);
	if (ret)
		return ret;

	outmw->io_base = ioremap_wc(map_base, map_size);
	if (outmw->io_base == NULL) {
		ret = -EFAULT;
		goto err_clear_trans;
	}

	outmw->tr_base = req_addr;
	outmw->size = req_size;
	outmw->pidx = pidx;

	snprintf(buf, sizeof(buf), "peer_mw%d", widx);
	outmw->dbgfs_file = debugfs_create_file(buf, 0600,
					       tc->peers[pidx].dbgfs_dir, outmw,
					       &tool_peer_mw_fops);

	return 0;

err_clear_trans:
	ntb_peer_mw_clear_trans(tc->ntb, pidx, widx);

	return ret;
}

static void tool_free_peer_mw(struct tool_ctx *tc, int widx)
{
	struct tool_mw *outmw = &tc->outmws[widx];

	debugfs_remove(outmw->dbgfs_file);

	if (outmw->io_base != NULL) {
		iounmap(tc->outmws[widx].io_base);
		ntb_peer_mw_clear_trans(tc->ntb, outmw->pidx, widx);
	}

	outmw->io_base = NULL;
	outmw->tr_base = 0;
	outmw->size = 0;
	outmw->pidx = -1;
	outmw->dbgfs_file = NULL;
}

static ssize_t tool_peer_mw_trans_read(struct file *filep, char __user *ubuf,
					size_t size, loff_t *offp)
{
	struct tool_mw_wrap *outmw_wrap = filep->private_data;
	struct tool_mw *outmw = outmw_wrap->mw;
	resource_size_t map_size;
	phys_addr_t map_base;
	ssize_t off = 0;
	size_t buf_size;
	char *buf;
	int ret;

	ret = ntb_peer_mw_get_addr(outmw->tc->ntb, outmw->widx,
				  &map_base, &map_size);
	if (ret)
		return ret;

	buf_size = min_t(size_t, size, 512);

	buf = kmalloc(buf_size, GFP_KERNEL);
	if (!buf)
		return -ENOMEM;

	off += scnprintf(buf + off, buf_size - off,
			 "Outbound MW:        \t%d\n", outmw->widx);

	if (outmw->io_base != NULL) {
		off += scnprintf(buf + off, buf_size - off,
			"Port attached       \t%d (%d)\n",
			ntb_peer_port_number(outmw->tc->ntb, outmw->pidx),
			outmw->pidx);
	} else {
		off += scnprintf(buf + off, buf_size - off,
				 "Port attached       \t-1 (-1)\n");
	}

	off += scnprintf(buf + off, buf_size - off,
			 "Virtual address     \t0x%pK\n", outmw->io_base);

	off += scnprintf(buf + off, buf_size - off,
			 "Phys Address        \t%pa[p]\n", &map_base);

	off += scnprintf(buf + off, buf_size - off,
			 "Mapping Size        \t%pa[p]\n", &map_size);

	off += scnprintf(buf + off, buf_size - off,
			 "Translation Address \t0x%016llx\n", outmw->tr_base);

	off += scnprintf(buf + off, buf_size - off,
			 "Window Size         \t%pa[p]\n", &outmw->size);

	ret = simple_read_from_buffer(ubuf, size, offp, buf, off);
	kfree(buf);

	return ret;
}

static ssize_t tool_peer_mw_trans_write(struct file *filep,
					const char __user *ubuf,
					size_t size, loff_t *offp)
{
	struct tool_mw_wrap *outmw_wrap = filep->private_data;
	struct tool_mw *outmw = outmw_wrap->mw;
	size_t buf_size, wsize;
	char buf[TOOL_BUF_LEN];
	int ret, n;
	u64 addr;

	buf_size = min(size, (sizeof(buf) - 1));
	if (copy_from_user(buf, ubuf, buf_size))
		return -EFAULT;

	buf[buf_size] = '\0';

	n = sscanf(buf, "%lli:%zi", &addr, &wsize);
	if (n != 2)
		return -EINVAL;

	tool_free_peer_mw(outmw->tc, outmw->widx);
	if (wsize) {
		ret = tool_setup_peer_mw(outmw->tc, outmw_wrap->pidx,
					 outmw->widx, addr, wsize);
		if (ret)
			return ret;
	}

	return size;
}

static TOOL_FOPS_RDWR(tool_peer_mw_trans_fops,
		      tool_peer_mw_trans_read,
		      tool_peer_mw_trans_write);

static int tool_init_mws(struct tool_ctx *tc)
{
	int widx, pidx;

	/* Initialize outbound memory windows */
	tc->outmw_cnt = ntb_peer_mw_count(tc->ntb);
	tc->outmws = devm_kcalloc(&tc->ntb->dev, tc->outmw_cnt,
				  sizeof(*tc->outmws), GFP_KERNEL);
	if (tc->outmws == NULL)
		return -ENOMEM;

	for (widx = 0; widx < tc->outmw_cnt; widx++) {
		tc->outmws[widx].widx = widx;
		tc->outmws[widx].pidx = -1;
		tc->outmws[widx].tc = tc;
	}

	/* Initialize inbound memory windows and outbound MWs wrapper */
	for (pidx = 0; pidx < tc->peer_cnt; pidx++) {
		tc->peers[pidx].inmw_cnt = ntb_mw_count(tc->ntb, pidx);
		tc->peers[pidx].inmws =
			devm_kcalloc(&tc->ntb->dev, tc->peers[pidx].inmw_cnt,
				    sizeof(*tc->peers[pidx].inmws), GFP_KERNEL);
		if (tc->peers[pidx].inmws == NULL)
			return -ENOMEM;

		for (widx = 0; widx < tc->peers[pidx].inmw_cnt; widx++) {
			tc->peers[pidx].inmws[widx].widx = widx;
			tc->peers[pidx].inmws[widx].pidx = pidx;
			tc->peers[pidx].inmws[widx].tc = tc;
		}

		tc->peers[pidx].outmw_cnt = ntb_peer_mw_count(tc->ntb);
		tc->peers[pidx].outmws =
			devm_kcalloc(&tc->ntb->dev, tc->peers[pidx].outmw_cnt,
				   sizeof(*tc->peers[pidx].outmws), GFP_KERNEL);

		for (widx = 0; widx < tc->peers[pidx].outmw_cnt; widx++) {
			tc->peers[pidx].outmws[widx].pidx = pidx;
			tc->peers[pidx].outmws[widx].mw = &tc->outmws[widx];
		}
	}

	return 0;
}

static void tool_clear_mws(struct tool_ctx *tc)
{
	int widx, pidx;

	/* Free outbound memory windows */
	for (widx = 0; widx < tc->outmw_cnt; widx++)
		tool_free_peer_mw(tc, widx);

	/* Free outbound memory windows */
	for (pidx = 0; pidx < tc->peer_cnt; pidx++)
		for (widx = 0; widx < tc->peers[pidx].inmw_cnt; widx++)
			tool_free_mw(tc, pidx, widx);
}

/*==============================================================================
 *                       Doorbell read/write methods
 *==============================================================================
 */

static ssize_t tool_db_read(struct file *filep, char __user *ubuf,
			    size_t size, loff_t *offp)
{
	struct tool_ctx *tc = filep->private_data;

	return tool_fn_read(tc, ubuf, size, offp, tc->ntb->ops->db_read);
}

static ssize_t tool_db_write(struct file *filep, const char __user *ubuf,
			     size_t size, loff_t *offp)
{
	struct tool_ctx *tc = filep->private_data;

	return tool_fn_write(tc, ubuf, size, offp, tc->ntb->ops->db_set,
			     tc->ntb->ops->db_clear);
}

static TOOL_FOPS_RDWR(tool_db_fops,
		      tool_db_read,
		      tool_db_write);

static ssize_t tool_db_valid_mask_read(struct file *filep, char __user *ubuf,
				       size_t size, loff_t *offp)
{
	struct tool_ctx *tc = filep->private_data;

	return tool_fn_read(tc, ubuf, size, offp, tc->ntb->ops->db_valid_mask);
}

static TOOL_FOPS_RDWR(tool_db_valid_mask_fops,
		      tool_db_valid_mask_read,
		      NULL);

static ssize_t tool_db_mask_read(struct file *filep, char __user *ubuf,
				 size_t size, loff_t *offp)
{
	struct tool_ctx *tc = filep->private_data;

	return tool_fn_read(tc, ubuf, size, offp, tc->ntb->ops->db_read_mask);
}

static ssize_t tool_db_mask_write(struct file *filep, const char __user *ubuf,
			       size_t size, loff_t *offp)
{
	struct tool_ctx *tc = filep->private_data;

	return tool_fn_write(tc, ubuf, size, offp, tc->ntb->ops->db_set_mask,
			     tc->ntb->ops->db_clear_mask);
}

static TOOL_FOPS_RDWR(tool_db_mask_fops,
		      tool_db_mask_read,
		      tool_db_mask_write);

static ssize_t tool_peer_db_read(struct file *filep, char __user *ubuf,
				 size_t size, loff_t *offp)
{
	struct tool_ctx *tc = filep->private_data;

	return tool_fn_read(tc, ubuf, size, offp, tc->ntb->ops->peer_db_read);
}

static ssize_t tool_peer_db_write(struct file *filep, const char __user *ubuf,
				  size_t size, loff_t *offp)
{
	struct tool_ctx *tc = filep->private_data;

	return tool_fn_write(tc, ubuf, size, offp, tc->ntb->ops->peer_db_set,
			     tc->ntb->ops->peer_db_clear);
}

static TOOL_FOPS_RDWR(tool_peer_db_fops,
		      tool_peer_db_read,
		      tool_peer_db_write);

static ssize_t tool_peer_db_mask_read(struct file *filep, char __user *ubuf,
				   size_t size, loff_t *offp)
{
	struct tool_ctx *tc = filep->private_data;

	return tool_fn_read(tc, ubuf, size, offp,
			    tc->ntb->ops->peer_db_read_mask);
}

static ssize_t tool_peer_db_mask_write(struct file *filep,
				       const char __user *ubuf,
				       size_t size, loff_t *offp)
{
	struct tool_ctx *tc = filep->private_data;

	return tool_fn_write(tc, ubuf, size, offp,
			     tc->ntb->ops->peer_db_set_mask,
			     tc->ntb->ops->peer_db_clear_mask);
}

static TOOL_FOPS_RDWR(tool_peer_db_mask_fops,
		      tool_peer_db_mask_read,
		      tool_peer_db_mask_write);

static ssize_t tool_db_event_write(struct file *filep,
				   const char __user *ubuf,
				   size_t size, loff_t *offp)
{
	struct tool_ctx *tc = filep->private_data;
	u64 val;
	int ret;

	ret = kstrtou64_from_user(ubuf, size, 0, &val);
	if (ret)
		return ret;

	if (wait_event_interruptible(tc->db_wq, ntb_db_read(tc->ntb) == val))
		return -ERESTART;

	return size;
}

static TOOL_FOPS_RDWR(tool_db_event_fops,
		      NULL,
		      tool_db_event_write);

/*==============================================================================
 *                       Scratchpads read/write methods
 *==============================================================================
 */

static ssize_t tool_spad_read(struct file *filep, char __user *ubuf,
			      size_t size, loff_t *offp)
{
	struct tool_spad *spad = filep->private_data;
	char buf[TOOL_BUF_LEN];
	ssize_t pos;

	if (!spad->tc->ntb->ops->spad_read)
		return -EINVAL;

	pos = scnprintf(buf, sizeof(buf), "%#x\n",
		ntb_spad_read(spad->tc->ntb, spad->sidx));

	return simple_read_from_buffer(ubuf, size, offp, buf, pos);
}

static ssize_t tool_spad_write(struct file *filep, const char __user *ubuf,
			       size_t size, loff_t *offp)
{
	struct tool_spad *spad = filep->private_data;
	u32 val;
	int ret;

	if (!spad->tc->ntb->ops->spad_write) {
		dev_dbg(&spad->tc->ntb->dev, "no spad write fn\n");
		return -EINVAL;
	}

	ret = kstrtou32_from_user(ubuf, size, 0, &val);
	if (ret)
		return ret;

	ret = ntb_spad_write(spad->tc->ntb, spad->sidx, val);

	return ret ?: size;
}

static TOOL_FOPS_RDWR(tool_spad_fops,
		      tool_spad_read,
		      tool_spad_write);

static ssize_t tool_peer_spad_read(struct file *filep, char __user *ubuf,
				   size_t size, loff_t *offp)
{
	struct tool_spad *spad = filep->private_data;
	char buf[TOOL_BUF_LEN];
	ssize_t pos;

	if (!spad->tc->ntb->ops->peer_spad_read)
		return -EINVAL;

	pos = scnprintf(buf, sizeof(buf), "%#x\n",
		ntb_peer_spad_read(spad->tc->ntb, spad->pidx, spad->sidx));

	return simple_read_from_buffer(ubuf, size, offp, buf, pos);
}

static ssize_t tool_peer_spad_write(struct file *filep, const char __user *ubuf,
				    size_t size, loff_t *offp)
{
	struct tool_spad *spad = filep->private_data;
	u32 val;
	int ret;

	if (!spad->tc->ntb->ops->peer_spad_write) {
		dev_dbg(&spad->tc->ntb->dev, "no spad write fn\n");
		return -EINVAL;
	}

	ret = kstrtou32_from_user(ubuf, size, 0, &val);
	if (ret)
		return ret;

	ret = ntb_peer_spad_write(spad->tc->ntb, spad->pidx, spad->sidx, val);

	return ret ?: size;
}

static TOOL_FOPS_RDWR(tool_peer_spad_fops,
		      tool_peer_spad_read,
		      tool_peer_spad_write);

static int tool_init_spads(struct tool_ctx *tc)
{
	int sidx, pidx;

	/* Initialize inbound scratchpad structures */
	tc->inspad_cnt = ntb_spad_count(tc->ntb);
	tc->inspads = devm_kcalloc(&tc->ntb->dev, tc->inspad_cnt,
				   sizeof(*tc->inspads), GFP_KERNEL);
	if (tc->inspads == NULL)
		return -ENOMEM;

	for (sidx = 0; sidx < tc->inspad_cnt; sidx++) {
		tc->inspads[sidx].sidx = sidx;
		tc->inspads[sidx].pidx = -1;
		tc->inspads[sidx].tc = tc;
	}

	/* Initialize outbound scratchpad structures */
	for (pidx = 0; pidx < tc->peer_cnt; pidx++) {
		tc->peers[pidx].outspad_cnt = ntb_spad_count(tc->ntb);
		tc->peers[pidx].outspads =
			devm_kcalloc(&tc->ntb->dev, tc->peers[pidx].outspad_cnt,
				sizeof(*tc->peers[pidx].outspads), GFP_KERNEL);
		if (tc->peers[pidx].outspads == NULL)
			return -ENOMEM;

		for (sidx = 0; sidx < tc->peers[pidx].outspad_cnt; sidx++) {
			tc->peers[pidx].outspads[sidx].sidx = sidx;
			tc->peers[pidx].outspads[sidx].pidx = pidx;
			tc->peers[pidx].outspads[sidx].tc = tc;
		}
	}

	return 0;
}

/*==============================================================================
 *                       Messages read/write methods
 *==============================================================================
 */

static ssize_t tool_inmsg_read(struct file *filep, char __user *ubuf,
			       size_t size, loff_t *offp)
{
	struct tool_msg *msg = filep->private_data;
	char buf[TOOL_BUF_LEN];
	ssize_t pos;
	u32 data;
	int pidx;

	data = ntb_msg_read(msg->tc->ntb, &pidx, msg->midx);

	pos = scnprintf(buf, sizeof(buf), "0x%08x<-%d\n", data, pidx);

	return simple_read_from_buffer(ubuf, size, offp, buf, pos);
}

static TOOL_FOPS_RDWR(tool_inmsg_fops,
		      tool_inmsg_read,
		      NULL);

static ssize_t tool_outmsg_write(struct file *filep,
				 const char __user *ubuf,
				 size_t size, loff_t *offp)
{
	struct tool_msg *msg = filep->private_data;
	u32 val;
	int ret;

	ret = kstrtou32_from_user(ubuf, size, 0, &val);
	if (ret)
		return ret;

	ret = ntb_peer_msg_write(msg->tc->ntb, msg->pidx, msg->midx, val);

	return ret ? : size;
}

static TOOL_FOPS_RDWR(tool_outmsg_fops,
		      NULL,
		      tool_outmsg_write);

static ssize_t tool_msg_sts_read(struct file *filep, char __user *ubuf,
				 size_t size, loff_t *offp)
{
	struct tool_ctx *tc = filep->private_data;

	return tool_fn_read(tc, ubuf, size, offp, tc->ntb->ops->msg_read_sts);
}

static ssize_t tool_msg_sts_write(struct file *filep, const char __user *ubuf,
				  size_t size, loff_t *offp)
{
	struct tool_ctx *tc = filep->private_data;

	return tool_fn_write(tc, ubuf, size, offp, NULL,
			     tc->ntb->ops->msg_clear_sts);
}

static TOOL_FOPS_RDWR(tool_msg_sts_fops,
		      tool_msg_sts_read,
		      tool_msg_sts_write);

static ssize_t tool_msg_inbits_read(struct file *filep, char __user *ubuf,
				    size_t size, loff_t *offp)
{
	struct tool_ctx *tc = filep->private_data;

	return tool_fn_read(tc, ubuf, size, offp, tc->ntb->ops->msg_inbits);
}

static TOOL_FOPS_RDWR(tool_msg_inbits_fops,
		      tool_msg_inbits_read,
		      NULL);

static ssize_t tool_msg_outbits_read(struct file *filep, char __user *ubuf,
				     size_t size, loff_t *offp)
{
	struct tool_ctx *tc = filep->private_data;

	return tool_fn_read(tc, ubuf, size, offp, tc->ntb->ops->msg_outbits);
}

static TOOL_FOPS_RDWR(tool_msg_outbits_fops,
		      tool_msg_outbits_read,
		      NULL);

static ssize_t tool_msg_mask_write(struct file *filep, const char __user *ubuf,
				   size_t size, loff_t *offp)
{
	struct tool_ctx *tc = filep->private_data;

	return tool_fn_write(tc, ubuf, size, offp,
			     tc->ntb->ops->msg_set_mask,
			     tc->ntb->ops->msg_clear_mask);
}

static TOOL_FOPS_RDWR(tool_msg_mask_fops,
		      NULL,
		      tool_msg_mask_write);

static ssize_t tool_msg_event_write(struct file *filep,
				    const char __user *ubuf,
				    size_t size, loff_t *offp)
{
	struct tool_ctx *tc = filep->private_data;
	u64 val;
	int ret;

	ret = kstrtou64_from_user(ubuf, size, 0, &val);
	if (ret)
		return ret;

	if (wait_event_interruptible(tc->msg_wq,
		ntb_msg_read_sts(tc->ntb) == val))
		return -ERESTART;

	return size;
}

static TOOL_FOPS_RDWR(tool_msg_event_fops,
		      NULL,
		      tool_msg_event_write);

static int tool_init_msgs(struct tool_ctx *tc)
{
	int midx, pidx;

	/* Initialize inbound message structures */
	tc->inmsg_cnt = ntb_msg_count(tc->ntb);
	tc->inmsgs = devm_kcalloc(&tc->ntb->dev, tc->inmsg_cnt,
				   sizeof(*tc->inmsgs), GFP_KERNEL);
	if (tc->inmsgs == NULL)
		return -ENOMEM;

	for (midx = 0; midx < tc->inmsg_cnt; midx++) {
		tc->inmsgs[midx].midx = midx;
		tc->inmsgs[midx].pidx = -1;
		tc->inmsgs[midx].tc = tc;
	}

	/* Initialize outbound message structures */
	for (pidx = 0; pidx < tc->peer_cnt; pidx++) {
		tc->peers[pidx].outmsg_cnt = ntb_msg_count(tc->ntb);
		tc->peers[pidx].outmsgs =
			devm_kcalloc(&tc->ntb->dev, tc->peers[pidx].outmsg_cnt,
				sizeof(*tc->peers[pidx].outmsgs), GFP_KERNEL);
		if (tc->peers[pidx].outmsgs == NULL)
			return -ENOMEM;

		for (midx = 0; midx < tc->peers[pidx].outmsg_cnt; midx++) {
			tc->peers[pidx].outmsgs[midx].midx = midx;
			tc->peers[pidx].outmsgs[midx].pidx = pidx;
			tc->peers[pidx].outmsgs[midx].tc = tc;
		}
	}

	return 0;
}

/*==============================================================================
 *                          Initialization methods
 *==============================================================================
 */

static struct tool_ctx *tool_create_data(struct ntb_dev *ntb)
{
	struct tool_ctx *tc;

	tc = devm_kzalloc(&ntb->dev, sizeof(*tc), GFP_KERNEL);
	if (tc == NULL)
		return ERR_PTR(-ENOMEM);

	tc->ntb = ntb;
	init_waitqueue_head(&tc->link_wq);
	init_waitqueue_head(&tc->db_wq);
	init_waitqueue_head(&tc->msg_wq);

	if (ntb_db_is_unsafe(ntb))
		dev_dbg(&ntb->dev, "doorbell is unsafe\n");

	if (ntb_spad_is_unsafe(ntb))
		dev_dbg(&ntb->dev, "scratchpad is unsafe\n");

	return tc;
}

static void tool_clear_data(struct tool_ctx *tc)
{
	wake_up(&tc->link_wq);
	wake_up(&tc->db_wq);
	wake_up(&tc->msg_wq);
}

static int tool_init_ntb(struct tool_ctx *tc)
{
	return ntb_set_ctx(tc->ntb, tc, &tool_ops);
}

static void tool_clear_ntb(struct tool_ctx *tc)
{
	ntb_clear_ctx(tc->ntb);
	ntb_link_disable(tc->ntb);
}

static void tool_setup_dbgfs(struct tool_ctx *tc)
{
	int pidx, widx, sidx, midx;
	char buf[TOOL_BUF_LEN];

	/* This modules is useless without dbgfs... */
	if (!tool_dbgfs_topdir) {
		tc->dbgfs_dir = NULL;
		return;
	}

	tc->dbgfs_dir = debugfs_create_dir(dev_name(&tc->ntb->dev),
					   tool_dbgfs_topdir);
	if (!tc->dbgfs_dir)
		return;

	debugfs_create_file("port", 0600, tc->dbgfs_dir,
			    tc, &tool_port_fops);

	debugfs_create_file("link", 0600, tc->dbgfs_dir,
			    tc, &tool_link_fops);

	debugfs_create_file("db", 0600, tc->dbgfs_dir,
			    tc, &tool_db_fops);

	debugfs_create_file("db_valid_mask", 0600, tc->dbgfs_dir,
			    tc, &tool_db_valid_mask_fops);

	debugfs_create_file("db_mask", 0600, tc->dbgfs_dir,
			    tc, &tool_db_mask_fops);

	debugfs_create_file("db_event", 0600, tc->dbgfs_dir,
			    tc, &tool_db_event_fops);

	debugfs_create_file("peer_db", 0600, tc->dbgfs_dir,
			    tc, &tool_peer_db_fops);

	debugfs_create_file("peer_db_mask", 0600, tc->dbgfs_dir,
			    tc, &tool_peer_db_mask_fops);

	if (tc->inspad_cnt != 0) {
		for (sidx = 0; sidx < tc->inspad_cnt; sidx++) {
			snprintf(buf, sizeof(buf), "spad%d", sidx);

			debugfs_create_file(buf, 0600, tc->dbgfs_dir,
					   &tc->inspads[sidx], &tool_spad_fops);
		}
	}

	if (tc->inmsg_cnt != 0) {
		for (midx = 0; midx < tc->inmsg_cnt; midx++) {
			snprintf(buf, sizeof(buf), "msg%d", midx);
			debugfs_create_file(buf, 0600, tc->dbgfs_dir,
					   &tc->inmsgs[midx], &tool_inmsg_fops);
		}

		debugfs_create_file("msg_sts", 0600, tc->dbgfs_dir,
				    tc, &tool_msg_sts_fops);

		debugfs_create_file("msg_inbits", 0600, tc->dbgfs_dir,
				    tc, &tool_msg_inbits_fops);

		debugfs_create_file("msg_outbits", 0600, tc->dbgfs_dir,
				    tc, &tool_msg_outbits_fops);

		debugfs_create_file("msg_mask", 0600, tc->dbgfs_dir,
				    tc, &tool_msg_mask_fops);

		debugfs_create_file("msg_event", 0600, tc->dbgfs_dir,
				    tc, &tool_msg_event_fops);
	}

	for (pidx = 0; pidx < tc->peer_cnt; pidx++) {
		snprintf(buf, sizeof(buf), "peer%d", pidx);
		tc->peers[pidx].dbgfs_dir =
			debugfs_create_dir(buf, tc->dbgfs_dir);

		debugfs_create_file("port", 0600,
				    tc->peers[pidx].dbgfs_dir,
				    &tc->peers[pidx], &tool_peer_port_fops);

		debugfs_create_file("link", 0200,
				    tc->peers[pidx].dbgfs_dir,
				    &tc->peers[pidx], &tool_peer_link_fops);

		debugfs_create_file("link_event", 0200,
				  tc->peers[pidx].dbgfs_dir,
				  &tc->peers[pidx], &tool_peer_link_event_fops);

		for (widx = 0; widx < tc->peers[pidx].inmw_cnt; widx++) {
			snprintf(buf, sizeof(buf), "mw_trans%d", widx);
			debugfs_create_file(buf, 0600,
					    tc->peers[pidx].dbgfs_dir,
					    &tc->peers[pidx].inmws[widx],
					    &tool_mw_trans_fops);
		}

		for (widx = 0; widx < tc->peers[pidx].outmw_cnt; widx++) {
			snprintf(buf, sizeof(buf), "peer_mw_trans%d", widx);
			debugfs_create_file(buf, 0600,
					    tc->peers[pidx].dbgfs_dir,
					    &tc->peers[pidx].outmws[widx],
					    &tool_peer_mw_trans_fops);
		}

		for (sidx = 0; sidx < tc->peers[pidx].outspad_cnt; sidx++) {
			snprintf(buf, sizeof(buf), "spad%d", sidx);

			debugfs_create_file(buf, 0600,
					    tc->peers[pidx].dbgfs_dir,
					    &tc->peers[pidx].outspads[sidx],
					    &tool_peer_spad_fops);
		}

		for (midx = 0; midx < tc->peers[pidx].outmsg_cnt; midx++) {
			snprintf(buf, sizeof(buf), "msg%d", midx);
			debugfs_create_file(buf, 0600,
					    tc->peers[pidx].dbgfs_dir,
					    &tc->peers[pidx].outmsgs[midx],
					    &tool_outmsg_fops);
		}
	}
}

static void tool_clear_dbgfs(struct tool_ctx *tc)
{
	debugfs_remove_recursive(tc->dbgfs_dir);
}

static int tool_probe(struct ntb_client *self, struct ntb_dev *ntb)
{
	struct tool_ctx *tc;
	int ret;

	tc = tool_create_data(ntb);
	if (IS_ERR(tc))
		return PTR_ERR(tc);

	ret = tool_init_peers(tc);
	if (ret != 0)
		goto err_clear_data;

	ret = tool_init_mws(tc);
	if (ret != 0)
		goto err_clear_data;

	ret = tool_init_spads(tc);
	if (ret != 0)
		goto err_clear_mws;

	ret = tool_init_msgs(tc);
	if (ret != 0)
		goto err_clear_mws;

	ret = tool_init_ntb(tc);
	if (ret != 0)
		goto err_clear_mws;

	tool_setup_dbgfs(tc);

	ntb_link_enable(ntb, NTB_SPEED_AUTO, NTB_WIDTH_AUTO);
	return 0;

err_clear_mws:
	tool_clear_mws(tc);

err_clear_data:
	tool_clear_data(tc);

	return ret;
}

static void tool_remove(struct ntb_client *self, struct ntb_dev *ntb)
{
	struct tool_ctx *tc = ntb->ctx;

	tool_clear_dbgfs(tc);

	tool_clear_ntb(tc);

	tool_clear_mws(tc);

	tool_clear_data(tc);
}

static struct ntb_client tool_client = {
	.ops = {
		.probe = tool_probe,
		.remove = tool_remove,
	}
};

static int __init tool_init(void)
{
	int ret;

	if (debugfs_initialized())
		tool_dbgfs_topdir = debugfs_create_dir(KBUILD_MODNAME, NULL);

	ret = ntb_register_client(&tool_client);
	if (ret)
		debugfs_remove_recursive(tool_dbgfs_topdir);

	return ret;
}
module_init(tool_init);

static void __exit tool_exit(void)
{
	ntb_unregister_client(&tool_client);
	debugfs_remove_recursive(tool_dbgfs_topdir);
}
module_exit(tool_exit);<|MERGE_RESOLUTION|>--- conflicted
+++ resolved
@@ -591,11 +591,7 @@
 	inmw->size = min_t(resource_size_t, req_size, size);
 	inmw->size = round_up(inmw->size, addr_align);
 	inmw->size = round_up(inmw->size, size_align);
-<<<<<<< HEAD
-	inmw->mm_base = dma_alloc_coherent(&pdev->dev, inmw->size,
-=======
 	inmw->mm_base = dma_alloc_coherent(&tc->ntb->pdev->dev, inmw->size,
->>>>>>> c57b1153
 					   &inmw->dma_base, GFP_KERNEL);
 	if (!inmw->mm_base)
 		return -ENOMEM;
