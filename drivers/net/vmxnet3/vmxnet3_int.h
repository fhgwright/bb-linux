/*
 * Linux driver for VMware's vmxnet3 ethernet NIC.
 *
 * Copyright (C) 2008-2009, VMware, Inc. All Rights Reserved.
 *
 * This program is free software; you can redistribute it and/or modify it
 * under the terms of the GNU General Public License as published by the
 * Free Software Foundation; version 2 of the License and no later version.
 *
 * This program is distributed in the hope that it will be useful, but
 * WITHOUT ANY WARRANTY; without even the implied warranty of
 * MERCHANTABILITY OR FITNESS FOR A PARTICULAR PURPOSE, GOOD TITLE or
 * NON INFRINGEMENT.  See the GNU General Public License for more
 * details.
 *
 * You should have received a copy of the GNU General Public License
 * along with this program; if not, write to the Free Software
 * Foundation, Inc., 51 Franklin St, Fifth Floor, Boston, MA 02110-1301 USA.
 *
 * The full GNU General Public License is included in this distribution in
 * the file called "COPYING".
 *
 * Maintained by: Shreyas Bhatewara <pv-drivers@vmware.com>
 *
 */

#ifndef _VMXNET3_INT_H
#define _VMXNET3_INT_H

#include <linux/ethtool.h>
#include <linux/delay.h>
#include <linux/netdevice.h>
#include <linux/pci.h>
#include <linux/compiler.h>
#include <linux/slab.h>
#include <linux/spinlock.h>
#include <linux/ioport.h>
#include <linux/highmem.h>
#include <linux/init.h>
#include <linux/timer.h>
#include <linux/skbuff.h>
#include <linux/interrupt.h>
#include <linux/workqueue.h>
#include <linux/uaccess.h>
#include <asm/dma.h>
#include <asm/page.h>

#include <linux/tcp.h>
#include <linux/udp.h>
#include <linux/ip.h>
#include <linux/ipv6.h>
#include <linux/in.h>
#include <linux/etherdevice.h>
#include <asm/checksum.h>
#include <linux/if_vlan.h>
#include <linux/if_arp.h>
#include <linux/inetdevice.h>

#include "vmxnet3_defs.h"

#ifdef DEBUG
# define VMXNET3_DRIVER_VERSION_REPORT VMXNET3_DRIVER_VERSION_STRING"-NAPI(debug)"
#else
# define VMXNET3_DRIVER_VERSION_REPORT VMXNET3_DRIVER_VERSION_STRING"-NAPI"
#endif


/*
 * Version numbers
 */
<<<<<<< HEAD
#define VMXNET3_DRIVER_VERSION_STRING   "1.0.16.0-k"

/* a 32-bit int, each byte encode a verion number in VMXNET3_DRIVER_VERSION */
#define VMXNET3_DRIVER_VERSION_NUM      0x01001000
=======
#define VMXNET3_DRIVER_VERSION_STRING   "1.0.25.0-k"

/* a 32-bit int, each byte encode a verion number in VMXNET3_DRIVER_VERSION */
#define VMXNET3_DRIVER_VERSION_NUM      0x01001900
>>>>>>> 105e53f8

#if defined(CONFIG_PCI_MSI)
	/* RSS only makes sense if MSI-X is supported. */
	#define VMXNET3_RSS
#endif

/*
 * Capabilities
 */

enum {
	VMNET_CAP_SG	        = 0x0001, /* Can do scatter-gather transmits. */
	VMNET_CAP_IP4_CSUM      = 0x0002, /* Can checksum only TCP/UDP over
					   * IPv4 */
	VMNET_CAP_HW_CSUM       = 0x0004, /* Can checksum all packets. */
	VMNET_CAP_HIGH_DMA      = 0x0008, /* Can DMA to high memory. */
	VMNET_CAP_TOE	        = 0x0010, /* Supports TCP/IP offload. */
	VMNET_CAP_TSO	        = 0x0020, /* Supports TCP Segmentation
					   * offload */
	VMNET_CAP_SW_TSO        = 0x0040, /* Supports SW TCP Segmentation */
	VMNET_CAP_VMXNET_APROM  = 0x0080, /* Vmxnet APROM support */
	VMNET_CAP_HW_TX_VLAN    = 0x0100, /* Can we do VLAN tagging in HW */
	VMNET_CAP_HW_RX_VLAN    = 0x0200, /* Can we do VLAN untagging in HW */
	VMNET_CAP_SW_VLAN       = 0x0400, /* VLAN tagging/untagging in SW */
	VMNET_CAP_WAKE_PCKT_RCV = 0x0800, /* Can wake on network packet recv? */
	VMNET_CAP_ENABLE_INT_INLINE = 0x1000,  /* Enable Interrupt Inline */
	VMNET_CAP_ENABLE_HEADER_COPY = 0x2000,  /* copy header for vmkernel */
	VMNET_CAP_TX_CHAIN      = 0x4000, /* Guest can use multiple tx entries
					  * for a pkt */
	VMNET_CAP_RX_CHAIN      = 0x8000, /* pkt can span multiple rx entries */
	VMNET_CAP_LPD           = 0x10000, /* large pkt delivery */
	VMNET_CAP_BPF           = 0x20000, /* BPF Support in VMXNET Virtual HW*/
	VMNET_CAP_SG_SPAN_PAGES = 0x40000, /* Scatter-gather can span multiple*/
					   /* pages transmits */
	VMNET_CAP_IP6_CSUM      = 0x80000, /* Can do IPv6 csum offload. */
	VMNET_CAP_TSO6         = 0x100000, /* TSO seg. offload for IPv6 pkts. */
	VMNET_CAP_TSO256k      = 0x200000, /* Can do TSO seg offload for */
					   /* pkts up to 256kB. */
	VMNET_CAP_UPT          = 0x400000  /* Support UPT */
};

/*
 * PCI vendor and device IDs.
 */
#define PCI_VENDOR_ID_VMWARE            0x15AD
#define PCI_DEVICE_ID_VMWARE_VMXNET3    0x07B0
#define MAX_ETHERNET_CARDS		10
#define MAX_PCI_PASSTHRU_DEVICE		6

struct vmxnet3_cmd_ring {
	union Vmxnet3_GenericDesc *base;
	u32		size;
	u32		next2fill;
	u32		next2comp;
	u8		gen;
	dma_addr_t	basePA;
};

static inline void
vmxnet3_cmd_ring_adv_next2fill(struct vmxnet3_cmd_ring *ring)
{
	ring->next2fill++;
	if (unlikely(ring->next2fill == ring->size)) {
		ring->next2fill = 0;
		VMXNET3_FLIP_RING_GEN(ring->gen);
	}
}

static inline void
vmxnet3_cmd_ring_adv_next2comp(struct vmxnet3_cmd_ring *ring)
{
	VMXNET3_INC_RING_IDX_ONLY(ring->next2comp, ring->size);
}

static inline int
vmxnet3_cmd_ring_desc_avail(struct vmxnet3_cmd_ring *ring)
{
	return (ring->next2comp > ring->next2fill ? 0 : ring->size) +
		ring->next2comp - ring->next2fill - 1;
}

struct vmxnet3_comp_ring {
	union Vmxnet3_GenericDesc *base;
	u32               size;
	u32               next2proc;
	u8                gen;
	u8                intr_idx;
	dma_addr_t           basePA;
};

static inline void
vmxnet3_comp_ring_adv_next2proc(struct vmxnet3_comp_ring *ring)
{
	ring->next2proc++;
	if (unlikely(ring->next2proc == ring->size)) {
		ring->next2proc = 0;
		VMXNET3_FLIP_RING_GEN(ring->gen);
	}
}

struct vmxnet3_tx_data_ring {
	struct Vmxnet3_TxDataDesc *base;
	u32              size;
	dma_addr_t          basePA;
};

enum vmxnet3_buf_map_type {
	VMXNET3_MAP_INVALID = 0,
	VMXNET3_MAP_NONE,
	VMXNET3_MAP_SINGLE,
	VMXNET3_MAP_PAGE,
};

struct vmxnet3_tx_buf_info {
	u32      map_type;
	u16      len;
	u16      sop_idx;
	dma_addr_t  dma_addr;
	struct sk_buff *skb;
};

struct vmxnet3_tq_driver_stats {
	u64 drop_total;     /* # of pkts dropped by the driver, the
				* counters below track droppings due to
				* different reasons
				*/
	u64 drop_too_many_frags;
	u64 drop_oversized_hdr;
	u64 drop_hdr_inspect_err;
	u64 drop_tso;

	u64 tx_ring_full;
	u64 linearized;         /* # of pkts linearized */
	u64 copy_skb_header;    /* # of times we have to copy skb header */
	u64 oversized_hdr;
};

struct vmxnet3_tx_ctx {
	bool   ipv4;
	u16 mss;
	u32 eth_ip_hdr_size; /* only valid for pkts requesting tso or csum
				 * offloading
				 */
	u32 l4_hdr_size;     /* only valid if mss != 0 */
	u32 copy_size;       /* # of bytes copied into the data ring */
	union Vmxnet3_GenericDesc *sop_txd;
	union Vmxnet3_GenericDesc *eop_txd;
};

struct vmxnet3_tx_queue {
	char			name[IFNAMSIZ+8]; /* To identify interrupt */
	struct vmxnet3_adapter		*adapter;
	spinlock_t                      tx_lock;
	struct vmxnet3_cmd_ring         tx_ring;
	struct vmxnet3_tx_buf_info      *buf_info;
	struct vmxnet3_tx_data_ring     data_ring;
	struct vmxnet3_comp_ring        comp_ring;
	struct Vmxnet3_TxQueueCtrl      *shared;
	struct vmxnet3_tq_driver_stats  stats;
	bool                            stopped;
	int                             num_stop;  /* # of times the queue is
						    * stopped */
	int				qid;
} __attribute__((__aligned__(SMP_CACHE_BYTES)));

enum vmxnet3_rx_buf_type {
	VMXNET3_RX_BUF_NONE = 0,
	VMXNET3_RX_BUF_SKB = 1,
	VMXNET3_RX_BUF_PAGE = 2
};

struct vmxnet3_rx_buf_info {
	enum vmxnet3_rx_buf_type buf_type;
	u16     len;
	union {
		struct sk_buff *skb;
		struct page    *page;
	};
	dma_addr_t dma_addr;
};

struct vmxnet3_rx_ctx {
	struct sk_buff *skb;
	u32 sop_idx;
};

struct vmxnet3_rq_driver_stats {
	u64 drop_total;
	u64 drop_err;
	u64 drop_fcs;
	u64 rx_buf_alloc_failure;
};

struct vmxnet3_rx_queue {
	char			name[IFNAMSIZ + 8]; /* To identify interrupt */
	struct vmxnet3_adapter	  *adapter;
	struct napi_struct        napi;
	struct vmxnet3_cmd_ring   rx_ring[2];
	struct vmxnet3_comp_ring  comp_ring;
	struct vmxnet3_rx_ctx     rx_ctx;
	u32 qid;            /* rqID in RCD for buffer from 1st ring */
	u32 qid2;           /* rqID in RCD for buffer from 2nd ring */
	u32 uncommitted[2]; /* # of buffers allocated since last RXPROD
				* update */
	struct vmxnet3_rx_buf_info     *buf_info[2];
	struct Vmxnet3_RxQueueCtrl            *shared;
	struct vmxnet3_rq_driver_stats  stats;
} __attribute__((__aligned__(SMP_CACHE_BYTES)));

#define VMXNET3_DEVICE_MAX_TX_QUEUES 8
#define VMXNET3_DEVICE_MAX_RX_QUEUES 8   /* Keep this value as a power of 2 */

/* Should be less than UPT1_RSS_MAX_IND_TABLE_SIZE */
#define VMXNET3_RSS_IND_TABLE_SIZE (VMXNET3_DEVICE_MAX_RX_QUEUES * 4)

#define VMXNET3_LINUX_MAX_MSIX_VECT     (VMXNET3_DEVICE_MAX_TX_QUEUES + \
					 VMXNET3_DEVICE_MAX_RX_QUEUES + 1)
<<<<<<< HEAD
#define VMXNET3_LINUX_MIN_MSIX_VECT     3    /* 1 for each : tx, rx and event */
=======
#define VMXNET3_LINUX_MIN_MSIX_VECT     2 /* 1 for tx-rx pair and 1 for event */
>>>>>>> 105e53f8


struct vmxnet3_intr {
	enum vmxnet3_intr_mask_mode  mask_mode;
	enum vmxnet3_intr_type       type;	/* MSI-X, MSI, or INTx? */
	u8  num_intrs;			/* # of intr vectors */
	u8  event_intr_idx;		/* idx of the intr vector for event */
	u8  mod_levels[VMXNET3_LINUX_MAX_MSIX_VECT]; /* moderation level */
	char	event_msi_vector_name[IFNAMSIZ+11];
#ifdef CONFIG_PCI_MSI
	struct msix_entry msix_entries[VMXNET3_LINUX_MAX_MSIX_VECT];
#endif
};

/* Interrupt sharing schemes, share_intr */
#define VMXNET3_INTR_BUDDYSHARE 0    /* Corresponding tx,rx queues share irq */
#define VMXNET3_INTR_TXSHARE 1	     /* All tx queues share one irq */
#define VMXNET3_INTR_DONTSHARE 2     /* each queue has its own irq */


#define VMXNET3_STATE_BIT_RESETTING   0
#define VMXNET3_STATE_BIT_QUIESCED    1
struct vmxnet3_adapter {
	struct vmxnet3_tx_queue		tx_queue[VMXNET3_DEVICE_MAX_TX_QUEUES];
	struct vmxnet3_rx_queue		rx_queue[VMXNET3_DEVICE_MAX_RX_QUEUES];
	struct vlan_group		*vlan_grp;
	struct vmxnet3_intr		intr;
<<<<<<< HEAD
=======
	spinlock_t			cmd_lock;
>>>>>>> 105e53f8
	struct Vmxnet3_DriverShared	*shared;
	struct Vmxnet3_PMConf		*pm_conf;
	struct Vmxnet3_TxQueueDesc	*tqd_start;     /* all tx queue desc */
	struct Vmxnet3_RxQueueDesc	*rqd_start;	/* all rx queue desc */
	struct net_device		*netdev;
	struct net_device_stats		net_stats;
	struct pci_dev			*pdev;

	u8			__iomem *hw_addr0; /* for BAR 0 */
	u8			__iomem *hw_addr1; /* for BAR 1 */

	/* feature control */
	bool				rxcsum;
	bool				lro;
	bool				jumbo_frame;
#ifdef VMXNET3_RSS
	struct UPT1_RSSConf		*rss_conf;
	bool				rss;
#endif
	u32				num_rx_queues;
	u32				num_tx_queues;

	/* rx buffer related */
	unsigned			skb_buf_size;
	int		rx_buf_per_pkt;  /* only apply to the 1st ring */
	dma_addr_t			shared_pa;
	dma_addr_t queue_desc_pa;

	/* Wake-on-LAN */
	u32     wol;

	/* Link speed */
	u32     link_speed; /* in mbps */

	u64     tx_timeout_count;
	struct work_struct work;

	unsigned long  state;    /* VMXNET3_STATE_BIT_xxx */

	int dev_number;
	int share_intr;
};

#define VMXNET3_WRITE_BAR0_REG(adapter, reg, val)  \
	writel((val), (adapter)->hw_addr0 + (reg))
#define VMXNET3_READ_BAR0_REG(adapter, reg)        \
	readl((adapter)->hw_addr0 + (reg))

#define VMXNET3_WRITE_BAR1_REG(adapter, reg, val)  \
	writel((val), (adapter)->hw_addr1 + (reg))
#define VMXNET3_READ_BAR1_REG(adapter, reg)        \
	readl((adapter)->hw_addr1 + (reg))

#define VMXNET3_WAKE_QUEUE_THRESHOLD(tq)  (5)
#define VMXNET3_RX_ALLOC_THRESHOLD(rq, ring_idx, adapter) \
	((rq)->rx_ring[ring_idx].size >> 3)

#define VMXNET3_GET_ADDR_LO(dma)   ((u32)(dma))
#define VMXNET3_GET_ADDR_HI(dma)   ((u32)(((u64)(dma)) >> 32))

/* must be a multiple of VMXNET3_RING_SIZE_ALIGN */
#define VMXNET3_DEF_TX_RING_SIZE    512
#define VMXNET3_DEF_RX_RING_SIZE    256

#define VMXNET3_MAX_ETH_HDR_SIZE    22
#define VMXNET3_MAX_SKB_BUF_SIZE    (3*1024)

int
vmxnet3_quiesce_dev(struct vmxnet3_adapter *adapter);

int
vmxnet3_activate_dev(struct vmxnet3_adapter *adapter);

void
vmxnet3_force_close(struct vmxnet3_adapter *adapter);

void
vmxnet3_reset_dev(struct vmxnet3_adapter *adapter);

void
vmxnet3_tq_destroy_all(struct vmxnet3_adapter *adapter);

void
vmxnet3_rq_destroy_all(struct vmxnet3_adapter *adapter);

int
vmxnet3_create_queues(struct vmxnet3_adapter *adapter,
		      u32 tx_ring_size, u32 rx_ring_size, u32 rx_ring2_size);

extern void vmxnet3_set_ethtool_ops(struct net_device *netdev);
extern struct net_device_stats *vmxnet3_get_stats(struct net_device *netdev);

extern char vmxnet3_driver_name[];
#endif<|MERGE_RESOLUTION|>--- conflicted
+++ resolved
@@ -68,17 +68,10 @@
 /*
  * Version numbers
  */
-<<<<<<< HEAD
-#define VMXNET3_DRIVER_VERSION_STRING   "1.0.16.0-k"
-
-/* a 32-bit int, each byte encode a verion number in VMXNET3_DRIVER_VERSION */
-#define VMXNET3_DRIVER_VERSION_NUM      0x01001000
-=======
 #define VMXNET3_DRIVER_VERSION_STRING   "1.0.25.0-k"
 
 /* a 32-bit int, each byte encode a verion number in VMXNET3_DRIVER_VERSION */
 #define VMXNET3_DRIVER_VERSION_NUM      0x01001900
->>>>>>> 105e53f8
 
 #if defined(CONFIG_PCI_MSI)
 	/* RSS only makes sense if MSI-X is supported. */
@@ -296,11 +289,7 @@
 
 #define VMXNET3_LINUX_MAX_MSIX_VECT     (VMXNET3_DEVICE_MAX_TX_QUEUES + \
 					 VMXNET3_DEVICE_MAX_RX_QUEUES + 1)
-<<<<<<< HEAD
-#define VMXNET3_LINUX_MIN_MSIX_VECT     3    /* 1 for each : tx, rx and event */
-=======
 #define VMXNET3_LINUX_MIN_MSIX_VECT     2 /* 1 for tx-rx pair and 1 for event */
->>>>>>> 105e53f8
 
 
 struct vmxnet3_intr {
@@ -328,10 +317,7 @@
 	struct vmxnet3_rx_queue		rx_queue[VMXNET3_DEVICE_MAX_RX_QUEUES];
 	struct vlan_group		*vlan_grp;
 	struct vmxnet3_intr		intr;
-<<<<<<< HEAD
-=======
 	spinlock_t			cmd_lock;
->>>>>>> 105e53f8
 	struct Vmxnet3_DriverShared	*shared;
 	struct Vmxnet3_PMConf		*pm_conf;
 	struct Vmxnet3_TxQueueDesc	*tqd_start;     /* all tx queue desc */
