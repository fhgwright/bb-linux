--- conflicted
+++ resolved
@@ -3623,7 +3623,6 @@
 
 	status = ql_set_routing_reg(qdev, RT_IDX_IP_CSUM_ERR_SLOT,
 						RT_IDX_IP_CSUM_ERR, 1);
-<<<<<<< HEAD
 	if (status) {
 		netif_err(qdev, ifup, qdev->ndev,
 			"Failed to init routing register "
@@ -3635,19 +3634,6 @@
 	if (status) {
 		netif_err(qdev, ifup, qdev->ndev,
 			"Failed to init routing register "
-=======
-	if (status) {
-		netif_err(qdev, ifup, qdev->ndev,
-			"Failed to init routing register "
-			"for IP CSUM error packets.\n");
-		goto exit;
-	}
-	status = ql_set_routing_reg(qdev, RT_IDX_TCP_UDP_CSUM_ERR_SLOT,
-						RT_IDX_TU_CSUM_ERR, 1);
-	if (status) {
-		netif_err(qdev, ifup, qdev->ndev,
-			"Failed to init routing register "
->>>>>>> 45f53cc9
 			"for TCP/UDP CSUM error packets.\n");
 		goto exit;
 	}
@@ -3988,12 +3974,9 @@
 	clear_bit(QL_PROMISCUOUS, &qdev->flags);
 	qlge_set_multicast_list(qdev->ndev);
 
-<<<<<<< HEAD
-=======
 	/* Restore vlan setting. */
 	qlge_restore_vlan(qdev);
 
->>>>>>> 45f53cc9
 	ql_enable_interrupts(qdev);
 	ql_enable_all_completion_interrupts(qdev);
 	netif_tx_start_all_queues(qdev->ndev);
@@ -4279,7 +4262,7 @@
 	return &ndev->stats;
 }
 
-void qlge_set_multicast_list(struct net_device *ndev)
+static void qlge_set_multicast_list(struct net_device *ndev)
 {
 	struct ql_adapter *qdev = (struct ql_adapter *)netdev_priv(ndev);
 	struct netdev_hw_addr *ha;
