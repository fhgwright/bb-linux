/*
 * New driver for Marvell Yukon chipset and SysKonnect Gigabit
 * Ethernet adapters. Based on earlier sk98lin, e100 and
 * FreeBSD if_sk drivers.
 *
 * This driver intentionally does not support all the features
 * of the original driver such as link fail-over and link management because
 * those should be done at higher levels.
 *
 * Copyright (C) 2004, 2005 Stephen Hemminger <shemminger@osdl.org>
 *
 * This program is free software; you can redistribute it and/or modify
 * it under the terms of the GNU General Public License as published by
 * the Free Software Foundation; either version 2 of the License.
 *
 * This program is distributed in the hope that it will be useful,
 * but WITHOUT ANY WARRANTY; without even the implied warranty of
 * MERCHANTABILITY or FITNESS FOR A PARTICULAR PURPOSE.  See the
 * GNU General Public License for more details.
 *
 * You should have received a copy of the GNU General Public License
 * along with this program; if not, write to the Free Software
 * Foundation, Inc., 675 Mass Ave, Cambridge, MA 02139, USA.
 */

#define pr_fmt(fmt) KBUILD_MODNAME ": " fmt

#include <linux/in.h>
#include <linux/kernel.h>
#include <linux/module.h>
#include <linux/moduleparam.h>
#include <linux/netdevice.h>
#include <linux/etherdevice.h>
#include <linux/ethtool.h>
#include <linux/pci.h>
#include <linux/if_vlan.h>
#include <linux/ip.h>
#include <linux/delay.h>
#include <linux/crc32.h>
#include <linux/dma-mapping.h>
#include <linux/debugfs.h>
#include <linux/sched.h>
#include <linux/seq_file.h>
#include <linux/mii.h>
#include <linux/slab.h>
#include <linux/dmi.h>
#include <asm/irq.h>

#include "skge.h"

#define DRV_NAME		"skge"
#define DRV_VERSION		"1.13"

#define DEFAULT_TX_RING_SIZE	128
#define DEFAULT_RX_RING_SIZE	512
#define MAX_TX_RING_SIZE	1024
#define TX_LOW_WATER		(MAX_SKB_FRAGS + 1)
#define MAX_RX_RING_SIZE	4096
#define RX_COPY_THRESHOLD	128
#define RX_BUF_SIZE		1536
#define PHY_RETRIES	        1000
#define ETH_JUMBO_MTU		9000
#define TX_WATCHDOG		(5 * HZ)
#define NAPI_WEIGHT		64
#define BLINK_MS		250
#define LINK_HZ			HZ

#define SKGE_EEPROM_MAGIC	0x9933aabb


MODULE_DESCRIPTION("SysKonnect Gigabit Ethernet driver");
MODULE_AUTHOR("Stephen Hemminger <shemminger@linux-foundation.org>");
MODULE_LICENSE("GPL");
MODULE_VERSION(DRV_VERSION);

static const u32 default_msg = (NETIF_MSG_DRV | NETIF_MSG_PROBE |
				NETIF_MSG_LINK | NETIF_MSG_IFUP |
				NETIF_MSG_IFDOWN);

static int debug = -1;	/* defaults above */
module_param(debug, int, 0);
MODULE_PARM_DESC(debug, "Debug level (0=none,...,16=all)");

static DEFINE_PCI_DEVICE_TABLE(skge_id_table) = {
	{ PCI_DEVICE(PCI_VENDOR_ID_3COM, PCI_DEVICE_ID_3COM_3C940) },
	{ PCI_DEVICE(PCI_VENDOR_ID_3COM, PCI_DEVICE_ID_3COM_3C940B) },
	{ PCI_DEVICE(PCI_VENDOR_ID_SYSKONNECT, PCI_DEVICE_ID_SYSKONNECT_GE) },
	{ PCI_DEVICE(PCI_VENDOR_ID_SYSKONNECT, PCI_DEVICE_ID_SYSKONNECT_YU) },
	{ PCI_DEVICE(PCI_VENDOR_ID_DLINK, PCI_DEVICE_ID_DLINK_DGE510T) },
	{ PCI_DEVICE(PCI_VENDOR_ID_DLINK, 0x4b01) },	/* DGE-530T */
	{ PCI_DEVICE(PCI_VENDOR_ID_MARVELL, 0x4320) },
	{ PCI_DEVICE(PCI_VENDOR_ID_MARVELL, 0x5005) }, /* Belkin */
	{ PCI_DEVICE(PCI_VENDOR_ID_CNET, PCI_DEVICE_ID_CNET_GIGACARD) },
	{ PCI_DEVICE(PCI_VENDOR_ID_LINKSYS, PCI_DEVICE_ID_LINKSYS_EG1064) },
	{ PCI_VENDOR_ID_LINKSYS, 0x1032, PCI_ANY_ID, 0x0015 },
	{ 0 }
};
MODULE_DEVICE_TABLE(pci, skge_id_table);

static int skge_up(struct net_device *dev);
static int skge_down(struct net_device *dev);
static void skge_phy_reset(struct skge_port *skge);
static void skge_tx_clean(struct net_device *dev);
static int xm_phy_write(struct skge_hw *hw, int port, u16 reg, u16 val);
static int gm_phy_write(struct skge_hw *hw, int port, u16 reg, u16 val);
static void genesis_get_stats(struct skge_port *skge, u64 *data);
static void yukon_get_stats(struct skge_port *skge, u64 *data);
static void yukon_init(struct skge_hw *hw, int port);
static void genesis_mac_init(struct skge_hw *hw, int port);
static void genesis_link_up(struct skge_port *skge);
static void skge_set_multicast(struct net_device *dev);

/* Avoid conditionals by using array */
static const int txqaddr[] = { Q_XA1, Q_XA2 };
static const int rxqaddr[] = { Q_R1, Q_R2 };
static const u32 rxirqmask[] = { IS_R1_F, IS_R2_F };
static const u32 txirqmask[] = { IS_XA1_F, IS_XA2_F };
static const u32 napimask[] = { IS_R1_F|IS_XA1_F, IS_R2_F|IS_XA2_F };
static const u32 portmask[] = { IS_PORT_1, IS_PORT_2 };

static int skge_get_regs_len(struct net_device *dev)
{
	return 0x4000;
}

/*
 * Returns copy of whole control register region
 * Note: skip RAM address register because accessing it will
 * 	 cause bus hangs!
 */
static void skge_get_regs(struct net_device *dev, struct ethtool_regs *regs,
			  void *p)
{
	const struct skge_port *skge = netdev_priv(dev);
	const void __iomem *io = skge->hw->regs;

	regs->version = 1;
	memset(p, 0, regs->len);
	memcpy_fromio(p, io, B3_RAM_ADDR);

	memcpy_fromio(p + B3_RI_WTO_R1, io + B3_RI_WTO_R1,
		      regs->len - B3_RI_WTO_R1);
}

/* Wake on Lan only supported on Yukon chips with rev 1 or above */
static u32 wol_supported(const struct skge_hw *hw)
{
	if (hw->chip_id == CHIP_ID_GENESIS)
		return 0;

	if (hw->chip_id == CHIP_ID_YUKON && hw->chip_rev == 0)
		return 0;

	return WAKE_MAGIC | WAKE_PHY;
}

static void skge_wol_init(struct skge_port *skge)
{
	struct skge_hw *hw = skge->hw;
	int port = skge->port;
	u16 ctrl;

	skge_write16(hw, B0_CTST, CS_RST_CLR);
	skge_write16(hw, SK_REG(port, GMAC_LINK_CTRL), GMLC_RST_CLR);

	/* Turn on Vaux */
	skge_write8(hw, B0_POWER_CTRL,
		    PC_VAUX_ENA | PC_VCC_ENA | PC_VAUX_ON | PC_VCC_OFF);

	/* WA code for COMA mode -- clear PHY reset */
	if (hw->chip_id == CHIP_ID_YUKON_LITE &&
	    hw->chip_rev >= CHIP_REV_YU_LITE_A3) {
		u32 reg = skge_read32(hw, B2_GP_IO);
		reg |= GP_DIR_9;
		reg &= ~GP_IO_9;
		skge_write32(hw, B2_GP_IO, reg);
	}

	skge_write32(hw, SK_REG(port, GPHY_CTRL),
		     GPC_DIS_SLEEP |
		     GPC_HWCFG_M_3 | GPC_HWCFG_M_2 | GPC_HWCFG_M_1 | GPC_HWCFG_M_0 |
		     GPC_ANEG_1 | GPC_RST_SET);

	skge_write32(hw, SK_REG(port, GPHY_CTRL),
		     GPC_DIS_SLEEP |
		     GPC_HWCFG_M_3 | GPC_HWCFG_M_2 | GPC_HWCFG_M_1 | GPC_HWCFG_M_0 |
		     GPC_ANEG_1 | GPC_RST_CLR);

	skge_write32(hw, SK_REG(port, GMAC_CTRL), GMC_RST_CLR);

	/* Force to 10/100 skge_reset will re-enable on resume	 */
	gm_phy_write(hw, port, PHY_MARV_AUNE_ADV,
		     (PHY_AN_100FULL | PHY_AN_100HALF |
		      PHY_AN_10FULL | PHY_AN_10HALF | PHY_AN_CSMA));
	/* no 1000 HD/FD */
	gm_phy_write(hw, port, PHY_MARV_1000T_CTRL, 0);
	gm_phy_write(hw, port, PHY_MARV_CTRL,
		     PHY_CT_RESET | PHY_CT_SPS_LSB | PHY_CT_ANE |
		     PHY_CT_RE_CFG | PHY_CT_DUP_MD);


	/* Set GMAC to no flow control and auto update for speed/duplex */
	gma_write16(hw, port, GM_GP_CTRL,
		    GM_GPCR_FC_TX_DIS|GM_GPCR_TX_ENA|GM_GPCR_RX_ENA|
		    GM_GPCR_DUP_FULL|GM_GPCR_FC_RX_DIS|GM_GPCR_AU_FCT_DIS);

	/* Set WOL address */
	memcpy_toio(hw->regs + WOL_REGS(port, WOL_MAC_ADDR),
		    skge->netdev->dev_addr, ETH_ALEN);

	/* Turn on appropriate WOL control bits */
	skge_write16(hw, WOL_REGS(port, WOL_CTRL_STAT), WOL_CTL_CLEAR_RESULT);
	ctrl = 0;
	if (skge->wol & WAKE_PHY)
		ctrl |= WOL_CTL_ENA_PME_ON_LINK_CHG|WOL_CTL_ENA_LINK_CHG_UNIT;
	else
		ctrl |= WOL_CTL_DIS_PME_ON_LINK_CHG|WOL_CTL_DIS_LINK_CHG_UNIT;

	if (skge->wol & WAKE_MAGIC)
		ctrl |= WOL_CTL_ENA_PME_ON_MAGIC_PKT|WOL_CTL_ENA_MAGIC_PKT_UNIT;
	else
		ctrl |= WOL_CTL_DIS_PME_ON_MAGIC_PKT|WOL_CTL_DIS_MAGIC_PKT_UNIT;

	ctrl |= WOL_CTL_DIS_PME_ON_PATTERN|WOL_CTL_DIS_PATTERN_UNIT;
	skge_write16(hw, WOL_REGS(port, WOL_CTRL_STAT), ctrl);

	/* block receiver */
	skge_write8(hw, SK_REG(port, RX_GMF_CTRL_T), GMF_RST_SET);
}

static void skge_get_wol(struct net_device *dev, struct ethtool_wolinfo *wol)
{
	struct skge_port *skge = netdev_priv(dev);

	wol->supported = wol_supported(skge->hw);
	wol->wolopts = skge->wol;
}

static int skge_set_wol(struct net_device *dev, struct ethtool_wolinfo *wol)
{
	struct skge_port *skge = netdev_priv(dev);
	struct skge_hw *hw = skge->hw;

	if ((wol->wolopts & ~wol_supported(hw)) ||
	    !device_can_wakeup(&hw->pdev->dev))
		return -EOPNOTSUPP;

	skge->wol = wol->wolopts;

	device_set_wakeup_enable(&hw->pdev->dev, skge->wol);

	return 0;
}

/* Determine supported/advertised modes based on hardware.
 * Note: ethtool ADVERTISED_xxx == SUPPORTED_xxx
 */
static u32 skge_supported_modes(const struct skge_hw *hw)
{
	u32 supported;

	if (hw->copper) {
		supported = (SUPPORTED_10baseT_Half |
			     SUPPORTED_10baseT_Full |
			     SUPPORTED_100baseT_Half |
			     SUPPORTED_100baseT_Full |
			     SUPPORTED_1000baseT_Half |
			     SUPPORTED_1000baseT_Full |
			     SUPPORTED_Autoneg |
			     SUPPORTED_TP);

		if (hw->chip_id == CHIP_ID_GENESIS)
			supported &= ~(SUPPORTED_10baseT_Half |
				       SUPPORTED_10baseT_Full |
				       SUPPORTED_100baseT_Half |
				       SUPPORTED_100baseT_Full);

		else if (hw->chip_id == CHIP_ID_YUKON)
			supported &= ~SUPPORTED_1000baseT_Half;
	} else
		supported = (SUPPORTED_1000baseT_Full |
			     SUPPORTED_1000baseT_Half |
			     SUPPORTED_FIBRE |
			     SUPPORTED_Autoneg);

	return supported;
}

static int skge_get_settings(struct net_device *dev,
			     struct ethtool_cmd *ecmd)
{
	struct skge_port *skge = netdev_priv(dev);
	struct skge_hw *hw = skge->hw;

	ecmd->transceiver = XCVR_INTERNAL;
	ecmd->supported = skge_supported_modes(hw);

	if (hw->copper) {
		ecmd->port = PORT_TP;
		ecmd->phy_address = hw->phy_addr;
	} else
		ecmd->port = PORT_FIBRE;

	ecmd->advertising = skge->advertising;
	ecmd->autoneg = skge->autoneg;
	ecmd->speed = skge->speed;
	ecmd->duplex = skge->duplex;
	return 0;
}

static int skge_set_settings(struct net_device *dev, struct ethtool_cmd *ecmd)
{
	struct skge_port *skge = netdev_priv(dev);
	const struct skge_hw *hw = skge->hw;
	u32 supported = skge_supported_modes(hw);
	int err = 0;

	if (ecmd->autoneg == AUTONEG_ENABLE) {
		ecmd->advertising = supported;
		skge->duplex = -1;
		skge->speed = -1;
	} else {
		u32 setting;

		switch (ecmd->speed) {
		case SPEED_1000:
			if (ecmd->duplex == DUPLEX_FULL)
				setting = SUPPORTED_1000baseT_Full;
			else if (ecmd->duplex == DUPLEX_HALF)
				setting = SUPPORTED_1000baseT_Half;
			else
				return -EINVAL;
			break;
		case SPEED_100:
			if (ecmd->duplex == DUPLEX_FULL)
				setting = SUPPORTED_100baseT_Full;
			else if (ecmd->duplex == DUPLEX_HALF)
				setting = SUPPORTED_100baseT_Half;
			else
				return -EINVAL;
			break;

		case SPEED_10:
			if (ecmd->duplex == DUPLEX_FULL)
				setting = SUPPORTED_10baseT_Full;
			else if (ecmd->duplex == DUPLEX_HALF)
				setting = SUPPORTED_10baseT_Half;
			else
				return -EINVAL;
			break;
		default:
			return -EINVAL;
		}

		if ((setting & supported) == 0)
			return -EINVAL;

		skge->speed = ecmd->speed;
		skge->duplex = ecmd->duplex;
	}

	skge->autoneg = ecmd->autoneg;
	skge->advertising = ecmd->advertising;

	if (netif_running(dev)) {
		skge_down(dev);
		err = skge_up(dev);
		if (err) {
			dev_close(dev);
			return err;
		}
	}

	return 0;
}

static void skge_get_drvinfo(struct net_device *dev,
			     struct ethtool_drvinfo *info)
{
	struct skge_port *skge = netdev_priv(dev);

	strcpy(info->driver, DRV_NAME);
	strcpy(info->version, DRV_VERSION);
	strcpy(info->fw_version, "N/A");
	strcpy(info->bus_info, pci_name(skge->hw->pdev));
}

static const struct skge_stat {
	char 	   name[ETH_GSTRING_LEN];
	u16	   xmac_offset;
	u16	   gma_offset;
} skge_stats[] = {
	{ "tx_bytes",		XM_TXO_OK_HI,  GM_TXO_OK_HI },
	{ "rx_bytes",		XM_RXO_OK_HI,  GM_RXO_OK_HI },

	{ "tx_broadcast",	XM_TXF_BC_OK,  GM_TXF_BC_OK },
	{ "rx_broadcast",	XM_RXF_BC_OK,  GM_RXF_BC_OK },
	{ "tx_multicast",	XM_TXF_MC_OK,  GM_TXF_MC_OK },
	{ "rx_multicast",	XM_RXF_MC_OK,  GM_RXF_MC_OK },
	{ "tx_unicast",		XM_TXF_UC_OK,  GM_TXF_UC_OK },
	{ "rx_unicast",		XM_RXF_UC_OK,  GM_RXF_UC_OK },
	{ "tx_mac_pause",	XM_TXF_MPAUSE, GM_TXF_MPAUSE },
	{ "rx_mac_pause",	XM_RXF_MPAUSE, GM_RXF_MPAUSE },

	{ "collisions",		XM_TXF_SNG_COL, GM_TXF_SNG_COL },
	{ "multi_collisions",	XM_TXF_MUL_COL, GM_TXF_MUL_COL },
	{ "aborted",		XM_TXF_ABO_COL, GM_TXF_ABO_COL },
	{ "late_collision",	XM_TXF_LAT_COL, GM_TXF_LAT_COL },
	{ "fifo_underrun",	XM_TXE_FIFO_UR, GM_TXE_FIFO_UR },
	{ "fifo_overflow",	XM_RXE_FIFO_OV, GM_RXE_FIFO_OV },

	{ "rx_toolong",		XM_RXF_LNG_ERR, GM_RXF_LNG_ERR },
	{ "rx_jabber",		XM_RXF_JAB_PKT, GM_RXF_JAB_PKT },
	{ "rx_runt",		XM_RXE_RUNT, 	GM_RXE_FRAG },
	{ "rx_too_long",	XM_RXF_LNG_ERR, GM_RXF_LNG_ERR },
	{ "rx_fcs_error",	XM_RXF_FCS_ERR, GM_RXF_FCS_ERR },
};

static int skge_get_sset_count(struct net_device *dev, int sset)
{
	switch (sset) {
	case ETH_SS_STATS:
		return ARRAY_SIZE(skge_stats);
	default:
		return -EOPNOTSUPP;
	}
}

static void skge_get_ethtool_stats(struct net_device *dev,
				   struct ethtool_stats *stats, u64 *data)
{
	struct skge_port *skge = netdev_priv(dev);

	if (skge->hw->chip_id == CHIP_ID_GENESIS)
		genesis_get_stats(skge, data);
	else
		yukon_get_stats(skge, data);
}

/* Use hardware MIB variables for critical path statistics and
 * transmit feedback not reported at interrupt.
 * Other errors are accounted for in interrupt handler.
 */
static struct net_device_stats *skge_get_stats(struct net_device *dev)
{
	struct skge_port *skge = netdev_priv(dev);
	u64 data[ARRAY_SIZE(skge_stats)];

	if (skge->hw->chip_id == CHIP_ID_GENESIS)
		genesis_get_stats(skge, data);
	else
		yukon_get_stats(skge, data);

	dev->stats.tx_bytes = data[0];
	dev->stats.rx_bytes = data[1];
	dev->stats.tx_packets = data[2] + data[4] + data[6];
	dev->stats.rx_packets = data[3] + data[5] + data[7];
	dev->stats.multicast = data[3] + data[5];
	dev->stats.collisions = data[10];
	dev->stats.tx_aborted_errors = data[12];

	return &dev->stats;
}

static void skge_get_strings(struct net_device *dev, u32 stringset, u8 *data)
{
	int i;

	switch (stringset) {
	case ETH_SS_STATS:
		for (i = 0; i < ARRAY_SIZE(skge_stats); i++)
			memcpy(data + i * ETH_GSTRING_LEN,
			       skge_stats[i].name, ETH_GSTRING_LEN);
		break;
	}
}

static void skge_get_ring_param(struct net_device *dev,
				struct ethtool_ringparam *p)
{
	struct skge_port *skge = netdev_priv(dev);

	p->rx_max_pending = MAX_RX_RING_SIZE;
	p->tx_max_pending = MAX_TX_RING_SIZE;
	p->rx_mini_max_pending = 0;
	p->rx_jumbo_max_pending = 0;

	p->rx_pending = skge->rx_ring.count;
	p->tx_pending = skge->tx_ring.count;
	p->rx_mini_pending = 0;
	p->rx_jumbo_pending = 0;
}

static int skge_set_ring_param(struct net_device *dev,
			       struct ethtool_ringparam *p)
{
	struct skge_port *skge = netdev_priv(dev);
	int err = 0;

	if (p->rx_pending == 0 || p->rx_pending > MAX_RX_RING_SIZE ||
	    p->tx_pending < TX_LOW_WATER || p->tx_pending > MAX_TX_RING_SIZE)
		return -EINVAL;

	skge->rx_ring.count = p->rx_pending;
	skge->tx_ring.count = p->tx_pending;

	if (netif_running(dev)) {
		skge_down(dev);
		err = skge_up(dev);
		if (err)
			dev_close(dev);
	}

	return err;
}

static u32 skge_get_msglevel(struct net_device *netdev)
{
	struct skge_port *skge = netdev_priv(netdev);
	return skge->msg_enable;
}

static void skge_set_msglevel(struct net_device *netdev, u32 value)
{
	struct skge_port *skge = netdev_priv(netdev);
	skge->msg_enable = value;
}

static int skge_nway_reset(struct net_device *dev)
{
	struct skge_port *skge = netdev_priv(dev);

	if (skge->autoneg != AUTONEG_ENABLE || !netif_running(dev))
		return -EINVAL;

	skge_phy_reset(skge);
	return 0;
}

static int skge_set_sg(struct net_device *dev, u32 data)
{
	struct skge_port *skge = netdev_priv(dev);
	struct skge_hw *hw = skge->hw;

	if (hw->chip_id == CHIP_ID_GENESIS && data)
		return -EOPNOTSUPP;
	return ethtool_op_set_sg(dev, data);
}

static int skge_set_tx_csum(struct net_device *dev, u32 data)
{
	struct skge_port *skge = netdev_priv(dev);
	struct skge_hw *hw = skge->hw;

	if (hw->chip_id == CHIP_ID_GENESIS && data)
		return -EOPNOTSUPP;

	return ethtool_op_set_tx_csum(dev, data);
}

static u32 skge_get_rx_csum(struct net_device *dev)
{
	struct skge_port *skge = netdev_priv(dev);

	return skge->rx_csum;
}

/* Only Yukon supports checksum offload. */
static int skge_set_rx_csum(struct net_device *dev, u32 data)
{
	struct skge_port *skge = netdev_priv(dev);

	if (skge->hw->chip_id == CHIP_ID_GENESIS && data)
		return -EOPNOTSUPP;

	skge->rx_csum = data;
	return 0;
}

static void skge_get_pauseparam(struct net_device *dev,
				struct ethtool_pauseparam *ecmd)
{
	struct skge_port *skge = netdev_priv(dev);

	ecmd->rx_pause = ((skge->flow_control == FLOW_MODE_SYMMETRIC) ||
			  (skge->flow_control == FLOW_MODE_SYM_OR_REM));
	ecmd->tx_pause = (ecmd->rx_pause ||
			  (skge->flow_control == FLOW_MODE_LOC_SEND));

	ecmd->autoneg = ecmd->rx_pause || ecmd->tx_pause;
}

static int skge_set_pauseparam(struct net_device *dev,
			       struct ethtool_pauseparam *ecmd)
{
	struct skge_port *skge = netdev_priv(dev);
	struct ethtool_pauseparam old;
	int err = 0;

	skge_get_pauseparam(dev, &old);

	if (ecmd->autoneg != old.autoneg)
		skge->flow_control = ecmd->autoneg ? FLOW_MODE_NONE : FLOW_MODE_SYMMETRIC;
	else {
		if (ecmd->rx_pause && ecmd->tx_pause)
			skge->flow_control = FLOW_MODE_SYMMETRIC;
		else if (ecmd->rx_pause && !ecmd->tx_pause)
			skge->flow_control = FLOW_MODE_SYM_OR_REM;
		else if (!ecmd->rx_pause && ecmd->tx_pause)
			skge->flow_control = FLOW_MODE_LOC_SEND;
		else
			skge->flow_control = FLOW_MODE_NONE;
	}

	if (netif_running(dev)) {
		skge_down(dev);
		err = skge_up(dev);
		if (err) {
			dev_close(dev);
			return err;
		}
	}

	return 0;
}

/* Chip internal frequency for clock calculations */
static inline u32 hwkhz(const struct skge_hw *hw)
{
	return (hw->chip_id == CHIP_ID_GENESIS) ? 53125 : 78125;
}

/* Chip HZ to microseconds */
static inline u32 skge_clk2usec(const struct skge_hw *hw, u32 ticks)
{
	return (ticks * 1000) / hwkhz(hw);
}

/* Microseconds to chip HZ */
static inline u32 skge_usecs2clk(const struct skge_hw *hw, u32 usec)
{
	return hwkhz(hw) * usec / 1000;
}

static int skge_get_coalesce(struct net_device *dev,
			     struct ethtool_coalesce *ecmd)
{
	struct skge_port *skge = netdev_priv(dev);
	struct skge_hw *hw = skge->hw;
	int port = skge->port;

	ecmd->rx_coalesce_usecs = 0;
	ecmd->tx_coalesce_usecs = 0;

	if (skge_read32(hw, B2_IRQM_CTRL) & TIM_START) {
		u32 delay = skge_clk2usec(hw, skge_read32(hw, B2_IRQM_INI));
		u32 msk = skge_read32(hw, B2_IRQM_MSK);

		if (msk & rxirqmask[port])
			ecmd->rx_coalesce_usecs = delay;
		if (msk & txirqmask[port])
			ecmd->tx_coalesce_usecs = delay;
	}

	return 0;
}

/* Note: interrupt timer is per board, but can turn on/off per port */
static int skge_set_coalesce(struct net_device *dev,
			     struct ethtool_coalesce *ecmd)
{
	struct skge_port *skge = netdev_priv(dev);
	struct skge_hw *hw = skge->hw;
	int port = skge->port;
	u32 msk = skge_read32(hw, B2_IRQM_MSK);
	u32 delay = 25;

	if (ecmd->rx_coalesce_usecs == 0)
		msk &= ~rxirqmask[port];
	else if (ecmd->rx_coalesce_usecs < 25 ||
		 ecmd->rx_coalesce_usecs > 33333)
		return -EINVAL;
	else {
		msk |= rxirqmask[port];
		delay = ecmd->rx_coalesce_usecs;
	}

	if (ecmd->tx_coalesce_usecs == 0)
		msk &= ~txirqmask[port];
	else if (ecmd->tx_coalesce_usecs < 25 ||
		 ecmd->tx_coalesce_usecs > 33333)
		return -EINVAL;
	else {
		msk |= txirqmask[port];
		delay = min(delay, ecmd->rx_coalesce_usecs);
	}

	skge_write32(hw, B2_IRQM_MSK, msk);
	if (msk == 0)
		skge_write32(hw, B2_IRQM_CTRL, TIM_STOP);
	else {
		skge_write32(hw, B2_IRQM_INI, skge_usecs2clk(hw, delay));
		skge_write32(hw, B2_IRQM_CTRL, TIM_START);
	}
	return 0;
}

enum led_mode { LED_MODE_OFF, LED_MODE_ON, LED_MODE_TST };
static void skge_led(struct skge_port *skge, enum led_mode mode)
{
	struct skge_hw *hw = skge->hw;
	int port = skge->port;

	spin_lock_bh(&hw->phy_lock);
	if (hw->chip_id == CHIP_ID_GENESIS) {
		switch (mode) {
		case LED_MODE_OFF:
			if (hw->phy_type == SK_PHY_BCOM)
				xm_phy_write(hw, port, PHY_BCOM_P_EXT_CTRL, PHY_B_PEC_LED_OFF);
			else {
				skge_write32(hw, SK_REG(port, TX_LED_VAL), 0);
				skge_write8(hw, SK_REG(port, TX_LED_CTRL), LED_T_OFF);
			}
			skge_write8(hw, SK_REG(port, LNK_LED_REG), LINKLED_OFF);
			skge_write32(hw, SK_REG(port, RX_LED_VAL), 0);
			skge_write8(hw, SK_REG(port, RX_LED_CTRL), LED_T_OFF);
			break;

		case LED_MODE_ON:
			skge_write8(hw, SK_REG(port, LNK_LED_REG), LINKLED_ON);
			skge_write8(hw, SK_REG(port, LNK_LED_REG), LINKLED_LINKSYNC_ON);

			skge_write8(hw, SK_REG(port, RX_LED_CTRL), LED_START);
			skge_write8(hw, SK_REG(port, TX_LED_CTRL), LED_START);

			break;

		case LED_MODE_TST:
			skge_write8(hw, SK_REG(port, RX_LED_TST), LED_T_ON);
			skge_write32(hw, SK_REG(port, RX_LED_VAL), 100);
			skge_write8(hw, SK_REG(port, RX_LED_CTRL), LED_START);

			if (hw->phy_type == SK_PHY_BCOM)
				xm_phy_write(hw, port, PHY_BCOM_P_EXT_CTRL, PHY_B_PEC_LED_ON);
			else {
				skge_write8(hw, SK_REG(port, TX_LED_TST), LED_T_ON);
				skge_write32(hw, SK_REG(port, TX_LED_VAL), 100);
				skge_write8(hw, SK_REG(port, TX_LED_CTRL), LED_START);
			}

		}
	} else {
		switch (mode) {
		case LED_MODE_OFF:
			gm_phy_write(hw, port, PHY_MARV_LED_CTRL, 0);
			gm_phy_write(hw, port, PHY_MARV_LED_OVER,
				     PHY_M_LED_MO_DUP(MO_LED_OFF)  |
				     PHY_M_LED_MO_10(MO_LED_OFF)   |
				     PHY_M_LED_MO_100(MO_LED_OFF)  |
				     PHY_M_LED_MO_1000(MO_LED_OFF) |
				     PHY_M_LED_MO_RX(MO_LED_OFF));
			break;
		case LED_MODE_ON:
			gm_phy_write(hw, port, PHY_MARV_LED_CTRL,
				     PHY_M_LED_PULS_DUR(PULS_170MS) |
				     PHY_M_LED_BLINK_RT(BLINK_84MS) |
				     PHY_M_LEDC_TX_CTRL |
				     PHY_M_LEDC_DP_CTRL);

			gm_phy_write(hw, port, PHY_MARV_LED_OVER,
				     PHY_M_LED_MO_RX(MO_LED_OFF) |
				     (skge->speed == SPEED_100 ?
				      PHY_M_LED_MO_100(MO_LED_ON) : 0));
			break;
		case LED_MODE_TST:
			gm_phy_write(hw, port, PHY_MARV_LED_CTRL, 0);
			gm_phy_write(hw, port, PHY_MARV_LED_OVER,
				     PHY_M_LED_MO_DUP(MO_LED_ON)  |
				     PHY_M_LED_MO_10(MO_LED_ON)   |
				     PHY_M_LED_MO_100(MO_LED_ON)  |
				     PHY_M_LED_MO_1000(MO_LED_ON) |
				     PHY_M_LED_MO_RX(MO_LED_ON));
		}
	}
	spin_unlock_bh(&hw->phy_lock);
}

/* blink LED's for finding board */
static int skge_phys_id(struct net_device *dev, u32 data)
{
	struct skge_port *skge = netdev_priv(dev);
	unsigned long ms;
	enum led_mode mode = LED_MODE_TST;

	if (!data || data > (u32)(MAX_SCHEDULE_TIMEOUT / HZ))
		ms = jiffies_to_msecs(MAX_SCHEDULE_TIMEOUT / HZ) * 1000;
	else
		ms = data * 1000;

	while (ms > 0) {
		skge_led(skge, mode);
		mode ^= LED_MODE_TST;

		if (msleep_interruptible(BLINK_MS))
			break;
		ms -= BLINK_MS;
	}

	/* back to regular LED state */
	skge_led(skge, netif_running(dev) ? LED_MODE_ON : LED_MODE_OFF);

	return 0;
}

static int skge_get_eeprom_len(struct net_device *dev)
{
	struct skge_port *skge = netdev_priv(dev);
	u32 reg2;

	pci_read_config_dword(skge->hw->pdev, PCI_DEV_REG2, &reg2);
	return 1 << (((reg2 & PCI_VPD_ROM_SZ) >> 14) + 8);
}

static u32 skge_vpd_read(struct pci_dev *pdev, int cap, u16 offset)
{
	u32 val;

	pci_write_config_word(pdev, cap + PCI_VPD_ADDR, offset);

	do {
		pci_read_config_word(pdev, cap + PCI_VPD_ADDR, &offset);
	} while (!(offset & PCI_VPD_ADDR_F));

	pci_read_config_dword(pdev, cap + PCI_VPD_DATA, &val);
	return val;
}

static void skge_vpd_write(struct pci_dev *pdev, int cap, u16 offset, u32 val)
{
	pci_write_config_dword(pdev, cap + PCI_VPD_DATA, val);
	pci_write_config_word(pdev, cap + PCI_VPD_ADDR,
			      offset | PCI_VPD_ADDR_F);

	do {
		pci_read_config_word(pdev, cap + PCI_VPD_ADDR, &offset);
	} while (offset & PCI_VPD_ADDR_F);
}

static int skge_get_eeprom(struct net_device *dev, struct ethtool_eeprom *eeprom,
			   u8 *data)
{
	struct skge_port *skge = netdev_priv(dev);
	struct pci_dev *pdev = skge->hw->pdev;
	int cap = pci_find_capability(pdev, PCI_CAP_ID_VPD);
	int length = eeprom->len;
	u16 offset = eeprom->offset;

	if (!cap)
		return -EINVAL;

	eeprom->magic = SKGE_EEPROM_MAGIC;

	while (length > 0) {
		u32 val = skge_vpd_read(pdev, cap, offset);
		int n = min_t(int, length, sizeof(val));

		memcpy(data, &val, n);
		length -= n;
		data += n;
		offset += n;
	}
	return 0;
}

static int skge_set_eeprom(struct net_device *dev, struct ethtool_eeprom *eeprom,
			   u8 *data)
{
	struct skge_port *skge = netdev_priv(dev);
	struct pci_dev *pdev = skge->hw->pdev;
	int cap = pci_find_capability(pdev, PCI_CAP_ID_VPD);
	int length = eeprom->len;
	u16 offset = eeprom->offset;

	if (!cap)
		return -EINVAL;

	if (eeprom->magic != SKGE_EEPROM_MAGIC)
		return -EINVAL;

	while (length > 0) {
		u32 val;
		int n = min_t(int, length, sizeof(val));

		if (n < sizeof(val))
			val = skge_vpd_read(pdev, cap, offset);
		memcpy(&val, data, n);

		skge_vpd_write(pdev, cap, offset, val);

		length -= n;
		data += n;
		offset += n;
	}
	return 0;
}

static const struct ethtool_ops skge_ethtool_ops = {
	.get_settings	= skge_get_settings,
	.set_settings	= skge_set_settings,
	.get_drvinfo	= skge_get_drvinfo,
	.get_regs_len	= skge_get_regs_len,
	.get_regs	= skge_get_regs,
	.get_wol	= skge_get_wol,
	.set_wol	= skge_set_wol,
	.get_msglevel	= skge_get_msglevel,
	.set_msglevel	= skge_set_msglevel,
	.nway_reset	= skge_nway_reset,
	.get_link	= ethtool_op_get_link,
	.get_eeprom_len	= skge_get_eeprom_len,
	.get_eeprom	= skge_get_eeprom,
	.set_eeprom	= skge_set_eeprom,
	.get_ringparam	= skge_get_ring_param,
	.set_ringparam	= skge_set_ring_param,
	.get_pauseparam = skge_get_pauseparam,
	.set_pauseparam = skge_set_pauseparam,
	.get_coalesce	= skge_get_coalesce,
	.set_coalesce	= skge_set_coalesce,
	.set_sg		= skge_set_sg,
	.set_tx_csum	= skge_set_tx_csum,
	.get_rx_csum	= skge_get_rx_csum,
	.set_rx_csum	= skge_set_rx_csum,
	.get_strings	= skge_get_strings,
	.phys_id	= skge_phys_id,
	.get_sset_count = skge_get_sset_count,
	.get_ethtool_stats = skge_get_ethtool_stats,
};

/*
 * Allocate ring elements and chain them together
 * One-to-one association of board descriptors with ring elements
 */
static int skge_ring_alloc(struct skge_ring *ring, void *vaddr, u32 base)
{
	struct skge_tx_desc *d;
	struct skge_element *e;
	int i;

	ring->start = kcalloc(ring->count, sizeof(*e), GFP_KERNEL);
	if (!ring->start)
		return -ENOMEM;

	for (i = 0, e = ring->start, d = vaddr; i < ring->count; i++, e++, d++) {
		e->desc = d;
		if (i == ring->count - 1) {
			e->next = ring->start;
			d->next_offset = base;
		} else {
			e->next = e + 1;
			d->next_offset = base + (i+1) * sizeof(*d);
		}
	}
	ring->to_use = ring->to_clean = ring->start;

	return 0;
}

/* Allocate and setup a new buffer for receiving */
static void skge_rx_setup(struct skge_port *skge, struct skge_element *e,
			  struct sk_buff *skb, unsigned int bufsize)
{
	struct skge_rx_desc *rd = e->desc;
	u64 map;

	map = pci_map_single(skge->hw->pdev, skb->data, bufsize,
			     PCI_DMA_FROMDEVICE);

	rd->dma_lo = map;
	rd->dma_hi = map >> 32;
	e->skb = skb;
	rd->csum1_start = ETH_HLEN;
	rd->csum2_start = ETH_HLEN;
	rd->csum1 = 0;
	rd->csum2 = 0;

	wmb();

	rd->control = BMU_OWN | BMU_STF | BMU_IRQ_EOF | BMU_TCP_CHECK | bufsize;
	dma_unmap_addr_set(e, mapaddr, map);
	dma_unmap_len_set(e, maplen, bufsize);
}

/* Resume receiving using existing skb,
 * Note: DMA address is not changed by chip.
 * 	 MTU not changed while receiver active.
 */
static inline void skge_rx_reuse(struct skge_element *e, unsigned int size)
{
	struct skge_rx_desc *rd = e->desc;

	rd->csum2 = 0;
	rd->csum2_start = ETH_HLEN;

	wmb();

	rd->control = BMU_OWN | BMU_STF | BMU_IRQ_EOF | BMU_TCP_CHECK | size;
}


/* Free all  buffers in receive ring, assumes receiver stopped */
static void skge_rx_clean(struct skge_port *skge)
{
	struct skge_hw *hw = skge->hw;
	struct skge_ring *ring = &skge->rx_ring;
	struct skge_element *e;

	e = ring->start;
	do {
		struct skge_rx_desc *rd = e->desc;
		rd->control = 0;
		if (e->skb) {
			pci_unmap_single(hw->pdev,
					 dma_unmap_addr(e, mapaddr),
					 dma_unmap_len(e, maplen),
					 PCI_DMA_FROMDEVICE);
			dev_kfree_skb(e->skb);
			e->skb = NULL;
		}
	} while ((e = e->next) != ring->start);
}


/* Allocate buffers for receive ring
 * For receive:  to_clean is next received frame.
 */
static int skge_rx_fill(struct net_device *dev)
{
	struct skge_port *skge = netdev_priv(dev);
	struct skge_ring *ring = &skge->rx_ring;
	struct skge_element *e;

	e = ring->start;
	do {
		struct sk_buff *skb;

		skb = __netdev_alloc_skb(dev, skge->rx_buf_size + NET_IP_ALIGN,
					 GFP_KERNEL);
		if (!skb)
			return -ENOMEM;

		skb_reserve(skb, NET_IP_ALIGN);
		skge_rx_setup(skge, e, skb, skge->rx_buf_size);
	} while ((e = e->next) != ring->start);

	ring->to_clean = ring->start;
	return 0;
}

static const char *skge_pause(enum pause_status status)
{
	switch (status) {
	case FLOW_STAT_NONE:
		return "none";
	case FLOW_STAT_REM_SEND:
		return "rx only";
	case FLOW_STAT_LOC_SEND:
		return "tx_only";
	case FLOW_STAT_SYMMETRIC:		/* Both station may send PAUSE */
		return "both";
	default:
		return "indeterminated";
	}
}


static void skge_link_up(struct skge_port *skge)
{
	skge_write8(skge->hw, SK_REG(skge->port, LNK_LED_REG),
		    LED_BLK_OFF|LED_SYNC_OFF|LED_ON);

	netif_carrier_on(skge->netdev);
	netif_wake_queue(skge->netdev);

	netif_info(skge, link, skge->netdev,
		   "Link is up at %d Mbps, %s duplex, flow control %s\n",
		   skge->speed,
		   skge->duplex == DUPLEX_FULL ? "full" : "half",
		   skge_pause(skge->flow_status));
}

static void skge_link_down(struct skge_port *skge)
{
	skge_write8(skge->hw, SK_REG(skge->port, LNK_LED_REG), LED_OFF);
	netif_carrier_off(skge->netdev);
	netif_stop_queue(skge->netdev);

	netif_info(skge, link, skge->netdev, "Link is down\n");
}


static void xm_link_down(struct skge_hw *hw, int port)
{
	struct net_device *dev = hw->dev[port];
	struct skge_port *skge = netdev_priv(dev);

	xm_write16(hw, port, XM_IMSK, XM_IMSK_DISABLE);

	if (netif_carrier_ok(dev))
		skge_link_down(skge);
}

static int __xm_phy_read(struct skge_hw *hw, int port, u16 reg, u16 *val)
{
	int i;

	xm_write16(hw, port, XM_PHY_ADDR, reg | hw->phy_addr);
	*val = xm_read16(hw, port, XM_PHY_DATA);

	if (hw->phy_type == SK_PHY_XMAC)
		goto ready;

	for (i = 0; i < PHY_RETRIES; i++) {
		if (xm_read16(hw, port, XM_MMU_CMD) & XM_MMU_PHY_RDY)
			goto ready;
		udelay(1);
	}

	return -ETIMEDOUT;
 ready:
	*val = xm_read16(hw, port, XM_PHY_DATA);

	return 0;
}

static u16 xm_phy_read(struct skge_hw *hw, int port, u16 reg)
{
	u16 v = 0;
	if (__xm_phy_read(hw, port, reg, &v))
		pr_warning("%s: phy read timed out\n", hw->dev[port]->name);
	return v;
}

static int xm_phy_write(struct skge_hw *hw, int port, u16 reg, u16 val)
{
	int i;

	xm_write16(hw, port, XM_PHY_ADDR, reg | hw->phy_addr);
	for (i = 0; i < PHY_RETRIES; i++) {
		if (!(xm_read16(hw, port, XM_MMU_CMD) & XM_MMU_PHY_BUSY))
			goto ready;
		udelay(1);
	}
	return -EIO;

 ready:
	xm_write16(hw, port, XM_PHY_DATA, val);
	for (i = 0; i < PHY_RETRIES; i++) {
		if (!(xm_read16(hw, port, XM_MMU_CMD) & XM_MMU_PHY_BUSY))
			return 0;
		udelay(1);
	}
	return -ETIMEDOUT;
}

static void genesis_init(struct skge_hw *hw)
{
	/* set blink source counter */
	skge_write32(hw, B2_BSC_INI, (SK_BLK_DUR * SK_FACT_53) / 100);
	skge_write8(hw, B2_BSC_CTRL, BSC_START);

	/* configure mac arbiter */
	skge_write16(hw, B3_MA_TO_CTRL, MA_RST_CLR);

	/* configure mac arbiter timeout values */
	skge_write8(hw, B3_MA_TOINI_RX1, SK_MAC_TO_53);
	skge_write8(hw, B3_MA_TOINI_RX2, SK_MAC_TO_53);
	skge_write8(hw, B3_MA_TOINI_TX1, SK_MAC_TO_53);
	skge_write8(hw, B3_MA_TOINI_TX2, SK_MAC_TO_53);

	skge_write8(hw, B3_MA_RCINI_RX1, 0);
	skge_write8(hw, B3_MA_RCINI_RX2, 0);
	skge_write8(hw, B3_MA_RCINI_TX1, 0);
	skge_write8(hw, B3_MA_RCINI_TX2, 0);

	/* configure packet arbiter timeout */
	skge_write16(hw, B3_PA_CTRL, PA_RST_CLR);
	skge_write16(hw, B3_PA_TOINI_RX1, SK_PKT_TO_MAX);
	skge_write16(hw, B3_PA_TOINI_TX1, SK_PKT_TO_MAX);
	skge_write16(hw, B3_PA_TOINI_RX2, SK_PKT_TO_MAX);
	skge_write16(hw, B3_PA_TOINI_TX2, SK_PKT_TO_MAX);
}

static void genesis_reset(struct skge_hw *hw, int port)
{
	static const u8 zero[8]  = { 0 };
	u32 reg;

	skge_write8(hw, SK_REG(port, GMAC_IRQ_MSK), 0);

	/* reset the statistics module */
	xm_write32(hw, port, XM_GP_PORT, XM_GP_RES_STAT);
	xm_write16(hw, port, XM_IMSK, XM_IMSK_DISABLE);
	xm_write32(hw, port, XM_MODE, 0);		/* clear Mode Reg */
	xm_write16(hw, port, XM_TX_CMD, 0);	/* reset TX CMD Reg */
	xm_write16(hw, port, XM_RX_CMD, 0);	/* reset RX CMD Reg */

	/* disable Broadcom PHY IRQ */
	if (hw->phy_type == SK_PHY_BCOM)
		xm_write16(hw, port, PHY_BCOM_INT_MASK, 0xffff);

	xm_outhash(hw, port, XM_HSM, zero);

	/* Flush TX and RX fifo */
	reg = xm_read32(hw, port, XM_MODE);
	xm_write32(hw, port, XM_MODE, reg | XM_MD_FTF);
	xm_write32(hw, port, XM_MODE, reg | XM_MD_FRF);
}


/* Convert mode to MII values  */
static const u16 phy_pause_map[] = {
	[FLOW_MODE_NONE] =	0,
	[FLOW_MODE_LOC_SEND] =	PHY_AN_PAUSE_ASYM,
	[FLOW_MODE_SYMMETRIC] = PHY_AN_PAUSE_CAP,
	[FLOW_MODE_SYM_OR_REM]  = PHY_AN_PAUSE_CAP | PHY_AN_PAUSE_ASYM,
};

/* special defines for FIBER (88E1011S only) */
static const u16 fiber_pause_map[] = {
	[FLOW_MODE_NONE]	= PHY_X_P_NO_PAUSE,
	[FLOW_MODE_LOC_SEND]	= PHY_X_P_ASYM_MD,
	[FLOW_MODE_SYMMETRIC]	= PHY_X_P_SYM_MD,
	[FLOW_MODE_SYM_OR_REM]	= PHY_X_P_BOTH_MD,
};


/* Check status of Broadcom phy link */
static void bcom_check_link(struct skge_hw *hw, int port)
{
	struct net_device *dev = hw->dev[port];
	struct skge_port *skge = netdev_priv(dev);
	u16 status;

	/* read twice because of latch */
	xm_phy_read(hw, port, PHY_BCOM_STAT);
	status = xm_phy_read(hw, port, PHY_BCOM_STAT);

	if ((status & PHY_ST_LSYNC) == 0) {
		xm_link_down(hw, port);
		return;
	}

	if (skge->autoneg == AUTONEG_ENABLE) {
		u16 lpa, aux;

		if (!(status & PHY_ST_AN_OVER))
			return;

		lpa = xm_phy_read(hw, port, PHY_XMAC_AUNE_LP);
		if (lpa & PHY_B_AN_RF) {
			netdev_notice(dev, "remote fault\n");
			return;
		}

		aux = xm_phy_read(hw, port, PHY_BCOM_AUX_STAT);

		/* Check Duplex mismatch */
		switch (aux & PHY_B_AS_AN_RES_MSK) {
		case PHY_B_RES_1000FD:
			skge->duplex = DUPLEX_FULL;
			break;
		case PHY_B_RES_1000HD:
			skge->duplex = DUPLEX_HALF;
			break;
		default:
			netdev_notice(dev, "duplex mismatch\n");
			return;
		}

		/* We are using IEEE 802.3z/D5.0 Table 37-4 */
		switch (aux & PHY_B_AS_PAUSE_MSK) {
		case PHY_B_AS_PAUSE_MSK:
			skge->flow_status = FLOW_STAT_SYMMETRIC;
			break;
		case PHY_B_AS_PRR:
			skge->flow_status = FLOW_STAT_REM_SEND;
			break;
		case PHY_B_AS_PRT:
			skge->flow_status = FLOW_STAT_LOC_SEND;
			break;
		default:
			skge->flow_status = FLOW_STAT_NONE;
		}
		skge->speed = SPEED_1000;
	}

	if (!netif_carrier_ok(dev))
		genesis_link_up(skge);
}

/* Broadcom 5400 only supports giagabit! SysKonnect did not put an additional
 * Phy on for 100 or 10Mbit operation
 */
static void bcom_phy_init(struct skge_port *skge)
{
	struct skge_hw *hw = skge->hw;
	int port = skge->port;
	int i;
	u16 id1, r, ext, ctl;

	/* magic workaround patterns for Broadcom */
	static const struct {
		u16 reg;
		u16 val;
	} A1hack[] = {
		{ 0x18, 0x0c20 }, { 0x17, 0x0012 }, { 0x15, 0x1104 },
		{ 0x17, 0x0013 }, { 0x15, 0x0404 }, { 0x17, 0x8006 },
		{ 0x15, 0x0132 }, { 0x17, 0x8006 }, { 0x15, 0x0232 },
		{ 0x17, 0x800D }, { 0x15, 0x000F }, { 0x18, 0x0420 },
	}, C0hack[] = {
		{ 0x18, 0x0c20 }, { 0x17, 0x0012 }, { 0x15, 0x1204 },
		{ 0x17, 0x0013 }, { 0x15, 0x0A04 }, { 0x18, 0x0420 },
	};

	/* read Id from external PHY (all have the same address) */
	id1 = xm_phy_read(hw, port, PHY_XMAC_ID1);

	/* Optimize MDIO transfer by suppressing preamble. */
	r = xm_read16(hw, port, XM_MMU_CMD);
	r |=  XM_MMU_NO_PRE;
	xm_write16(hw, port, XM_MMU_CMD, r);

	switch (id1) {
	case PHY_BCOM_ID1_C0:
		/*
		 * Workaround BCOM Errata for the C0 type.
		 * Write magic patterns to reserved registers.
		 */
		for (i = 0; i < ARRAY_SIZE(C0hack); i++)
			xm_phy_write(hw, port,
				     C0hack[i].reg, C0hack[i].val);

		break;
	case PHY_BCOM_ID1_A1:
		/*
		 * Workaround BCOM Errata for the A1 type.
		 * Write magic patterns to reserved registers.
		 */
		for (i = 0; i < ARRAY_SIZE(A1hack); i++)
			xm_phy_write(hw, port,
				     A1hack[i].reg, A1hack[i].val);
		break;
	}

	/*
	 * Workaround BCOM Errata (#10523) for all BCom PHYs.
	 * Disable Power Management after reset.
	 */
	r = xm_phy_read(hw, port, PHY_BCOM_AUX_CTRL);
	r |= PHY_B_AC_DIS_PM;
	xm_phy_write(hw, port, PHY_BCOM_AUX_CTRL, r);

	/* Dummy read */
	xm_read16(hw, port, XM_ISRC);

	ext = PHY_B_PEC_EN_LTR; /* enable tx led */
	ctl = PHY_CT_SP1000;	/* always 1000mbit */

	if (skge->autoneg == AUTONEG_ENABLE) {
		/*
		 * Workaround BCOM Errata #1 for the C5 type.
		 * 1000Base-T Link Acquisition Failure in Slave Mode
		 * Set Repeater/DTE bit 10 of the 1000Base-T Control Register
		 */
		u16 adv = PHY_B_1000C_RD;
		if (skge->advertising & ADVERTISED_1000baseT_Half)
			adv |= PHY_B_1000C_AHD;
		if (skge->advertising & ADVERTISED_1000baseT_Full)
			adv |= PHY_B_1000C_AFD;
		xm_phy_write(hw, port, PHY_BCOM_1000T_CTRL, adv);

		ctl |= PHY_CT_ANE | PHY_CT_RE_CFG;
	} else {
		if (skge->duplex == DUPLEX_FULL)
			ctl |= PHY_CT_DUP_MD;
		/* Force to slave */
		xm_phy_write(hw, port, PHY_BCOM_1000T_CTRL, PHY_B_1000C_MSE);
	}

	/* Set autonegotiation pause parameters */
	xm_phy_write(hw, port, PHY_BCOM_AUNE_ADV,
		     phy_pause_map[skge->flow_control] | PHY_AN_CSMA);

	/* Handle Jumbo frames */
	if (hw->dev[port]->mtu > ETH_DATA_LEN) {
		xm_phy_write(hw, port, PHY_BCOM_AUX_CTRL,
			     PHY_B_AC_TX_TST | PHY_B_AC_LONG_PACK);

		ext |= PHY_B_PEC_HIGH_LA;

	}

	xm_phy_write(hw, port, PHY_BCOM_P_EXT_CTRL, ext);
	xm_phy_write(hw, port, PHY_BCOM_CTRL, ctl);

	/* Use link status change interrupt */
	xm_phy_write(hw, port, PHY_BCOM_INT_MASK, PHY_B_DEF_MSK);
}

static void xm_phy_init(struct skge_port *skge)
{
	struct skge_hw *hw = skge->hw;
	int port = skge->port;
	u16 ctrl = 0;

	if (skge->autoneg == AUTONEG_ENABLE) {
		if (skge->advertising & ADVERTISED_1000baseT_Half)
			ctrl |= PHY_X_AN_HD;
		if (skge->advertising & ADVERTISED_1000baseT_Full)
			ctrl |= PHY_X_AN_FD;

		ctrl |= fiber_pause_map[skge->flow_control];

		xm_phy_write(hw, port, PHY_XMAC_AUNE_ADV, ctrl);

		/* Restart Auto-negotiation */
		ctrl = PHY_CT_ANE | PHY_CT_RE_CFG;
	} else {
		/* Set DuplexMode in Config register */
		if (skge->duplex == DUPLEX_FULL)
			ctrl |= PHY_CT_DUP_MD;
		/*
		 * Do NOT enable Auto-negotiation here. This would hold
		 * the link down because no IDLEs are transmitted
		 */
	}

	xm_phy_write(hw, port, PHY_XMAC_CTRL, ctrl);

	/* Poll PHY for status changes */
	mod_timer(&skge->link_timer, jiffies + LINK_HZ);
}

static int xm_check_link(struct net_device *dev)
{
	struct skge_port *skge = netdev_priv(dev);
	struct skge_hw *hw = skge->hw;
	int port = skge->port;
	u16 status;

	/* read twice because of latch */
	xm_phy_read(hw, port, PHY_XMAC_STAT);
	status = xm_phy_read(hw, port, PHY_XMAC_STAT);

	if ((status & PHY_ST_LSYNC) == 0) {
		xm_link_down(hw, port);
		return 0;
	}

	if (skge->autoneg == AUTONEG_ENABLE) {
		u16 lpa, res;

		if (!(status & PHY_ST_AN_OVER))
			return 0;

		lpa = xm_phy_read(hw, port, PHY_XMAC_AUNE_LP);
		if (lpa & PHY_B_AN_RF) {
			netdev_notice(dev, "remote fault\n");
			return 0;
		}

		res = xm_phy_read(hw, port, PHY_XMAC_RES_ABI);

		/* Check Duplex mismatch */
		switch (res & (PHY_X_RS_HD | PHY_X_RS_FD)) {
		case PHY_X_RS_FD:
			skge->duplex = DUPLEX_FULL;
			break;
		case PHY_X_RS_HD:
			skge->duplex = DUPLEX_HALF;
			break;
		default:
			netdev_notice(dev, "duplex mismatch\n");
			return 0;
		}

		/* We are using IEEE 802.3z/D5.0 Table 37-4 */
		if ((skge->flow_control == FLOW_MODE_SYMMETRIC ||
		     skge->flow_control == FLOW_MODE_SYM_OR_REM) &&
		    (lpa & PHY_X_P_SYM_MD))
			skge->flow_status = FLOW_STAT_SYMMETRIC;
		else if (skge->flow_control == FLOW_MODE_SYM_OR_REM &&
			 (lpa & PHY_X_RS_PAUSE) == PHY_X_P_ASYM_MD)
			/* Enable PAUSE receive, disable PAUSE transmit */
			skge->flow_status  = FLOW_STAT_REM_SEND;
		else if (skge->flow_control == FLOW_MODE_LOC_SEND &&
			 (lpa & PHY_X_RS_PAUSE) == PHY_X_P_BOTH_MD)
			/* Disable PAUSE receive, enable PAUSE transmit */
			skge->flow_status = FLOW_STAT_LOC_SEND;
		else
			skge->flow_status = FLOW_STAT_NONE;

		skge->speed = SPEED_1000;
	}

	if (!netif_carrier_ok(dev))
		genesis_link_up(skge);
	return 1;
}

/* Poll to check for link coming up.
 *
 * Since internal PHY is wired to a level triggered pin, can't
 * get an interrupt when carrier is detected, need to poll for
 * link coming up.
 */
static void xm_link_timer(unsigned long arg)
{
	struct skge_port *skge = (struct skge_port *) arg;
	struct net_device *dev = skge->netdev;
	struct skge_hw *hw = skge->hw;
	int port = skge->port;
	int i;
	unsigned long flags;

	if (!netif_running(dev))
		return;

	spin_lock_irqsave(&hw->phy_lock, flags);

	/*
	 * Verify that the link by checking GPIO register three times.
	 * This pin has the signal from the link_sync pin connected to it.
	 */
	for (i = 0; i < 3; i++) {
		if (xm_read16(hw, port, XM_GP_PORT) & XM_GP_INP_ASS)
			goto link_down;
	}

	/* Re-enable interrupt to detect link down */
	if (xm_check_link(dev)) {
		u16 msk = xm_read16(hw, port, XM_IMSK);
		msk &= ~XM_IS_INP_ASS;
		xm_write16(hw, port, XM_IMSK, msk);
		xm_read16(hw, port, XM_ISRC);
	} else {
link_down:
		mod_timer(&skge->link_timer,
			  round_jiffies(jiffies + LINK_HZ));
	}
	spin_unlock_irqrestore(&hw->phy_lock, flags);
}

static void genesis_mac_init(struct skge_hw *hw, int port)
{
	struct net_device *dev = hw->dev[port];
	struct skge_port *skge = netdev_priv(dev);
	int jumbo = hw->dev[port]->mtu > ETH_DATA_LEN;
	int i;
	u32 r;
	static const u8 zero[6]  = { 0 };

	for (i = 0; i < 10; i++) {
		skge_write16(hw, SK_REG(port, TX_MFF_CTRL1),
			     MFF_SET_MAC_RST);
		if (skge_read16(hw, SK_REG(port, TX_MFF_CTRL1)) & MFF_SET_MAC_RST)
			goto reset_ok;
		udelay(1);
	}

	netdev_warn(dev, "genesis reset failed\n");

 reset_ok:
	/* Unreset the XMAC. */
	skge_write16(hw, SK_REG(port, TX_MFF_CTRL1), MFF_CLR_MAC_RST);

	/*
	 * Perform additional initialization for external PHYs,
	 * namely for the 1000baseTX cards that use the XMAC's
	 * GMII mode.
	 */
	if (hw->phy_type != SK_PHY_XMAC) {
		/* Take external Phy out of reset */
		r = skge_read32(hw, B2_GP_IO);
		if (port == 0)
			r |= GP_DIR_0|GP_IO_0;
		else
			r |= GP_DIR_2|GP_IO_2;

		skge_write32(hw, B2_GP_IO, r);

		/* Enable GMII interface */
		xm_write16(hw, port, XM_HW_CFG, XM_HW_GMII_MD);
	}


	switch (hw->phy_type) {
	case SK_PHY_XMAC:
		xm_phy_init(skge);
		break;
	case SK_PHY_BCOM:
		bcom_phy_init(skge);
		bcom_check_link(hw, port);
	}

	/* Set Station Address */
	xm_outaddr(hw, port, XM_SA, dev->dev_addr);

	/* We don't use match addresses so clear */
	for (i = 1; i < 16; i++)
		xm_outaddr(hw, port, XM_EXM(i), zero);

	/* Clear MIB counters */
	xm_write16(hw, port, XM_STAT_CMD,
			XM_SC_CLR_RXC | XM_SC_CLR_TXC);
	/* Clear two times according to Errata #3 */
	xm_write16(hw, port, XM_STAT_CMD,
			XM_SC_CLR_RXC | XM_SC_CLR_TXC);

	/* configure Rx High Water Mark (XM_RX_HI_WM) */
	xm_write16(hw, port, XM_RX_HI_WM, 1450);

	/* We don't need the FCS appended to the packet. */
	r = XM_RX_LENERR_OK | XM_RX_STRIP_FCS;
	if (jumbo)
		r |= XM_RX_BIG_PK_OK;

	if (skge->duplex == DUPLEX_HALF) {
		/*
		 * If in manual half duplex mode the other side might be in
		 * full duplex mode, so ignore if a carrier extension is not seen
		 * on frames received
		 */
		r |= XM_RX_DIS_CEXT;
	}
	xm_write16(hw, port, XM_RX_CMD, r);

	/* We want short frames padded to 60 bytes. */
	xm_write16(hw, port, XM_TX_CMD, XM_TX_AUTO_PAD);

	/* Increase threshold for jumbo frames on dual port */
	if (hw->ports > 1 && jumbo)
		xm_write16(hw, port, XM_TX_THR, 1020);
	else
		xm_write16(hw, port, XM_TX_THR, 512);

	/*
	 * Enable the reception of all error frames. This is is
	 * a necessary evil due to the design of the XMAC. The
	 * XMAC's receive FIFO is only 8K in size, however jumbo
	 * frames can be up to 9000 bytes in length. When bad
	 * frame filtering is enabled, the XMAC's RX FIFO operates
	 * in 'store and forward' mode. For this to work, the
	 * entire frame has to fit into the FIFO, but that means
	 * that jumbo frames larger than 8192 bytes will be
	 * truncated. Disabling all bad frame filtering causes
	 * the RX FIFO to operate in streaming mode, in which
	 * case the XMAC will start transferring frames out of the
	 * RX FIFO as soon as the FIFO threshold is reached.
	 */
	xm_write32(hw, port, XM_MODE, XM_DEF_MODE);


	/*
	 * Initialize the Receive Counter Event Mask (XM_RX_EV_MSK)
	 *	- Enable all bits excepting 'Octets Rx OK Low CntOv'
	 *	  and 'Octets Rx OK Hi Cnt Ov'.
	 */
	xm_write32(hw, port, XM_RX_EV_MSK, XMR_DEF_MSK);

	/*
	 * Initialize the Transmit Counter Event Mask (XM_TX_EV_MSK)
	 *	- Enable all bits excepting 'Octets Tx OK Low CntOv'
	 *	  and 'Octets Tx OK Hi Cnt Ov'.
	 */
	xm_write32(hw, port, XM_TX_EV_MSK, XMT_DEF_MSK);

	/* Configure MAC arbiter */
	skge_write16(hw, B3_MA_TO_CTRL, MA_RST_CLR);

	/* configure timeout values */
	skge_write8(hw, B3_MA_TOINI_RX1, 72);
	skge_write8(hw, B3_MA_TOINI_RX2, 72);
	skge_write8(hw, B3_MA_TOINI_TX1, 72);
	skge_write8(hw, B3_MA_TOINI_TX2, 72);

	skge_write8(hw, B3_MA_RCINI_RX1, 0);
	skge_write8(hw, B3_MA_RCINI_RX2, 0);
	skge_write8(hw, B3_MA_RCINI_TX1, 0);
	skge_write8(hw, B3_MA_RCINI_TX2, 0);

	/* Configure Rx MAC FIFO */
	skge_write8(hw, SK_REG(port, RX_MFF_CTRL2), MFF_RST_CLR);
	skge_write16(hw, SK_REG(port, RX_MFF_CTRL1), MFF_ENA_TIM_PAT);
	skge_write8(hw, SK_REG(port, RX_MFF_CTRL2), MFF_ENA_OP_MD);

	/* Configure Tx MAC FIFO */
	skge_write8(hw, SK_REG(port, TX_MFF_CTRL2), MFF_RST_CLR);
	skge_write16(hw, SK_REG(port, TX_MFF_CTRL1), MFF_TX_CTRL_DEF);
	skge_write8(hw, SK_REG(port, TX_MFF_CTRL2), MFF_ENA_OP_MD);

	if (jumbo) {
		/* Enable frame flushing if jumbo frames used */
		skge_write16(hw, SK_REG(port, RX_MFF_CTRL1), MFF_ENA_FLUSH);
	} else {
		/* enable timeout timers if normal frames */
		skge_write16(hw, B3_PA_CTRL,
			     (port == 0) ? PA_ENA_TO_TX1 : PA_ENA_TO_TX2);
	}
}

static void genesis_stop(struct skge_port *skge)
{
	struct skge_hw *hw = skge->hw;
	int port = skge->port;
	unsigned retries = 1000;
	u16 cmd;

	/* Disable Tx and Rx */
	cmd = xm_read16(hw, port, XM_MMU_CMD);
	cmd &= ~(XM_MMU_ENA_RX | XM_MMU_ENA_TX);
	xm_write16(hw, port, XM_MMU_CMD, cmd);

	genesis_reset(hw, port);

	/* Clear Tx packet arbiter timeout IRQ */
	skge_write16(hw, B3_PA_CTRL,
		     port == 0 ? PA_CLR_TO_TX1 : PA_CLR_TO_TX2);

	/* Reset the MAC */
	skge_write16(hw, SK_REG(port, TX_MFF_CTRL1), MFF_CLR_MAC_RST);
	do {
		skge_write16(hw, SK_REG(port, TX_MFF_CTRL1), MFF_SET_MAC_RST);
		if (!(skge_read16(hw, SK_REG(port, TX_MFF_CTRL1)) & MFF_SET_MAC_RST))
			break;
	} while (--retries > 0);

	/* For external PHYs there must be special handling */
	if (hw->phy_type != SK_PHY_XMAC) {
		u32 reg = skge_read32(hw, B2_GP_IO);
		if (port == 0) {
			reg |= GP_DIR_0;
			reg &= ~GP_IO_0;
		} else {
			reg |= GP_DIR_2;
			reg &= ~GP_IO_2;
		}
		skge_write32(hw, B2_GP_IO, reg);
		skge_read32(hw, B2_GP_IO);
	}

	xm_write16(hw, port, XM_MMU_CMD,
			xm_read16(hw, port, XM_MMU_CMD)
			& ~(XM_MMU_ENA_RX | XM_MMU_ENA_TX));

	xm_read16(hw, port, XM_MMU_CMD);
}


static void genesis_get_stats(struct skge_port *skge, u64 *data)
{
	struct skge_hw *hw = skge->hw;
	int port = skge->port;
	int i;
	unsigned long timeout = jiffies + HZ;

	xm_write16(hw, port,
			XM_STAT_CMD, XM_SC_SNP_TXC | XM_SC_SNP_RXC);

	/* wait for update to complete */
	while (xm_read16(hw, port, XM_STAT_CMD)
	       & (XM_SC_SNP_TXC | XM_SC_SNP_RXC)) {
		if (time_after(jiffies, timeout))
			break;
		udelay(10);
	}

	/* special case for 64 bit octet counter */
	data[0] = (u64) xm_read32(hw, port, XM_TXO_OK_HI) << 32
		| xm_read32(hw, port, XM_TXO_OK_LO);
	data[1] = (u64) xm_read32(hw, port, XM_RXO_OK_HI) << 32
		| xm_read32(hw, port, XM_RXO_OK_LO);

	for (i = 2; i < ARRAY_SIZE(skge_stats); i++)
		data[i] = xm_read32(hw, port, skge_stats[i].xmac_offset);
}

static void genesis_mac_intr(struct skge_hw *hw, int port)
{
	struct net_device *dev = hw->dev[port];
	struct skge_port *skge = netdev_priv(dev);
	u16 status = xm_read16(hw, port, XM_ISRC);

	netif_printk(skge, intr, KERN_DEBUG, skge->netdev,
		     "mac interrupt status 0x%x\n", status);

	if (hw->phy_type == SK_PHY_XMAC && (status & XM_IS_INP_ASS)) {
		xm_link_down(hw, port);
		mod_timer(&skge->link_timer, jiffies + 1);
	}

	if (status & XM_IS_TXF_UR) {
		xm_write32(hw, port, XM_MODE, XM_MD_FTF);
		++dev->stats.tx_fifo_errors;
	}
}

static void genesis_link_up(struct skge_port *skge)
{
	struct skge_hw *hw = skge->hw;
	int port = skge->port;
	u16 cmd, msk;
	u32 mode;

	cmd = xm_read16(hw, port, XM_MMU_CMD);

	/*
	 * enabling pause frame reception is required for 1000BT
	 * because the XMAC is not reset if the link is going down
	 */
	if (skge->flow_status == FLOW_STAT_NONE ||
	    skge->flow_status == FLOW_STAT_LOC_SEND)
		/* Disable Pause Frame Reception */
		cmd |= XM_MMU_IGN_PF;
	else
		/* Enable Pause Frame Reception */
		cmd &= ~XM_MMU_IGN_PF;

	xm_write16(hw, port, XM_MMU_CMD, cmd);

	mode = xm_read32(hw, port, XM_MODE);
	if (skge->flow_status == FLOW_STAT_SYMMETRIC ||
	    skge->flow_status == FLOW_STAT_LOC_SEND) {
		/*
		 * Configure Pause Frame Generation
		 * Use internal and external Pause Frame Generation.
		 * Sending pause frames is edge triggered.
		 * Send a Pause frame with the maximum pause time if
		 * internal oder external FIFO full condition occurs.
		 * Send a zero pause time frame to re-start transmission.
		 */
		/* XM_PAUSE_DA = '010000C28001' (default) */
		/* XM_MAC_PTIME = 0xffff (maximum) */
		/* remember this value is defined in big endian (!) */
		xm_write16(hw, port, XM_MAC_PTIME, 0xffff);

		mode |= XM_PAUSE_MODE;
		skge_write16(hw, SK_REG(port, RX_MFF_CTRL1), MFF_ENA_PAUSE);
	} else {
		/*
		 * disable pause frame generation is required for 1000BT
		 * because the XMAC is not reset if the link is going down
		 */
		/* Disable Pause Mode in Mode Register */
		mode &= ~XM_PAUSE_MODE;

		skge_write16(hw, SK_REG(port, RX_MFF_CTRL1), MFF_DIS_PAUSE);
	}

	xm_write32(hw, port, XM_MODE, mode);

	/* Turn on detection of Tx underrun */
	msk = xm_read16(hw, port, XM_IMSK);
	msk &= ~XM_IS_TXF_UR;
	xm_write16(hw, port, XM_IMSK, msk);

	xm_read16(hw, port, XM_ISRC);

	/* get MMU Command Reg. */
	cmd = xm_read16(hw, port, XM_MMU_CMD);
	if (hw->phy_type != SK_PHY_XMAC && skge->duplex == DUPLEX_FULL)
		cmd |= XM_MMU_GMII_FD;

	/*
	 * Workaround BCOM Errata (#10523) for all BCom Phys
	 * Enable Power Management after link up
	 */
	if (hw->phy_type == SK_PHY_BCOM) {
		xm_phy_write(hw, port, PHY_BCOM_AUX_CTRL,
			     xm_phy_read(hw, port, PHY_BCOM_AUX_CTRL)
			     & ~PHY_B_AC_DIS_PM);
		xm_phy_write(hw, port, PHY_BCOM_INT_MASK, PHY_B_DEF_MSK);
	}

	/* enable Rx/Tx */
	xm_write16(hw, port, XM_MMU_CMD,
			cmd | XM_MMU_ENA_RX | XM_MMU_ENA_TX);
	skge_link_up(skge);
}


static inline void bcom_phy_intr(struct skge_port *skge)
{
	struct skge_hw *hw = skge->hw;
	int port = skge->port;
	u16 isrc;

	isrc = xm_phy_read(hw, port, PHY_BCOM_INT_STAT);
	netif_printk(skge, intr, KERN_DEBUG, skge->netdev,
		     "phy interrupt status 0x%x\n", isrc);

	if (isrc & PHY_B_IS_PSE)
		pr_err("%s: uncorrectable pair swap error\n",
		       hw->dev[port]->name);

	/* Workaround BCom Errata:
	 *	enable and disable loopback mode if "NO HCD" occurs.
	 */
	if (isrc & PHY_B_IS_NO_HDCL) {
		u16 ctrl = xm_phy_read(hw, port, PHY_BCOM_CTRL);
		xm_phy_write(hw, port, PHY_BCOM_CTRL,
				  ctrl | PHY_CT_LOOP);
		xm_phy_write(hw, port, PHY_BCOM_CTRL,
				  ctrl & ~PHY_CT_LOOP);
	}

	if (isrc & (PHY_B_IS_AN_PR | PHY_B_IS_LST_CHANGE))
		bcom_check_link(hw, port);

}

static int gm_phy_write(struct skge_hw *hw, int port, u16 reg, u16 val)
{
	int i;

	gma_write16(hw, port, GM_SMI_DATA, val);
	gma_write16(hw, port, GM_SMI_CTRL,
			 GM_SMI_CT_PHY_AD(hw->phy_addr) | GM_SMI_CT_REG_AD(reg));
	for (i = 0; i < PHY_RETRIES; i++) {
		udelay(1);

		if (!(gma_read16(hw, port, GM_SMI_CTRL) & GM_SMI_CT_BUSY))
			return 0;
	}

	pr_warning("%s: phy write timeout\n", hw->dev[port]->name);
	return -EIO;
}

static int __gm_phy_read(struct skge_hw *hw, int port, u16 reg, u16 *val)
{
	int i;

	gma_write16(hw, port, GM_SMI_CTRL,
			 GM_SMI_CT_PHY_AD(hw->phy_addr)
			 | GM_SMI_CT_REG_AD(reg) | GM_SMI_CT_OP_RD);

	for (i = 0; i < PHY_RETRIES; i++) {
		udelay(1);
		if (gma_read16(hw, port, GM_SMI_CTRL) & GM_SMI_CT_RD_VAL)
			goto ready;
	}

	return -ETIMEDOUT;
 ready:
	*val = gma_read16(hw, port, GM_SMI_DATA);
	return 0;
}

static u16 gm_phy_read(struct skge_hw *hw, int port, u16 reg)
{
	u16 v = 0;
	if (__gm_phy_read(hw, port, reg, &v))
		pr_warning("%s: phy read timeout\n", hw->dev[port]->name);
	return v;
}

/* Marvell Phy Initialization */
static void yukon_init(struct skge_hw *hw, int port)
{
	struct skge_port *skge = netdev_priv(hw->dev[port]);
	u16 ctrl, ct1000, adv;

	if (skge->autoneg == AUTONEG_ENABLE) {
		u16 ectrl = gm_phy_read(hw, port, PHY_MARV_EXT_CTRL);

		ectrl &= ~(PHY_M_EC_M_DSC_MSK | PHY_M_EC_S_DSC_MSK |
			  PHY_M_EC_MAC_S_MSK);
		ectrl |= PHY_M_EC_MAC_S(MAC_TX_CLK_25_MHZ);

		ectrl |= PHY_M_EC_M_DSC(0) | PHY_M_EC_S_DSC(1);

		gm_phy_write(hw, port, PHY_MARV_EXT_CTRL, ectrl);
	}

	ctrl = gm_phy_read(hw, port, PHY_MARV_CTRL);
	if (skge->autoneg == AUTONEG_DISABLE)
		ctrl &= ~PHY_CT_ANE;

	ctrl |= PHY_CT_RESET;
	gm_phy_write(hw, port, PHY_MARV_CTRL, ctrl);

	ctrl = 0;
	ct1000 = 0;
	adv = PHY_AN_CSMA;

	if (skge->autoneg == AUTONEG_ENABLE) {
		if (hw->copper) {
			if (skge->advertising & ADVERTISED_1000baseT_Full)
				ct1000 |= PHY_M_1000C_AFD;
			if (skge->advertising & ADVERTISED_1000baseT_Half)
				ct1000 |= PHY_M_1000C_AHD;
			if (skge->advertising & ADVERTISED_100baseT_Full)
				adv |= PHY_M_AN_100_FD;
			if (skge->advertising & ADVERTISED_100baseT_Half)
				adv |= PHY_M_AN_100_HD;
			if (skge->advertising & ADVERTISED_10baseT_Full)
				adv |= PHY_M_AN_10_FD;
			if (skge->advertising & ADVERTISED_10baseT_Half)
				adv |= PHY_M_AN_10_HD;

			/* Set Flow-control capabilities */
			adv |= phy_pause_map[skge->flow_control];
		} else {
			if (skge->advertising & ADVERTISED_1000baseT_Full)
				adv |= PHY_M_AN_1000X_AFD;
			if (skge->advertising & ADVERTISED_1000baseT_Half)
				adv |= PHY_M_AN_1000X_AHD;

			adv |= fiber_pause_map[skge->flow_control];
		}

		/* Restart Auto-negotiation */
		ctrl |= PHY_CT_ANE | PHY_CT_RE_CFG;
	} else {
		/* forced speed/duplex settings */
		ct1000 = PHY_M_1000C_MSE;

		if (skge->duplex == DUPLEX_FULL)
			ctrl |= PHY_CT_DUP_MD;

		switch (skge->speed) {
		case SPEED_1000:
			ctrl |= PHY_CT_SP1000;
			break;
		case SPEED_100:
			ctrl |= PHY_CT_SP100;
			break;
		}

		ctrl |= PHY_CT_RESET;
	}

	gm_phy_write(hw, port, PHY_MARV_1000T_CTRL, ct1000);

	gm_phy_write(hw, port, PHY_MARV_AUNE_ADV, adv);
	gm_phy_write(hw, port, PHY_MARV_CTRL, ctrl);

	/* Enable phy interrupt on autonegotiation complete (or link up) */
	if (skge->autoneg == AUTONEG_ENABLE)
		gm_phy_write(hw, port, PHY_MARV_INT_MASK, PHY_M_IS_AN_MSK);
	else
		gm_phy_write(hw, port, PHY_MARV_INT_MASK, PHY_M_IS_DEF_MSK);
}

static void yukon_reset(struct skge_hw *hw, int port)
{
	gm_phy_write(hw, port, PHY_MARV_INT_MASK, 0);/* disable PHY IRQs */
	gma_write16(hw, port, GM_MC_ADDR_H1, 0);	/* clear MC hash */
	gma_write16(hw, port, GM_MC_ADDR_H2, 0);
	gma_write16(hw, port, GM_MC_ADDR_H3, 0);
	gma_write16(hw, port, GM_MC_ADDR_H4, 0);

	gma_write16(hw, port, GM_RX_CTRL,
			 gma_read16(hw, port, GM_RX_CTRL)
			 | GM_RXCR_UCF_ENA | GM_RXCR_MCF_ENA);
}

/* Apparently, early versions of Yukon-Lite had wrong chip_id? */
static int is_yukon_lite_a0(struct skge_hw *hw)
{
	u32 reg;
	int ret;

	if (hw->chip_id != CHIP_ID_YUKON)
		return 0;

	reg = skge_read32(hw, B2_FAR);
	skge_write8(hw, B2_FAR + 3, 0xff);
	ret = (skge_read8(hw, B2_FAR + 3) != 0);
	skge_write32(hw, B2_FAR, reg);
	return ret;
}

static void yukon_mac_init(struct skge_hw *hw, int port)
{
	struct skge_port *skge = netdev_priv(hw->dev[port]);
	int i;
	u32 reg;
	const u8 *addr = hw->dev[port]->dev_addr;

	/* WA code for COMA mode -- set PHY reset */
	if (hw->chip_id == CHIP_ID_YUKON_LITE &&
	    hw->chip_rev >= CHIP_REV_YU_LITE_A3) {
		reg = skge_read32(hw, B2_GP_IO);
		reg |= GP_DIR_9 | GP_IO_9;
		skge_write32(hw, B2_GP_IO, reg);
	}

	/* hard reset */
	skge_write32(hw, SK_REG(port, GPHY_CTRL), GPC_RST_SET);
	skge_write32(hw, SK_REG(port, GMAC_CTRL), GMC_RST_SET);

	/* WA code for COMA mode -- clear PHY reset */
	if (hw->chip_id == CHIP_ID_YUKON_LITE &&
	    hw->chip_rev >= CHIP_REV_YU_LITE_A3) {
		reg = skge_read32(hw, B2_GP_IO);
		reg |= GP_DIR_9;
		reg &= ~GP_IO_9;
		skge_write32(hw, B2_GP_IO, reg);
	}

	/* Set hardware config mode */
	reg = GPC_INT_POL_HI | GPC_DIS_FC | GPC_DIS_SLEEP |
		GPC_ENA_XC | GPC_ANEG_ADV_ALL_M | GPC_ENA_PAUSE;
	reg |= hw->copper ? GPC_HWCFG_GMII_COP : GPC_HWCFG_GMII_FIB;

	/* Clear GMC reset */
	skge_write32(hw, SK_REG(port, GPHY_CTRL), reg | GPC_RST_SET);
	skge_write32(hw, SK_REG(port, GPHY_CTRL), reg | GPC_RST_CLR);
	skge_write32(hw, SK_REG(port, GMAC_CTRL), GMC_PAUSE_ON | GMC_RST_CLR);

	if (skge->autoneg == AUTONEG_DISABLE) {
		reg = GM_GPCR_AU_ALL_DIS;
		gma_write16(hw, port, GM_GP_CTRL,
				 gma_read16(hw, port, GM_GP_CTRL) | reg);

		switch (skge->speed) {
		case SPEED_1000:
			reg &= ~GM_GPCR_SPEED_100;
			reg |= GM_GPCR_SPEED_1000;
			break;
		case SPEED_100:
			reg &= ~GM_GPCR_SPEED_1000;
			reg |= GM_GPCR_SPEED_100;
			break;
		case SPEED_10:
			reg &= ~(GM_GPCR_SPEED_1000 | GM_GPCR_SPEED_100);
			break;
		}

		if (skge->duplex == DUPLEX_FULL)
			reg |= GM_GPCR_DUP_FULL;
	} else
		reg = GM_GPCR_SPEED_1000 | GM_GPCR_SPEED_100 | GM_GPCR_DUP_FULL;

	switch (skge->flow_control) {
	case FLOW_MODE_NONE:
		skge_write32(hw, SK_REG(port, GMAC_CTRL), GMC_PAUSE_OFF);
		reg |= GM_GPCR_FC_TX_DIS | GM_GPCR_FC_RX_DIS | GM_GPCR_AU_FCT_DIS;
		break;
	case FLOW_MODE_LOC_SEND:
		/* disable Rx flow-control */
		reg |= GM_GPCR_FC_RX_DIS | GM_GPCR_AU_FCT_DIS;
		break;
	case FLOW_MODE_SYMMETRIC:
	case FLOW_MODE_SYM_OR_REM:
		/* enable Tx & Rx flow-control */
		break;
	}

	gma_write16(hw, port, GM_GP_CTRL, reg);
	skge_read16(hw, SK_REG(port, GMAC_IRQ_SRC));

	yukon_init(hw, port);

	/* MIB clear */
	reg = gma_read16(hw, port, GM_PHY_ADDR);
	gma_write16(hw, port, GM_PHY_ADDR, reg | GM_PAR_MIB_CLR);

	for (i = 0; i < GM_MIB_CNT_SIZE; i++)
		gma_read16(hw, port, GM_MIB_CNT_BASE + 8*i);
	gma_write16(hw, port, GM_PHY_ADDR, reg);

	/* transmit control */
	gma_write16(hw, port, GM_TX_CTRL, TX_COL_THR(TX_COL_DEF));

	/* receive control reg: unicast + multicast + no FCS  */
	gma_write16(hw, port, GM_RX_CTRL,
			 GM_RXCR_UCF_ENA | GM_RXCR_CRC_DIS | GM_RXCR_MCF_ENA);

	/* transmit flow control */
	gma_write16(hw, port, GM_TX_FLOW_CTRL, 0xffff);

	/* transmit parameter */
	gma_write16(hw, port, GM_TX_PARAM,
			 TX_JAM_LEN_VAL(TX_JAM_LEN_DEF) |
			 TX_JAM_IPG_VAL(TX_JAM_IPG_DEF) |
			 TX_IPG_JAM_DATA(TX_IPG_JAM_DEF));

	/* configure the Serial Mode Register */
	reg = DATA_BLIND_VAL(DATA_BLIND_DEF)
		| GM_SMOD_VLAN_ENA
		| IPG_DATA_VAL(IPG_DATA_DEF);

	if (hw->dev[port]->mtu > ETH_DATA_LEN)
		reg |= GM_SMOD_JUMBO_ENA;

	gma_write16(hw, port, GM_SERIAL_MODE, reg);

	/* physical address: used for pause frames */
	gma_set_addr(hw, port, GM_SRC_ADDR_1L, addr);
	/* virtual address for data */
	gma_set_addr(hw, port, GM_SRC_ADDR_2L, addr);

	/* enable interrupt mask for counter overflows */
	gma_write16(hw, port, GM_TX_IRQ_MSK, 0);
	gma_write16(hw, port, GM_RX_IRQ_MSK, 0);
	gma_write16(hw, port, GM_TR_IRQ_MSK, 0);

	/* Initialize Mac Fifo */

	/* Configure Rx MAC FIFO */
	skge_write16(hw, SK_REG(port, RX_GMF_FL_MSK), RX_FF_FL_DEF_MSK);
	reg = GMF_OPER_ON | GMF_RX_F_FL_ON;

	/* disable Rx GMAC FIFO Flush for YUKON-Lite Rev. A0 only */
	if (is_yukon_lite_a0(hw))
		reg &= ~GMF_RX_F_FL_ON;

	skge_write8(hw, SK_REG(port, RX_GMF_CTRL_T), GMF_RST_CLR);
	skge_write16(hw, SK_REG(port, RX_GMF_CTRL_T), reg);
	/*
	 * because Pause Packet Truncation in GMAC is not working
	 * we have to increase the Flush Threshold to 64 bytes
	 * in order to flush pause packets in Rx FIFO on Yukon-1
	 */
	skge_write16(hw, SK_REG(port, RX_GMF_FL_THR), RX_GMF_FL_THR_DEF+1);

	/* Configure Tx MAC FIFO */
	skge_write8(hw, SK_REG(port, TX_GMF_CTRL_T), GMF_RST_CLR);
	skge_write16(hw, SK_REG(port, TX_GMF_CTRL_T), GMF_OPER_ON);
}

/* Go into power down mode */
static void yukon_suspend(struct skge_hw *hw, int port)
{
	u16 ctrl;

	ctrl = gm_phy_read(hw, port, PHY_MARV_PHY_CTRL);
	ctrl |= PHY_M_PC_POL_R_DIS;
	gm_phy_write(hw, port, PHY_MARV_PHY_CTRL, ctrl);

	ctrl = gm_phy_read(hw, port, PHY_MARV_CTRL);
	ctrl |= PHY_CT_RESET;
	gm_phy_write(hw, port, PHY_MARV_CTRL, ctrl);

	/* switch IEEE compatible power down mode on */
	ctrl = gm_phy_read(hw, port, PHY_MARV_CTRL);
	ctrl |= PHY_CT_PDOWN;
	gm_phy_write(hw, port, PHY_MARV_CTRL, ctrl);
}

static void yukon_stop(struct skge_port *skge)
{
	struct skge_hw *hw = skge->hw;
	int port = skge->port;

	skge_write8(hw, SK_REG(port, GMAC_IRQ_MSK), 0);
	yukon_reset(hw, port);

	gma_write16(hw, port, GM_GP_CTRL,
			 gma_read16(hw, port, GM_GP_CTRL)
			 & ~(GM_GPCR_TX_ENA|GM_GPCR_RX_ENA));
	gma_read16(hw, port, GM_GP_CTRL);

	yukon_suspend(hw, port);

	/* set GPHY Control reset */
	skge_write8(hw, SK_REG(port, GPHY_CTRL), GPC_RST_SET);
	skge_write8(hw, SK_REG(port, GMAC_CTRL), GMC_RST_SET);
}

static void yukon_get_stats(struct skge_port *skge, u64 *data)
{
	struct skge_hw *hw = skge->hw;
	int port = skge->port;
	int i;

	data[0] = (u64) gma_read32(hw, port, GM_TXO_OK_HI) << 32
		| gma_read32(hw, port, GM_TXO_OK_LO);
	data[1] = (u64) gma_read32(hw, port, GM_RXO_OK_HI) << 32
		| gma_read32(hw, port, GM_RXO_OK_LO);

	for (i = 2; i < ARRAY_SIZE(skge_stats); i++)
		data[i] = gma_read32(hw, port,
					  skge_stats[i].gma_offset);
}

static void yukon_mac_intr(struct skge_hw *hw, int port)
{
	struct net_device *dev = hw->dev[port];
	struct skge_port *skge = netdev_priv(dev);
	u8 status = skge_read8(hw, SK_REG(port, GMAC_IRQ_SRC));

	netif_printk(skge, intr, KERN_DEBUG, skge->netdev,
		     "mac interrupt status 0x%x\n", status);

	if (status & GM_IS_RX_FF_OR) {
		++dev->stats.rx_fifo_errors;
		skge_write8(hw, SK_REG(port, RX_GMF_CTRL_T), GMF_CLI_RX_FO);
	}

	if (status & GM_IS_TX_FF_UR) {
		++dev->stats.tx_fifo_errors;
		skge_write8(hw, SK_REG(port, TX_GMF_CTRL_T), GMF_CLI_TX_FU);
	}

}

static u16 yukon_speed(const struct skge_hw *hw, u16 aux)
{
	switch (aux & PHY_M_PS_SPEED_MSK) {
	case PHY_M_PS_SPEED_1000:
		return SPEED_1000;
	case PHY_M_PS_SPEED_100:
		return SPEED_100;
	default:
		return SPEED_10;
	}
}

static void yukon_link_up(struct skge_port *skge)
{
	struct skge_hw *hw = skge->hw;
	int port = skge->port;
	u16 reg;

	/* Enable Transmit FIFO Underrun */
	skge_write8(hw, SK_REG(port, GMAC_IRQ_MSK), GMAC_DEF_MSK);

	reg = gma_read16(hw, port, GM_GP_CTRL);
	if (skge->duplex == DUPLEX_FULL || skge->autoneg == AUTONEG_ENABLE)
		reg |= GM_GPCR_DUP_FULL;

	/* enable Rx/Tx */
	reg |= GM_GPCR_RX_ENA | GM_GPCR_TX_ENA;
	gma_write16(hw, port, GM_GP_CTRL, reg);

	gm_phy_write(hw, port, PHY_MARV_INT_MASK, PHY_M_IS_DEF_MSK);
	skge_link_up(skge);
}

static void yukon_link_down(struct skge_port *skge)
{
	struct skge_hw *hw = skge->hw;
	int port = skge->port;
	u16 ctrl;

	ctrl = gma_read16(hw, port, GM_GP_CTRL);
	ctrl &= ~(GM_GPCR_RX_ENA | GM_GPCR_TX_ENA);
	gma_write16(hw, port, GM_GP_CTRL, ctrl);

	if (skge->flow_status == FLOW_STAT_REM_SEND) {
		ctrl = gm_phy_read(hw, port, PHY_MARV_AUNE_ADV);
		ctrl |= PHY_M_AN_ASP;
		/* restore Asymmetric Pause bit */
		gm_phy_write(hw, port, PHY_MARV_AUNE_ADV, ctrl);
	}

	skge_link_down(skge);

	yukon_init(hw, port);
}

static void yukon_phy_intr(struct skge_port *skge)
{
	struct skge_hw *hw = skge->hw;
	int port = skge->port;
	const char *reason = NULL;
	u16 istatus, phystat;

	istatus = gm_phy_read(hw, port, PHY_MARV_INT_STAT);
	phystat = gm_phy_read(hw, port, PHY_MARV_PHY_STAT);

	netif_printk(skge, intr, KERN_DEBUG, skge->netdev,
		     "phy interrupt status 0x%x 0x%x\n", istatus, phystat);

	if (istatus & PHY_M_IS_AN_COMPL) {
		if (gm_phy_read(hw, port, PHY_MARV_AUNE_LP)
		    & PHY_M_AN_RF) {
			reason = "remote fault";
			goto failed;
		}

		if (gm_phy_read(hw, port, PHY_MARV_1000T_STAT) & PHY_B_1000S_MSF) {
			reason = "master/slave fault";
			goto failed;
		}

		if (!(phystat & PHY_M_PS_SPDUP_RES)) {
			reason = "speed/duplex";
			goto failed;
		}

		skge->duplex = (phystat & PHY_M_PS_FULL_DUP)
			? DUPLEX_FULL : DUPLEX_HALF;
		skge->speed = yukon_speed(hw, phystat);

		/* We are using IEEE 802.3z/D5.0 Table 37-4 */
		switch (phystat & PHY_M_PS_PAUSE_MSK) {
		case PHY_M_PS_PAUSE_MSK:
			skge->flow_status = FLOW_STAT_SYMMETRIC;
			break;
		case PHY_M_PS_RX_P_EN:
			skge->flow_status = FLOW_STAT_REM_SEND;
			break;
		case PHY_M_PS_TX_P_EN:
			skge->flow_status = FLOW_STAT_LOC_SEND;
			break;
		default:
			skge->flow_status = FLOW_STAT_NONE;
		}

		if (skge->flow_status == FLOW_STAT_NONE ||
		    (skge->speed < SPEED_1000 && skge->duplex == DUPLEX_HALF))
			skge_write8(hw, SK_REG(port, GMAC_CTRL), GMC_PAUSE_OFF);
		else
			skge_write8(hw, SK_REG(port, GMAC_CTRL), GMC_PAUSE_ON);
		yukon_link_up(skge);
		return;
	}

	if (istatus & PHY_M_IS_LSP_CHANGE)
		skge->speed = yukon_speed(hw, phystat);

	if (istatus & PHY_M_IS_DUP_CHANGE)
		skge->duplex = (phystat & PHY_M_PS_FULL_DUP) ? DUPLEX_FULL : DUPLEX_HALF;
	if (istatus & PHY_M_IS_LST_CHANGE) {
		if (phystat & PHY_M_PS_LINK_UP)
			yukon_link_up(skge);
		else
			yukon_link_down(skge);
	}
	return;
 failed:
	pr_err("%s: autonegotiation failed (%s)\n", skge->netdev->name, reason);

	/* XXX restart autonegotiation? */
}

static void skge_phy_reset(struct skge_port *skge)
{
	struct skge_hw *hw = skge->hw;
	int port = skge->port;
	struct net_device *dev = hw->dev[port];

	netif_stop_queue(skge->netdev);
	netif_carrier_off(skge->netdev);

	spin_lock_bh(&hw->phy_lock);
	if (hw->chip_id == CHIP_ID_GENESIS) {
		genesis_reset(hw, port);
		genesis_mac_init(hw, port);
	} else {
		yukon_reset(hw, port);
		yukon_init(hw, port);
	}
	spin_unlock_bh(&hw->phy_lock);

	skge_set_multicast(dev);
}

/* Basic MII support */
static int skge_ioctl(struct net_device *dev, struct ifreq *ifr, int cmd)
{
	struct mii_ioctl_data *data = if_mii(ifr);
	struct skge_port *skge = netdev_priv(dev);
	struct skge_hw *hw = skge->hw;
	int err = -EOPNOTSUPP;

	if (!netif_running(dev))
		return -ENODEV;	/* Phy still in reset */

	switch (cmd) {
	case SIOCGMIIPHY:
		data->phy_id = hw->phy_addr;

		/* fallthru */
	case SIOCGMIIREG: {
		u16 val = 0;
		spin_lock_bh(&hw->phy_lock);
		if (hw->chip_id == CHIP_ID_GENESIS)
			err = __xm_phy_read(hw, skge->port, data->reg_num & 0x1f, &val);
		else
			err = __gm_phy_read(hw, skge->port, data->reg_num & 0x1f, &val);
		spin_unlock_bh(&hw->phy_lock);
		data->val_out = val;
		break;
	}

	case SIOCSMIIREG:
		spin_lock_bh(&hw->phy_lock);
		if (hw->chip_id == CHIP_ID_GENESIS)
			err = xm_phy_write(hw, skge->port, data->reg_num & 0x1f,
				   data->val_in);
		else
			err = gm_phy_write(hw, skge->port, data->reg_num & 0x1f,
				   data->val_in);
		spin_unlock_bh(&hw->phy_lock);
		break;
	}
	return err;
}

static void skge_ramset(struct skge_hw *hw, u16 q, u32 start, size_t len)
{
	u32 end;

	start /= 8;
	len /= 8;
	end = start + len - 1;

	skge_write8(hw, RB_ADDR(q, RB_CTRL), RB_RST_CLR);
	skge_write32(hw, RB_ADDR(q, RB_START), start);
	skge_write32(hw, RB_ADDR(q, RB_WP), start);
	skge_write32(hw, RB_ADDR(q, RB_RP), start);
	skge_write32(hw, RB_ADDR(q, RB_END), end);

	if (q == Q_R1 || q == Q_R2) {
		/* Set thresholds on receive queue's */
		skge_write32(hw, RB_ADDR(q, RB_RX_UTPP),
			     start + (2*len)/3);
		skge_write32(hw, RB_ADDR(q, RB_RX_LTPP),
			     start + (len/3));
	} else {
		/* Enable store & forward on Tx queue's because
		 * Tx FIFO is only 4K on Genesis and 1K on Yukon
		 */
		skge_write8(hw, RB_ADDR(q, RB_CTRL), RB_ENA_STFWD);
	}

	skge_write8(hw, RB_ADDR(q, RB_CTRL), RB_ENA_OP_MD);
}

/* Setup Bus Memory Interface */
static void skge_qset(struct skge_port *skge, u16 q,
		      const struct skge_element *e)
{
	struct skge_hw *hw = skge->hw;
	u32 watermark = 0x600;
	u64 base = skge->dma + (e->desc - skge->mem);

	/* optimization to reduce window on 32bit/33mhz */
	if ((skge_read16(hw, B0_CTST) & (CS_BUS_CLOCK | CS_BUS_SLOT_SZ)) == 0)
		watermark /= 2;

	skge_write32(hw, Q_ADDR(q, Q_CSR), CSR_CLR_RESET);
	skge_write32(hw, Q_ADDR(q, Q_F), watermark);
	skge_write32(hw, Q_ADDR(q, Q_DA_H), (u32)(base >> 32));
	skge_write32(hw, Q_ADDR(q, Q_DA_L), (u32)base);
}

static int skge_up(struct net_device *dev)
{
	struct skge_port *skge = netdev_priv(dev);
	struct skge_hw *hw = skge->hw;
	int port = skge->port;
	u32 chunk, ram_addr;
	size_t rx_size, tx_size;
	int err;

	if (!is_valid_ether_addr(dev->dev_addr))
		return -EINVAL;

	netif_info(skge, ifup, skge->netdev, "enabling interface\n");

	if (dev->mtu > RX_BUF_SIZE)
		skge->rx_buf_size = dev->mtu + ETH_HLEN;
	else
		skge->rx_buf_size = RX_BUF_SIZE;


	rx_size = skge->rx_ring.count * sizeof(struct skge_rx_desc);
	tx_size = skge->tx_ring.count * sizeof(struct skge_tx_desc);
	skge->mem_size = tx_size + rx_size;
	skge->mem = pci_alloc_consistent(hw->pdev, skge->mem_size, &skge->dma);
	if (!skge->mem)
		return -ENOMEM;

	BUG_ON(skge->dma & 7);

	if ((u64)skge->dma >> 32 != ((u64) skge->dma + skge->mem_size) >> 32) {
		dev_err(&hw->pdev->dev, "pci_alloc_consistent region crosses 4G boundary\n");
		err = -EINVAL;
		goto free_pci_mem;
	}

	memset(skge->mem, 0, skge->mem_size);

	err = skge_ring_alloc(&skge->rx_ring, skge->mem, skge->dma);
	if (err)
		goto free_pci_mem;

	err = skge_rx_fill(dev);
	if (err)
		goto free_rx_ring;

	err = skge_ring_alloc(&skge->tx_ring, skge->mem + rx_size,
			      skge->dma + rx_size);
	if (err)
		goto free_rx_ring;

	/* Initialize MAC */
	spin_lock_bh(&hw->phy_lock);
	if (hw->chip_id == CHIP_ID_GENESIS)
		genesis_mac_init(hw, port);
	else
		yukon_mac_init(hw, port);
	spin_unlock_bh(&hw->phy_lock);

	/* Configure RAMbuffers - equally between ports and tx/rx */
	chunk = (hw->ram_size  - hw->ram_offset) / (hw->ports * 2);
	ram_addr = hw->ram_offset + 2 * chunk * port;

	skge_ramset(hw, rxqaddr[port], ram_addr, chunk);
	skge_qset(skge, rxqaddr[port], skge->rx_ring.to_clean);

	BUG_ON(skge->tx_ring.to_use != skge->tx_ring.to_clean);
	skge_ramset(hw, txqaddr[port], ram_addr+chunk, chunk);
	skge_qset(skge, txqaddr[port], skge->tx_ring.to_use);

	/* Start receiver BMU */
	wmb();
	skge_write8(hw, Q_ADDR(rxqaddr[port], Q_CSR), CSR_START | CSR_IRQ_CL_F);
	skge_led(skge, LED_MODE_ON);

	spin_lock_irq(&hw->hw_lock);
	hw->intr_mask |= portmask[port];
	skge_write32(hw, B0_IMSK, hw->intr_mask);
	spin_unlock_irq(&hw->hw_lock);

	napi_enable(&skge->napi);
	return 0;

 free_rx_ring:
	skge_rx_clean(skge);
	kfree(skge->rx_ring.start);
 free_pci_mem:
	pci_free_consistent(hw->pdev, skge->mem_size, skge->mem, skge->dma);
	skge->mem = NULL;

	return err;
}

/* stop receiver */
static void skge_rx_stop(struct skge_hw *hw, int port)
{
	skge_write8(hw, Q_ADDR(rxqaddr[port], Q_CSR), CSR_STOP);
	skge_write32(hw, RB_ADDR(port ? Q_R2 : Q_R1, RB_CTRL),
		     RB_RST_SET|RB_DIS_OP_MD);
	skge_write32(hw, Q_ADDR(rxqaddr[port], Q_CSR), CSR_SET_RESET);
}

static int skge_down(struct net_device *dev)
{
	struct skge_port *skge = netdev_priv(dev);
	struct skge_hw *hw = skge->hw;
	int port = skge->port;

	if (skge->mem == NULL)
		return 0;

	netif_info(skge, ifdown, skge->netdev, "disabling interface\n");

	netif_tx_disable(dev);

	if (hw->chip_id == CHIP_ID_GENESIS && hw->phy_type == SK_PHY_XMAC)
		del_timer_sync(&skge->link_timer);

	napi_disable(&skge->napi);
	netif_carrier_off(dev);

	spin_lock_irq(&hw->hw_lock);
	hw->intr_mask &= ~portmask[port];
	skge_write32(hw, B0_IMSK, hw->intr_mask);
	spin_unlock_irq(&hw->hw_lock);

	skge_write8(skge->hw, SK_REG(skge->port, LNK_LED_REG), LED_OFF);
	if (hw->chip_id == CHIP_ID_GENESIS)
		genesis_stop(skge);
	else
		yukon_stop(skge);

	/* Stop transmitter */
	skge_write8(hw, Q_ADDR(txqaddr[port], Q_CSR), CSR_STOP);
	skge_write32(hw, RB_ADDR(txqaddr[port], RB_CTRL),
		     RB_RST_SET|RB_DIS_OP_MD);


	/* Disable Force Sync bit and Enable Alloc bit */
	skge_write8(hw, SK_REG(port, TXA_CTRL),
		    TXA_DIS_FSYNC | TXA_DIS_ALLOC | TXA_STOP_RC);

	/* Stop Interval Timer and Limit Counter of Tx Arbiter */
	skge_write32(hw, SK_REG(port, TXA_ITI_INI), 0L);
	skge_write32(hw, SK_REG(port, TXA_LIM_INI), 0L);

	/* Reset PCI FIFO */
	skge_write32(hw, Q_ADDR(txqaddr[port], Q_CSR), CSR_SET_RESET);
	skge_write32(hw, RB_ADDR(txqaddr[port], RB_CTRL), RB_RST_SET);

	/* Reset the RAM Buffer async Tx queue */
	skge_write8(hw, RB_ADDR(port == 0 ? Q_XA1 : Q_XA2, RB_CTRL), RB_RST_SET);

	skge_rx_stop(hw, port);

	if (hw->chip_id == CHIP_ID_GENESIS) {
		skge_write8(hw, SK_REG(port, TX_MFF_CTRL2), MFF_RST_SET);
		skge_write8(hw, SK_REG(port, RX_MFF_CTRL2), MFF_RST_SET);
	} else {
		skge_write8(hw, SK_REG(port, RX_GMF_CTRL_T), GMF_RST_SET);
		skge_write8(hw, SK_REG(port, TX_GMF_CTRL_T), GMF_RST_SET);
	}

	skge_led(skge, LED_MODE_OFF);

	netif_tx_lock_bh(dev);
	skge_tx_clean(dev);
	netif_tx_unlock_bh(dev);

	skge_rx_clean(skge);

	kfree(skge->rx_ring.start);
	kfree(skge->tx_ring.start);
	pci_free_consistent(hw->pdev, skge->mem_size, skge->mem, skge->dma);
	skge->mem = NULL;
	return 0;
}

static inline int skge_avail(const struct skge_ring *ring)
{
	smp_mb();
	return ((ring->to_clean > ring->to_use) ? 0 : ring->count)
		+ (ring->to_clean - ring->to_use) - 1;
}

static netdev_tx_t skge_xmit_frame(struct sk_buff *skb,
				   struct net_device *dev)
{
	struct skge_port *skge = netdev_priv(dev);
	struct skge_hw *hw = skge->hw;
	struct skge_element *e;
	struct skge_tx_desc *td;
	int i;
	u32 control, len;
	u64 map;

	if (skb_padto(skb, ETH_ZLEN))
		return NETDEV_TX_OK;

	if (unlikely(skge_avail(&skge->tx_ring) < skb_shinfo(skb)->nr_frags + 1))
		return NETDEV_TX_BUSY;

	e = skge->tx_ring.to_use;
	td = e->desc;
	BUG_ON(td->control & BMU_OWN);
	e->skb = skb;
	len = skb_headlen(skb);
	map = pci_map_single(hw->pdev, skb->data, len, PCI_DMA_TODEVICE);
	dma_unmap_addr_set(e, mapaddr, map);
	dma_unmap_len_set(e, maplen, len);

	td->dma_lo = map;
	td->dma_hi = map >> 32;

	if (skb->ip_summed == CHECKSUM_PARTIAL) {
		const int offset = skb_checksum_start_offset(skb);

		/* This seems backwards, but it is what the sk98lin
		 * does.  Looks like hardware is wrong?
		 */
		if (ipip_hdr(skb)->protocol == IPPROTO_UDP &&
		    hw->chip_rev == 0 && hw->chip_id == CHIP_ID_YUKON)
			control = BMU_TCP_CHECK;
		else
			control = BMU_UDP_CHECK;

		td->csum_offs = 0;
		td->csum_start = offset;
		td->csum_write = offset + skb->csum_offset;
	} else
		control = BMU_CHECK;

	if (!skb_shinfo(skb)->nr_frags) /* single buffer i.e. no fragments */
		control |= BMU_EOF | BMU_IRQ_EOF;
	else {
		struct skge_tx_desc *tf = td;

		control |= BMU_STFWD;
		for (i = 0; i < skb_shinfo(skb)->nr_frags; i++) {
			skb_frag_t *frag = &skb_shinfo(skb)->frags[i];

			map = pci_map_page(hw->pdev, frag->page, frag->page_offset,
					   frag->size, PCI_DMA_TODEVICE);

			e = e->next;
			e->skb = skb;
			tf = e->desc;
			BUG_ON(tf->control & BMU_OWN);

			tf->dma_lo = map;
			tf->dma_hi = (u64) map >> 32;
			dma_unmap_addr_set(e, mapaddr, map);
			dma_unmap_len_set(e, maplen, frag->size);

			tf->control = BMU_OWN | BMU_SW | control | frag->size;
		}
		tf->control |= BMU_EOF | BMU_IRQ_EOF;
	}
	/* Make sure all the descriptors written */
	wmb();
	td->control = BMU_OWN | BMU_SW | BMU_STF | control | len;
	wmb();

	skge_write8(hw, Q_ADDR(txqaddr[skge->port], Q_CSR), CSR_START);

	netif_printk(skge, tx_queued, KERN_DEBUG, skge->netdev,
		     "tx queued, slot %td, len %d\n",
		     e - skge->tx_ring.start, skb->len);

	skge->tx_ring.to_use = e->next;
	smp_wmb();

	if (skge_avail(&skge->tx_ring) <= TX_LOW_WATER) {
		netdev_dbg(dev, "transmit queue full\n");
		netif_stop_queue(dev);
	}

	return NETDEV_TX_OK;
}


/* Free resources associated with this reing element */
static void skge_tx_free(struct skge_port *skge, struct skge_element *e,
			 u32 control)
{
	struct pci_dev *pdev = skge->hw->pdev;

	/* skb header vs. fragment */
	if (control & BMU_STF)
		pci_unmap_single(pdev, dma_unmap_addr(e, mapaddr),
				 dma_unmap_len(e, maplen),
				 PCI_DMA_TODEVICE);
	else
		pci_unmap_page(pdev, dma_unmap_addr(e, mapaddr),
			       dma_unmap_len(e, maplen),
			       PCI_DMA_TODEVICE);

	if (control & BMU_EOF) {
		netif_printk(skge, tx_done, KERN_DEBUG, skge->netdev,
			     "tx done slot %td\n", e - skge->tx_ring.start);

		dev_kfree_skb(e->skb);
	}
}

/* Free all buffers in transmit ring */
static void skge_tx_clean(struct net_device *dev)
{
	struct skge_port *skge = netdev_priv(dev);
	struct skge_element *e;

	for (e = skge->tx_ring.to_clean; e != skge->tx_ring.to_use; e = e->next) {
		struct skge_tx_desc *td = e->desc;
		skge_tx_free(skge, e, td->control);
		td->control = 0;
	}

	skge->tx_ring.to_clean = e;
}

static void skge_tx_timeout(struct net_device *dev)
{
	struct skge_port *skge = netdev_priv(dev);

	netif_printk(skge, timer, KERN_DEBUG, skge->netdev, "tx timeout\n");

	skge_write8(skge->hw, Q_ADDR(txqaddr[skge->port], Q_CSR), CSR_STOP);
	skge_tx_clean(dev);
	netif_wake_queue(dev);
}

static int skge_change_mtu(struct net_device *dev, int new_mtu)
{
	int err;

	if (new_mtu < ETH_ZLEN || new_mtu > ETH_JUMBO_MTU)
		return -EINVAL;

	if (!netif_running(dev)) {
		dev->mtu = new_mtu;
		return 0;
	}

	skge_down(dev);

	dev->mtu = new_mtu;

	err = skge_up(dev);
	if (err)
		dev_close(dev);

	return err;
}

static const u8 pause_mc_addr[ETH_ALEN] = { 0x1, 0x80, 0xc2, 0x0, 0x0, 0x1 };

static void genesis_add_filter(u8 filter[8], const u8 *addr)
{
	u32 crc, bit;

	crc = ether_crc_le(ETH_ALEN, addr);
	bit = ~crc & 0x3f;
	filter[bit/8] |= 1 << (bit%8);
}

static void genesis_set_multicast(struct net_device *dev)
{
	struct skge_port *skge = netdev_priv(dev);
	struct skge_hw *hw = skge->hw;
	int port = skge->port;
	struct netdev_hw_addr *ha;
	u32 mode;
	u8 filter[8];

	mode = xm_read32(hw, port, XM_MODE);
	mode |= XM_MD_ENA_HASH;
	if (dev->flags & IFF_PROMISC)
		mode |= XM_MD_ENA_PROM;
	else
		mode &= ~XM_MD_ENA_PROM;

	if (dev->flags & IFF_ALLMULTI)
		memset(filter, 0xff, sizeof(filter));
	else {
		memset(filter, 0, sizeof(filter));

		if (skge->flow_status == FLOW_STAT_REM_SEND ||
		    skge->flow_status == FLOW_STAT_SYMMETRIC)
			genesis_add_filter(filter, pause_mc_addr);

		netdev_for_each_mc_addr(ha, dev)
			genesis_add_filter(filter, ha->addr);
	}

	xm_write32(hw, port, XM_MODE, mode);
	xm_outhash(hw, port, XM_HSM, filter);
}

static void yukon_add_filter(u8 filter[8], const u8 *addr)
{
	 u32 bit = ether_crc(ETH_ALEN, addr) & 0x3f;
	 filter[bit/8] |= 1 << (bit%8);
}

static void yukon_set_multicast(struct net_device *dev)
{
	struct skge_port *skge = netdev_priv(dev);
	struct skge_hw *hw = skge->hw;
	int port = skge->port;
	struct netdev_hw_addr *ha;
	int rx_pause = (skge->flow_status == FLOW_STAT_REM_SEND ||
			skge->flow_status == FLOW_STAT_SYMMETRIC);
	u16 reg;
	u8 filter[8];

	memset(filter, 0, sizeof(filter));

	reg = gma_read16(hw, port, GM_RX_CTRL);
	reg |= GM_RXCR_UCF_ENA;

	if (dev->flags & IFF_PROMISC) 		/* promiscuous */
		reg &= ~(GM_RXCR_UCF_ENA | GM_RXCR_MCF_ENA);
	else if (dev->flags & IFF_ALLMULTI)	/* all multicast */
		memset(filter, 0xff, sizeof(filter));
	else if (netdev_mc_empty(dev) && !rx_pause)/* no multicast */
		reg &= ~GM_RXCR_MCF_ENA;
	else {
		reg |= GM_RXCR_MCF_ENA;

		if (rx_pause)
			yukon_add_filter(filter, pause_mc_addr);

		netdev_for_each_mc_addr(ha, dev)
			yukon_add_filter(filter, ha->addr);
	}


	gma_write16(hw, port, GM_MC_ADDR_H1,
			 (u16)filter[0] | ((u16)filter[1] << 8));
	gma_write16(hw, port, GM_MC_ADDR_H2,
			 (u16)filter[2] | ((u16)filter[3] << 8));
	gma_write16(hw, port, GM_MC_ADDR_H3,
			 (u16)filter[4] | ((u16)filter[5] << 8));
	gma_write16(hw, port, GM_MC_ADDR_H4,
			 (u16)filter[6] | ((u16)filter[7] << 8));

	gma_write16(hw, port, GM_RX_CTRL, reg);
}

static inline u16 phy_length(const struct skge_hw *hw, u32 status)
{
	if (hw->chip_id == CHIP_ID_GENESIS)
		return status >> XMR_FS_LEN_SHIFT;
	else
		return status >> GMR_FS_LEN_SHIFT;
}

static inline int bad_phy_status(const struct skge_hw *hw, u32 status)
{
	if (hw->chip_id == CHIP_ID_GENESIS)
		return (status & (XMR_FS_ERR | XMR_FS_2L_VLAN)) != 0;
	else
		return (status & GMR_FS_ANY_ERR) ||
			(status & GMR_FS_RX_OK) == 0;
}

static void skge_set_multicast(struct net_device *dev)
{
	struct skge_port *skge = netdev_priv(dev);
	struct skge_hw *hw = skge->hw;

	if (hw->chip_id == CHIP_ID_GENESIS)
		genesis_set_multicast(dev);
	else
		yukon_set_multicast(dev);

}


/* Get receive buffer from descriptor.
 * Handles copy of small buffers and reallocation failures
 */
static struct sk_buff *skge_rx_get(struct net_device *dev,
				   struct skge_element *e,
				   u32 control, u32 status, u16 csum)
{
	struct skge_port *skge = netdev_priv(dev);
	struct sk_buff *skb;
	u16 len = control & BMU_BBC;

	netif_printk(skge, rx_status, KERN_DEBUG, skge->netdev,
		     "rx slot %td status 0x%x len %d\n",
		     e - skge->rx_ring.start, status, len);

	if (len > skge->rx_buf_size)
		goto error;

	if ((control & (BMU_EOF|BMU_STF)) != (BMU_STF|BMU_EOF))
		goto error;

	if (bad_phy_status(skge->hw, status))
		goto error;

	if (phy_length(skge->hw, status) != len)
		goto error;

	if (len < RX_COPY_THRESHOLD) {
		skb = netdev_alloc_skb_ip_align(dev, len);
		if (!skb)
			goto resubmit;

		pci_dma_sync_single_for_cpu(skge->hw->pdev,
					    dma_unmap_addr(e, mapaddr),
					    len, PCI_DMA_FROMDEVICE);
		skb_copy_from_linear_data(e->skb, skb->data, len);
		pci_dma_sync_single_for_device(skge->hw->pdev,
					       dma_unmap_addr(e, mapaddr),
					       len, PCI_DMA_FROMDEVICE);
		skge_rx_reuse(e, skge->rx_buf_size);
	} else {
		struct sk_buff *nskb;

		nskb = netdev_alloc_skb_ip_align(dev, skge->rx_buf_size);
		if (!nskb)
			goto resubmit;

		pci_unmap_single(skge->hw->pdev,
				 dma_unmap_addr(e, mapaddr),
				 dma_unmap_len(e, maplen),
				 PCI_DMA_FROMDEVICE);
		skb = e->skb;
		prefetch(skb->data);
		skge_rx_setup(skge, e, nskb, skge->rx_buf_size);
	}

	skb_put(skb, len);
	if (skge->rx_csum) {
		skb->csum = csum;
		skb->ip_summed = CHECKSUM_COMPLETE;
	}

	skb->protocol = eth_type_trans(skb, dev);

	return skb;
error:

	netif_printk(skge, rx_err, KERN_DEBUG, skge->netdev,
		     "rx err, slot %td control 0x%x status 0x%x\n",
		     e - skge->rx_ring.start, control, status);

	if (skge->hw->chip_id == CHIP_ID_GENESIS) {
		if (status & (XMR_FS_RUNT|XMR_FS_LNG_ERR))
			dev->stats.rx_length_errors++;
		if (status & XMR_FS_FRA_ERR)
			dev->stats.rx_frame_errors++;
		if (status & XMR_FS_FCS_ERR)
			dev->stats.rx_crc_errors++;
	} else {
		if (status & (GMR_FS_LONG_ERR|GMR_FS_UN_SIZE))
			dev->stats.rx_length_errors++;
		if (status & GMR_FS_FRAGMENT)
			dev->stats.rx_frame_errors++;
		if (status & GMR_FS_CRC_ERR)
			dev->stats.rx_crc_errors++;
	}

resubmit:
	skge_rx_reuse(e, skge->rx_buf_size);
	return NULL;
}

/* Free all buffers in Tx ring which are no longer owned by device */
static void skge_tx_done(struct net_device *dev)
{
	struct skge_port *skge = netdev_priv(dev);
	struct skge_ring *ring = &skge->tx_ring;
	struct skge_element *e;

	skge_write8(skge->hw, Q_ADDR(txqaddr[skge->port], Q_CSR), CSR_IRQ_CL_F);

	for (e = ring->to_clean; e != ring->to_use; e = e->next) {
		u32 control = ((const struct skge_tx_desc *) e->desc)->control;

		if (control & BMU_OWN)
			break;

		skge_tx_free(skge, e, control);
	}
	skge->tx_ring.to_clean = e;

	/* Can run lockless until we need to synchronize to restart queue. */
	smp_mb();

	if (unlikely(netif_queue_stopped(dev) &&
		     skge_avail(&skge->tx_ring) > TX_LOW_WATER)) {
		netif_tx_lock(dev);
		if (unlikely(netif_queue_stopped(dev) &&
			     skge_avail(&skge->tx_ring) > TX_LOW_WATER)) {
			netif_wake_queue(dev);

		}
		netif_tx_unlock(dev);
	}
}

static int skge_poll(struct napi_struct *napi, int to_do)
{
	struct skge_port *skge = container_of(napi, struct skge_port, napi);
	struct net_device *dev = skge->netdev;
	struct skge_hw *hw = skge->hw;
	struct skge_ring *ring = &skge->rx_ring;
	struct skge_element *e;
	int work_done = 0;

	skge_tx_done(dev);

	skge_write8(hw, Q_ADDR(rxqaddr[skge->port], Q_CSR), CSR_IRQ_CL_F);

	for (e = ring->to_clean; prefetch(e->next), work_done < to_do; e = e->next) {
		struct skge_rx_desc *rd = e->desc;
		struct sk_buff *skb;
		u32 control;

		rmb();
		control = rd->control;
		if (control & BMU_OWN)
			break;

		skb = skge_rx_get(dev, e, control, rd->status, rd->csum2);
		if (likely(skb)) {
			napi_gro_receive(napi, skb);
			++work_done;
		}
	}
	ring->to_clean = e;

	/* restart receiver */
	wmb();
	skge_write8(hw, Q_ADDR(rxqaddr[skge->port], Q_CSR), CSR_START);

	if (work_done < to_do) {
		unsigned long flags;

		napi_gro_flush(napi);
		spin_lock_irqsave(&hw->hw_lock, flags);
		__napi_complete(napi);
		hw->intr_mask |= napimask[skge->port];
		skge_write32(hw, B0_IMSK, hw->intr_mask);
		skge_read32(hw, B0_IMSK);
		spin_unlock_irqrestore(&hw->hw_lock, flags);
	}

	return work_done;
}

/* Parity errors seem to happen when Genesis is connected to a switch
 * with no other ports present. Heartbeat error??
 */
static void skge_mac_parity(struct skge_hw *hw, int port)
{
	struct net_device *dev = hw->dev[port];

	++dev->stats.tx_heartbeat_errors;

	if (hw->chip_id == CHIP_ID_GENESIS)
		skge_write16(hw, SK_REG(port, TX_MFF_CTRL1),
			     MFF_CLR_PERR);
	else
		/* HW-Bug #8: cleared by GMF_CLI_TX_FC instead of GMF_CLI_TX_PE */
		skge_write8(hw, SK_REG(port, TX_GMF_CTRL_T),
			    (hw->chip_id == CHIP_ID_YUKON && hw->chip_rev == 0)
			    ? GMF_CLI_TX_FC : GMF_CLI_TX_PE);
}

static void skge_mac_intr(struct skge_hw *hw, int port)
{
	if (hw->chip_id == CHIP_ID_GENESIS)
		genesis_mac_intr(hw, port);
	else
		yukon_mac_intr(hw, port);
}

/* Handle device specific framing and timeout interrupts */
static void skge_error_irq(struct skge_hw *hw)
{
	struct pci_dev *pdev = hw->pdev;
	u32 hwstatus = skge_read32(hw, B0_HWE_ISRC);

	if (hw->chip_id == CHIP_ID_GENESIS) {
		/* clear xmac errors */
		if (hwstatus & (IS_NO_STAT_M1|IS_NO_TIST_M1))
			skge_write16(hw, RX_MFF_CTRL1, MFF_CLR_INSTAT);
		if (hwstatus & (IS_NO_STAT_M2|IS_NO_TIST_M2))
			skge_write16(hw, RX_MFF_CTRL2, MFF_CLR_INSTAT);
	} else {
		/* Timestamp (unused) overflow */
		if (hwstatus & IS_IRQ_TIST_OV)
			skge_write8(hw, GMAC_TI_ST_CTRL, GMT_ST_CLR_IRQ);
	}

	if (hwstatus & IS_RAM_RD_PAR) {
		dev_err(&pdev->dev, "Ram read data parity error\n");
		skge_write16(hw, B3_RI_CTRL, RI_CLR_RD_PERR);
	}

	if (hwstatus & IS_RAM_WR_PAR) {
		dev_err(&pdev->dev, "Ram write data parity error\n");
		skge_write16(hw, B3_RI_CTRL, RI_CLR_WR_PERR);
	}

	if (hwstatus & IS_M1_PAR_ERR)
		skge_mac_parity(hw, 0);

	if (hwstatus & IS_M2_PAR_ERR)
		skge_mac_parity(hw, 1);

	if (hwstatus & IS_R1_PAR_ERR) {
		dev_err(&pdev->dev, "%s: receive queue parity error\n",
			hw->dev[0]->name);
		skge_write32(hw, B0_R1_CSR, CSR_IRQ_CL_P);
	}

	if (hwstatus & IS_R2_PAR_ERR) {
		dev_err(&pdev->dev, "%s: receive queue parity error\n",
			hw->dev[1]->name);
		skge_write32(hw, B0_R2_CSR, CSR_IRQ_CL_P);
	}

	if (hwstatus & (IS_IRQ_MST_ERR|IS_IRQ_STAT)) {
		u16 pci_status, pci_cmd;

		pci_read_config_word(pdev, PCI_COMMAND, &pci_cmd);
		pci_read_config_word(pdev, PCI_STATUS, &pci_status);

		dev_err(&pdev->dev, "PCI error cmd=%#x status=%#x\n",
			pci_cmd, pci_status);

		/* Write the error bits back to clear them. */
		pci_status &= PCI_STATUS_ERROR_BITS;
		skge_write8(hw, B2_TST_CTRL1, TST_CFG_WRITE_ON);
		pci_write_config_word(pdev, PCI_COMMAND,
				      pci_cmd | PCI_COMMAND_SERR | PCI_COMMAND_PARITY);
		pci_write_config_word(pdev, PCI_STATUS, pci_status);
		skge_write8(hw, B2_TST_CTRL1, TST_CFG_WRITE_OFF);

		/* if error still set then just ignore it */
		hwstatus = skge_read32(hw, B0_HWE_ISRC);
		if (hwstatus & IS_IRQ_STAT) {
			dev_warn(&hw->pdev->dev, "unable to clear error (so ignoring them)\n");
			hw->intr_mask &= ~IS_HW_ERR;
		}
	}
}

/*
 * Interrupt from PHY are handled in tasklet (softirq)
 * because accessing phy registers requires spin wait which might
 * cause excess interrupt latency.
 */
static void skge_extirq(unsigned long arg)
{
	struct skge_hw *hw = (struct skge_hw *) arg;
	int port;

	for (port = 0; port < hw->ports; port++) {
		struct net_device *dev = hw->dev[port];

		if (netif_running(dev)) {
			struct skge_port *skge = netdev_priv(dev);

			spin_lock(&hw->phy_lock);
			if (hw->chip_id != CHIP_ID_GENESIS)
				yukon_phy_intr(skge);
			else if (hw->phy_type == SK_PHY_BCOM)
				bcom_phy_intr(skge);
			spin_unlock(&hw->phy_lock);
		}
	}

	spin_lock_irq(&hw->hw_lock);
	hw->intr_mask |= IS_EXT_REG;
	skge_write32(hw, B0_IMSK, hw->intr_mask);
	skge_read32(hw, B0_IMSK);
	spin_unlock_irq(&hw->hw_lock);
}

static irqreturn_t skge_intr(int irq, void *dev_id)
{
	struct skge_hw *hw = dev_id;
	u32 status;
	int handled = 0;

	spin_lock(&hw->hw_lock);
	/* Reading this register masks IRQ */
	status = skge_read32(hw, B0_SP_ISRC);
	if (status == 0 || status == ~0)
		goto out;

	handled = 1;
	status &= hw->intr_mask;
	if (status & IS_EXT_REG) {
		hw->intr_mask &= ~IS_EXT_REG;
		tasklet_schedule(&hw->phy_task);
	}

	if (status & (IS_XA1_F|IS_R1_F)) {
		struct skge_port *skge = netdev_priv(hw->dev[0]);
		hw->intr_mask &= ~(IS_XA1_F|IS_R1_F);
		napi_schedule(&skge->napi);
	}

	if (status & IS_PA_TO_TX1)
		skge_write16(hw, B3_PA_CTRL, PA_CLR_TO_TX1);

	if (status & IS_PA_TO_RX1) {
		++hw->dev[0]->stats.rx_over_errors;
		skge_write16(hw, B3_PA_CTRL, PA_CLR_TO_RX1);
	}


	if (status & IS_MAC1)
		skge_mac_intr(hw, 0);

	if (hw->dev[1]) {
		struct skge_port *skge = netdev_priv(hw->dev[1]);

		if (status & (IS_XA2_F|IS_R2_F)) {
			hw->intr_mask &= ~(IS_XA2_F|IS_R2_F);
			napi_schedule(&skge->napi);
		}

		if (status & IS_PA_TO_RX2) {
			++hw->dev[1]->stats.rx_over_errors;
			skge_write16(hw, B3_PA_CTRL, PA_CLR_TO_RX2);
		}

		if (status & IS_PA_TO_TX2)
			skge_write16(hw, B3_PA_CTRL, PA_CLR_TO_TX2);

		if (status & IS_MAC2)
			skge_mac_intr(hw, 1);
	}

	if (status & IS_HW_ERR)
		skge_error_irq(hw);

	skge_write32(hw, B0_IMSK, hw->intr_mask);
	skge_read32(hw, B0_IMSK);
out:
	spin_unlock(&hw->hw_lock);

	return IRQ_RETVAL(handled);
}

#ifdef CONFIG_NET_POLL_CONTROLLER
static void skge_netpoll(struct net_device *dev)
{
	struct skge_port *skge = netdev_priv(dev);

	disable_irq(dev->irq);
	skge_intr(dev->irq, skge->hw);
	enable_irq(dev->irq);
}
#endif

static int skge_set_mac_address(struct net_device *dev, void *p)
{
	struct skge_port *skge = netdev_priv(dev);
	struct skge_hw *hw = skge->hw;
	unsigned port = skge->port;
	const struct sockaddr *addr = p;
	u16 ctrl;

	if (!is_valid_ether_addr(addr->sa_data))
		return -EADDRNOTAVAIL;

	memcpy(dev->dev_addr, addr->sa_data, ETH_ALEN);

	if (!netif_running(dev)) {
		memcpy_toio(hw->regs + B2_MAC_1 + port*8, dev->dev_addr, ETH_ALEN);
		memcpy_toio(hw->regs + B2_MAC_2 + port*8, dev->dev_addr, ETH_ALEN);
	} else {
		/* disable Rx */
		spin_lock_bh(&hw->phy_lock);
		ctrl = gma_read16(hw, port, GM_GP_CTRL);
		gma_write16(hw, port, GM_GP_CTRL, ctrl & ~GM_GPCR_RX_ENA);

		memcpy_toio(hw->regs + B2_MAC_1 + port*8, dev->dev_addr, ETH_ALEN);
		memcpy_toio(hw->regs + B2_MAC_2 + port*8, dev->dev_addr, ETH_ALEN);

		if (hw->chip_id == CHIP_ID_GENESIS)
			xm_outaddr(hw, port, XM_SA, dev->dev_addr);
		else {
			gma_set_addr(hw, port, GM_SRC_ADDR_1L, dev->dev_addr);
			gma_set_addr(hw, port, GM_SRC_ADDR_2L, dev->dev_addr);
		}

		gma_write16(hw, port, GM_GP_CTRL, ctrl);
		spin_unlock_bh(&hw->phy_lock);
	}

	return 0;
}

static const struct {
	u8 id;
	const char *name;
} skge_chips[] = {
	{ CHIP_ID_GENESIS,	"Genesis" },
	{ CHIP_ID_YUKON,	 "Yukon" },
	{ CHIP_ID_YUKON_LITE,	 "Yukon-Lite"},
	{ CHIP_ID_YUKON_LP,	 "Yukon-LP"},
};

static const char *skge_board_name(const struct skge_hw *hw)
{
	int i;
	static char buf[16];

	for (i = 0; i < ARRAY_SIZE(skge_chips); i++)
		if (skge_chips[i].id == hw->chip_id)
			return skge_chips[i].name;

	snprintf(buf, sizeof buf, "chipid 0x%x", hw->chip_id);
	return buf;
}


/*
 * Setup the board data structure, but don't bring up
 * the port(s)
 */
static int skge_reset(struct skge_hw *hw)
{
	u32 reg;
	u16 ctst, pci_status;
	u8 t8, mac_cfg, pmd_type;
	int i;

	ctst = skge_read16(hw, B0_CTST);

	/* do a SW reset */
	skge_write8(hw, B0_CTST, CS_RST_SET);
	skge_write8(hw, B0_CTST, CS_RST_CLR);

	/* clear PCI errors, if any */
	skge_write8(hw, B2_TST_CTRL1, TST_CFG_WRITE_ON);
	skge_write8(hw, B2_TST_CTRL2, 0);

	pci_read_config_word(hw->pdev, PCI_STATUS, &pci_status);
	pci_write_config_word(hw->pdev, PCI_STATUS,
			      pci_status | PCI_STATUS_ERROR_BITS);
	skge_write8(hw, B2_TST_CTRL1, TST_CFG_WRITE_OFF);
	skge_write8(hw, B0_CTST, CS_MRST_CLR);

	/* restore CLK_RUN bits (for Yukon-Lite) */
	skge_write16(hw, B0_CTST,
		     ctst & (CS_CLK_RUN_HOT|CS_CLK_RUN_RST|CS_CLK_RUN_ENA));

	hw->chip_id = skge_read8(hw, B2_CHIP_ID);
	hw->phy_type = skge_read8(hw, B2_E_1) & 0xf;
	pmd_type = skge_read8(hw, B2_PMD_TYP);
	hw->copper = (pmd_type == 'T' || pmd_type == '1');

	switch (hw->chip_id) {
	case CHIP_ID_GENESIS:
		switch (hw->phy_type) {
		case SK_PHY_XMAC:
			hw->phy_addr = PHY_ADDR_XMAC;
			break;
		case SK_PHY_BCOM:
			hw->phy_addr = PHY_ADDR_BCOM;
			break;
		default:
			dev_err(&hw->pdev->dev, "unsupported phy type 0x%x\n",
			       hw->phy_type);
			return -EOPNOTSUPP;
		}
		break;

	case CHIP_ID_YUKON:
	case CHIP_ID_YUKON_LITE:
	case CHIP_ID_YUKON_LP:
		if (hw->phy_type < SK_PHY_MARV_COPPER && pmd_type != 'S')
			hw->copper = 1;

		hw->phy_addr = PHY_ADDR_MARV;
		break;

	default:
		dev_err(&hw->pdev->dev, "unsupported chip type 0x%x\n",
		       hw->chip_id);
		return -EOPNOTSUPP;
	}

	mac_cfg = skge_read8(hw, B2_MAC_CFG);
	hw->ports = (mac_cfg & CFG_SNG_MAC) ? 1 : 2;
	hw->chip_rev = (mac_cfg & CFG_CHIP_R_MSK) >> 4;

	/* read the adapters RAM size */
	t8 = skge_read8(hw, B2_E_0);
	if (hw->chip_id == CHIP_ID_GENESIS) {
		if (t8 == 3) {
			/* special case: 4 x 64k x 36, offset = 0x80000 */
			hw->ram_size = 0x100000;
			hw->ram_offset = 0x80000;
		} else
			hw->ram_size = t8 * 512;
	} else if (t8 == 0)
		hw->ram_size = 0x20000;
	else
		hw->ram_size = t8 * 4096;

	hw->intr_mask = IS_HW_ERR;

	/* Use PHY IRQ for all but fiber based Genesis board */
	if (!(hw->chip_id == CHIP_ID_GENESIS && hw->phy_type == SK_PHY_XMAC))
		hw->intr_mask |= IS_EXT_REG;

	if (hw->chip_id == CHIP_ID_GENESIS)
		genesis_init(hw);
	else {
		/* switch power to VCC (WA for VAUX problem) */
		skge_write8(hw, B0_POWER_CTRL,
			    PC_VAUX_ENA | PC_VCC_ENA | PC_VAUX_OFF | PC_VCC_ON);

		/* avoid boards with stuck Hardware error bits */
		if ((skge_read32(hw, B0_ISRC) & IS_HW_ERR) &&
		    (skge_read32(hw, B0_HWE_ISRC) & IS_IRQ_SENSOR)) {
			dev_warn(&hw->pdev->dev, "stuck hardware sensor bit\n");
			hw->intr_mask &= ~IS_HW_ERR;
		}

		/* Clear PHY COMA */
		skge_write8(hw, B2_TST_CTRL1, TST_CFG_WRITE_ON);
		pci_read_config_dword(hw->pdev, PCI_DEV_REG1, &reg);
		reg &= ~PCI_PHY_COMA;
		pci_write_config_dword(hw->pdev, PCI_DEV_REG1, reg);
		skge_write8(hw, B2_TST_CTRL1, TST_CFG_WRITE_OFF);


		for (i = 0; i < hw->ports; i++) {
			skge_write16(hw, SK_REG(i, GMAC_LINK_CTRL), GMLC_RST_SET);
			skge_write16(hw, SK_REG(i, GMAC_LINK_CTRL), GMLC_RST_CLR);
		}
	}

	/* turn off hardware timer (unused) */
	skge_write8(hw, B2_TI_CTRL, TIM_STOP);
	skge_write8(hw, B2_TI_CTRL, TIM_CLR_IRQ);
	skge_write8(hw, B0_LED, LED_STAT_ON);

	/* enable the Tx Arbiters */
	for (i = 0; i < hw->ports; i++)
		skge_write8(hw, SK_REG(i, TXA_CTRL), TXA_ENA_ARB);

	/* Initialize ram interface */
	skge_write16(hw, B3_RI_CTRL, RI_RST_CLR);

	skge_write8(hw, B3_RI_WTO_R1, SK_RI_TO_53);
	skge_write8(hw, B3_RI_WTO_XA1, SK_RI_TO_53);
	skge_write8(hw, B3_RI_WTO_XS1, SK_RI_TO_53);
	skge_write8(hw, B3_RI_RTO_R1, SK_RI_TO_53);
	skge_write8(hw, B3_RI_RTO_XA1, SK_RI_TO_53);
	skge_write8(hw, B3_RI_RTO_XS1, SK_RI_TO_53);
	skge_write8(hw, B3_RI_WTO_R2, SK_RI_TO_53);
	skge_write8(hw, B3_RI_WTO_XA2, SK_RI_TO_53);
	skge_write8(hw, B3_RI_WTO_XS2, SK_RI_TO_53);
	skge_write8(hw, B3_RI_RTO_R2, SK_RI_TO_53);
	skge_write8(hw, B3_RI_RTO_XA2, SK_RI_TO_53);
	skge_write8(hw, B3_RI_RTO_XS2, SK_RI_TO_53);

	skge_write32(hw, B0_HWE_IMSK, IS_ERR_MSK);

	/* Set interrupt moderation for Transmit only
	 * Receive interrupts avoided by NAPI
	 */
	skge_write32(hw, B2_IRQM_MSK, IS_XA1_F|IS_XA2_F);
	skge_write32(hw, B2_IRQM_INI, skge_usecs2clk(hw, 100));
	skge_write32(hw, B2_IRQM_CTRL, TIM_START);

	skge_write32(hw, B0_IMSK, hw->intr_mask);

	for (i = 0; i < hw->ports; i++) {
		if (hw->chip_id == CHIP_ID_GENESIS)
			genesis_reset(hw, i);
		else
			yukon_reset(hw, i);
	}

	return 0;
}


#ifdef CONFIG_SKGE_DEBUG

static struct dentry *skge_debug;

static int skge_debug_show(struct seq_file *seq, void *v)
{
	struct net_device *dev = seq->private;
	const struct skge_port *skge = netdev_priv(dev);
	const struct skge_hw *hw = skge->hw;
	const struct skge_element *e;

	if (!netif_running(dev))
		return -ENETDOWN;

	seq_printf(seq, "IRQ src=%x mask=%x\n", skge_read32(hw, B0_ISRC),
		   skge_read32(hw, B0_IMSK));

	seq_printf(seq, "Tx Ring: (%d)\n", skge_avail(&skge->tx_ring));
	for (e = skge->tx_ring.to_clean; e != skge->tx_ring.to_use; e = e->next) {
		const struct skge_tx_desc *t = e->desc;
		seq_printf(seq, "%#x dma=%#x%08x %#x csum=%#x/%x/%x\n",
			   t->control, t->dma_hi, t->dma_lo, t->status,
			   t->csum_offs, t->csum_write, t->csum_start);
	}

	seq_printf(seq, "\nRx Ring:\n");
	for (e = skge->rx_ring.to_clean; ; e = e->next) {
		const struct skge_rx_desc *r = e->desc;

		if (r->control & BMU_OWN)
			break;

		seq_printf(seq, "%#x dma=%#x%08x %#x %#x csum=%#x/%x\n",
			   r->control, r->dma_hi, r->dma_lo, r->status,
			   r->timestamp, r->csum1, r->csum1_start);
	}

	return 0;
}

static int skge_debug_open(struct inode *inode, struct file *file)
{
	return single_open(file, skge_debug_show, inode->i_private);
}

static const struct file_operations skge_debug_fops = {
	.owner		= THIS_MODULE,
	.open		= skge_debug_open,
	.read		= seq_read,
	.llseek		= seq_lseek,
	.release	= single_release,
};

/*
 * Use network device events to create/remove/rename
 * debugfs file entries
 */
static int skge_device_event(struct notifier_block *unused,
			     unsigned long event, void *ptr)
{
	struct net_device *dev = ptr;
	struct skge_port *skge;
	struct dentry *d;

	if (dev->netdev_ops->ndo_open != &skge_up || !skge_debug)
		goto done;

	skge = netdev_priv(dev);
	switch (event) {
	case NETDEV_CHANGENAME:
		if (skge->debugfs) {
			d = debugfs_rename(skge_debug, skge->debugfs,
					   skge_debug, dev->name);
			if (d)
				skge->debugfs = d;
			else {
				netdev_info(dev, "rename failed\n");
				debugfs_remove(skge->debugfs);
			}
		}
		break;

	case NETDEV_GOING_DOWN:
		if (skge->debugfs) {
			debugfs_remove(skge->debugfs);
			skge->debugfs = NULL;
		}
		break;

	case NETDEV_UP:
		d = debugfs_create_file(dev->name, S_IRUGO,
					skge_debug, dev,
					&skge_debug_fops);
		if (!d || IS_ERR(d))
			netdev_info(dev, "debugfs create failed\n");
		else
			skge->debugfs = d;
		break;
	}

done:
	return NOTIFY_DONE;
}

static struct notifier_block skge_notifier = {
	.notifier_call = skge_device_event,
};


static __init void skge_debug_init(void)
{
	struct dentry *ent;

	ent = debugfs_create_dir("skge", NULL);
	if (!ent || IS_ERR(ent)) {
		pr_info("debugfs create directory failed\n");
		return;
	}

	skge_debug = ent;
	register_netdevice_notifier(&skge_notifier);
}

static __exit void skge_debug_cleanup(void)
{
	if (skge_debug) {
		unregister_netdevice_notifier(&skge_notifier);
		debugfs_remove(skge_debug);
		skge_debug = NULL;
	}
}

#else
#define skge_debug_init()
#define skge_debug_cleanup()
#endif

static const struct net_device_ops skge_netdev_ops = {
	.ndo_open		= skge_up,
	.ndo_stop		= skge_down,
	.ndo_start_xmit		= skge_xmit_frame,
	.ndo_do_ioctl		= skge_ioctl,
	.ndo_get_stats		= skge_get_stats,
	.ndo_tx_timeout		= skge_tx_timeout,
	.ndo_change_mtu		= skge_change_mtu,
	.ndo_validate_addr	= eth_validate_addr,
	.ndo_set_multicast_list	= skge_set_multicast,
	.ndo_set_mac_address	= skge_set_mac_address,
#ifdef CONFIG_NET_POLL_CONTROLLER
	.ndo_poll_controller	= skge_netpoll,
#endif
};


/* Initialize network device */
static struct net_device *skge_devinit(struct skge_hw *hw, int port,
				       int highmem)
{
	struct skge_port *skge;
	struct net_device *dev = alloc_etherdev(sizeof(*skge));

	if (!dev) {
		dev_err(&hw->pdev->dev, "etherdev alloc failed\n");
		return NULL;
	}

	SET_NETDEV_DEV(dev, &hw->pdev->dev);
	dev->netdev_ops = &skge_netdev_ops;
	dev->ethtool_ops = &skge_ethtool_ops;
	dev->watchdog_timeo = TX_WATCHDOG;
	dev->irq = hw->pdev->irq;

	if (highmem)
		dev->features |= NETIF_F_HIGHDMA;

	skge = netdev_priv(dev);
	netif_napi_add(dev, &skge->napi, skge_poll, NAPI_WEIGHT);
	skge->netdev = dev;
	skge->hw = hw;
	skge->msg_enable = netif_msg_init(debug, default_msg);

	skge->tx_ring.count = DEFAULT_TX_RING_SIZE;
	skge->rx_ring.count = DEFAULT_RX_RING_SIZE;

	/* Auto speed and flow control */
	skge->autoneg = AUTONEG_ENABLE;
	skge->flow_control = FLOW_MODE_SYM_OR_REM;
	skge->duplex = -1;
	skge->speed = -1;
	skge->advertising = skge_supported_modes(hw);

	if (device_can_wakeup(&hw->pdev->dev)) {
		skge->wol = wol_supported(hw) & WAKE_MAGIC;
		device_set_wakeup_enable(&hw->pdev->dev, skge->wol);
	}

	hw->dev[port] = dev;

	skge->port = port;

	/* Only used for Genesis XMAC */
	setup_timer(&skge->link_timer, xm_link_timer, (unsigned long) skge);

	if (hw->chip_id != CHIP_ID_GENESIS) {
		dev->features |= NETIF_F_IP_CSUM | NETIF_F_SG;
		skge->rx_csum = 1;
	}
	dev->features |= NETIF_F_GRO;

	/* read the mac address */
	memcpy_fromio(dev->dev_addr, hw->regs + B2_MAC_1 + port*8, ETH_ALEN);
	memcpy(dev->perm_addr, dev->dev_addr, dev->addr_len);

	/* device is off until link detection */
	netif_carrier_off(dev);

	return dev;
}

static void __devinit skge_show_addr(struct net_device *dev)
{
	const struct skge_port *skge = netdev_priv(dev);

	netif_info(skge, probe, skge->netdev, "addr %pM\n", dev->dev_addr);
}

static int only_32bit_dma;

static int __devinit skge_probe(struct pci_dev *pdev,
				const struct pci_device_id *ent)
{
	struct net_device *dev, *dev1;
	struct skge_hw *hw;
	int err, using_dac = 0;

	err = pci_enable_device(pdev);
	if (err) {
		dev_err(&pdev->dev, "cannot enable PCI device\n");
		goto err_out;
	}

	err = pci_request_regions(pdev, DRV_NAME);
	if (err) {
		dev_err(&pdev->dev, "cannot obtain PCI resources\n");
		goto err_out_disable_pdev;
	}

	pci_set_master(pdev);

	if (!only_32bit_dma && !pci_set_dma_mask(pdev, DMA_BIT_MASK(64))) {
		using_dac = 1;
		err = pci_set_consistent_dma_mask(pdev, DMA_BIT_MASK(64));
	} else if (!(err = pci_set_dma_mask(pdev, DMA_BIT_MASK(32)))) {
		using_dac = 0;
		err = pci_set_consistent_dma_mask(pdev, DMA_BIT_MASK(32));
	}

	if (err) {
		dev_err(&pdev->dev, "no usable DMA configuration\n");
		goto err_out_free_regions;
	}

#ifdef __BIG_ENDIAN
	/* byte swap descriptors in hardware */
	{
		u32 reg;

		pci_read_config_dword(pdev, PCI_DEV_REG2, &reg);
		reg |= PCI_REV_DESC;
		pci_write_config_dword(pdev, PCI_DEV_REG2, reg);
	}
#endif

	err = -ENOMEM;
	/* space for skge@pci:0000:04:00.0 */
	hw = kzalloc(sizeof(*hw) + strlen(DRV_NAME "@pci:")
		     + strlen(pci_name(pdev)) + 1, GFP_KERNEL);
	if (!hw) {
		dev_err(&pdev->dev, "cannot allocate hardware struct\n");
		goto err_out_free_regions;
	}
	sprintf(hw->irq_name, DRV_NAME "@pci:%s", pci_name(pdev));

	hw->pdev = pdev;
	spin_lock_init(&hw->hw_lock);
	spin_lock_init(&hw->phy_lock);
	tasklet_init(&hw->phy_task, skge_extirq, (unsigned long) hw);

	hw->regs = ioremap_nocache(pci_resource_start(pdev, 0), 0x4000);
	if (!hw->regs) {
		dev_err(&pdev->dev, "cannot map device registers\n");
		goto err_out_free_hw;
	}

	err = skge_reset(hw);
	if (err)
		goto err_out_iounmap;

	pr_info("%s addr 0x%llx irq %d chip %s rev %d\n",
		DRV_VERSION,
		(unsigned long long)pci_resource_start(pdev, 0), pdev->irq,
		skge_board_name(hw), hw->chip_rev);

	dev = skge_devinit(hw, 0, using_dac);
	if (!dev)
		goto err_out_led_off;

	/* Some motherboards are broken and has zero in ROM. */
	if (!is_valid_ether_addr(dev->dev_addr))
		dev_warn(&pdev->dev, "bad (zero?) ethernet address in rom\n");

	err = register_netdev(dev);
	if (err) {
		dev_err(&pdev->dev, "cannot register net device\n");
		goto err_out_free_netdev;
	}

	err = request_irq(pdev->irq, skge_intr, IRQF_SHARED, hw->irq_name, hw);
	if (err) {
		dev_err(&pdev->dev, "%s: cannot assign irq %d\n",
		       dev->name, pdev->irq);
		goto err_out_unregister;
	}
	skge_show_addr(dev);

	if (hw->ports > 1) {
		dev1 = skge_devinit(hw, 1, using_dac);
		if (dev1 && register_netdev(dev1) == 0)
			skge_show_addr(dev1);
		else {
			/* Failure to register second port need not be fatal */
			dev_warn(&pdev->dev, "register of second port failed\n");
			hw->dev[1] = NULL;
			hw->ports = 1;
			if (dev1)
				free_netdev(dev1);
		}
	}
	pci_set_drvdata(pdev, hw);

	return 0;

err_out_unregister:
	unregister_netdev(dev);
err_out_free_netdev:
	free_netdev(dev);
err_out_led_off:
	skge_write16(hw, B0_LED, LED_STAT_OFF);
err_out_iounmap:
	iounmap(hw->regs);
err_out_free_hw:
	kfree(hw);
err_out_free_regions:
	pci_release_regions(pdev);
err_out_disable_pdev:
	pci_disable_device(pdev);
	pci_set_drvdata(pdev, NULL);
err_out:
	return err;
}

static void __devexit skge_remove(struct pci_dev *pdev)
{
	struct skge_hw *hw  = pci_get_drvdata(pdev);
	struct net_device *dev0, *dev1;

	if (!hw)
		return;

<<<<<<< HEAD
	flush_scheduled_work();

=======
>>>>>>> 3cbea436
	dev1 = hw->dev[1];
	if (dev1)
		unregister_netdev(dev1);
	dev0 = hw->dev[0];
	unregister_netdev(dev0);

	tasklet_disable(&hw->phy_task);

	spin_lock_irq(&hw->hw_lock);
	hw->intr_mask = 0;
	skge_write32(hw, B0_IMSK, 0);
	skge_read32(hw, B0_IMSK);
	spin_unlock_irq(&hw->hw_lock);

	skge_write16(hw, B0_LED, LED_STAT_OFF);
	skge_write8(hw, B0_CTST, CS_RST_SET);

	free_irq(pdev->irq, hw);
	pci_release_regions(pdev);
	pci_disable_device(pdev);
	if (dev1)
		free_netdev(dev1);
	free_netdev(dev0);

	iounmap(hw->regs);
	kfree(hw);
	pci_set_drvdata(pdev, NULL);
}

#ifdef CONFIG_PM
static int skge_suspend(struct device *dev)
{
	struct pci_dev *pdev = to_pci_dev(dev);
	struct skge_hw *hw  = pci_get_drvdata(pdev);
	int i;

	if (!hw)
		return 0;

	for (i = 0; i < hw->ports; i++) {
		struct net_device *dev = hw->dev[i];
		struct skge_port *skge = netdev_priv(dev);

		if (netif_running(dev))
			skge_down(dev);

		if (skge->wol)
			skge_wol_init(skge);
	}

	skge_write32(hw, B0_IMSK, 0);

	return 0;
}

static int skge_resume(struct device *dev)
{
	struct pci_dev *pdev = to_pci_dev(dev);
	struct skge_hw *hw  = pci_get_drvdata(pdev);
	int i, err;

	if (!hw)
		return 0;

	err = skge_reset(hw);
	if (err)
		goto out;

	for (i = 0; i < hw->ports; i++) {
		struct net_device *dev = hw->dev[i];

		if (netif_running(dev)) {
			err = skge_up(dev);

			if (err) {
				netdev_err(dev, "could not up: %d\n", err);
				dev_close(dev);
				goto out;
			}
		}
	}
out:
	return err;
}

static SIMPLE_DEV_PM_OPS(skge_pm_ops, skge_suspend, skge_resume);
#define SKGE_PM_OPS (&skge_pm_ops)

#else

#define SKGE_PM_OPS NULL
#endif

static void skge_shutdown(struct pci_dev *pdev)
{
	struct skge_hw *hw  = pci_get_drvdata(pdev);
	int i;

	if (!hw)
		return;

	for (i = 0; i < hw->ports; i++) {
		struct net_device *dev = hw->dev[i];
		struct skge_port *skge = netdev_priv(dev);

		if (skge->wol)
			skge_wol_init(skge);
	}

	pci_wake_from_d3(pdev, device_may_wakeup(&pdev->dev));
	pci_set_power_state(pdev, PCI_D3hot);
}

static struct pci_driver skge_driver = {
	.name =         DRV_NAME,
	.id_table =     skge_id_table,
	.probe =        skge_probe,
	.remove =       __devexit_p(skge_remove),
	.shutdown =	skge_shutdown,
	.driver.pm =	SKGE_PM_OPS,
};

static struct dmi_system_id skge_32bit_dma_boards[] = {
	{
		.ident = "Gigabyte nForce boards",
		.matches = {
			DMI_MATCH(DMI_BOARD_VENDOR, "Gigabyte Technology Co"),
			DMI_MATCH(DMI_BOARD_NAME, "nForce"),
		},
	},
	{}
};

static struct dmi_system_id skge_32bit_dma_boards[] = {
	{
		.ident = "Gigabyte nForce boards",
		.matches = {
			DMI_MATCH(DMI_BOARD_VENDOR, "Gigabyte Technology Co"),
			DMI_MATCH(DMI_BOARD_NAME, "nForce"),
		},
	},
	{}
};

static int __init skge_init_module(void)
{
	if (dmi_check_system(skge_32bit_dma_boards))
		only_32bit_dma = 1;
	skge_debug_init();
	return pci_register_driver(&skge_driver);
}

static void __exit skge_cleanup_module(void)
{
	pci_unregister_driver(&skge_driver);
	skge_debug_cleanup();
}

module_init(skge_init_module);
module_exit(skge_cleanup_module);<|MERGE_RESOLUTION|>--- conflicted
+++ resolved
@@ -4012,11 +4012,6 @@
 	if (!hw)
 		return;
 
-<<<<<<< HEAD
-	flush_scheduled_work();
-
-=======
->>>>>>> 3cbea436
 	dev1 = hw->dev[1];
 	if (dev1)
 		unregister_netdev(dev1);
@@ -4150,17 +4145,6 @@
 	{}
 };
 
-static struct dmi_system_id skge_32bit_dma_boards[] = {
-	{
-		.ident = "Gigabyte nForce boards",
-		.matches = {
-			DMI_MATCH(DMI_BOARD_VENDOR, "Gigabyte Technology Co"),
-			DMI_MATCH(DMI_BOARD_NAME, "nForce"),
-		},
-	},
-	{}
-};
-
 static int __init skge_init_module(void)
 {
 	if (dmi_check_system(skge_32bit_dma_boards))
