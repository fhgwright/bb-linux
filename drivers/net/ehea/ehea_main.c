--- conflicted
+++ resolved
@@ -800,10 +800,7 @@
 		struct ehea_port_res *pr = &port->port_res[i];
 		pr->sq_restart_flag = 0;
 	}
-<<<<<<< HEAD
-=======
 	wake_up(&port->restart_wq);
->>>>>>> 45f53cc9
 }
 
 static void check_sqs(struct ehea_port *port)
@@ -814,10 +811,7 @@
 
 	for (i = 0; i < port->num_def_qps + port->num_add_tx_qps; i++) {
 		struct ehea_port_res *pr = &port->port_res[i];
-<<<<<<< HEAD
-=======
 		int ret;
->>>>>>> 45f53cc9
 		k = 0;
 		swqe = ehea_get_swqe(pr->qp, &swqe_index);
 		memset(swqe, 0, SWQE_HEADER_SIZE);
@@ -831,19 +825,6 @@
 
 		ehea_post_swqe(pr->qp, swqe);
 
-<<<<<<< HEAD
-		while (pr->sq_restart_flag == 0) {
-			msleep(5);
-			if (++k == 100) {
-				ehea_error("HW/SW queues out of sync");
-				ehea_schedule_port_reset(pr->port);
-				return;
-			}
-		}
-	}
-
-	return;
-=======
 		ret = wait_event_timeout(port->restart_wq,
 					 pr->sq_restart_flag == 0,
 					 msecs_to_jiffies(100));
@@ -854,7 +835,6 @@
 			return;
 		}
 	}
->>>>>>> 45f53cc9
 }
 
 
@@ -2778,15 +2758,6 @@
 	for (i = 0; i < port->num_def_qps + port->num_add_tx_qps; i++) {
 		struct ehea_port_res *pr = &port->port_res[i];
 		int swqe_max = pr->sq_skba_size - 2 - pr->swqe_ll_count;
-<<<<<<< HEAD
-		int k = 0;
-		while (atomic_read(&pr->swqe_avail) < swqe_max) {
-			msleep(5);
-			if (++k == 20) {
-				ehea_error("WARNING: sq not flushed completely");
-				break;
-			}
-=======
 		int ret;
 
 		ret = wait_event_timeout(port->swqe_avail_wq,
@@ -2796,7 +2767,6 @@
 		if (!ret) {
 			ehea_error("WARNING: sq not flushed completely");
 			break;
->>>>>>> 45f53cc9
 		}
 	}
 }
