--- conflicted
+++ resolved
@@ -727,14 +727,6 @@
 	strncpy(info->driver, ibmveth_driver_name, sizeof(info->driver) - 1);
 	strncpy(info->version, ibmveth_driver_version,
 		sizeof(info->version) - 1);
-<<<<<<< HEAD
-}
-
-static u32 netdev_get_link(struct net_device *dev)
-{
-	return 1;
-=======
->>>>>>> 3cbea436
 }
 
 static void ibmveth_set_rx_csum_flags(struct net_device *dev, u32 data)
@@ -958,7 +950,6 @@
 					     descs[4].desc, descs[5].desc,
 					     correlator, &correlator);
 	} while ((ret == H_BUSY) && (retry_count--));
-<<<<<<< HEAD
 
 	if (ret != H_SUCCESS && ret != H_DROPPED) {
 		netdev_err(adapter->netdev, "tx: h_send_logical_lan failed "
@@ -969,18 +960,6 @@
 	return 0;
 }
 
-=======
-
-	if (ret != H_SUCCESS && ret != H_DROPPED) {
-		netdev_err(adapter->netdev, "tx: h_send_logical_lan failed "
-			   "with rc=%ld\n", ret);
-		return 1;
-	}
-
-	return 0;
-}
-
->>>>>>> 3cbea436
 static netdev_tx_t ibmveth_start_xmit(struct sk_buff *skb,
 				      struct net_device *netdev)
 {
@@ -1050,7 +1029,6 @@
 		}
 
 		goto out;
-<<<<<<< HEAD
 	}
 
 	/* Map the header */
@@ -1091,48 +1069,6 @@
 			       descs[i].fields.flags_len & IBMVETH_BUF_LEN_MASK,
 			       DMA_TO_DEVICE);
 
-=======
-	}
-
-	/* Map the header */
-	descs[0].fields.address = dma_map_single(&adapter->vdev->dev, skb->data,
-						 skb_headlen(skb),
-						 DMA_TO_DEVICE);
-	if (dma_mapping_error(&adapter->vdev->dev, descs[0].fields.address))
-		goto map_failed;
-
-	descs[0].fields.flags_len = desc_flags | skb_headlen(skb);
-
-	/* Map the frags */
-	for (i = 0; i < skb_shinfo(skb)->nr_frags; i++) {
-		unsigned long dma_addr;
-		skb_frag_t *frag = &skb_shinfo(skb)->frags[i];
-
-		dma_addr = dma_map_page(&adapter->vdev->dev, frag->page,
-					frag->page_offset, frag->size,
-					DMA_TO_DEVICE);
-
-		if (dma_mapping_error(&adapter->vdev->dev, dma_addr))
-			goto map_failed_frags;
-
-		descs[i+1].fields.flags_len = desc_flags | frag->size;
-		descs[i+1].fields.address = dma_addr;
-	}
-
-	if (ibmveth_send(adapter, descs)) {
-		adapter->tx_send_failed++;
-		netdev->stats.tx_dropped++;
-	} else {
-		netdev->stats.tx_packets++;
-		netdev->stats.tx_bytes += skb->len;
-	}
-
-	for (i = 0; i < skb_shinfo(skb)->nr_frags + 1; i++)
-		dma_unmap_page(&adapter->vdev->dev, descs[i].fields.address,
-			       descs[i].fields.flags_len & IBMVETH_BUF_LEN_MASK,
-			       DMA_TO_DEVICE);
-
->>>>>>> 3cbea436
 out:
 	dev_kfree_skb(skb);
 	return NETDEV_TX_OK;
