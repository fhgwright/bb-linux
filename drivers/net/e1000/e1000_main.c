/*******************************************************************************

  Intel PRO/1000 Linux driver
  Copyright(c) 1999 - 2006 Intel Corporation.

  This program is free software; you can redistribute it and/or modify it
  under the terms and conditions of the GNU General Public License,
  version 2, as published by the Free Software Foundation.

  This program is distributed in the hope it will be useful, but WITHOUT
  ANY WARRANTY; without even the implied warranty of MERCHANTABILITY or
  FITNESS FOR A PARTICULAR PURPOSE.  See the GNU General Public License for
  more details.

  You should have received a copy of the GNU General Public License along with
  this program; if not, write to the Free Software Foundation, Inc.,
  51 Franklin St - Fifth Floor, Boston, MA 02110-1301 USA.

  The full GNU General Public License is included in this distribution in
  the file called "COPYING".

  Contact Information:
  Linux NICS <linux.nics@intel.com>
  e1000-devel Mailing List <e1000-devel@lists.sourceforge.net>
  Intel Corporation, 5200 N.E. Elam Young Parkway, Hillsboro, OR 97124-6497

*******************************************************************************/

#include "e1000.h"
#include <net/ip6_checksum.h>
#include <linux/io.h>

/* Intel Media SOC GbE MDIO physical base address */
static unsigned long ce4100_gbe_mdio_base_phy;
/* Intel Media SOC GbE MDIO virtual base address */
void __iomem *ce4100_gbe_mdio_base_virt;

char e1000_driver_name[] = "e1000";
static char e1000_driver_string[] = "Intel(R) PRO/1000 Network Driver";
<<<<<<< HEAD
#define DRV_VERSION "7.3.21-k6-NAPI"
=======
#define DRV_VERSION "7.3.21-k8-NAPI"
>>>>>>> 3cbea436
const char e1000_driver_version[] = DRV_VERSION;
static const char e1000_copyright[] = "Copyright (c) 1999-2006 Intel Corporation.";

/* e1000_pci_tbl - PCI Device ID Table
 *
 * Last entry must be all 0s
 *
 * Macro expands to...
 *   {PCI_DEVICE(PCI_VENDOR_ID_INTEL, device_id)}
 */
static DEFINE_PCI_DEVICE_TABLE(e1000_pci_tbl) = {
	INTEL_E1000_ETHERNET_DEVICE(0x1000),
	INTEL_E1000_ETHERNET_DEVICE(0x1001),
	INTEL_E1000_ETHERNET_DEVICE(0x1004),
	INTEL_E1000_ETHERNET_DEVICE(0x1008),
	INTEL_E1000_ETHERNET_DEVICE(0x1009),
	INTEL_E1000_ETHERNET_DEVICE(0x100C),
	INTEL_E1000_ETHERNET_DEVICE(0x100D),
	INTEL_E1000_ETHERNET_DEVICE(0x100E),
	INTEL_E1000_ETHERNET_DEVICE(0x100F),
	INTEL_E1000_ETHERNET_DEVICE(0x1010),
	INTEL_E1000_ETHERNET_DEVICE(0x1011),
	INTEL_E1000_ETHERNET_DEVICE(0x1012),
	INTEL_E1000_ETHERNET_DEVICE(0x1013),
	INTEL_E1000_ETHERNET_DEVICE(0x1014),
	INTEL_E1000_ETHERNET_DEVICE(0x1015),
	INTEL_E1000_ETHERNET_DEVICE(0x1016),
	INTEL_E1000_ETHERNET_DEVICE(0x1017),
	INTEL_E1000_ETHERNET_DEVICE(0x1018),
	INTEL_E1000_ETHERNET_DEVICE(0x1019),
	INTEL_E1000_ETHERNET_DEVICE(0x101A),
	INTEL_E1000_ETHERNET_DEVICE(0x101D),
	INTEL_E1000_ETHERNET_DEVICE(0x101E),
	INTEL_E1000_ETHERNET_DEVICE(0x1026),
	INTEL_E1000_ETHERNET_DEVICE(0x1027),
	INTEL_E1000_ETHERNET_DEVICE(0x1028),
	INTEL_E1000_ETHERNET_DEVICE(0x1075),
	INTEL_E1000_ETHERNET_DEVICE(0x1076),
	INTEL_E1000_ETHERNET_DEVICE(0x1077),
	INTEL_E1000_ETHERNET_DEVICE(0x1078),
	INTEL_E1000_ETHERNET_DEVICE(0x1079),
	INTEL_E1000_ETHERNET_DEVICE(0x107A),
	INTEL_E1000_ETHERNET_DEVICE(0x107B),
	INTEL_E1000_ETHERNET_DEVICE(0x107C),
	INTEL_E1000_ETHERNET_DEVICE(0x108A),
	INTEL_E1000_ETHERNET_DEVICE(0x1099),
	INTEL_E1000_ETHERNET_DEVICE(0x10B5),
	INTEL_E1000_ETHERNET_DEVICE(0x2E6E),
	/* required last entry */
	{0,}
};

MODULE_DEVICE_TABLE(pci, e1000_pci_tbl);

int e1000_up(struct e1000_adapter *adapter);
void e1000_down(struct e1000_adapter *adapter);
void e1000_reinit_locked(struct e1000_adapter *adapter);
void e1000_reset(struct e1000_adapter *adapter);
int e1000_set_spd_dplx(struct e1000_adapter *adapter, u16 spddplx);
int e1000_setup_all_tx_resources(struct e1000_adapter *adapter);
int e1000_setup_all_rx_resources(struct e1000_adapter *adapter);
void e1000_free_all_tx_resources(struct e1000_adapter *adapter);
void e1000_free_all_rx_resources(struct e1000_adapter *adapter);
static int e1000_setup_tx_resources(struct e1000_adapter *adapter,
                             struct e1000_tx_ring *txdr);
static int e1000_setup_rx_resources(struct e1000_adapter *adapter,
                             struct e1000_rx_ring *rxdr);
static void e1000_free_tx_resources(struct e1000_adapter *adapter,
                             struct e1000_tx_ring *tx_ring);
static void e1000_free_rx_resources(struct e1000_adapter *adapter,
                             struct e1000_rx_ring *rx_ring);
void e1000_update_stats(struct e1000_adapter *adapter);

static int e1000_init_module(void);
static void e1000_exit_module(void);
static int e1000_probe(struct pci_dev *pdev, const struct pci_device_id *ent);
static void __devexit e1000_remove(struct pci_dev *pdev);
static int e1000_alloc_queues(struct e1000_adapter *adapter);
static int e1000_sw_init(struct e1000_adapter *adapter);
static int e1000_open(struct net_device *netdev);
static int e1000_close(struct net_device *netdev);
static void e1000_configure_tx(struct e1000_adapter *adapter);
static void e1000_configure_rx(struct e1000_adapter *adapter);
static void e1000_setup_rctl(struct e1000_adapter *adapter);
static void e1000_clean_all_tx_rings(struct e1000_adapter *adapter);
static void e1000_clean_all_rx_rings(struct e1000_adapter *adapter);
static void e1000_clean_tx_ring(struct e1000_adapter *adapter,
                                struct e1000_tx_ring *tx_ring);
static void e1000_clean_rx_ring(struct e1000_adapter *adapter,
                                struct e1000_rx_ring *rx_ring);
static void e1000_set_rx_mode(struct net_device *netdev);
static void e1000_update_phy_info(unsigned long data);
static void e1000_update_phy_info_task(struct work_struct *work);
static void e1000_watchdog(unsigned long data);
static void e1000_82547_tx_fifo_stall(unsigned long data);
static void e1000_82547_tx_fifo_stall_task(struct work_struct *work);
static netdev_tx_t e1000_xmit_frame(struct sk_buff *skb,
				    struct net_device *netdev);
static struct net_device_stats * e1000_get_stats(struct net_device *netdev);
static int e1000_change_mtu(struct net_device *netdev, int new_mtu);
static int e1000_set_mac(struct net_device *netdev, void *p);
static irqreturn_t e1000_intr(int irq, void *data);
static bool e1000_clean_tx_irq(struct e1000_adapter *adapter,
			       struct e1000_tx_ring *tx_ring);
static int e1000_clean(struct napi_struct *napi, int budget);
static bool e1000_clean_rx_irq(struct e1000_adapter *adapter,
			       struct e1000_rx_ring *rx_ring,
			       int *work_done, int work_to_do);
static bool e1000_clean_jumbo_rx_irq(struct e1000_adapter *adapter,
				     struct e1000_rx_ring *rx_ring,
				     int *work_done, int work_to_do);
static void e1000_alloc_rx_buffers(struct e1000_adapter *adapter,
				   struct e1000_rx_ring *rx_ring,
				   int cleaned_count);
static void e1000_alloc_jumbo_rx_buffers(struct e1000_adapter *adapter,
					 struct e1000_rx_ring *rx_ring,
					 int cleaned_count);
static int e1000_ioctl(struct net_device *netdev, struct ifreq *ifr, int cmd);
static int e1000_mii_ioctl(struct net_device *netdev, struct ifreq *ifr,
			   int cmd);
static void e1000_enter_82542_rst(struct e1000_adapter *adapter);
static void e1000_leave_82542_rst(struct e1000_adapter *adapter);
static void e1000_tx_timeout(struct net_device *dev);
static void e1000_reset_task(struct work_struct *work);
static void e1000_smartspeed(struct e1000_adapter *adapter);
static int e1000_82547_fifo_workaround(struct e1000_adapter *adapter,
                                       struct sk_buff *skb);

static void e1000_vlan_rx_register(struct net_device *netdev, struct vlan_group *grp);
static void e1000_vlan_rx_add_vid(struct net_device *netdev, u16 vid);
static void e1000_vlan_rx_kill_vid(struct net_device *netdev, u16 vid);
static void e1000_restore_vlan(struct e1000_adapter *adapter);

#ifdef CONFIG_PM
static int e1000_suspend(struct pci_dev *pdev, pm_message_t state);
static int e1000_resume(struct pci_dev *pdev);
#endif
static void e1000_shutdown(struct pci_dev *pdev);

#ifdef CONFIG_NET_POLL_CONTROLLER
/* for netdump / net console */
static void e1000_netpoll (struct net_device *netdev);
#endif

#define COPYBREAK_DEFAULT 256
static unsigned int copybreak __read_mostly = COPYBREAK_DEFAULT;
module_param(copybreak, uint, 0644);
MODULE_PARM_DESC(copybreak,
	"Maximum size of packet that is copied to a new buffer on receive");

static pci_ers_result_t e1000_io_error_detected(struct pci_dev *pdev,
                     pci_channel_state_t state);
static pci_ers_result_t e1000_io_slot_reset(struct pci_dev *pdev);
static void e1000_io_resume(struct pci_dev *pdev);

static struct pci_error_handlers e1000_err_handler = {
	.error_detected = e1000_io_error_detected,
	.slot_reset = e1000_io_slot_reset,
	.resume = e1000_io_resume,
};

static struct pci_driver e1000_driver = {
	.name     = e1000_driver_name,
	.id_table = e1000_pci_tbl,
	.probe    = e1000_probe,
	.remove   = __devexit_p(e1000_remove),
#ifdef CONFIG_PM
	/* Power Managment Hooks */
	.suspend  = e1000_suspend,
	.resume   = e1000_resume,
#endif
	.shutdown = e1000_shutdown,
	.err_handler = &e1000_err_handler
};

MODULE_AUTHOR("Intel Corporation, <linux.nics@intel.com>");
MODULE_DESCRIPTION("Intel(R) PRO/1000 Network Driver");
MODULE_LICENSE("GPL");
MODULE_VERSION(DRV_VERSION);

static int debug = NETIF_MSG_DRV | NETIF_MSG_PROBE;
module_param(debug, int, 0);
MODULE_PARM_DESC(debug, "Debug level (0=none,...,16=all)");

/**
 * e1000_get_hw_dev - return device
 * used by hardware layer to print debugging information
 *
 **/
struct net_device *e1000_get_hw_dev(struct e1000_hw *hw)
{
	struct e1000_adapter *adapter = hw->back;
	return adapter->netdev;
}

/**
 * e1000_init_module - Driver Registration Routine
 *
 * e1000_init_module is the first routine called when the driver is
 * loaded. All it does is register with the PCI subsystem.
 **/

static int __init e1000_init_module(void)
{
	int ret;
	pr_info("%s - version %s\n", e1000_driver_string, e1000_driver_version);

	pr_info("%s\n", e1000_copyright);

	ret = pci_register_driver(&e1000_driver);
	if (copybreak != COPYBREAK_DEFAULT) {
		if (copybreak == 0)
			pr_info("copybreak disabled\n");
		else
			pr_info("copybreak enabled for "
				   "packets <= %u bytes\n", copybreak);
	}
	return ret;
}

module_init(e1000_init_module);

/**
 * e1000_exit_module - Driver Exit Cleanup Routine
 *
 * e1000_exit_module is called just before the driver is removed
 * from memory.
 **/

static void __exit e1000_exit_module(void)
{
	pci_unregister_driver(&e1000_driver);
}

module_exit(e1000_exit_module);

static int e1000_request_irq(struct e1000_adapter *adapter)
{
	struct net_device *netdev = adapter->netdev;
	irq_handler_t handler = e1000_intr;
	int irq_flags = IRQF_SHARED;
	int err;

	err = request_irq(adapter->pdev->irq, handler, irq_flags, netdev->name,
	                  netdev);
	if (err) {
		e_err(probe, "Unable to allocate interrupt Error: %d\n", err);
	}

	return err;
}

static void e1000_free_irq(struct e1000_adapter *adapter)
{
	struct net_device *netdev = adapter->netdev;

	free_irq(adapter->pdev->irq, netdev);
}

/**
 * e1000_irq_disable - Mask off interrupt generation on the NIC
 * @adapter: board private structure
 **/

static void e1000_irq_disable(struct e1000_adapter *adapter)
{
	struct e1000_hw *hw = &adapter->hw;

	ew32(IMC, ~0);
	E1000_WRITE_FLUSH();
	synchronize_irq(adapter->pdev->irq);
}

/**
 * e1000_irq_enable - Enable default interrupt generation settings
 * @adapter: board private structure
 **/

static void e1000_irq_enable(struct e1000_adapter *adapter)
{
	struct e1000_hw *hw = &adapter->hw;

	ew32(IMS, IMS_ENABLE_MASK);
	E1000_WRITE_FLUSH();
}

static void e1000_update_mng_vlan(struct e1000_adapter *adapter)
{
	struct e1000_hw *hw = &adapter->hw;
	struct net_device *netdev = adapter->netdev;
	u16 vid = hw->mng_cookie.vlan_id;
	u16 old_vid = adapter->mng_vlan_id;
	if (adapter->vlgrp) {
		if (!vlan_group_get_device(adapter->vlgrp, vid)) {
			if (hw->mng_cookie.status &
				E1000_MNG_DHCP_COOKIE_STATUS_VLAN_SUPPORT) {
				e1000_vlan_rx_add_vid(netdev, vid);
				adapter->mng_vlan_id = vid;
			} else
				adapter->mng_vlan_id = E1000_MNG_VLAN_NONE;

			if ((old_vid != (u16)E1000_MNG_VLAN_NONE) &&
					(vid != old_vid) &&
			    !vlan_group_get_device(adapter->vlgrp, old_vid))
				e1000_vlan_rx_kill_vid(netdev, old_vid);
		} else
			adapter->mng_vlan_id = vid;
	}
}

static void e1000_init_manageability(struct e1000_adapter *adapter)
{
	struct e1000_hw *hw = &adapter->hw;

	if (adapter->en_mng_pt) {
		u32 manc = er32(MANC);

		/* disable hardware interception of ARP */
		manc &= ~(E1000_MANC_ARP_EN);

		ew32(MANC, manc);
	}
}

static void e1000_release_manageability(struct e1000_adapter *adapter)
{
	struct e1000_hw *hw = &adapter->hw;

	if (adapter->en_mng_pt) {
		u32 manc = er32(MANC);

		/* re-enable hardware interception of ARP */
		manc |= E1000_MANC_ARP_EN;

		ew32(MANC, manc);
	}
}

/**
 * e1000_configure - configure the hardware for RX and TX
 * @adapter = private board structure
 **/
static void e1000_configure(struct e1000_adapter *adapter)
{
	struct net_device *netdev = adapter->netdev;
	int i;

	e1000_set_rx_mode(netdev);

	e1000_restore_vlan(adapter);
	e1000_init_manageability(adapter);

	e1000_configure_tx(adapter);
	e1000_setup_rctl(adapter);
	e1000_configure_rx(adapter);
	/* call E1000_DESC_UNUSED which always leaves
	 * at least 1 descriptor unused to make sure
	 * next_to_use != next_to_clean */
	for (i = 0; i < adapter->num_rx_queues; i++) {
		struct e1000_rx_ring *ring = &adapter->rx_ring[i];
		adapter->alloc_rx_buf(adapter, ring,
		                      E1000_DESC_UNUSED(ring));
	}
}

int e1000_up(struct e1000_adapter *adapter)
{
	struct e1000_hw *hw = &adapter->hw;

	/* hardware has been reset, we need to reload some things */
	e1000_configure(adapter);

	clear_bit(__E1000_DOWN, &adapter->flags);

	napi_enable(&adapter->napi);

	e1000_irq_enable(adapter);

	netif_wake_queue(adapter->netdev);

	/* fire a link change interrupt to start the watchdog */
	ew32(ICS, E1000_ICS_LSC);
	return 0;
}

/**
 * e1000_power_up_phy - restore link in case the phy was powered down
 * @adapter: address of board private structure
 *
 * The phy may be powered down to save power and turn off link when the
 * driver is unloaded and wake on lan is not enabled (among others)
 * *** this routine MUST be followed by a call to e1000_reset ***
 *
 **/

void e1000_power_up_phy(struct e1000_adapter *adapter)
{
	struct e1000_hw *hw = &adapter->hw;
	u16 mii_reg = 0;

	/* Just clear the power down bit to wake the phy back up */
	if (hw->media_type == e1000_media_type_copper) {
		/* according to the manual, the phy will retain its
		 * settings across a power-down/up cycle */
		e1000_read_phy_reg(hw, PHY_CTRL, &mii_reg);
		mii_reg &= ~MII_CR_POWER_DOWN;
		e1000_write_phy_reg(hw, PHY_CTRL, mii_reg);
	}
}

static void e1000_power_down_phy(struct e1000_adapter *adapter)
{
	struct e1000_hw *hw = &adapter->hw;

	/* Power down the PHY so no link is implied when interface is down *
	 * The PHY cannot be powered down if any of the following is true *
	 * (a) WoL is enabled
	 * (b) AMT is active
	 * (c) SoL/IDER session is active */
	if (!adapter->wol && hw->mac_type >= e1000_82540 &&
	   hw->media_type == e1000_media_type_copper) {
		u16 mii_reg = 0;

		switch (hw->mac_type) {
		case e1000_82540:
		case e1000_82545:
		case e1000_82545_rev_3:
		case e1000_82546:
		case e1000_ce4100:
		case e1000_82546_rev_3:
		case e1000_82541:
		case e1000_82541_rev_2:
		case e1000_82547:
		case e1000_82547_rev_2:
			if (er32(MANC) & E1000_MANC_SMBUS_EN)
				goto out;
			break;
		default:
			goto out;
		}
		e1000_read_phy_reg(hw, PHY_CTRL, &mii_reg);
		mii_reg |= MII_CR_POWER_DOWN;
		e1000_write_phy_reg(hw, PHY_CTRL, mii_reg);
		mdelay(1);
	}
out:
	return;
}

void e1000_down(struct e1000_adapter *adapter)
{
	struct e1000_hw *hw = &adapter->hw;
	struct net_device *netdev = adapter->netdev;
	u32 rctl, tctl;


	/* disable receives in the hardware */
	rctl = er32(RCTL);
	ew32(RCTL, rctl & ~E1000_RCTL_EN);
	/* flush and sleep below */

	netif_tx_disable(netdev);

	/* disable transmits in the hardware */
	tctl = er32(TCTL);
	tctl &= ~E1000_TCTL_EN;
	ew32(TCTL, tctl);
	/* flush both disables and wait for them to finish */
	E1000_WRITE_FLUSH();
	msleep(10);

	napi_disable(&adapter->napi);

	e1000_irq_disable(adapter);

	/*
	 * Setting DOWN must be after irq_disable to prevent
	 * a screaming interrupt.  Setting DOWN also prevents
	 * timers and tasks from rescheduling.
	 */
	set_bit(__E1000_DOWN, &adapter->flags);

	del_timer_sync(&adapter->tx_fifo_stall_timer);
	del_timer_sync(&adapter->watchdog_timer);
	del_timer_sync(&adapter->phy_info_timer);

	adapter->link_speed = 0;
	adapter->link_duplex = 0;
	netif_carrier_off(netdev);

	e1000_reset(adapter);
	e1000_clean_all_tx_rings(adapter);
	e1000_clean_all_rx_rings(adapter);
}

static void e1000_reinit_safe(struct e1000_adapter *adapter)
{
	while (test_and_set_bit(__E1000_RESETTING, &adapter->flags))
		msleep(1);
	rtnl_lock();
	e1000_down(adapter);
	e1000_up(adapter);
	rtnl_unlock();
	clear_bit(__E1000_RESETTING, &adapter->flags);
}

void e1000_reinit_locked(struct e1000_adapter *adapter)
{
	/* if rtnl_lock is not held the call path is bogus */
	ASSERT_RTNL();
	WARN_ON(in_interrupt());
	while (test_and_set_bit(__E1000_RESETTING, &adapter->flags))
		msleep(1);
	e1000_down(adapter);
	e1000_up(adapter);
	clear_bit(__E1000_RESETTING, &adapter->flags);
}

void e1000_reset(struct e1000_adapter *adapter)
{
	struct e1000_hw *hw = &adapter->hw;
	u32 pba = 0, tx_space, min_tx_space, min_rx_space;
	bool legacy_pba_adjust = false;
	u16 hwm;

	/* Repartition Pba for greater than 9k mtu
	 * To take effect CTRL.RST is required.
	 */

	switch (hw->mac_type) {
	case e1000_82542_rev2_0:
	case e1000_82542_rev2_1:
	case e1000_82543:
	case e1000_82544:
	case e1000_82540:
	case e1000_82541:
	case e1000_82541_rev_2:
		legacy_pba_adjust = true;
		pba = E1000_PBA_48K;
		break;
	case e1000_82545:
	case e1000_82545_rev_3:
	case e1000_82546:
	case e1000_ce4100:
	case e1000_82546_rev_3:
		pba = E1000_PBA_48K;
		break;
	case e1000_82547:
	case e1000_82547_rev_2:
		legacy_pba_adjust = true;
		pba = E1000_PBA_30K;
		break;
	case e1000_undefined:
	case e1000_num_macs:
		break;
	}

	if (legacy_pba_adjust) {
		if (hw->max_frame_size > E1000_RXBUFFER_8192)
			pba -= 8; /* allocate more FIFO for Tx */

		if (hw->mac_type == e1000_82547) {
			adapter->tx_fifo_head = 0;
			adapter->tx_head_addr = pba << E1000_TX_HEAD_ADDR_SHIFT;
			adapter->tx_fifo_size =
				(E1000_PBA_40K - pba) << E1000_PBA_BYTES_SHIFT;
			atomic_set(&adapter->tx_fifo_stall, 0);
		}
	} else if (hw->max_frame_size >  ETH_FRAME_LEN + ETH_FCS_LEN) {
		/* adjust PBA for jumbo frames */
		ew32(PBA, pba);

		/* To maintain wire speed transmits, the Tx FIFO should be
		 * large enough to accommodate two full transmit packets,
		 * rounded up to the next 1KB and expressed in KB.  Likewise,
		 * the Rx FIFO should be large enough to accommodate at least
		 * one full receive packet and is similarly rounded up and
		 * expressed in KB. */
		pba = er32(PBA);
		/* upper 16 bits has Tx packet buffer allocation size in KB */
		tx_space = pba >> 16;
		/* lower 16 bits has Rx packet buffer allocation size in KB */
		pba &= 0xffff;
		/*
		 * the tx fifo also stores 16 bytes of information about the tx
		 * but don't include ethernet FCS because hardware appends it
		 */
		min_tx_space = (hw->max_frame_size +
		                sizeof(struct e1000_tx_desc) -
		                ETH_FCS_LEN) * 2;
		min_tx_space = ALIGN(min_tx_space, 1024);
		min_tx_space >>= 10;
		/* software strips receive CRC, so leave room for it */
		min_rx_space = hw->max_frame_size;
		min_rx_space = ALIGN(min_rx_space, 1024);
		min_rx_space >>= 10;

		/* If current Tx allocation is less than the min Tx FIFO size,
		 * and the min Tx FIFO size is less than the current Rx FIFO
		 * allocation, take space away from current Rx allocation */
		if (tx_space < min_tx_space &&
		    ((min_tx_space - tx_space) < pba)) {
			pba = pba - (min_tx_space - tx_space);

			/* PCI/PCIx hardware has PBA alignment constraints */
			switch (hw->mac_type) {
			case e1000_82545 ... e1000_82546_rev_3:
				pba &= ~(E1000_PBA_8K - 1);
				break;
			default:
				break;
			}

			/* if short on rx space, rx wins and must trump tx
			 * adjustment or use Early Receive if available */
			if (pba < min_rx_space)
				pba = min_rx_space;
		}
	}

	ew32(PBA, pba);

	/*
	 * flow control settings:
	 * The high water mark must be low enough to fit one full frame
	 * (or the size used for early receive) above it in the Rx FIFO.
	 * Set it to the lower of:
	 * - 90% of the Rx FIFO size, and
	 * - the full Rx FIFO size minus the early receive size (for parts
	 *   with ERT support assuming ERT set to E1000_ERT_2048), or
	 * - the full Rx FIFO size minus one full frame
	 */
	hwm = min(((pba << 10) * 9 / 10),
		  ((pba << 10) - hw->max_frame_size));

	hw->fc_high_water = hwm & 0xFFF8;	/* 8-byte granularity */
	hw->fc_low_water = hw->fc_high_water - 8;
	hw->fc_pause_time = E1000_FC_PAUSE_TIME;
	hw->fc_send_xon = 1;
	hw->fc = hw->original_fc;

	/* Allow time for pending master requests to run */
	e1000_reset_hw(hw);
	if (hw->mac_type >= e1000_82544)
		ew32(WUC, 0);

	if (e1000_init_hw(hw))
		e_dev_err("Hardware Error\n");
	e1000_update_mng_vlan(adapter);

	/* if (adapter->hwflags & HWFLAGS_PHY_PWR_BIT) { */
	if (hw->mac_type >= e1000_82544 &&
	    hw->autoneg == 1 &&
	    hw->autoneg_advertised == ADVERTISE_1000_FULL) {
		u32 ctrl = er32(CTRL);
		/* clear phy power management bit if we are in gig only mode,
		 * which if enabled will attempt negotiation to 100Mb, which
		 * can cause a loss of link at power off or driver unload */
		ctrl &= ~E1000_CTRL_SWDPIN3;
		ew32(CTRL, ctrl);
	}

	/* Enable h/w to recognize an 802.1Q VLAN Ethernet packet */
	ew32(VET, ETHERNET_IEEE_VLAN_TYPE);

	e1000_reset_adaptive(hw);
	e1000_phy_get_info(hw, &adapter->phy_info);

	e1000_release_manageability(adapter);
}

/**
 *  Dump the eeprom for users having checksum issues
 **/
static void e1000_dump_eeprom(struct e1000_adapter *adapter)
{
	struct net_device *netdev = adapter->netdev;
	struct ethtool_eeprom eeprom;
	const struct ethtool_ops *ops = netdev->ethtool_ops;
	u8 *data;
	int i;
	u16 csum_old, csum_new = 0;

	eeprom.len = ops->get_eeprom_len(netdev);
	eeprom.offset = 0;

	data = kmalloc(eeprom.len, GFP_KERNEL);
	if (!data) {
		pr_err("Unable to allocate memory to dump EEPROM data\n");
		return;
	}

	ops->get_eeprom(netdev, &eeprom, data);

	csum_old = (data[EEPROM_CHECKSUM_REG * 2]) +
		   (data[EEPROM_CHECKSUM_REG * 2 + 1] << 8);
	for (i = 0; i < EEPROM_CHECKSUM_REG * 2; i += 2)
		csum_new += data[i] + (data[i + 1] << 8);
	csum_new = EEPROM_SUM - csum_new;

	pr_err("/*********************/\n");
	pr_err("Current EEPROM Checksum : 0x%04x\n", csum_old);
	pr_err("Calculated              : 0x%04x\n", csum_new);

	pr_err("Offset    Values\n");
	pr_err("========  ======\n");
	print_hex_dump(KERN_ERR, "", DUMP_PREFIX_OFFSET, 16, 1, data, 128, 0);

	pr_err("Include this output when contacting your support provider.\n");
	pr_err("This is not a software error! Something bad happened to\n");
	pr_err("your hardware or EEPROM image. Ignoring this problem could\n");
	pr_err("result in further problems, possibly loss of data,\n");
	pr_err("corruption or system hangs!\n");
	pr_err("The MAC Address will be reset to 00:00:00:00:00:00,\n");
	pr_err("which is invalid and requires you to set the proper MAC\n");
	pr_err("address manually before continuing to enable this network\n");
	pr_err("device. Please inspect the EEPROM dump and report the\n");
	pr_err("issue to your hardware vendor or Intel Customer Support.\n");
	pr_err("/*********************/\n");

	kfree(data);
}

/**
 * e1000_is_need_ioport - determine if an adapter needs ioport resources or not
 * @pdev: PCI device information struct
 *
 * Return true if an adapter needs ioport resources
 **/
static int e1000_is_need_ioport(struct pci_dev *pdev)
{
	switch (pdev->device) {
	case E1000_DEV_ID_82540EM:
	case E1000_DEV_ID_82540EM_LOM:
	case E1000_DEV_ID_82540EP:
	case E1000_DEV_ID_82540EP_LOM:
	case E1000_DEV_ID_82540EP_LP:
	case E1000_DEV_ID_82541EI:
	case E1000_DEV_ID_82541EI_MOBILE:
	case E1000_DEV_ID_82541ER:
	case E1000_DEV_ID_82541ER_LOM:
	case E1000_DEV_ID_82541GI:
	case E1000_DEV_ID_82541GI_LF:
	case E1000_DEV_ID_82541GI_MOBILE:
	case E1000_DEV_ID_82544EI_COPPER:
	case E1000_DEV_ID_82544EI_FIBER:
	case E1000_DEV_ID_82544GC_COPPER:
	case E1000_DEV_ID_82544GC_LOM:
	case E1000_DEV_ID_82545EM_COPPER:
	case E1000_DEV_ID_82545EM_FIBER:
	case E1000_DEV_ID_82546EB_COPPER:
	case E1000_DEV_ID_82546EB_FIBER:
	case E1000_DEV_ID_82546EB_QUAD_COPPER:
		return true;
	default:
		return false;
	}
}

static const struct net_device_ops e1000_netdev_ops = {
	.ndo_open		= e1000_open,
	.ndo_stop		= e1000_close,
	.ndo_start_xmit		= e1000_xmit_frame,
	.ndo_get_stats		= e1000_get_stats,
	.ndo_set_rx_mode	= e1000_set_rx_mode,
	.ndo_set_mac_address	= e1000_set_mac,
	.ndo_tx_timeout 	= e1000_tx_timeout,
	.ndo_change_mtu		= e1000_change_mtu,
	.ndo_do_ioctl		= e1000_ioctl,
	.ndo_validate_addr	= eth_validate_addr,

	.ndo_vlan_rx_register	= e1000_vlan_rx_register,
	.ndo_vlan_rx_add_vid	= e1000_vlan_rx_add_vid,
	.ndo_vlan_rx_kill_vid	= e1000_vlan_rx_kill_vid,
#ifdef CONFIG_NET_POLL_CONTROLLER
	.ndo_poll_controller	= e1000_netpoll,
#endif
};

/**
 * e1000_init_hw_struct - initialize members of hw struct
 * @adapter: board private struct
 * @hw: structure used by e1000_hw.c
 *
 * Factors out initialization of the e1000_hw struct to its own function
 * that can be called very early at init (just after struct allocation).
 * Fields are initialized based on PCI device information and
 * OS network device settings (MTU size).
 * Returns negative error codes if MAC type setup fails.
 */
static int e1000_init_hw_struct(struct e1000_adapter *adapter,
				struct e1000_hw *hw)
{
	struct pci_dev *pdev = adapter->pdev;

	/* PCI config space info */
	hw->vendor_id = pdev->vendor;
	hw->device_id = pdev->device;
	hw->subsystem_vendor_id = pdev->subsystem_vendor;
	hw->subsystem_id = pdev->subsystem_device;
	hw->revision_id = pdev->revision;

	pci_read_config_word(pdev, PCI_COMMAND, &hw->pci_cmd_word);

	hw->max_frame_size = adapter->netdev->mtu +
			     ENET_HEADER_SIZE + ETHERNET_FCS_SIZE;
	hw->min_frame_size = MINIMUM_ETHERNET_FRAME_SIZE;

	/* identify the MAC */
	if (e1000_set_mac_type(hw)) {
		e_err(probe, "Unknown MAC Type\n");
		return -EIO;
	}

	switch (hw->mac_type) {
	default:
		break;
	case e1000_82541:
	case e1000_82547:
	case e1000_82541_rev_2:
	case e1000_82547_rev_2:
		hw->phy_init_script = 1;
		break;
	}

	e1000_set_media_type(hw);
	e1000_get_bus_info(hw);

	hw->wait_autoneg_complete = false;
	hw->tbi_compatibility_en = true;
	hw->adaptive_ifs = true;

	/* Copper options */

	if (hw->media_type == e1000_media_type_copper) {
		hw->mdix = AUTO_ALL_MODES;
		hw->disable_polarity_correction = false;
		hw->master_slave = E1000_MASTER_SLAVE;
	}

	return 0;
}

/**
 * e1000_probe - Device Initialization Routine
 * @pdev: PCI device information struct
 * @ent: entry in e1000_pci_tbl
 *
 * Returns 0 on success, negative on failure
 *
 * e1000_probe initializes an adapter identified by a pci_dev structure.
 * The OS initialization, configuring of the adapter private structure,
 * and a hardware reset occur.
 **/
static int __devinit e1000_probe(struct pci_dev *pdev,
				 const struct pci_device_id *ent)
{
	struct net_device *netdev;
	struct e1000_adapter *adapter;
	struct e1000_hw *hw;

	static int cards_found = 0;
	static int global_quad_port_a = 0; /* global ksp3 port a indication */
	int i, err, pci_using_dac;
	u16 eeprom_data = 0;
	u16 tmp = 0;
	u16 eeprom_apme_mask = E1000_EEPROM_APME;
	int bars, need_ioport;

	/* do not allocate ioport bars when not needed */
	need_ioport = e1000_is_need_ioport(pdev);
	if (need_ioport) {
		bars = pci_select_bars(pdev, IORESOURCE_MEM | IORESOURCE_IO);
		err = pci_enable_device(pdev);
	} else {
		bars = pci_select_bars(pdev, IORESOURCE_MEM);
		err = pci_enable_device_mem(pdev);
	}
	if (err)
		return err;

	err = pci_request_selected_regions(pdev, bars, e1000_driver_name);
	if (err)
		goto err_pci_reg;

	pci_set_master(pdev);
	err = pci_save_state(pdev);
	if (err)
		goto err_alloc_etherdev;

	err = -ENOMEM;
	netdev = alloc_etherdev(sizeof(struct e1000_adapter));
	if (!netdev)
		goto err_alloc_etherdev;

	SET_NETDEV_DEV(netdev, &pdev->dev);

	pci_set_drvdata(pdev, netdev);
	adapter = netdev_priv(netdev);
	adapter->netdev = netdev;
	adapter->pdev = pdev;
	adapter->msg_enable = (1 << debug) - 1;
	adapter->bars = bars;
	adapter->need_ioport = need_ioport;

	hw = &adapter->hw;
	hw->back = adapter;

	err = -EIO;
	hw->hw_addr = pci_ioremap_bar(pdev, BAR_0);
	if (!hw->hw_addr)
		goto err_ioremap;

	if (adapter->need_ioport) {
		for (i = BAR_1; i <= BAR_5; i++) {
			if (pci_resource_len(pdev, i) == 0)
				continue;
			if (pci_resource_flags(pdev, i) & IORESOURCE_IO) {
				hw->io_base = pci_resource_start(pdev, i);
				break;
			}
		}
	}

	/* make ready for any if (hw->...) below */
	err = e1000_init_hw_struct(adapter, hw);
	if (err)
		goto err_sw_init;

	/*
	 * there is a workaround being applied below that limits
	 * 64-bit DMA addresses to 64-bit hardware.  There are some
	 * 32-bit adapters that Tx hang when given 64-bit DMA addresses
	 */
	pci_using_dac = 0;
	if ((hw->bus_type == e1000_bus_type_pcix) &&
	    !dma_set_mask(&pdev->dev, DMA_BIT_MASK(64))) {
		/*
		 * according to DMA-API-HOWTO, coherent calls will always
		 * succeed if the set call did
		 */
		dma_set_coherent_mask(&pdev->dev, DMA_BIT_MASK(64));
		pci_using_dac = 1;
<<<<<<< HEAD
	} else if (!dma_set_mask(&pdev->dev, DMA_BIT_MASK(32))) {
		dma_set_coherent_mask(&pdev->dev, DMA_BIT_MASK(32));
	} else {
		pr_err("No usable DMA config, aborting\n");
		goto err_dma;
=======
	} else {
		err = dma_set_mask(&pdev->dev, DMA_BIT_MASK(32));
		if (err) {
			pr_err("No usable DMA config, aborting\n");
			goto err_dma;
		}
		dma_set_coherent_mask(&pdev->dev, DMA_BIT_MASK(32));
>>>>>>> 3cbea436
	}

	netdev->netdev_ops = &e1000_netdev_ops;
	e1000_set_ethtool_ops(netdev);
	netdev->watchdog_timeo = 5 * HZ;
	netif_napi_add(netdev, &adapter->napi, e1000_clean, 64);

	strncpy(netdev->name, pci_name(pdev), sizeof(netdev->name) - 1);

	adapter->bd_number = cards_found;

	/* setup the private structure */

	err = e1000_sw_init(adapter);
	if (err)
		goto err_sw_init;

	err = -EIO;
	if (hw->mac_type == e1000_ce4100) {
		ce4100_gbe_mdio_base_phy = pci_resource_start(pdev, BAR_1);
		ce4100_gbe_mdio_base_virt = ioremap(ce4100_gbe_mdio_base_phy,
		                                pci_resource_len(pdev, BAR_1));

		if (!ce4100_gbe_mdio_base_virt)
			goto err_mdio_ioremap;
	}

	if (hw->mac_type >= e1000_82543) {
		netdev->features = NETIF_F_SG |
				   NETIF_F_HW_CSUM |
				   NETIF_F_HW_VLAN_TX |
				   NETIF_F_HW_VLAN_RX |
				   NETIF_F_HW_VLAN_FILTER;
	}

	if ((hw->mac_type >= e1000_82544) &&
	   (hw->mac_type != e1000_82547))
		netdev->features |= NETIF_F_TSO;

	if (pci_using_dac) {
		netdev->features |= NETIF_F_HIGHDMA;
		netdev->vlan_features |= NETIF_F_HIGHDMA;
	}

	netdev->vlan_features |= NETIF_F_TSO;
	netdev->vlan_features |= NETIF_F_HW_CSUM;
	netdev->vlan_features |= NETIF_F_SG;

	adapter->en_mng_pt = e1000_enable_mng_pass_thru(hw);

	/* initialize eeprom parameters */
	if (e1000_init_eeprom_params(hw)) {
		e_err(probe, "EEPROM initialization failed\n");
		goto err_eeprom;
	}

	/* before reading the EEPROM, reset the controller to
	 * put the device in a known good starting state */

	e1000_reset_hw(hw);

	/* make sure the EEPROM is good */
	if (e1000_validate_eeprom_checksum(hw) < 0) {
		e_err(probe, "The EEPROM Checksum Is Not Valid\n");
		e1000_dump_eeprom(adapter);
		/*
		 * set MAC address to all zeroes to invalidate and temporary
		 * disable this device for the user. This blocks regular
		 * traffic while still permitting ethtool ioctls from reaching
		 * the hardware as well as allowing the user to run the
		 * interface after manually setting a hw addr using
		 * `ip set address`
		 */
		memset(hw->mac_addr, 0, netdev->addr_len);
	} else {
		/* copy the MAC address out of the EEPROM */
		if (e1000_read_mac_addr(hw))
			e_err(probe, "EEPROM Read Error\n");
	}
	/* don't block initalization here due to bad MAC address */
	memcpy(netdev->dev_addr, hw->mac_addr, netdev->addr_len);
	memcpy(netdev->perm_addr, hw->mac_addr, netdev->addr_len);

	if (!is_valid_ether_addr(netdev->perm_addr))
		e_err(probe, "Invalid MAC Address\n");

	init_timer(&adapter->tx_fifo_stall_timer);
	adapter->tx_fifo_stall_timer.function = e1000_82547_tx_fifo_stall;
	adapter->tx_fifo_stall_timer.data = (unsigned long)adapter;

	init_timer(&adapter->watchdog_timer);
	adapter->watchdog_timer.function = e1000_watchdog;
	adapter->watchdog_timer.data = (unsigned long) adapter;

	init_timer(&adapter->phy_info_timer);
	adapter->phy_info_timer.function = e1000_update_phy_info;
	adapter->phy_info_timer.data = (unsigned long)adapter;

	INIT_WORK(&adapter->fifo_stall_task, e1000_82547_tx_fifo_stall_task);
	INIT_WORK(&adapter->reset_task, e1000_reset_task);
	INIT_WORK(&adapter->phy_info_task, e1000_update_phy_info_task);

	e1000_check_options(adapter);

	/* Initial Wake on LAN setting
	 * If APM wake is enabled in the EEPROM,
	 * enable the ACPI Magic Packet filter
	 */

	switch (hw->mac_type) {
	case e1000_82542_rev2_0:
	case e1000_82542_rev2_1:
	case e1000_82543:
		break;
	case e1000_82544:
		e1000_read_eeprom(hw,
			EEPROM_INIT_CONTROL2_REG, 1, &eeprom_data);
		eeprom_apme_mask = E1000_EEPROM_82544_APM;
		break;
	case e1000_82546:
	case e1000_82546_rev_3:
		if (er32(STATUS) & E1000_STATUS_FUNC_1){
			e1000_read_eeprom(hw,
				EEPROM_INIT_CONTROL3_PORT_B, 1, &eeprom_data);
			break;
		}
		/* Fall Through */
	default:
		e1000_read_eeprom(hw,
			EEPROM_INIT_CONTROL3_PORT_A, 1, &eeprom_data);
		break;
	}
	if (eeprom_data & eeprom_apme_mask)
		adapter->eeprom_wol |= E1000_WUFC_MAG;

	/* now that we have the eeprom settings, apply the special cases
	 * where the eeprom may be wrong or the board simply won't support
	 * wake on lan on a particular port */
	switch (pdev->device) {
	case E1000_DEV_ID_82546GB_PCIE:
		adapter->eeprom_wol = 0;
		break;
	case E1000_DEV_ID_82546EB_FIBER:
	case E1000_DEV_ID_82546GB_FIBER:
		/* Wake events only supported on port A for dual fiber
		 * regardless of eeprom setting */
		if (er32(STATUS) & E1000_STATUS_FUNC_1)
			adapter->eeprom_wol = 0;
		break;
	case E1000_DEV_ID_82546GB_QUAD_COPPER_KSP3:
		/* if quad port adapter, disable WoL on all but port A */
		if (global_quad_port_a != 0)
			adapter->eeprom_wol = 0;
		else
			adapter->quad_port_a = 1;
		/* Reset for multiple quad port adapters */
		if (++global_quad_port_a == 4)
			global_quad_port_a = 0;
		break;
	}

	/* initialize the wol settings based on the eeprom settings */
	adapter->wol = adapter->eeprom_wol;
	device_set_wakeup_enable(&adapter->pdev->dev, adapter->wol);

<<<<<<< HEAD
=======
	/* Auto detect PHY address */
	if (hw->mac_type == e1000_ce4100) {
		for (i = 0; i < 32; i++) {
			hw->phy_addr = i;
			e1000_read_phy_reg(hw, PHY_ID2, &tmp);
			if (tmp == 0 || tmp == 0xFF) {
				if (i == 31)
					goto err_eeprom;
				continue;
			} else
				break;
		}
	}

>>>>>>> 3cbea436
	/* reset the hardware with the new settings */
	e1000_reset(adapter);

	strcpy(netdev->name, "eth%d");
	err = register_netdev(netdev);
	if (err)
		goto err_register;

	/* print bus type/speed/width info */
	e_info(probe, "(PCI%s:%dMHz:%d-bit) %pM\n",
	       ((hw->bus_type == e1000_bus_type_pcix) ? "-X" : ""),
	       ((hw->bus_speed == e1000_bus_speed_133) ? 133 :
		(hw->bus_speed == e1000_bus_speed_120) ? 120 :
		(hw->bus_speed == e1000_bus_speed_100) ? 100 :
		(hw->bus_speed == e1000_bus_speed_66) ? 66 : 33),
	       ((hw->bus_width == e1000_bus_width_64) ? 64 : 32),
	       netdev->dev_addr);

	/* carrier off reporting is important to ethtool even BEFORE open */
	netif_carrier_off(netdev);

	e_info(probe, "Intel(R) PRO/1000 Network Connection\n");

	cards_found++;
	return 0;

err_register:
err_eeprom:
	e1000_phy_hw_reset(hw);

	if (hw->flash_address)
		iounmap(hw->flash_address);
	kfree(adapter->tx_ring);
	kfree(adapter->rx_ring);
err_dma:
err_sw_init:
err_mdio_ioremap:
	iounmap(ce4100_gbe_mdio_base_virt);
	iounmap(hw->hw_addr);
err_ioremap:
	free_netdev(netdev);
err_alloc_etherdev:
	pci_release_selected_regions(pdev, bars);
err_pci_reg:
	pci_disable_device(pdev);
	return err;
}

/**
 * e1000_remove - Device Removal Routine
 * @pdev: PCI device information struct
 *
 * e1000_remove is called by the PCI subsystem to alert the driver
 * that it should release a PCI device.  The could be caused by a
 * Hot-Plug event, or because the driver is going to be removed from
 * memory.
 **/

static void __devexit e1000_remove(struct pci_dev *pdev)
{
	struct net_device *netdev = pci_get_drvdata(pdev);
	struct e1000_adapter *adapter = netdev_priv(netdev);
	struct e1000_hw *hw = &adapter->hw;

	set_bit(__E1000_DOWN, &adapter->flags);
	del_timer_sync(&adapter->tx_fifo_stall_timer);
	del_timer_sync(&adapter->watchdog_timer);
	del_timer_sync(&adapter->phy_info_timer);

	cancel_work_sync(&adapter->reset_task);

	e1000_release_manageability(adapter);

	unregister_netdev(netdev);

	e1000_phy_hw_reset(hw);

	kfree(adapter->tx_ring);
	kfree(adapter->rx_ring);

	iounmap(hw->hw_addr);
	if (hw->flash_address)
		iounmap(hw->flash_address);
	pci_release_selected_regions(pdev, adapter->bars);

	free_netdev(netdev);

	pci_disable_device(pdev);
}

/**
 * e1000_sw_init - Initialize general software structures (struct e1000_adapter)
 * @adapter: board private structure to initialize
 *
 * e1000_sw_init initializes the Adapter private data structure.
 * e1000_init_hw_struct MUST be called before this function
 **/

static int __devinit e1000_sw_init(struct e1000_adapter *adapter)
{
	adapter->rx_buffer_len = MAXIMUM_ETHERNET_VLAN_SIZE;

	adapter->num_tx_queues = 1;
	adapter->num_rx_queues = 1;

	if (e1000_alloc_queues(adapter)) {
		e_err(probe, "Unable to allocate memory for queues\n");
		return -ENOMEM;
	}

	/* Explicitly disable IRQ since the NIC can be in any state. */
	e1000_irq_disable(adapter);

	spin_lock_init(&adapter->stats_lock);

	set_bit(__E1000_DOWN, &adapter->flags);

	return 0;
}

/**
 * e1000_alloc_queues - Allocate memory for all rings
 * @adapter: board private structure to initialize
 *
 * We allocate one ring per queue at run-time since we don't know the
 * number of queues at compile-time.
 **/

static int __devinit e1000_alloc_queues(struct e1000_adapter *adapter)
{
	adapter->tx_ring = kcalloc(adapter->num_tx_queues,
	                           sizeof(struct e1000_tx_ring), GFP_KERNEL);
	if (!adapter->tx_ring)
		return -ENOMEM;

	adapter->rx_ring = kcalloc(adapter->num_rx_queues,
	                           sizeof(struct e1000_rx_ring), GFP_KERNEL);
	if (!adapter->rx_ring) {
		kfree(adapter->tx_ring);
		return -ENOMEM;
	}

	return E1000_SUCCESS;
}

/**
 * e1000_open - Called when a network interface is made active
 * @netdev: network interface device structure
 *
 * Returns 0 on success, negative value on failure
 *
 * The open entry point is called when a network interface is made
 * active by the system (IFF_UP).  At this point all resources needed
 * for transmit and receive operations are allocated, the interrupt
 * handler is registered with the OS, the watchdog timer is started,
 * and the stack is notified that the interface is ready.
 **/

static int e1000_open(struct net_device *netdev)
{
	struct e1000_adapter *adapter = netdev_priv(netdev);
	struct e1000_hw *hw = &adapter->hw;
	int err;

	/* disallow open during test */
	if (test_bit(__E1000_TESTING, &adapter->flags))
		return -EBUSY;

	netif_carrier_off(netdev);

	/* allocate transmit descriptors */
	err = e1000_setup_all_tx_resources(adapter);
	if (err)
		goto err_setup_tx;

	/* allocate receive descriptors */
	err = e1000_setup_all_rx_resources(adapter);
	if (err)
		goto err_setup_rx;

	e1000_power_up_phy(adapter);

	adapter->mng_vlan_id = E1000_MNG_VLAN_NONE;
	if ((hw->mng_cookie.status &
			  E1000_MNG_DHCP_COOKIE_STATUS_VLAN_SUPPORT)) {
		e1000_update_mng_vlan(adapter);
	}

	/* before we allocate an interrupt, we must be ready to handle it.
	 * Setting DEBUG_SHIRQ in the kernel makes it fire an interrupt
	 * as soon as we call pci_request_irq, so we have to setup our
	 * clean_rx handler before we do so.  */
	e1000_configure(adapter);

	err = e1000_request_irq(adapter);
	if (err)
		goto err_req_irq;

	/* From here on the code is the same as e1000_up() */
	clear_bit(__E1000_DOWN, &adapter->flags);

	napi_enable(&adapter->napi);

	e1000_irq_enable(adapter);

	netif_start_queue(netdev);

	/* fire a link status change interrupt to start the watchdog */
	ew32(ICS, E1000_ICS_LSC);

	return E1000_SUCCESS;

err_req_irq:
	e1000_power_down_phy(adapter);
	e1000_free_all_rx_resources(adapter);
err_setup_rx:
	e1000_free_all_tx_resources(adapter);
err_setup_tx:
	e1000_reset(adapter);

	return err;
}

/**
 * e1000_close - Disables a network interface
 * @netdev: network interface device structure
 *
 * Returns 0, this is not allowed to fail
 *
 * The close entry point is called when an interface is de-activated
 * by the OS.  The hardware is still under the drivers control, but
 * needs to be disabled.  A global MAC reset is issued to stop the
 * hardware, and all transmit and receive resources are freed.
 **/

static int e1000_close(struct net_device *netdev)
{
	struct e1000_adapter *adapter = netdev_priv(netdev);
	struct e1000_hw *hw = &adapter->hw;

	WARN_ON(test_bit(__E1000_RESETTING, &adapter->flags));
	e1000_down(adapter);
	e1000_power_down_phy(adapter);
	e1000_free_irq(adapter);

	e1000_free_all_tx_resources(adapter);
	e1000_free_all_rx_resources(adapter);

	/* kill manageability vlan ID if supported, but not if a vlan with
	 * the same ID is registered on the host OS (let 8021q kill it) */
	if ((hw->mng_cookie.status &
			  E1000_MNG_DHCP_COOKIE_STATUS_VLAN_SUPPORT) &&
	     !(adapter->vlgrp &&
	       vlan_group_get_device(adapter->vlgrp, adapter->mng_vlan_id))) {
		e1000_vlan_rx_kill_vid(netdev, adapter->mng_vlan_id);
	}

	return 0;
}

/**
 * e1000_check_64k_bound - check that memory doesn't cross 64kB boundary
 * @adapter: address of board private structure
 * @start: address of beginning of memory
 * @len: length of memory
 **/
static bool e1000_check_64k_bound(struct e1000_adapter *adapter, void *start,
				  unsigned long len)
{
	struct e1000_hw *hw = &adapter->hw;
	unsigned long begin = (unsigned long)start;
	unsigned long end = begin + len;

	/* First rev 82545 and 82546 need to not allow any memory
	 * write location to cross 64k boundary due to errata 23 */
	if (hw->mac_type == e1000_82545 ||
	    hw->mac_type == e1000_ce4100 ||
	    hw->mac_type == e1000_82546) {
		return ((begin ^ (end - 1)) >> 16) != 0 ? false : true;
	}

	return true;
}

/**
 * e1000_setup_tx_resources - allocate Tx resources (Descriptors)
 * @adapter: board private structure
 * @txdr:    tx descriptor ring (for a specific queue) to setup
 *
 * Return 0 on success, negative on failure
 **/

static int e1000_setup_tx_resources(struct e1000_adapter *adapter,
				    struct e1000_tx_ring *txdr)
{
	struct pci_dev *pdev = adapter->pdev;
	int size;

	size = sizeof(struct e1000_buffer) * txdr->count;
	txdr->buffer_info = vzalloc(size);
	if (!txdr->buffer_info) {
		e_err(probe, "Unable to allocate memory for the Tx descriptor "
		      "ring\n");
		return -ENOMEM;
	}

	/* round up to nearest 4K */

	txdr->size = txdr->count * sizeof(struct e1000_tx_desc);
	txdr->size = ALIGN(txdr->size, 4096);

	txdr->desc = dma_alloc_coherent(&pdev->dev, txdr->size, &txdr->dma,
					GFP_KERNEL);
	if (!txdr->desc) {
setup_tx_desc_die:
		vfree(txdr->buffer_info);
		e_err(probe, "Unable to allocate memory for the Tx descriptor "
		      "ring\n");
		return -ENOMEM;
	}

	/* Fix for errata 23, can't cross 64kB boundary */
	if (!e1000_check_64k_bound(adapter, txdr->desc, txdr->size)) {
		void *olddesc = txdr->desc;
		dma_addr_t olddma = txdr->dma;
		e_err(tx_err, "txdr align check failed: %u bytes at %p\n",
		      txdr->size, txdr->desc);
		/* Try again, without freeing the previous */
		txdr->desc = dma_alloc_coherent(&pdev->dev, txdr->size,
						&txdr->dma, GFP_KERNEL);
		/* Failed allocation, critical failure */
		if (!txdr->desc) {
			dma_free_coherent(&pdev->dev, txdr->size, olddesc,
					  olddma);
			goto setup_tx_desc_die;
		}

		if (!e1000_check_64k_bound(adapter, txdr->desc, txdr->size)) {
			/* give up */
			dma_free_coherent(&pdev->dev, txdr->size, txdr->desc,
					  txdr->dma);
			dma_free_coherent(&pdev->dev, txdr->size, olddesc,
					  olddma);
			e_err(probe, "Unable to allocate aligned memory "
			      "for the transmit descriptor ring\n");
			vfree(txdr->buffer_info);
			return -ENOMEM;
		} else {
			/* Free old allocation, new allocation was successful */
			dma_free_coherent(&pdev->dev, txdr->size, olddesc,
					  olddma);
		}
	}
	memset(txdr->desc, 0, txdr->size);

	txdr->next_to_use = 0;
	txdr->next_to_clean = 0;

	return 0;
}

/**
 * e1000_setup_all_tx_resources - wrapper to allocate Tx resources
 * 				  (Descriptors) for all queues
 * @adapter: board private structure
 *
 * Return 0 on success, negative on failure
 **/

int e1000_setup_all_tx_resources(struct e1000_adapter *adapter)
{
	int i, err = 0;

	for (i = 0; i < adapter->num_tx_queues; i++) {
		err = e1000_setup_tx_resources(adapter, &adapter->tx_ring[i]);
		if (err) {
			e_err(probe, "Allocation for Tx Queue %u failed\n", i);
			for (i-- ; i >= 0; i--)
				e1000_free_tx_resources(adapter,
							&adapter->tx_ring[i]);
			break;
		}
	}

	return err;
}

/**
 * e1000_configure_tx - Configure 8254x Transmit Unit after Reset
 * @adapter: board private structure
 *
 * Configure the Tx unit of the MAC after a reset.
 **/

static void e1000_configure_tx(struct e1000_adapter *adapter)
{
	u64 tdba;
	struct e1000_hw *hw = &adapter->hw;
	u32 tdlen, tctl, tipg;
	u32 ipgr1, ipgr2;

	/* Setup the HW Tx Head and Tail descriptor pointers */

	switch (adapter->num_tx_queues) {
	case 1:
	default:
		tdba = adapter->tx_ring[0].dma;
		tdlen = adapter->tx_ring[0].count *
			sizeof(struct e1000_tx_desc);
		ew32(TDLEN, tdlen);
		ew32(TDBAH, (tdba >> 32));
		ew32(TDBAL, (tdba & 0x00000000ffffffffULL));
		ew32(TDT, 0);
		ew32(TDH, 0);
		adapter->tx_ring[0].tdh = ((hw->mac_type >= e1000_82543) ? E1000_TDH : E1000_82542_TDH);
		adapter->tx_ring[0].tdt = ((hw->mac_type >= e1000_82543) ? E1000_TDT : E1000_82542_TDT);
		break;
	}

	/* Set the default values for the Tx Inter Packet Gap timer */
	if ((hw->media_type == e1000_media_type_fiber ||
	     hw->media_type == e1000_media_type_internal_serdes))
		tipg = DEFAULT_82543_TIPG_IPGT_FIBER;
	else
		tipg = DEFAULT_82543_TIPG_IPGT_COPPER;

	switch (hw->mac_type) {
	case e1000_82542_rev2_0:
	case e1000_82542_rev2_1:
		tipg = DEFAULT_82542_TIPG_IPGT;
		ipgr1 = DEFAULT_82542_TIPG_IPGR1;
		ipgr2 = DEFAULT_82542_TIPG_IPGR2;
		break;
	default:
		ipgr1 = DEFAULT_82543_TIPG_IPGR1;
		ipgr2 = DEFAULT_82543_TIPG_IPGR2;
		break;
	}
	tipg |= ipgr1 << E1000_TIPG_IPGR1_SHIFT;
	tipg |= ipgr2 << E1000_TIPG_IPGR2_SHIFT;
	ew32(TIPG, tipg);

	/* Set the Tx Interrupt Delay register */

	ew32(TIDV, adapter->tx_int_delay);
	if (hw->mac_type >= e1000_82540)
		ew32(TADV, adapter->tx_abs_int_delay);

	/* Program the Transmit Control Register */

	tctl = er32(TCTL);
	tctl &= ~E1000_TCTL_CT;
	tctl |= E1000_TCTL_PSP | E1000_TCTL_RTLC |
		(E1000_COLLISION_THRESHOLD << E1000_CT_SHIFT);

	e1000_config_collision_dist(hw);

	/* Setup Transmit Descriptor Settings for eop descriptor */
	adapter->txd_cmd = E1000_TXD_CMD_EOP | E1000_TXD_CMD_IFCS;

	/* only set IDE if we are delaying interrupts using the timers */
	if (adapter->tx_int_delay)
		adapter->txd_cmd |= E1000_TXD_CMD_IDE;

	if (hw->mac_type < e1000_82543)
		adapter->txd_cmd |= E1000_TXD_CMD_RPS;
	else
		adapter->txd_cmd |= E1000_TXD_CMD_RS;

	/* Cache if we're 82544 running in PCI-X because we'll
	 * need this to apply a workaround later in the send path. */
	if (hw->mac_type == e1000_82544 &&
	    hw->bus_type == e1000_bus_type_pcix)
		adapter->pcix_82544 = 1;

	ew32(TCTL, tctl);

}

/**
 * e1000_setup_rx_resources - allocate Rx resources (Descriptors)
 * @adapter: board private structure
 * @rxdr:    rx descriptor ring (for a specific queue) to setup
 *
 * Returns 0 on success, negative on failure
 **/

static int e1000_setup_rx_resources(struct e1000_adapter *adapter,
				    struct e1000_rx_ring *rxdr)
{
	struct pci_dev *pdev = adapter->pdev;
	int size, desc_len;

	size = sizeof(struct e1000_buffer) * rxdr->count;
	rxdr->buffer_info = vzalloc(size);
	if (!rxdr->buffer_info) {
		e_err(probe, "Unable to allocate memory for the Rx descriptor "
		      "ring\n");
		return -ENOMEM;
	}

	desc_len = sizeof(struct e1000_rx_desc);

	/* Round up to nearest 4K */

	rxdr->size = rxdr->count * desc_len;
	rxdr->size = ALIGN(rxdr->size, 4096);

	rxdr->desc = dma_alloc_coherent(&pdev->dev, rxdr->size, &rxdr->dma,
					GFP_KERNEL);

	if (!rxdr->desc) {
		e_err(probe, "Unable to allocate memory for the Rx descriptor "
		      "ring\n");
setup_rx_desc_die:
		vfree(rxdr->buffer_info);
		return -ENOMEM;
	}

	/* Fix for errata 23, can't cross 64kB boundary */
	if (!e1000_check_64k_bound(adapter, rxdr->desc, rxdr->size)) {
		void *olddesc = rxdr->desc;
		dma_addr_t olddma = rxdr->dma;
		e_err(rx_err, "rxdr align check failed: %u bytes at %p\n",
		      rxdr->size, rxdr->desc);
		/* Try again, without freeing the previous */
		rxdr->desc = dma_alloc_coherent(&pdev->dev, rxdr->size,
						&rxdr->dma, GFP_KERNEL);
		/* Failed allocation, critical failure */
		if (!rxdr->desc) {
			dma_free_coherent(&pdev->dev, rxdr->size, olddesc,
					  olddma);
			e_err(probe, "Unable to allocate memory for the Rx "
			      "descriptor ring\n");
			goto setup_rx_desc_die;
		}

		if (!e1000_check_64k_bound(adapter, rxdr->desc, rxdr->size)) {
			/* give up */
			dma_free_coherent(&pdev->dev, rxdr->size, rxdr->desc,
					  rxdr->dma);
			dma_free_coherent(&pdev->dev, rxdr->size, olddesc,
					  olddma);
			e_err(probe, "Unable to allocate aligned memory for "
			      "the Rx descriptor ring\n");
			goto setup_rx_desc_die;
		} else {
			/* Free old allocation, new allocation was successful */
			dma_free_coherent(&pdev->dev, rxdr->size, olddesc,
					  olddma);
		}
	}
	memset(rxdr->desc, 0, rxdr->size);

	rxdr->next_to_clean = 0;
	rxdr->next_to_use = 0;
	rxdr->rx_skb_top = NULL;

	return 0;
}

/**
 * e1000_setup_all_rx_resources - wrapper to allocate Rx resources
 * 				  (Descriptors) for all queues
 * @adapter: board private structure
 *
 * Return 0 on success, negative on failure
 **/

int e1000_setup_all_rx_resources(struct e1000_adapter *adapter)
{
	int i, err = 0;

	for (i = 0; i < adapter->num_rx_queues; i++) {
		err = e1000_setup_rx_resources(adapter, &adapter->rx_ring[i]);
		if (err) {
			e_err(probe, "Allocation for Rx Queue %u failed\n", i);
			for (i-- ; i >= 0; i--)
				e1000_free_rx_resources(adapter,
							&adapter->rx_ring[i]);
			break;
		}
	}

	return err;
}

/**
 * e1000_setup_rctl - configure the receive control registers
 * @adapter: Board private structure
 **/
static void e1000_setup_rctl(struct e1000_adapter *adapter)
{
	struct e1000_hw *hw = &adapter->hw;
	u32 rctl;

	rctl = er32(RCTL);

	rctl &= ~(3 << E1000_RCTL_MO_SHIFT);

	rctl |= E1000_RCTL_EN | E1000_RCTL_BAM |
		E1000_RCTL_LBM_NO | E1000_RCTL_RDMTS_HALF |
		(hw->mc_filter_type << E1000_RCTL_MO_SHIFT);

	if (hw->tbi_compatibility_on == 1)
		rctl |= E1000_RCTL_SBP;
	else
		rctl &= ~E1000_RCTL_SBP;

	if (adapter->netdev->mtu <= ETH_DATA_LEN)
		rctl &= ~E1000_RCTL_LPE;
	else
		rctl |= E1000_RCTL_LPE;

	/* Setup buffer sizes */
	rctl &= ~E1000_RCTL_SZ_4096;
	rctl |= E1000_RCTL_BSEX;
	switch (adapter->rx_buffer_len) {
		case E1000_RXBUFFER_2048:
		default:
			rctl |= E1000_RCTL_SZ_2048;
			rctl &= ~E1000_RCTL_BSEX;
			break;
		case E1000_RXBUFFER_4096:
			rctl |= E1000_RCTL_SZ_4096;
			break;
		case E1000_RXBUFFER_8192:
			rctl |= E1000_RCTL_SZ_8192;
			break;
		case E1000_RXBUFFER_16384:
			rctl |= E1000_RCTL_SZ_16384;
			break;
	}

	ew32(RCTL, rctl);
}

/**
 * e1000_configure_rx - Configure 8254x Receive Unit after Reset
 * @adapter: board private structure
 *
 * Configure the Rx unit of the MAC after a reset.
 **/

static void e1000_configure_rx(struct e1000_adapter *adapter)
{
	u64 rdba;
	struct e1000_hw *hw = &adapter->hw;
	u32 rdlen, rctl, rxcsum;

	if (adapter->netdev->mtu > ETH_DATA_LEN) {
		rdlen = adapter->rx_ring[0].count *
		        sizeof(struct e1000_rx_desc);
		adapter->clean_rx = e1000_clean_jumbo_rx_irq;
		adapter->alloc_rx_buf = e1000_alloc_jumbo_rx_buffers;
	} else {
		rdlen = adapter->rx_ring[0].count *
		        sizeof(struct e1000_rx_desc);
		adapter->clean_rx = e1000_clean_rx_irq;
		adapter->alloc_rx_buf = e1000_alloc_rx_buffers;
	}

	/* disable receives while setting up the descriptors */
	rctl = er32(RCTL);
	ew32(RCTL, rctl & ~E1000_RCTL_EN);

	/* set the Receive Delay Timer Register */
	ew32(RDTR, adapter->rx_int_delay);

	if (hw->mac_type >= e1000_82540) {
		ew32(RADV, adapter->rx_abs_int_delay);
		if (adapter->itr_setting != 0)
			ew32(ITR, 1000000000 / (adapter->itr * 256));
	}

	/* Setup the HW Rx Head and Tail Descriptor Pointers and
	 * the Base and Length of the Rx Descriptor Ring */
	switch (adapter->num_rx_queues) {
	case 1:
	default:
		rdba = adapter->rx_ring[0].dma;
		ew32(RDLEN, rdlen);
		ew32(RDBAH, (rdba >> 32));
		ew32(RDBAL, (rdba & 0x00000000ffffffffULL));
		ew32(RDT, 0);
		ew32(RDH, 0);
		adapter->rx_ring[0].rdh = ((hw->mac_type >= e1000_82543) ? E1000_RDH : E1000_82542_RDH);
		adapter->rx_ring[0].rdt = ((hw->mac_type >= e1000_82543) ? E1000_RDT : E1000_82542_RDT);
		break;
	}

	/* Enable 82543 Receive Checksum Offload for TCP and UDP */
	if (hw->mac_type >= e1000_82543) {
		rxcsum = er32(RXCSUM);
		if (adapter->rx_csum)
			rxcsum |= E1000_RXCSUM_TUOFL;
		else
			/* don't need to clear IPPCSE as it defaults to 0 */
			rxcsum &= ~E1000_RXCSUM_TUOFL;
		ew32(RXCSUM, rxcsum);
	}

	/* Enable Receives */
	ew32(RCTL, rctl);
}

/**
 * e1000_free_tx_resources - Free Tx Resources per Queue
 * @adapter: board private structure
 * @tx_ring: Tx descriptor ring for a specific queue
 *
 * Free all transmit software resources
 **/

static void e1000_free_tx_resources(struct e1000_adapter *adapter,
				    struct e1000_tx_ring *tx_ring)
{
	struct pci_dev *pdev = adapter->pdev;

	e1000_clean_tx_ring(adapter, tx_ring);

	vfree(tx_ring->buffer_info);
	tx_ring->buffer_info = NULL;

	dma_free_coherent(&pdev->dev, tx_ring->size, tx_ring->desc,
			  tx_ring->dma);

	tx_ring->desc = NULL;
}

/**
 * e1000_free_all_tx_resources - Free Tx Resources for All Queues
 * @adapter: board private structure
 *
 * Free all transmit software resources
 **/

void e1000_free_all_tx_resources(struct e1000_adapter *adapter)
{
	int i;

	for (i = 0; i < adapter->num_tx_queues; i++)
		e1000_free_tx_resources(adapter, &adapter->tx_ring[i]);
}

static void e1000_unmap_and_free_tx_resource(struct e1000_adapter *adapter,
					     struct e1000_buffer *buffer_info)
{
	if (buffer_info->dma) {
		if (buffer_info->mapped_as_page)
			dma_unmap_page(&adapter->pdev->dev, buffer_info->dma,
				       buffer_info->length, DMA_TO_DEVICE);
		else
			dma_unmap_single(&adapter->pdev->dev, buffer_info->dma,
					 buffer_info->length,
					 DMA_TO_DEVICE);
		buffer_info->dma = 0;
	}
	if (buffer_info->skb) {
		dev_kfree_skb_any(buffer_info->skb);
		buffer_info->skb = NULL;
	}
	buffer_info->time_stamp = 0;
	/* buffer_info must be completely set up in the transmit path */
}

/**
 * e1000_clean_tx_ring - Free Tx Buffers
 * @adapter: board private structure
 * @tx_ring: ring to be cleaned
 **/

static void e1000_clean_tx_ring(struct e1000_adapter *adapter,
				struct e1000_tx_ring *tx_ring)
{
	struct e1000_hw *hw = &adapter->hw;
	struct e1000_buffer *buffer_info;
	unsigned long size;
	unsigned int i;

	/* Free all the Tx ring sk_buffs */

	for (i = 0; i < tx_ring->count; i++) {
		buffer_info = &tx_ring->buffer_info[i];
		e1000_unmap_and_free_tx_resource(adapter, buffer_info);
	}

	size = sizeof(struct e1000_buffer) * tx_ring->count;
	memset(tx_ring->buffer_info, 0, size);

	/* Zero out the descriptor ring */

	memset(tx_ring->desc, 0, tx_ring->size);

	tx_ring->next_to_use = 0;
	tx_ring->next_to_clean = 0;
	tx_ring->last_tx_tso = 0;

	writel(0, hw->hw_addr + tx_ring->tdh);
	writel(0, hw->hw_addr + tx_ring->tdt);
}

/**
 * e1000_clean_all_tx_rings - Free Tx Buffers for all queues
 * @adapter: board private structure
 **/

static void e1000_clean_all_tx_rings(struct e1000_adapter *adapter)
{
	int i;

	for (i = 0; i < adapter->num_tx_queues; i++)
		e1000_clean_tx_ring(adapter, &adapter->tx_ring[i]);
}

/**
 * e1000_free_rx_resources - Free Rx Resources
 * @adapter: board private structure
 * @rx_ring: ring to clean the resources from
 *
 * Free all receive software resources
 **/

static void e1000_free_rx_resources(struct e1000_adapter *adapter,
				    struct e1000_rx_ring *rx_ring)
{
	struct pci_dev *pdev = adapter->pdev;

	e1000_clean_rx_ring(adapter, rx_ring);

	vfree(rx_ring->buffer_info);
	rx_ring->buffer_info = NULL;

	dma_free_coherent(&pdev->dev, rx_ring->size, rx_ring->desc,
			  rx_ring->dma);

	rx_ring->desc = NULL;
}

/**
 * e1000_free_all_rx_resources - Free Rx Resources for All Queues
 * @adapter: board private structure
 *
 * Free all receive software resources
 **/

void e1000_free_all_rx_resources(struct e1000_adapter *adapter)
{
	int i;

	for (i = 0; i < adapter->num_rx_queues; i++)
		e1000_free_rx_resources(adapter, &adapter->rx_ring[i]);
}

/**
 * e1000_clean_rx_ring - Free Rx Buffers per Queue
 * @adapter: board private structure
 * @rx_ring: ring to free buffers from
 **/

static void e1000_clean_rx_ring(struct e1000_adapter *adapter,
				struct e1000_rx_ring *rx_ring)
{
	struct e1000_hw *hw = &adapter->hw;
	struct e1000_buffer *buffer_info;
	struct pci_dev *pdev = adapter->pdev;
	unsigned long size;
	unsigned int i;

	/* Free all the Rx ring sk_buffs */
	for (i = 0; i < rx_ring->count; i++) {
		buffer_info = &rx_ring->buffer_info[i];
		if (buffer_info->dma &&
		    adapter->clean_rx == e1000_clean_rx_irq) {
			dma_unmap_single(&pdev->dev, buffer_info->dma,
			                 buffer_info->length,
					 DMA_FROM_DEVICE);
		} else if (buffer_info->dma &&
		           adapter->clean_rx == e1000_clean_jumbo_rx_irq) {
			dma_unmap_page(&pdev->dev, buffer_info->dma,
				       buffer_info->length,
				       DMA_FROM_DEVICE);
		}

		buffer_info->dma = 0;
		if (buffer_info->page) {
			put_page(buffer_info->page);
			buffer_info->page = NULL;
		}
		if (buffer_info->skb) {
			dev_kfree_skb(buffer_info->skb);
			buffer_info->skb = NULL;
		}
	}

	/* there also may be some cached data from a chained receive */
	if (rx_ring->rx_skb_top) {
		dev_kfree_skb(rx_ring->rx_skb_top);
		rx_ring->rx_skb_top = NULL;
	}

	size = sizeof(struct e1000_buffer) * rx_ring->count;
	memset(rx_ring->buffer_info, 0, size);

	/* Zero out the descriptor ring */
	memset(rx_ring->desc, 0, rx_ring->size);

	rx_ring->next_to_clean = 0;
	rx_ring->next_to_use = 0;

	writel(0, hw->hw_addr + rx_ring->rdh);
	writel(0, hw->hw_addr + rx_ring->rdt);
}

/**
 * e1000_clean_all_rx_rings - Free Rx Buffers for all queues
 * @adapter: board private structure
 **/

static void e1000_clean_all_rx_rings(struct e1000_adapter *adapter)
{
	int i;

	for (i = 0; i < adapter->num_rx_queues; i++)
		e1000_clean_rx_ring(adapter, &adapter->rx_ring[i]);
}

/* The 82542 2.0 (revision 2) needs to have the receive unit in reset
 * and memory write and invalidate disabled for certain operations
 */
static void e1000_enter_82542_rst(struct e1000_adapter *adapter)
{
	struct e1000_hw *hw = &adapter->hw;
	struct net_device *netdev = adapter->netdev;
	u32 rctl;

	e1000_pci_clear_mwi(hw);

	rctl = er32(RCTL);
	rctl |= E1000_RCTL_RST;
	ew32(RCTL, rctl);
	E1000_WRITE_FLUSH();
	mdelay(5);

	if (netif_running(netdev))
		e1000_clean_all_rx_rings(adapter);
}

static void e1000_leave_82542_rst(struct e1000_adapter *adapter)
{
	struct e1000_hw *hw = &adapter->hw;
	struct net_device *netdev = adapter->netdev;
	u32 rctl;

	rctl = er32(RCTL);
	rctl &= ~E1000_RCTL_RST;
	ew32(RCTL, rctl);
	E1000_WRITE_FLUSH();
	mdelay(5);

	if (hw->pci_cmd_word & PCI_COMMAND_INVALIDATE)
		e1000_pci_set_mwi(hw);

	if (netif_running(netdev)) {
		/* No need to loop, because 82542 supports only 1 queue */
		struct e1000_rx_ring *ring = &adapter->rx_ring[0];
		e1000_configure_rx(adapter);
		adapter->alloc_rx_buf(adapter, ring, E1000_DESC_UNUSED(ring));
	}
}

/**
 * e1000_set_mac - Change the Ethernet Address of the NIC
 * @netdev: network interface device structure
 * @p: pointer to an address structure
 *
 * Returns 0 on success, negative on failure
 **/

static int e1000_set_mac(struct net_device *netdev, void *p)
{
	struct e1000_adapter *adapter = netdev_priv(netdev);
	struct e1000_hw *hw = &adapter->hw;
	struct sockaddr *addr = p;

	if (!is_valid_ether_addr(addr->sa_data))
		return -EADDRNOTAVAIL;

	/* 82542 2.0 needs to be in reset to write receive address registers */

	if (hw->mac_type == e1000_82542_rev2_0)
		e1000_enter_82542_rst(adapter);

	memcpy(netdev->dev_addr, addr->sa_data, netdev->addr_len);
	memcpy(hw->mac_addr, addr->sa_data, netdev->addr_len);

	e1000_rar_set(hw, hw->mac_addr, 0);

	if (hw->mac_type == e1000_82542_rev2_0)
		e1000_leave_82542_rst(adapter);

	return 0;
}

/**
 * e1000_set_rx_mode - Secondary Unicast, Multicast and Promiscuous mode set
 * @netdev: network interface device structure
 *
 * The set_rx_mode entry point is called whenever the unicast or multicast
 * address lists or the network interface flags are updated. This routine is
 * responsible for configuring the hardware for proper unicast, multicast,
 * promiscuous mode, and all-multi behavior.
 **/

static void e1000_set_rx_mode(struct net_device *netdev)
{
	struct e1000_adapter *adapter = netdev_priv(netdev);
	struct e1000_hw *hw = &adapter->hw;
	struct netdev_hw_addr *ha;
	bool use_uc = false;
	u32 rctl;
	u32 hash_value;
	int i, rar_entries = E1000_RAR_ENTRIES;
	int mta_reg_count = E1000_NUM_MTA_REGISTERS;
	u32 *mcarray = kcalloc(mta_reg_count, sizeof(u32), GFP_ATOMIC);

	if (!mcarray) {
		e_err(probe, "memory allocation failed\n");
		return;
	}

	/* Check for Promiscuous and All Multicast modes */

	rctl = er32(RCTL);

	if (netdev->flags & IFF_PROMISC) {
		rctl |= (E1000_RCTL_UPE | E1000_RCTL_MPE);
		rctl &= ~E1000_RCTL_VFE;
	} else {
		if (netdev->flags & IFF_ALLMULTI)
			rctl |= E1000_RCTL_MPE;
		else
			rctl &= ~E1000_RCTL_MPE;
		/* Enable VLAN filter if there is a VLAN */
		if (adapter->vlgrp)
			rctl |= E1000_RCTL_VFE;
	}

	if (netdev_uc_count(netdev) > rar_entries - 1) {
		rctl |= E1000_RCTL_UPE;
	} else if (!(netdev->flags & IFF_PROMISC)) {
		rctl &= ~E1000_RCTL_UPE;
		use_uc = true;
	}

	ew32(RCTL, rctl);

	/* 82542 2.0 needs to be in reset to write receive address registers */

	if (hw->mac_type == e1000_82542_rev2_0)
		e1000_enter_82542_rst(adapter);

	/* load the first 14 addresses into the exact filters 1-14. Unicast
	 * addresses take precedence to avoid disabling unicast filtering
	 * when possible.
	 *
	 * RAR 0 is used for the station MAC address
	 * if there are not 14 addresses, go ahead and clear the filters
	 */
	i = 1;
	if (use_uc)
		netdev_for_each_uc_addr(ha, netdev) {
			if (i == rar_entries)
				break;
			e1000_rar_set(hw, ha->addr, i++);
		}

	netdev_for_each_mc_addr(ha, netdev) {
		if (i == rar_entries) {
			/* load any remaining addresses into the hash table */
			u32 hash_reg, hash_bit, mta;
			hash_value = e1000_hash_mc_addr(hw, ha->addr);
			hash_reg = (hash_value >> 5) & 0x7F;
			hash_bit = hash_value & 0x1F;
			mta = (1 << hash_bit);
			mcarray[hash_reg] |= mta;
		} else {
			e1000_rar_set(hw, ha->addr, i++);
		}
	}

	for (; i < rar_entries; i++) {
		E1000_WRITE_REG_ARRAY(hw, RA, i << 1, 0);
		E1000_WRITE_FLUSH();
		E1000_WRITE_REG_ARRAY(hw, RA, (i << 1) + 1, 0);
		E1000_WRITE_FLUSH();
	}

	/* write the hash table completely, write from bottom to avoid
	 * both stupid write combining chipsets, and flushing each write */
	for (i = mta_reg_count - 1; i >= 0 ; i--) {
		/*
		 * If we are on an 82544 has an errata where writing odd
		 * offsets overwrites the previous even offset, but writing
		 * backwards over the range solves the issue by always
		 * writing the odd offset first
		 */
		E1000_WRITE_REG_ARRAY(hw, MTA, i, mcarray[i]);
	}
	E1000_WRITE_FLUSH();

	if (hw->mac_type == e1000_82542_rev2_0)
		e1000_leave_82542_rst(adapter);

	kfree(mcarray);
}

/* Need to wait a few seconds after link up to get diagnostic information from
 * the phy */

static void e1000_update_phy_info(unsigned long data)
{
	struct e1000_adapter *adapter = (struct e1000_adapter *)data;
	schedule_work(&adapter->phy_info_task);
}

static void e1000_update_phy_info_task(struct work_struct *work)
{
	struct e1000_adapter *adapter = container_of(work,
	                                             struct e1000_adapter,
	                                             phy_info_task);
	struct e1000_hw *hw = &adapter->hw;

	rtnl_lock();
	e1000_phy_get_info(hw, &adapter->phy_info);
	rtnl_unlock();
}

/**
 * e1000_82547_tx_fifo_stall - Timer Call-back
 * @data: pointer to adapter cast into an unsigned long
 **/
static void e1000_82547_tx_fifo_stall(unsigned long data)
{
	struct e1000_adapter *adapter = (struct e1000_adapter *)data;
	schedule_work(&adapter->fifo_stall_task);
}

/**
 * e1000_82547_tx_fifo_stall_task - task to complete work
 * @work: work struct contained inside adapter struct
 **/
static void e1000_82547_tx_fifo_stall_task(struct work_struct *work)
{
	struct e1000_adapter *adapter = container_of(work,
	                                             struct e1000_adapter,
	                                             fifo_stall_task);
	struct e1000_hw *hw = &adapter->hw;
	struct net_device *netdev = adapter->netdev;
	u32 tctl;

	rtnl_lock();
	if (atomic_read(&adapter->tx_fifo_stall)) {
		if ((er32(TDT) == er32(TDH)) &&
		   (er32(TDFT) == er32(TDFH)) &&
		   (er32(TDFTS) == er32(TDFHS))) {
			tctl = er32(TCTL);
			ew32(TCTL, tctl & ~E1000_TCTL_EN);
			ew32(TDFT, adapter->tx_head_addr);
			ew32(TDFH, adapter->tx_head_addr);
			ew32(TDFTS, adapter->tx_head_addr);
			ew32(TDFHS, adapter->tx_head_addr);
			ew32(TCTL, tctl);
			E1000_WRITE_FLUSH();

			adapter->tx_fifo_head = 0;
			atomic_set(&adapter->tx_fifo_stall, 0);
			netif_wake_queue(netdev);
		} else if (!test_bit(__E1000_DOWN, &adapter->flags)) {
			mod_timer(&adapter->tx_fifo_stall_timer, jiffies + 1);
		}
	}
	rtnl_unlock();
}

bool e1000_has_link(struct e1000_adapter *adapter)
{
	struct e1000_hw *hw = &adapter->hw;
	bool link_active = false;

	/* get_link_status is set on LSC (link status) interrupt or
	 * rx sequence error interrupt.  get_link_status will stay
	 * false until the e1000_check_for_link establishes link
	 * for copper adapters ONLY
	 */
	switch (hw->media_type) {
	case e1000_media_type_copper:
		if (hw->get_link_status) {
			e1000_check_for_link(hw);
			link_active = !hw->get_link_status;
		} else {
			link_active = true;
		}
		break;
	case e1000_media_type_fiber:
		e1000_check_for_link(hw);
		link_active = !!(er32(STATUS) & E1000_STATUS_LU);
		break;
	case e1000_media_type_internal_serdes:
		e1000_check_for_link(hw);
		link_active = hw->serdes_has_link;
		break;
	default:
		break;
	}

	return link_active;
}

/**
 * e1000_watchdog - Timer Call-back
 * @data: pointer to adapter cast into an unsigned long
 **/
static void e1000_watchdog(unsigned long data)
{
	struct e1000_adapter *adapter = (struct e1000_adapter *)data;
	struct e1000_hw *hw = &adapter->hw;
	struct net_device *netdev = adapter->netdev;
	struct e1000_tx_ring *txdr = adapter->tx_ring;
	u32 link, tctl;

	link = e1000_has_link(adapter);
	if ((netif_carrier_ok(netdev)) && link)
		goto link_up;

	if (link) {
		if (!netif_carrier_ok(netdev)) {
			u32 ctrl;
			bool txb2b = true;
			/* update snapshot of PHY registers on LSC */
			e1000_get_speed_and_duplex(hw,
			                           &adapter->link_speed,
			                           &adapter->link_duplex);

			ctrl = er32(CTRL);
			pr_info("%s NIC Link is Up %d Mbps %s, "
				"Flow Control: %s\n",
				netdev->name,
				adapter->link_speed,
				adapter->link_duplex == FULL_DUPLEX ?
				"Full Duplex" : "Half Duplex",
				((ctrl & E1000_CTRL_TFCE) && (ctrl &
				E1000_CTRL_RFCE)) ? "RX/TX" : ((ctrl &
				E1000_CTRL_RFCE) ? "RX" : ((ctrl &
				E1000_CTRL_TFCE) ? "TX" : "None")));

			/* adjust timeout factor according to speed/duplex */
			adapter->tx_timeout_factor = 1;
			switch (adapter->link_speed) {
			case SPEED_10:
				txb2b = false;
				adapter->tx_timeout_factor = 16;
				break;
			case SPEED_100:
				txb2b = false;
				/* maybe add some timeout factor ? */
				break;
			}

			/* enable transmits in the hardware */
			tctl = er32(TCTL);
			tctl |= E1000_TCTL_EN;
			ew32(TCTL, tctl);

			netif_carrier_on(netdev);
			if (!test_bit(__E1000_DOWN, &adapter->flags))
				mod_timer(&adapter->phy_info_timer,
				          round_jiffies(jiffies + 2 * HZ));
			adapter->smartspeed = 0;
		}
	} else {
		if (netif_carrier_ok(netdev)) {
			adapter->link_speed = 0;
			adapter->link_duplex = 0;
			pr_info("%s NIC Link is Down\n",
				netdev->name);
			netif_carrier_off(netdev);

			if (!test_bit(__E1000_DOWN, &adapter->flags))
				mod_timer(&adapter->phy_info_timer,
				          round_jiffies(jiffies + 2 * HZ));
		}

		e1000_smartspeed(adapter);
	}

link_up:
	e1000_update_stats(adapter);

	hw->tx_packet_delta = adapter->stats.tpt - adapter->tpt_old;
	adapter->tpt_old = adapter->stats.tpt;
	hw->collision_delta = adapter->stats.colc - adapter->colc_old;
	adapter->colc_old = adapter->stats.colc;

	adapter->gorcl = adapter->stats.gorcl - adapter->gorcl_old;
	adapter->gorcl_old = adapter->stats.gorcl;
	adapter->gotcl = adapter->stats.gotcl - adapter->gotcl_old;
	adapter->gotcl_old = adapter->stats.gotcl;

	e1000_update_adaptive(hw);

	if (!netif_carrier_ok(netdev)) {
		if (E1000_DESC_UNUSED(txdr) + 1 < txdr->count) {
			/* We've lost link, so the controller stops DMA,
			 * but we've got queued Tx work that's never going
			 * to get done, so reset controller to flush Tx.
			 * (Do the reset outside of interrupt context). */
			adapter->tx_timeout_count++;
			schedule_work(&adapter->reset_task);
			/* return immediately since reset is imminent */
			return;
		}
	}

	/* Simple mode for Interrupt Throttle Rate (ITR) */
	if (hw->mac_type >= e1000_82540 && adapter->itr_setting == 4) {
		/*
		 * Symmetric Tx/Rx gets a reduced ITR=2000;
		 * Total asymmetrical Tx or Rx gets ITR=8000;
		 * everyone else is between 2000-8000.
		 */
		u32 goc = (adapter->gotcl + adapter->gorcl) / 10000;
		u32 dif = (adapter->gotcl > adapter->gorcl ?
			    adapter->gotcl - adapter->gorcl :
			    adapter->gorcl - adapter->gotcl) / 10000;
		u32 itr = goc > 0 ? (dif * 6000 / goc + 2000) : 8000;

		ew32(ITR, 1000000000 / (itr * 256));
	}

	/* Cause software interrupt to ensure rx ring is cleaned */
	ew32(ICS, E1000_ICS_RXDMT0);

	/* Force detection of hung controller every watchdog period */
	adapter->detect_tx_hung = true;

	/* Reset the timer */
	if (!test_bit(__E1000_DOWN, &adapter->flags))
		mod_timer(&adapter->watchdog_timer,
		          round_jiffies(jiffies + 2 * HZ));
}

enum latency_range {
	lowest_latency = 0,
	low_latency = 1,
	bulk_latency = 2,
	latency_invalid = 255
};

/**
 * e1000_update_itr - update the dynamic ITR value based on statistics
 * @adapter: pointer to adapter
 * @itr_setting: current adapter->itr
 * @packets: the number of packets during this measurement interval
 * @bytes: the number of bytes during this measurement interval
 *
 *      Stores a new ITR value based on packets and byte
 *      counts during the last interrupt.  The advantage of per interrupt
 *      computation is faster updates and more accurate ITR for the current
 *      traffic pattern.  Constants in this function were computed
 *      based on theoretical maximum wire speed and thresholds were set based
 *      on testing data as well as attempting to minimize response time
 *      while increasing bulk throughput.
 *      this functionality is controlled by the InterruptThrottleRate module
 *      parameter (see e1000_param.c)
 **/
static unsigned int e1000_update_itr(struct e1000_adapter *adapter,
				     u16 itr_setting, int packets, int bytes)
{
	unsigned int retval = itr_setting;
	struct e1000_hw *hw = &adapter->hw;

	if (unlikely(hw->mac_type < e1000_82540))
		goto update_itr_done;

	if (packets == 0)
		goto update_itr_done;

	switch (itr_setting) {
	case lowest_latency:
		/* jumbo frames get bulk treatment*/
		if (bytes/packets > 8000)
			retval = bulk_latency;
		else if ((packets < 5) && (bytes > 512))
			retval = low_latency;
		break;
	case low_latency:  /* 50 usec aka 20000 ints/s */
		if (bytes > 10000) {
			/* jumbo frames need bulk latency setting */
			if (bytes/packets > 8000)
				retval = bulk_latency;
			else if ((packets < 10) || ((bytes/packets) > 1200))
				retval = bulk_latency;
			else if ((packets > 35))
				retval = lowest_latency;
		} else if (bytes/packets > 2000)
			retval = bulk_latency;
		else if (packets <= 2 && bytes < 512)
			retval = lowest_latency;
		break;
	case bulk_latency: /* 250 usec aka 4000 ints/s */
		if (bytes > 25000) {
			if (packets > 35)
				retval = low_latency;
		} else if (bytes < 6000) {
			retval = low_latency;
		}
		break;
	}

update_itr_done:
	return retval;
}

static void e1000_set_itr(struct e1000_adapter *adapter)
{
	struct e1000_hw *hw = &adapter->hw;
	u16 current_itr;
	u32 new_itr = adapter->itr;

	if (unlikely(hw->mac_type < e1000_82540))
		return;

	/* for non-gigabit speeds, just fix the interrupt rate at 4000 */
	if (unlikely(adapter->link_speed != SPEED_1000)) {
		current_itr = 0;
		new_itr = 4000;
		goto set_itr_now;
	}

	adapter->tx_itr = e1000_update_itr(adapter,
	                            adapter->tx_itr,
	                            adapter->total_tx_packets,
	                            adapter->total_tx_bytes);
	/* conservative mode (itr 3) eliminates the lowest_latency setting */
	if (adapter->itr_setting == 3 && adapter->tx_itr == lowest_latency)
		adapter->tx_itr = low_latency;

	adapter->rx_itr = e1000_update_itr(adapter,
	                            adapter->rx_itr,
	                            adapter->total_rx_packets,
	                            adapter->total_rx_bytes);
	/* conservative mode (itr 3) eliminates the lowest_latency setting */
	if (adapter->itr_setting == 3 && adapter->rx_itr == lowest_latency)
		adapter->rx_itr = low_latency;

	current_itr = max(adapter->rx_itr, adapter->tx_itr);

	switch (current_itr) {
	/* counts and packets in update_itr are dependent on these numbers */
	case lowest_latency:
		new_itr = 70000;
		break;
	case low_latency:
		new_itr = 20000; /* aka hwitr = ~200 */
		break;
	case bulk_latency:
		new_itr = 4000;
		break;
	default:
		break;
	}

set_itr_now:
	if (new_itr != adapter->itr) {
		/* this attempts to bias the interrupt rate towards Bulk
		 * by adding intermediate steps when interrupt rate is
		 * increasing */
		new_itr = new_itr > adapter->itr ?
		             min(adapter->itr + (new_itr >> 2), new_itr) :
		             new_itr;
		adapter->itr = new_itr;
		ew32(ITR, 1000000000 / (new_itr * 256));
	}
}

#define E1000_TX_FLAGS_CSUM		0x00000001
#define E1000_TX_FLAGS_VLAN		0x00000002
#define E1000_TX_FLAGS_TSO		0x00000004
#define E1000_TX_FLAGS_IPV4		0x00000008
#define E1000_TX_FLAGS_VLAN_MASK	0xffff0000
#define E1000_TX_FLAGS_VLAN_SHIFT	16

static int e1000_tso(struct e1000_adapter *adapter,
		     struct e1000_tx_ring *tx_ring, struct sk_buff *skb)
{
	struct e1000_context_desc *context_desc;
	struct e1000_buffer *buffer_info;
	unsigned int i;
	u32 cmd_length = 0;
	u16 ipcse = 0, tucse, mss;
	u8 ipcss, ipcso, tucss, tucso, hdr_len;
	int err;

	if (skb_is_gso(skb)) {
		if (skb_header_cloned(skb)) {
			err = pskb_expand_head(skb, 0, 0, GFP_ATOMIC);
			if (err)
				return err;
		}

		hdr_len = skb_transport_offset(skb) + tcp_hdrlen(skb);
		mss = skb_shinfo(skb)->gso_size;
		if (skb->protocol == htons(ETH_P_IP)) {
			struct iphdr *iph = ip_hdr(skb);
			iph->tot_len = 0;
			iph->check = 0;
			tcp_hdr(skb)->check = ~csum_tcpudp_magic(iph->saddr,
								 iph->daddr, 0,
								 IPPROTO_TCP,
								 0);
			cmd_length = E1000_TXD_CMD_IP;
			ipcse = skb_transport_offset(skb) - 1;
		} else if (skb->protocol == htons(ETH_P_IPV6)) {
			ipv6_hdr(skb)->payload_len = 0;
			tcp_hdr(skb)->check =
				~csum_ipv6_magic(&ipv6_hdr(skb)->saddr,
						 &ipv6_hdr(skb)->daddr,
						 0, IPPROTO_TCP, 0);
			ipcse = 0;
		}
		ipcss = skb_network_offset(skb);
		ipcso = (void *)&(ip_hdr(skb)->check) - (void *)skb->data;
		tucss = skb_transport_offset(skb);
		tucso = (void *)&(tcp_hdr(skb)->check) - (void *)skb->data;
		tucse = 0;

		cmd_length |= (E1000_TXD_CMD_DEXT | E1000_TXD_CMD_TSE |
			       E1000_TXD_CMD_TCP | (skb->len - (hdr_len)));

		i = tx_ring->next_to_use;
		context_desc = E1000_CONTEXT_DESC(*tx_ring, i);
		buffer_info = &tx_ring->buffer_info[i];

		context_desc->lower_setup.ip_fields.ipcss  = ipcss;
		context_desc->lower_setup.ip_fields.ipcso  = ipcso;
		context_desc->lower_setup.ip_fields.ipcse  = cpu_to_le16(ipcse);
		context_desc->upper_setup.tcp_fields.tucss = tucss;
		context_desc->upper_setup.tcp_fields.tucso = tucso;
		context_desc->upper_setup.tcp_fields.tucse = cpu_to_le16(tucse);
		context_desc->tcp_seg_setup.fields.mss     = cpu_to_le16(mss);
		context_desc->tcp_seg_setup.fields.hdr_len = hdr_len;
		context_desc->cmd_and_length = cpu_to_le32(cmd_length);

		buffer_info->time_stamp = jiffies;
		buffer_info->next_to_watch = i;

		if (++i == tx_ring->count) i = 0;
		tx_ring->next_to_use = i;

		return true;
	}
	return false;
}

static bool e1000_tx_csum(struct e1000_adapter *adapter,
			  struct e1000_tx_ring *tx_ring, struct sk_buff *skb)
{
	struct e1000_context_desc *context_desc;
	struct e1000_buffer *buffer_info;
	unsigned int i;
	u8 css;
	u32 cmd_len = E1000_TXD_CMD_DEXT;

	if (skb->ip_summed != CHECKSUM_PARTIAL)
		return false;

	switch (skb->protocol) {
	case cpu_to_be16(ETH_P_IP):
		if (ip_hdr(skb)->protocol == IPPROTO_TCP)
			cmd_len |= E1000_TXD_CMD_TCP;
		break;
	case cpu_to_be16(ETH_P_IPV6):
		/* XXX not handling all IPV6 headers */
		if (ipv6_hdr(skb)->nexthdr == IPPROTO_TCP)
			cmd_len |= E1000_TXD_CMD_TCP;
		break;
	default:
		if (unlikely(net_ratelimit()))
			e_warn(drv, "checksum_partial proto=%x!\n",
			       skb->protocol);
		break;
	}

	css = skb_checksum_start_offset(skb);

	i = tx_ring->next_to_use;
	buffer_info = &tx_ring->buffer_info[i];
	context_desc = E1000_CONTEXT_DESC(*tx_ring, i);

	context_desc->lower_setup.ip_config = 0;
	context_desc->upper_setup.tcp_fields.tucss = css;
	context_desc->upper_setup.tcp_fields.tucso =
		css + skb->csum_offset;
	context_desc->upper_setup.tcp_fields.tucse = 0;
	context_desc->tcp_seg_setup.data = 0;
	context_desc->cmd_and_length = cpu_to_le32(cmd_len);

	buffer_info->time_stamp = jiffies;
	buffer_info->next_to_watch = i;

	if (unlikely(++i == tx_ring->count)) i = 0;
	tx_ring->next_to_use = i;

	return true;
}

#define E1000_MAX_TXD_PWR	12
#define E1000_MAX_DATA_PER_TXD	(1<<E1000_MAX_TXD_PWR)

static int e1000_tx_map(struct e1000_adapter *adapter,
			struct e1000_tx_ring *tx_ring,
			struct sk_buff *skb, unsigned int first,
			unsigned int max_per_txd, unsigned int nr_frags,
			unsigned int mss)
{
	struct e1000_hw *hw = &adapter->hw;
	struct pci_dev *pdev = adapter->pdev;
	struct e1000_buffer *buffer_info;
	unsigned int len = skb_headlen(skb);
	unsigned int offset = 0, size, count = 0, i;
	unsigned int f;

	i = tx_ring->next_to_use;

	while (len) {
		buffer_info = &tx_ring->buffer_info[i];
		size = min(len, max_per_txd);
		/* Workaround for Controller erratum --
		 * descriptor for non-tso packet in a linear SKB that follows a
		 * tso gets written back prematurely before the data is fully
		 * DMA'd to the controller */
		if (!skb->data_len && tx_ring->last_tx_tso &&
		    !skb_is_gso(skb)) {
			tx_ring->last_tx_tso = 0;
			size -= 4;
		}

		/* Workaround for premature desc write-backs
		 * in TSO mode.  Append 4-byte sentinel desc */
		if (unlikely(mss && !nr_frags && size == len && size > 8))
			size -= 4;
		/* work-around for errata 10 and it applies
		 * to all controllers in PCI-X mode
		 * The fix is to make sure that the first descriptor of a
		 * packet is smaller than 2048 - 16 - 16 (or 2016) bytes
		 */
		if (unlikely((hw->bus_type == e1000_bus_type_pcix) &&
		                (size > 2015) && count == 0))
		        size = 2015;

		/* Workaround for potential 82544 hang in PCI-X.  Avoid
		 * terminating buffers within evenly-aligned dwords. */
		if (unlikely(adapter->pcix_82544 &&
		   !((unsigned long)(skb->data + offset + size - 1) & 4) &&
		   size > 4))
			size -= 4;

		buffer_info->length = size;
		/* set time_stamp *before* dma to help avoid a possible race */
		buffer_info->time_stamp = jiffies;
		buffer_info->mapped_as_page = false;
		buffer_info->dma = dma_map_single(&pdev->dev,
						  skb->data + offset,
						  size,	DMA_TO_DEVICE);
		if (dma_mapping_error(&pdev->dev, buffer_info->dma))
			goto dma_error;
		buffer_info->next_to_watch = i;

		len -= size;
		offset += size;
		count++;
		if (len) {
			i++;
			if (unlikely(i == tx_ring->count))
				i = 0;
		}
	}

	for (f = 0; f < nr_frags; f++) {
		struct skb_frag_struct *frag;

		frag = &skb_shinfo(skb)->frags[f];
		len = frag->size;
		offset = frag->page_offset;

		while (len) {
			i++;
			if (unlikely(i == tx_ring->count))
				i = 0;

			buffer_info = &tx_ring->buffer_info[i];
			size = min(len, max_per_txd);
			/* Workaround for premature desc write-backs
			 * in TSO mode.  Append 4-byte sentinel desc */
			if (unlikely(mss && f == (nr_frags-1) && size == len && size > 8))
				size -= 4;
			/* Workaround for potential 82544 hang in PCI-X.
			 * Avoid terminating buffers within evenly-aligned
			 * dwords. */
			if (unlikely(adapter->pcix_82544 &&
			    !((unsigned long)(page_to_phys(frag->page) + offset
			                      + size - 1) & 4) &&
			    size > 4))
				size -= 4;

			buffer_info->length = size;
			buffer_info->time_stamp = jiffies;
			buffer_info->mapped_as_page = true;
			buffer_info->dma = dma_map_page(&pdev->dev, frag->page,
							offset,	size,
							DMA_TO_DEVICE);
			if (dma_mapping_error(&pdev->dev, buffer_info->dma))
				goto dma_error;
			buffer_info->next_to_watch = i;

			len -= size;
			offset += size;
			count++;
		}
	}

	tx_ring->buffer_info[i].skb = skb;
	tx_ring->buffer_info[first].next_to_watch = i;

	return count;

dma_error:
	dev_err(&pdev->dev, "TX DMA map failed\n");
	buffer_info->dma = 0;
	if (count)
		count--;

	while (count--) {
		if (i==0)
			i += tx_ring->count;
		i--;
		buffer_info = &tx_ring->buffer_info[i];
		e1000_unmap_and_free_tx_resource(adapter, buffer_info);
	}

	return 0;
}

static void e1000_tx_queue(struct e1000_adapter *adapter,
			   struct e1000_tx_ring *tx_ring, int tx_flags,
			   int count)
{
	struct e1000_hw *hw = &adapter->hw;
	struct e1000_tx_desc *tx_desc = NULL;
	struct e1000_buffer *buffer_info;
	u32 txd_upper = 0, txd_lower = E1000_TXD_CMD_IFCS;
	unsigned int i;

	if (likely(tx_flags & E1000_TX_FLAGS_TSO)) {
		txd_lower |= E1000_TXD_CMD_DEXT | E1000_TXD_DTYP_D |
		             E1000_TXD_CMD_TSE;
		txd_upper |= E1000_TXD_POPTS_TXSM << 8;

		if (likely(tx_flags & E1000_TX_FLAGS_IPV4))
			txd_upper |= E1000_TXD_POPTS_IXSM << 8;
	}

	if (likely(tx_flags & E1000_TX_FLAGS_CSUM)) {
		txd_lower |= E1000_TXD_CMD_DEXT | E1000_TXD_DTYP_D;
		txd_upper |= E1000_TXD_POPTS_TXSM << 8;
	}

	if (unlikely(tx_flags & E1000_TX_FLAGS_VLAN)) {
		txd_lower |= E1000_TXD_CMD_VLE;
		txd_upper |= (tx_flags & E1000_TX_FLAGS_VLAN_MASK);
	}

	i = tx_ring->next_to_use;

	while (count--) {
		buffer_info = &tx_ring->buffer_info[i];
		tx_desc = E1000_TX_DESC(*tx_ring, i);
		tx_desc->buffer_addr = cpu_to_le64(buffer_info->dma);
		tx_desc->lower.data =
			cpu_to_le32(txd_lower | buffer_info->length);
		tx_desc->upper.data = cpu_to_le32(txd_upper);
		if (unlikely(++i == tx_ring->count)) i = 0;
	}

	tx_desc->lower.data |= cpu_to_le32(adapter->txd_cmd);

	/* Force memory writes to complete before letting h/w
	 * know there are new descriptors to fetch.  (Only
	 * applicable for weak-ordered memory model archs,
	 * such as IA-64). */
	wmb();

	tx_ring->next_to_use = i;
	writel(i, hw->hw_addr + tx_ring->tdt);
	/* we need this if more than one processor can write to our tail
	 * at a time, it syncronizes IO on IA64/Altix systems */
	mmiowb();
}

/**
 * 82547 workaround to avoid controller hang in half-duplex environment.
 * The workaround is to avoid queuing a large packet that would span
 * the internal Tx FIFO ring boundary by notifying the stack to resend
 * the packet at a later time.  This gives the Tx FIFO an opportunity to
 * flush all packets.  When that occurs, we reset the Tx FIFO pointers
 * to the beginning of the Tx FIFO.
 **/

#define E1000_FIFO_HDR			0x10
#define E1000_82547_PAD_LEN		0x3E0

static int e1000_82547_fifo_workaround(struct e1000_adapter *adapter,
				       struct sk_buff *skb)
{
	u32 fifo_space = adapter->tx_fifo_size - adapter->tx_fifo_head;
	u32 skb_fifo_len = skb->len + E1000_FIFO_HDR;

	skb_fifo_len = ALIGN(skb_fifo_len, E1000_FIFO_HDR);

	if (adapter->link_duplex != HALF_DUPLEX)
		goto no_fifo_stall_required;

	if (atomic_read(&adapter->tx_fifo_stall))
		return 1;

	if (skb_fifo_len >= (E1000_82547_PAD_LEN + fifo_space)) {
		atomic_set(&adapter->tx_fifo_stall, 1);
		return 1;
	}

no_fifo_stall_required:
	adapter->tx_fifo_head += skb_fifo_len;
	if (adapter->tx_fifo_head >= adapter->tx_fifo_size)
		adapter->tx_fifo_head -= adapter->tx_fifo_size;
	return 0;
}

static int __e1000_maybe_stop_tx(struct net_device *netdev, int size)
{
	struct e1000_adapter *adapter = netdev_priv(netdev);
	struct e1000_tx_ring *tx_ring = adapter->tx_ring;

	netif_stop_queue(netdev);
	/* Herbert's original patch had:
	 *  smp_mb__after_netif_stop_queue();
	 * but since that doesn't exist yet, just open code it. */
	smp_mb();

	/* We need to check again in a case another CPU has just
	 * made room available. */
	if (likely(E1000_DESC_UNUSED(tx_ring) < size))
		return -EBUSY;

	/* A reprieve! */
	netif_start_queue(netdev);
	++adapter->restart_queue;
	return 0;
}

static int e1000_maybe_stop_tx(struct net_device *netdev,
                               struct e1000_tx_ring *tx_ring, int size)
{
	if (likely(E1000_DESC_UNUSED(tx_ring) >= size))
		return 0;
	return __e1000_maybe_stop_tx(netdev, size);
}

#define TXD_USE_COUNT(S, X) (((S) >> (X)) + 1 )
static netdev_tx_t e1000_xmit_frame(struct sk_buff *skb,
				    struct net_device *netdev)
{
	struct e1000_adapter *adapter = netdev_priv(netdev);
	struct e1000_hw *hw = &adapter->hw;
	struct e1000_tx_ring *tx_ring;
	unsigned int first, max_per_txd = E1000_MAX_DATA_PER_TXD;
	unsigned int max_txd_pwr = E1000_MAX_TXD_PWR;
	unsigned int tx_flags = 0;
	unsigned int len = skb_headlen(skb);
	unsigned int nr_frags;
	unsigned int mss;
	int count = 0;
	int tso;
	unsigned int f;

	/* This goes back to the question of how to logically map a tx queue
	 * to a flow.  Right now, performance is impacted slightly negatively
	 * if using multiple tx queues.  If the stack breaks away from a
	 * single qdisc implementation, we can look at this again. */
	tx_ring = adapter->tx_ring;

	if (unlikely(skb->len <= 0)) {
		dev_kfree_skb_any(skb);
		return NETDEV_TX_OK;
	}

	mss = skb_shinfo(skb)->gso_size;
	/* The controller does a simple calculation to
	 * make sure there is enough room in the FIFO before
	 * initiating the DMA for each buffer.  The calc is:
	 * 4 = ceil(buffer len/mss).  To make sure we don't
	 * overrun the FIFO, adjust the max buffer len if mss
	 * drops. */
	if (mss) {
		u8 hdr_len;
		max_per_txd = min(mss << 2, max_per_txd);
		max_txd_pwr = fls(max_per_txd) - 1;

		hdr_len = skb_transport_offset(skb) + tcp_hdrlen(skb);
		if (skb->data_len && hdr_len == len) {
			switch (hw->mac_type) {
				unsigned int pull_size;
			case e1000_82544:
				/* Make sure we have room to chop off 4 bytes,
				 * and that the end alignment will work out to
				 * this hardware's requirements
				 * NOTE: this is a TSO only workaround
				 * if end byte alignment not correct move us
				 * into the next dword */
				if ((unsigned long)(skb_tail_pointer(skb) - 1) & 4)
					break;
				/* fall through */
				pull_size = min((unsigned int)4, skb->data_len);
				if (!__pskb_pull_tail(skb, pull_size)) {
					e_err(drv, "__pskb_pull_tail "
					      "failed.\n");
					dev_kfree_skb_any(skb);
					return NETDEV_TX_OK;
				}
				len = skb_headlen(skb);
				break;
			default:
				/* do nothing */
				break;
			}
		}
	}

	/* reserve a descriptor for the offload context */
	if ((mss) || (skb->ip_summed == CHECKSUM_PARTIAL))
		count++;
	count++;

	/* Controller Erratum workaround */
	if (!skb->data_len && tx_ring->last_tx_tso && !skb_is_gso(skb))
		count++;

	count += TXD_USE_COUNT(len, max_txd_pwr);

	if (adapter->pcix_82544)
		count++;

	/* work-around for errata 10 and it applies to all controllers
	 * in PCI-X mode, so add one more descriptor to the count
	 */
	if (unlikely((hw->bus_type == e1000_bus_type_pcix) &&
			(len > 2015)))
		count++;

	nr_frags = skb_shinfo(skb)->nr_frags;
	for (f = 0; f < nr_frags; f++)
		count += TXD_USE_COUNT(skb_shinfo(skb)->frags[f].size,
				       max_txd_pwr);
	if (adapter->pcix_82544)
		count += nr_frags;

	/* need: count + 2 desc gap to keep tail from touching
	 * head, otherwise try next time */
	if (unlikely(e1000_maybe_stop_tx(netdev, tx_ring, count + 2)))
		return NETDEV_TX_BUSY;

	if (unlikely(hw->mac_type == e1000_82547)) {
		if (unlikely(e1000_82547_fifo_workaround(adapter, skb))) {
			netif_stop_queue(netdev);
			if (!test_bit(__E1000_DOWN, &adapter->flags))
				mod_timer(&adapter->tx_fifo_stall_timer,
				          jiffies + 1);
			return NETDEV_TX_BUSY;
		}
	}

	if (unlikely(vlan_tx_tag_present(skb))) {
		tx_flags |= E1000_TX_FLAGS_VLAN;
		tx_flags |= (vlan_tx_tag_get(skb) << E1000_TX_FLAGS_VLAN_SHIFT);
	}

	first = tx_ring->next_to_use;

	tso = e1000_tso(adapter, tx_ring, skb);
	if (tso < 0) {
		dev_kfree_skb_any(skb);
		return NETDEV_TX_OK;
	}

	if (likely(tso)) {
		if (likely(hw->mac_type != e1000_82544))
			tx_ring->last_tx_tso = 1;
		tx_flags |= E1000_TX_FLAGS_TSO;
	} else if (likely(e1000_tx_csum(adapter, tx_ring, skb)))
		tx_flags |= E1000_TX_FLAGS_CSUM;

	if (likely(skb->protocol == htons(ETH_P_IP)))
		tx_flags |= E1000_TX_FLAGS_IPV4;

	count = e1000_tx_map(adapter, tx_ring, skb, first, max_per_txd,
	                     nr_frags, mss);

	if (count) {
		e1000_tx_queue(adapter, tx_ring, tx_flags, count);
		/* Make sure there is space in the ring for the next send. */
		e1000_maybe_stop_tx(netdev, tx_ring, MAX_SKB_FRAGS + 2);

	} else {
		dev_kfree_skb_any(skb);
		tx_ring->buffer_info[first].time_stamp = 0;
		tx_ring->next_to_use = first;
	}

	return NETDEV_TX_OK;
}

/**
 * e1000_tx_timeout - Respond to a Tx Hang
 * @netdev: network interface device structure
 **/

static void e1000_tx_timeout(struct net_device *netdev)
{
	struct e1000_adapter *adapter = netdev_priv(netdev);

	/* Do the reset outside of interrupt context */
	adapter->tx_timeout_count++;
	schedule_work(&adapter->reset_task);
}

static void e1000_reset_task(struct work_struct *work)
{
	struct e1000_adapter *adapter =
		container_of(work, struct e1000_adapter, reset_task);

	e1000_reinit_safe(adapter);
}

/**
 * e1000_get_stats - Get System Network Statistics
 * @netdev: network interface device structure
 *
 * Returns the address of the device statistics structure.
 * The statistics are actually updated from the timer callback.
 **/

static struct net_device_stats *e1000_get_stats(struct net_device *netdev)
{
	/* only return the current stats */
	return &netdev->stats;
}

/**
 * e1000_change_mtu - Change the Maximum Transfer Unit
 * @netdev: network interface device structure
 * @new_mtu: new value for maximum frame size
 *
 * Returns 0 on success, negative on failure
 **/

static int e1000_change_mtu(struct net_device *netdev, int new_mtu)
{
	struct e1000_adapter *adapter = netdev_priv(netdev);
	struct e1000_hw *hw = &adapter->hw;
	int max_frame = new_mtu + ENET_HEADER_SIZE + ETHERNET_FCS_SIZE;

	if ((max_frame < MINIMUM_ETHERNET_FRAME_SIZE) ||
	    (max_frame > MAX_JUMBO_FRAME_SIZE)) {
		e_err(probe, "Invalid MTU setting\n");
		return -EINVAL;
	}

	/* Adapter-specific max frame size limits. */
	switch (hw->mac_type) {
	case e1000_undefined ... e1000_82542_rev2_1:
		if (max_frame > (ETH_FRAME_LEN + ETH_FCS_LEN)) {
			e_err(probe, "Jumbo Frames not supported.\n");
			return -EINVAL;
		}
		break;
	default:
		/* Capable of supporting up to MAX_JUMBO_FRAME_SIZE limit. */
		break;
	}

	while (test_and_set_bit(__E1000_RESETTING, &adapter->flags))
		msleep(1);
	/* e1000_down has a dependency on max_frame_size */
	hw->max_frame_size = max_frame;
	if (netif_running(netdev))
		e1000_down(adapter);

	/* NOTE: netdev_alloc_skb reserves 16 bytes, and typically NET_IP_ALIGN
	 * means we reserve 2 more, this pushes us to allocate from the next
	 * larger slab size.
	 * i.e. RXBUFFER_2048 --> size-4096 slab
	 *  however with the new *_jumbo_rx* routines, jumbo receives will use
	 *  fragmented skbs */

	if (max_frame <= E1000_RXBUFFER_2048)
		adapter->rx_buffer_len = E1000_RXBUFFER_2048;
	else
#if (PAGE_SIZE >= E1000_RXBUFFER_16384)
		adapter->rx_buffer_len = E1000_RXBUFFER_16384;
#elif (PAGE_SIZE >= E1000_RXBUFFER_4096)
		adapter->rx_buffer_len = PAGE_SIZE;
#endif

	/* adjust allocation if LPE protects us, and we aren't using SBP */
	if (!hw->tbi_compatibility_on &&
	    ((max_frame == (ETH_FRAME_LEN + ETH_FCS_LEN)) ||
	     (max_frame == MAXIMUM_ETHERNET_VLAN_SIZE)))
		adapter->rx_buffer_len = MAXIMUM_ETHERNET_VLAN_SIZE;

	pr_info("%s changing MTU from %d to %d\n",
		netdev->name, netdev->mtu, new_mtu);
	netdev->mtu = new_mtu;

	if (netif_running(netdev))
		e1000_up(adapter);
	else
		e1000_reset(adapter);

	clear_bit(__E1000_RESETTING, &adapter->flags);

	return 0;
}

/**
 * e1000_update_stats - Update the board statistics counters
 * @adapter: board private structure
 **/

void e1000_update_stats(struct e1000_adapter *adapter)
{
	struct net_device *netdev = adapter->netdev;
	struct e1000_hw *hw = &adapter->hw;
	struct pci_dev *pdev = adapter->pdev;
	unsigned long flags;
	u16 phy_tmp;

#define PHY_IDLE_ERROR_COUNT_MASK 0x00FF

	/*
	 * Prevent stats update while adapter is being reset, or if the pci
	 * connection is down.
	 */
	if (adapter->link_speed == 0)
		return;
	if (pci_channel_offline(pdev))
		return;

	spin_lock_irqsave(&adapter->stats_lock, flags);

	/* these counters are modified from e1000_tbi_adjust_stats,
	 * called from the interrupt context, so they must only
	 * be written while holding adapter->stats_lock
	 */

	adapter->stats.crcerrs += er32(CRCERRS);
	adapter->stats.gprc += er32(GPRC);
	adapter->stats.gorcl += er32(GORCL);
	adapter->stats.gorch += er32(GORCH);
	adapter->stats.bprc += er32(BPRC);
	adapter->stats.mprc += er32(MPRC);
	adapter->stats.roc += er32(ROC);

	adapter->stats.prc64 += er32(PRC64);
	adapter->stats.prc127 += er32(PRC127);
	adapter->stats.prc255 += er32(PRC255);
	adapter->stats.prc511 += er32(PRC511);
	adapter->stats.prc1023 += er32(PRC1023);
	adapter->stats.prc1522 += er32(PRC1522);

	adapter->stats.symerrs += er32(SYMERRS);
	adapter->stats.mpc += er32(MPC);
	adapter->stats.scc += er32(SCC);
	adapter->stats.ecol += er32(ECOL);
	adapter->stats.mcc += er32(MCC);
	adapter->stats.latecol += er32(LATECOL);
	adapter->stats.dc += er32(DC);
	adapter->stats.sec += er32(SEC);
	adapter->stats.rlec += er32(RLEC);
	adapter->stats.xonrxc += er32(XONRXC);
	adapter->stats.xontxc += er32(XONTXC);
	adapter->stats.xoffrxc += er32(XOFFRXC);
	adapter->stats.xofftxc += er32(XOFFTXC);
	adapter->stats.fcruc += er32(FCRUC);
	adapter->stats.gptc += er32(GPTC);
	adapter->stats.gotcl += er32(GOTCL);
	adapter->stats.gotch += er32(GOTCH);
	adapter->stats.rnbc += er32(RNBC);
	adapter->stats.ruc += er32(RUC);
	adapter->stats.rfc += er32(RFC);
	adapter->stats.rjc += er32(RJC);
	adapter->stats.torl += er32(TORL);
	adapter->stats.torh += er32(TORH);
	adapter->stats.totl += er32(TOTL);
	adapter->stats.toth += er32(TOTH);
	adapter->stats.tpr += er32(TPR);

	adapter->stats.ptc64 += er32(PTC64);
	adapter->stats.ptc127 += er32(PTC127);
	adapter->stats.ptc255 += er32(PTC255);
	adapter->stats.ptc511 += er32(PTC511);
	adapter->stats.ptc1023 += er32(PTC1023);
	adapter->stats.ptc1522 += er32(PTC1522);

	adapter->stats.mptc += er32(MPTC);
	adapter->stats.bptc += er32(BPTC);

	/* used for adaptive IFS */

	hw->tx_packet_delta = er32(TPT);
	adapter->stats.tpt += hw->tx_packet_delta;
	hw->collision_delta = er32(COLC);
	adapter->stats.colc += hw->collision_delta;

	if (hw->mac_type >= e1000_82543) {
		adapter->stats.algnerrc += er32(ALGNERRC);
		adapter->stats.rxerrc += er32(RXERRC);
		adapter->stats.tncrs += er32(TNCRS);
		adapter->stats.cexterr += er32(CEXTERR);
		adapter->stats.tsctc += er32(TSCTC);
		adapter->stats.tsctfc += er32(TSCTFC);
	}

	/* Fill out the OS statistics structure */
	netdev->stats.multicast = adapter->stats.mprc;
	netdev->stats.collisions = adapter->stats.colc;

	/* Rx Errors */

	/* RLEC on some newer hardware can be incorrect so build
	* our own version based on RUC and ROC */
	netdev->stats.rx_errors = adapter->stats.rxerrc +
		adapter->stats.crcerrs + adapter->stats.algnerrc +
		adapter->stats.ruc + adapter->stats.roc +
		adapter->stats.cexterr;
	adapter->stats.rlerrc = adapter->stats.ruc + adapter->stats.roc;
	netdev->stats.rx_length_errors = adapter->stats.rlerrc;
	netdev->stats.rx_crc_errors = adapter->stats.crcerrs;
	netdev->stats.rx_frame_errors = adapter->stats.algnerrc;
	netdev->stats.rx_missed_errors = adapter->stats.mpc;

	/* Tx Errors */
	adapter->stats.txerrc = adapter->stats.ecol + adapter->stats.latecol;
	netdev->stats.tx_errors = adapter->stats.txerrc;
	netdev->stats.tx_aborted_errors = adapter->stats.ecol;
	netdev->stats.tx_window_errors = adapter->stats.latecol;
	netdev->stats.tx_carrier_errors = adapter->stats.tncrs;
	if (hw->bad_tx_carr_stats_fd &&
	    adapter->link_duplex == FULL_DUPLEX) {
		netdev->stats.tx_carrier_errors = 0;
		adapter->stats.tncrs = 0;
	}

	/* Tx Dropped needs to be maintained elsewhere */

	/* Phy Stats */
	if (hw->media_type == e1000_media_type_copper) {
		if ((adapter->link_speed == SPEED_1000) &&
		   (!e1000_read_phy_reg(hw, PHY_1000T_STATUS, &phy_tmp))) {
			phy_tmp &= PHY_IDLE_ERROR_COUNT_MASK;
			adapter->phy_stats.idle_errors += phy_tmp;
		}

		if ((hw->mac_type <= e1000_82546) &&
		   (hw->phy_type == e1000_phy_m88) &&
		   !e1000_read_phy_reg(hw, M88E1000_RX_ERR_CNTR, &phy_tmp))
			adapter->phy_stats.receive_errors += phy_tmp;
	}

	/* Management Stats */
	if (hw->has_smbus) {
		adapter->stats.mgptc += er32(MGTPTC);
		adapter->stats.mgprc += er32(MGTPRC);
		adapter->stats.mgpdc += er32(MGTPDC);
	}

	spin_unlock_irqrestore(&adapter->stats_lock, flags);
}

/**
 * e1000_intr - Interrupt Handler
 * @irq: interrupt number
 * @data: pointer to a network interface device structure
 **/

static irqreturn_t e1000_intr(int irq, void *data)
{
	struct net_device *netdev = data;
	struct e1000_adapter *adapter = netdev_priv(netdev);
	struct e1000_hw *hw = &adapter->hw;
	u32 icr = er32(ICR);

	if (unlikely((!icr)))
		return IRQ_NONE;  /* Not our interrupt */

	/*
	 * we might have caused the interrupt, but the above
	 * read cleared it, and just in case the driver is
	 * down there is nothing to do so return handled
	 */
	if (unlikely(test_bit(__E1000_DOWN, &adapter->flags)))
		return IRQ_HANDLED;

	if (unlikely(icr & (E1000_ICR_RXSEQ | E1000_ICR_LSC))) {
		hw->get_link_status = 1;
		/* guard against interrupt when we're going down */
		if (!test_bit(__E1000_DOWN, &adapter->flags))
			mod_timer(&adapter->watchdog_timer, jiffies + 1);
	}

	/* disable interrupts, without the synchronize_irq bit */
	ew32(IMC, ~0);
	E1000_WRITE_FLUSH();

	if (likely(napi_schedule_prep(&adapter->napi))) {
		adapter->total_tx_bytes = 0;
		adapter->total_tx_packets = 0;
		adapter->total_rx_bytes = 0;
		adapter->total_rx_packets = 0;
		__napi_schedule(&adapter->napi);
	} else {
		/* this really should not happen! if it does it is basically a
		 * bug, but not a hard error, so enable ints and continue */
		if (!test_bit(__E1000_DOWN, &adapter->flags))
			e1000_irq_enable(adapter);
	}

	return IRQ_HANDLED;
}

/**
 * e1000_clean - NAPI Rx polling callback
 * @adapter: board private structure
 **/
static int e1000_clean(struct napi_struct *napi, int budget)
{
	struct e1000_adapter *adapter = container_of(napi, struct e1000_adapter, napi);
	int tx_clean_complete = 0, work_done = 0;

	tx_clean_complete = e1000_clean_tx_irq(adapter, &adapter->tx_ring[0]);

	adapter->clean_rx(adapter, &adapter->rx_ring[0], &work_done, budget);

	if (!tx_clean_complete)
		work_done = budget;

	/* If budget not fully consumed, exit the polling mode */
	if (work_done < budget) {
		if (likely(adapter->itr_setting & 3))
			e1000_set_itr(adapter);
		napi_complete(napi);
		if (!test_bit(__E1000_DOWN, &adapter->flags))
			e1000_irq_enable(adapter);
	}

	return work_done;
}

/**
 * e1000_clean_tx_irq - Reclaim resources after transmit completes
 * @adapter: board private structure
 **/
static bool e1000_clean_tx_irq(struct e1000_adapter *adapter,
			       struct e1000_tx_ring *tx_ring)
{
	struct e1000_hw *hw = &adapter->hw;
	struct net_device *netdev = adapter->netdev;
	struct e1000_tx_desc *tx_desc, *eop_desc;
	struct e1000_buffer *buffer_info;
	unsigned int i, eop;
	unsigned int count = 0;
	unsigned int total_tx_bytes=0, total_tx_packets=0;

	i = tx_ring->next_to_clean;
	eop = tx_ring->buffer_info[i].next_to_watch;
	eop_desc = E1000_TX_DESC(*tx_ring, eop);

	while ((eop_desc->upper.data & cpu_to_le32(E1000_TXD_STAT_DD)) &&
	       (count < tx_ring->count)) {
		bool cleaned = false;
		rmb();	/* read buffer_info after eop_desc */
		for ( ; !cleaned; count++) {
			tx_desc = E1000_TX_DESC(*tx_ring, i);
			buffer_info = &tx_ring->buffer_info[i];
			cleaned = (i == eop);

			if (cleaned) {
				struct sk_buff *skb = buffer_info->skb;
				unsigned int segs, bytecount;
				segs = skb_shinfo(skb)->gso_segs ?: 1;
				/* multiply data chunks by size of headers */
				bytecount = ((segs - 1) * skb_headlen(skb)) +
				            skb->len;
				total_tx_packets += segs;
				total_tx_bytes += bytecount;
			}
			e1000_unmap_and_free_tx_resource(adapter, buffer_info);
			tx_desc->upper.data = 0;

			if (unlikely(++i == tx_ring->count)) i = 0;
		}

		eop = tx_ring->buffer_info[i].next_to_watch;
		eop_desc = E1000_TX_DESC(*tx_ring, eop);
	}

	tx_ring->next_to_clean = i;

#define TX_WAKE_THRESHOLD 32
	if (unlikely(count && netif_carrier_ok(netdev) &&
		     E1000_DESC_UNUSED(tx_ring) >= TX_WAKE_THRESHOLD)) {
		/* Make sure that anybody stopping the queue after this
		 * sees the new next_to_clean.
		 */
		smp_mb();

		if (netif_queue_stopped(netdev) &&
		    !(test_bit(__E1000_DOWN, &adapter->flags))) {
			netif_wake_queue(netdev);
			++adapter->restart_queue;
		}
	}

	if (adapter->detect_tx_hung) {
		/* Detect a transmit hang in hardware, this serializes the
		 * check with the clearing of time_stamp and movement of i */
		adapter->detect_tx_hung = false;
		if (tx_ring->buffer_info[eop].time_stamp &&
		    time_after(jiffies, tx_ring->buffer_info[eop].time_stamp +
		               (adapter->tx_timeout_factor * HZ)) &&
		    !(er32(STATUS) & E1000_STATUS_TXOFF)) {

			/* detected Tx unit hang */
			e_err(drv, "Detected Tx Unit Hang\n"
			      "  Tx Queue             <%lu>\n"
			      "  TDH                  <%x>\n"
			      "  TDT                  <%x>\n"
			      "  next_to_use          <%x>\n"
			      "  next_to_clean        <%x>\n"
			      "buffer_info[next_to_clean]\n"
			      "  time_stamp           <%lx>\n"
			      "  next_to_watch        <%x>\n"
			      "  jiffies              <%lx>\n"
			      "  next_to_watch.status <%x>\n",
				(unsigned long)((tx_ring - adapter->tx_ring) /
					sizeof(struct e1000_tx_ring)),
				readl(hw->hw_addr + tx_ring->tdh),
				readl(hw->hw_addr + tx_ring->tdt),
				tx_ring->next_to_use,
				tx_ring->next_to_clean,
				tx_ring->buffer_info[eop].time_stamp,
				eop,
				jiffies,
				eop_desc->upper.fields.status);
			netif_stop_queue(netdev);
		}
	}
	adapter->total_tx_bytes += total_tx_bytes;
	adapter->total_tx_packets += total_tx_packets;
	netdev->stats.tx_bytes += total_tx_bytes;
	netdev->stats.tx_packets += total_tx_packets;
	return count < tx_ring->count;
}

/**
 * e1000_rx_checksum - Receive Checksum Offload for 82543
 * @adapter:     board private structure
 * @status_err:  receive descriptor status and error fields
 * @csum:        receive descriptor csum field
 * @sk_buff:     socket buffer with received data
 **/

static void e1000_rx_checksum(struct e1000_adapter *adapter, u32 status_err,
			      u32 csum, struct sk_buff *skb)
{
	struct e1000_hw *hw = &adapter->hw;
	u16 status = (u16)status_err;
	u8 errors = (u8)(status_err >> 24);

	skb_checksum_none_assert(skb);

	/* 82543 or newer only */
	if (unlikely(hw->mac_type < e1000_82543)) return;
	/* Ignore Checksum bit is set */
	if (unlikely(status & E1000_RXD_STAT_IXSM)) return;
	/* TCP/UDP checksum error bit is set */
	if (unlikely(errors & E1000_RXD_ERR_TCPE)) {
		/* let the stack verify checksum errors */
		adapter->hw_csum_err++;
		return;
	}
	/* TCP/UDP Checksum has not been calculated */
	if (!(status & E1000_RXD_STAT_TCPCS))
		return;

	/* It must be a TCP or UDP packet with a valid checksum */
	if (likely(status & E1000_RXD_STAT_TCPCS)) {
		/* TCP checksum is good */
		skb->ip_summed = CHECKSUM_UNNECESSARY;
	}
	adapter->hw_csum_good++;
}

/**
 * e1000_consume_page - helper function
 **/
static void e1000_consume_page(struct e1000_buffer *bi, struct sk_buff *skb,
                               u16 length)
{
	bi->page = NULL;
	skb->len += length;
	skb->data_len += length;
	skb->truesize += length;
}

/**
 * e1000_receive_skb - helper function to handle rx indications
 * @adapter: board private structure
 * @status: descriptor status field as written by hardware
 * @vlan: descriptor vlan field as written by hardware (no le/be conversion)
 * @skb: pointer to sk_buff to be indicated to stack
 */
static void e1000_receive_skb(struct e1000_adapter *adapter, u8 status,
			      __le16 vlan, struct sk_buff *skb)
{
	skb->protocol = eth_type_trans(skb, adapter->netdev);

	if ((unlikely(adapter->vlgrp && (status & E1000_RXD_STAT_VP))))
		vlan_gro_receive(&adapter->napi, adapter->vlgrp,
				 le16_to_cpu(vlan) & E1000_RXD_SPC_VLAN_MASK,
				 skb);
	else
		napi_gro_receive(&adapter->napi, skb);
}

/**
 * e1000_clean_jumbo_rx_irq - Send received data up the network stack; legacy
 * @adapter: board private structure
 * @rx_ring: ring to clean
 * @work_done: amount of napi work completed this call
 * @work_to_do: max amount of work allowed for this call to do
 *
 * the return value indicates whether actual cleaning was done, there
 * is no guarantee that everything was cleaned
 */
static bool e1000_clean_jumbo_rx_irq(struct e1000_adapter *adapter,
				     struct e1000_rx_ring *rx_ring,
				     int *work_done, int work_to_do)
{
	struct e1000_hw *hw = &adapter->hw;
	struct net_device *netdev = adapter->netdev;
	struct pci_dev *pdev = adapter->pdev;
	struct e1000_rx_desc *rx_desc, *next_rxd;
	struct e1000_buffer *buffer_info, *next_buffer;
	unsigned long irq_flags;
	u32 length;
	unsigned int i;
	int cleaned_count = 0;
	bool cleaned = false;
	unsigned int total_rx_bytes=0, total_rx_packets=0;

	i = rx_ring->next_to_clean;
	rx_desc = E1000_RX_DESC(*rx_ring, i);
	buffer_info = &rx_ring->buffer_info[i];

	while (rx_desc->status & E1000_RXD_STAT_DD) {
		struct sk_buff *skb;
		u8 status;

		if (*work_done >= work_to_do)
			break;
		(*work_done)++;
		rmb(); /* read descriptor and rx_buffer_info after status DD */

		status = rx_desc->status;
		skb = buffer_info->skb;
		buffer_info->skb = NULL;

		if (++i == rx_ring->count) i = 0;
		next_rxd = E1000_RX_DESC(*rx_ring, i);
		prefetch(next_rxd);

		next_buffer = &rx_ring->buffer_info[i];

		cleaned = true;
		cleaned_count++;
		dma_unmap_page(&pdev->dev, buffer_info->dma,
			       buffer_info->length, DMA_FROM_DEVICE);
		buffer_info->dma = 0;

		length = le16_to_cpu(rx_desc->length);

		/* errors is only valid for DD + EOP descriptors */
		if (unlikely((status & E1000_RXD_STAT_EOP) &&
		    (rx_desc->errors & E1000_RXD_ERR_FRAME_ERR_MASK))) {
			u8 last_byte = *(skb->data + length - 1);
			if (TBI_ACCEPT(hw, status, rx_desc->errors, length,
				       last_byte)) {
				spin_lock_irqsave(&adapter->stats_lock,
				                  irq_flags);
				e1000_tbi_adjust_stats(hw, &adapter->stats,
				                       length, skb->data);
				spin_unlock_irqrestore(&adapter->stats_lock,
				                       irq_flags);
				length--;
			} else {
				/* recycle both page and skb */
				buffer_info->skb = skb;
				/* an error means any chain goes out the window
				 * too */
				if (rx_ring->rx_skb_top)
					dev_kfree_skb(rx_ring->rx_skb_top);
				rx_ring->rx_skb_top = NULL;
				goto next_desc;
			}
		}

#define rxtop rx_ring->rx_skb_top
		if (!(status & E1000_RXD_STAT_EOP)) {
			/* this descriptor is only the beginning (or middle) */
			if (!rxtop) {
				/* this is the beginning of a chain */
				rxtop = skb;
				skb_fill_page_desc(rxtop, 0, buffer_info->page,
				                   0, length);
			} else {
				/* this is the middle of a chain */
				skb_fill_page_desc(rxtop,
				    skb_shinfo(rxtop)->nr_frags,
				    buffer_info->page, 0, length);
				/* re-use the skb, only consumed the page */
				buffer_info->skb = skb;
			}
			e1000_consume_page(buffer_info, rxtop, length);
			goto next_desc;
		} else {
			if (rxtop) {
				/* end of the chain */
				skb_fill_page_desc(rxtop,
				    skb_shinfo(rxtop)->nr_frags,
				    buffer_info->page, 0, length);
				/* re-use the current skb, we only consumed the
				 * page */
				buffer_info->skb = skb;
				skb = rxtop;
				rxtop = NULL;
				e1000_consume_page(buffer_info, skb, length);
			} else {
				/* no chain, got EOP, this buf is the packet
				 * copybreak to save the put_page/alloc_page */
				if (length <= copybreak &&
				    skb_tailroom(skb) >= length) {
					u8 *vaddr;
					vaddr = kmap_atomic(buffer_info->page,
					                    KM_SKB_DATA_SOFTIRQ);
					memcpy(skb_tail_pointer(skb), vaddr, length);
					kunmap_atomic(vaddr,
					              KM_SKB_DATA_SOFTIRQ);
					/* re-use the page, so don't erase
					 * buffer_info->page */
					skb_put(skb, length);
				} else {
					skb_fill_page_desc(skb, 0,
					                   buffer_info->page, 0,
				                           length);
					e1000_consume_page(buffer_info, skb,
					                   length);
				}
			}
		}

		/* Receive Checksum Offload XXX recompute due to CRC strip? */
		e1000_rx_checksum(adapter,
		                  (u32)(status) |
		                  ((u32)(rx_desc->errors) << 24),
		                  le16_to_cpu(rx_desc->csum), skb);

		pskb_trim(skb, skb->len - 4);

		/* probably a little skewed due to removing CRC */
		total_rx_bytes += skb->len;
		total_rx_packets++;

		/* eth type trans needs skb->data to point to something */
		if (!pskb_may_pull(skb, ETH_HLEN)) {
			e_err(drv, "pskb_may_pull failed.\n");
			dev_kfree_skb(skb);
			goto next_desc;
		}

		e1000_receive_skb(adapter, status, rx_desc->special, skb);

next_desc:
		rx_desc->status = 0;

		/* return some buffers to hardware, one at a time is too slow */
		if (unlikely(cleaned_count >= E1000_RX_BUFFER_WRITE)) {
			adapter->alloc_rx_buf(adapter, rx_ring, cleaned_count);
			cleaned_count = 0;
		}

		/* use prefetched values */
		rx_desc = next_rxd;
		buffer_info = next_buffer;
	}
	rx_ring->next_to_clean = i;

	cleaned_count = E1000_DESC_UNUSED(rx_ring);
	if (cleaned_count)
		adapter->alloc_rx_buf(adapter, rx_ring, cleaned_count);

	adapter->total_rx_packets += total_rx_packets;
	adapter->total_rx_bytes += total_rx_bytes;
	netdev->stats.rx_bytes += total_rx_bytes;
	netdev->stats.rx_packets += total_rx_packets;
	return cleaned;
}

/*
 * this should improve performance for small packets with large amounts
 * of reassembly being done in the stack
 */
static void e1000_check_copybreak(struct net_device *netdev,
				 struct e1000_buffer *buffer_info,
				 u32 length, struct sk_buff **skb)
{
	struct sk_buff *new_skb;

	if (length > copybreak)
		return;

	new_skb = netdev_alloc_skb_ip_align(netdev, length);
	if (!new_skb)
		return;

	skb_copy_to_linear_data_offset(new_skb, -NET_IP_ALIGN,
				       (*skb)->data - NET_IP_ALIGN,
				       length + NET_IP_ALIGN);
	/* save the skb in buffer_info as good */
	buffer_info->skb = *skb;
	*skb = new_skb;
}

/**
 * e1000_clean_rx_irq - Send received data up the network stack; legacy
 * @adapter: board private structure
 * @rx_ring: ring to clean
 * @work_done: amount of napi work completed this call
 * @work_to_do: max amount of work allowed for this call to do
 */
static bool e1000_clean_rx_irq(struct e1000_adapter *adapter,
			       struct e1000_rx_ring *rx_ring,
			       int *work_done, int work_to_do)
{
	struct e1000_hw *hw = &adapter->hw;
	struct net_device *netdev = adapter->netdev;
	struct pci_dev *pdev = adapter->pdev;
	struct e1000_rx_desc *rx_desc, *next_rxd;
	struct e1000_buffer *buffer_info, *next_buffer;
	unsigned long flags;
	u32 length;
	unsigned int i;
	int cleaned_count = 0;
	bool cleaned = false;
	unsigned int total_rx_bytes=0, total_rx_packets=0;

	i = rx_ring->next_to_clean;
	rx_desc = E1000_RX_DESC(*rx_ring, i);
	buffer_info = &rx_ring->buffer_info[i];

	while (rx_desc->status & E1000_RXD_STAT_DD) {
		struct sk_buff *skb;
		u8 status;

		if (*work_done >= work_to_do)
			break;
		(*work_done)++;
		rmb(); /* read descriptor and rx_buffer_info after status DD */

		status = rx_desc->status;
		skb = buffer_info->skb;
		buffer_info->skb = NULL;

		prefetch(skb->data - NET_IP_ALIGN);

		if (++i == rx_ring->count) i = 0;
		next_rxd = E1000_RX_DESC(*rx_ring, i);
		prefetch(next_rxd);

		next_buffer = &rx_ring->buffer_info[i];

		cleaned = true;
		cleaned_count++;
		dma_unmap_single(&pdev->dev, buffer_info->dma,
				 buffer_info->length, DMA_FROM_DEVICE);
		buffer_info->dma = 0;

		length = le16_to_cpu(rx_desc->length);
		/* !EOP means multiple descriptors were used to store a single
		 * packet, if thats the case we need to toss it.  In fact, we
		 * to toss every packet with the EOP bit clear and the next
		 * frame that _does_ have the EOP bit set, as it is by
		 * definition only a frame fragment
		 */
		if (unlikely(!(status & E1000_RXD_STAT_EOP)))
			adapter->discarding = true;

		if (adapter->discarding) {
			/* All receives must fit into a single buffer */
			e_dbg("Receive packet consumed multiple buffers\n");
			/* recycle */
			buffer_info->skb = skb;
			if (status & E1000_RXD_STAT_EOP)
				adapter->discarding = false;
			goto next_desc;
		}

		if (unlikely(rx_desc->errors & E1000_RXD_ERR_FRAME_ERR_MASK)) {
			u8 last_byte = *(skb->data + length - 1);
			if (TBI_ACCEPT(hw, status, rx_desc->errors, length,
				       last_byte)) {
				spin_lock_irqsave(&adapter->stats_lock, flags);
				e1000_tbi_adjust_stats(hw, &adapter->stats,
				                       length, skb->data);
				spin_unlock_irqrestore(&adapter->stats_lock,
				                       flags);
				length--;
			} else {
				/* recycle */
				buffer_info->skb = skb;
				goto next_desc;
			}
		}

		/* adjust length to remove Ethernet CRC, this must be
		 * done after the TBI_ACCEPT workaround above */
		length -= 4;

		/* probably a little skewed due to removing CRC */
		total_rx_bytes += length;
		total_rx_packets++;

		e1000_check_copybreak(netdev, buffer_info, length, &skb);

		skb_put(skb, length);

		/* Receive Checksum Offload */
		e1000_rx_checksum(adapter,
				  (u32)(status) |
				  ((u32)(rx_desc->errors) << 24),
				  le16_to_cpu(rx_desc->csum), skb);

		e1000_receive_skb(adapter, status, rx_desc->special, skb);

next_desc:
		rx_desc->status = 0;

		/* return some buffers to hardware, one at a time is too slow */
		if (unlikely(cleaned_count >= E1000_RX_BUFFER_WRITE)) {
			adapter->alloc_rx_buf(adapter, rx_ring, cleaned_count);
			cleaned_count = 0;
		}

		/* use prefetched values */
		rx_desc = next_rxd;
		buffer_info = next_buffer;
	}
	rx_ring->next_to_clean = i;

	cleaned_count = E1000_DESC_UNUSED(rx_ring);
	if (cleaned_count)
		adapter->alloc_rx_buf(adapter, rx_ring, cleaned_count);

	adapter->total_rx_packets += total_rx_packets;
	adapter->total_rx_bytes += total_rx_bytes;
	netdev->stats.rx_bytes += total_rx_bytes;
	netdev->stats.rx_packets += total_rx_packets;
	return cleaned;
}

/**
 * e1000_alloc_jumbo_rx_buffers - Replace used jumbo receive buffers
 * @adapter: address of board private structure
 * @rx_ring: pointer to receive ring structure
 * @cleaned_count: number of buffers to allocate this pass
 **/

static void
e1000_alloc_jumbo_rx_buffers(struct e1000_adapter *adapter,
                             struct e1000_rx_ring *rx_ring, int cleaned_count)
{
	struct net_device *netdev = adapter->netdev;
	struct pci_dev *pdev = adapter->pdev;
	struct e1000_rx_desc *rx_desc;
	struct e1000_buffer *buffer_info;
	struct sk_buff *skb;
	unsigned int i;
	unsigned int bufsz = 256 - 16 /*for skb_reserve */ ;

	i = rx_ring->next_to_use;
	buffer_info = &rx_ring->buffer_info[i];

	while (cleaned_count--) {
		skb = buffer_info->skb;
		if (skb) {
			skb_trim(skb, 0);
			goto check_page;
		}

		skb = netdev_alloc_skb_ip_align(netdev, bufsz);
		if (unlikely(!skb)) {
			/* Better luck next round */
			adapter->alloc_rx_buff_failed++;
			break;
		}

		/* Fix for errata 23, can't cross 64kB boundary */
		if (!e1000_check_64k_bound(adapter, skb->data, bufsz)) {
			struct sk_buff *oldskb = skb;
			e_err(rx_err, "skb align check failed: %u bytes at "
			      "%p\n", bufsz, skb->data);
			/* Try again, without freeing the previous */
			skb = netdev_alloc_skb_ip_align(netdev, bufsz);
			/* Failed allocation, critical failure */
			if (!skb) {
				dev_kfree_skb(oldskb);
				adapter->alloc_rx_buff_failed++;
				break;
			}

			if (!e1000_check_64k_bound(adapter, skb->data, bufsz)) {
				/* give up */
				dev_kfree_skb(skb);
				dev_kfree_skb(oldskb);
				break; /* while (cleaned_count--) */
			}

			/* Use new allocation */
			dev_kfree_skb(oldskb);
		}
		buffer_info->skb = skb;
		buffer_info->length = adapter->rx_buffer_len;
check_page:
		/* allocate a new page if necessary */
		if (!buffer_info->page) {
			buffer_info->page = alloc_page(GFP_ATOMIC);
			if (unlikely(!buffer_info->page)) {
				adapter->alloc_rx_buff_failed++;
				break;
			}
		}

		if (!buffer_info->dma) {
			buffer_info->dma = dma_map_page(&pdev->dev,
			                                buffer_info->page, 0,
							buffer_info->length,
							DMA_FROM_DEVICE);
			if (dma_mapping_error(&pdev->dev, buffer_info->dma)) {
				put_page(buffer_info->page);
				dev_kfree_skb(skb);
				buffer_info->page = NULL;
				buffer_info->skb = NULL;
				buffer_info->dma = 0;
				adapter->alloc_rx_buff_failed++;
				break; /* while !buffer_info->skb */
			}
		}

		rx_desc = E1000_RX_DESC(*rx_ring, i);
		rx_desc->buffer_addr = cpu_to_le64(buffer_info->dma);

		if (unlikely(++i == rx_ring->count))
			i = 0;
		buffer_info = &rx_ring->buffer_info[i];
	}

	if (likely(rx_ring->next_to_use != i)) {
		rx_ring->next_to_use = i;
		if (unlikely(i-- == 0))
			i = (rx_ring->count - 1);

		/* Force memory writes to complete before letting h/w
		 * know there are new descriptors to fetch.  (Only
		 * applicable for weak-ordered memory model archs,
		 * such as IA-64). */
		wmb();
		writel(i, adapter->hw.hw_addr + rx_ring->rdt);
	}
}

/**
 * e1000_alloc_rx_buffers - Replace used receive buffers; legacy & extended
 * @adapter: address of board private structure
 **/

static void e1000_alloc_rx_buffers(struct e1000_adapter *adapter,
				   struct e1000_rx_ring *rx_ring,
				   int cleaned_count)
{
	struct e1000_hw *hw = &adapter->hw;
	struct net_device *netdev = adapter->netdev;
	struct pci_dev *pdev = adapter->pdev;
	struct e1000_rx_desc *rx_desc;
	struct e1000_buffer *buffer_info;
	struct sk_buff *skb;
	unsigned int i;
	unsigned int bufsz = adapter->rx_buffer_len;

	i = rx_ring->next_to_use;
	buffer_info = &rx_ring->buffer_info[i];

	while (cleaned_count--) {
		skb = buffer_info->skb;
		if (skb) {
			skb_trim(skb, 0);
			goto map_skb;
		}

		skb = netdev_alloc_skb_ip_align(netdev, bufsz);
		if (unlikely(!skb)) {
			/* Better luck next round */
			adapter->alloc_rx_buff_failed++;
			break;
		}

		/* Fix for errata 23, can't cross 64kB boundary */
		if (!e1000_check_64k_bound(adapter, skb->data, bufsz)) {
			struct sk_buff *oldskb = skb;
			e_err(rx_err, "skb align check failed: %u bytes at "
			      "%p\n", bufsz, skb->data);
			/* Try again, without freeing the previous */
			skb = netdev_alloc_skb_ip_align(netdev, bufsz);
			/* Failed allocation, critical failure */
			if (!skb) {
				dev_kfree_skb(oldskb);
				adapter->alloc_rx_buff_failed++;
				break;
			}

			if (!e1000_check_64k_bound(adapter, skb->data, bufsz)) {
				/* give up */
				dev_kfree_skb(skb);
				dev_kfree_skb(oldskb);
				adapter->alloc_rx_buff_failed++;
				break; /* while !buffer_info->skb */
			}

			/* Use new allocation */
			dev_kfree_skb(oldskb);
		}
		buffer_info->skb = skb;
		buffer_info->length = adapter->rx_buffer_len;
map_skb:
		buffer_info->dma = dma_map_single(&pdev->dev,
						  skb->data,
						  buffer_info->length,
						  DMA_FROM_DEVICE);
		if (dma_mapping_error(&pdev->dev, buffer_info->dma)) {
			dev_kfree_skb(skb);
			buffer_info->skb = NULL;
			buffer_info->dma = 0;
			adapter->alloc_rx_buff_failed++;
			break; /* while !buffer_info->skb */
		}

		/*
		 * XXX if it was allocated cleanly it will never map to a
		 * boundary crossing
		 */

		/* Fix for errata 23, can't cross 64kB boundary */
		if (!e1000_check_64k_bound(adapter,
					(void *)(unsigned long)buffer_info->dma,
					adapter->rx_buffer_len)) {
			e_err(rx_err, "dma align check failed: %u bytes at "
			      "%p\n", adapter->rx_buffer_len,
			      (void *)(unsigned long)buffer_info->dma);
			dev_kfree_skb(skb);
			buffer_info->skb = NULL;

			dma_unmap_single(&pdev->dev, buffer_info->dma,
					 adapter->rx_buffer_len,
					 DMA_FROM_DEVICE);
			buffer_info->dma = 0;

			adapter->alloc_rx_buff_failed++;
			break; /* while !buffer_info->skb */
		}
		rx_desc = E1000_RX_DESC(*rx_ring, i);
		rx_desc->buffer_addr = cpu_to_le64(buffer_info->dma);

		if (unlikely(++i == rx_ring->count))
			i = 0;
		buffer_info = &rx_ring->buffer_info[i];
	}

	if (likely(rx_ring->next_to_use != i)) {
		rx_ring->next_to_use = i;
		if (unlikely(i-- == 0))
			i = (rx_ring->count - 1);

		/* Force memory writes to complete before letting h/w
		 * know there are new descriptors to fetch.  (Only
		 * applicable for weak-ordered memory model archs,
		 * such as IA-64). */
		wmb();
		writel(i, hw->hw_addr + rx_ring->rdt);
	}
}

/**
 * e1000_smartspeed - Workaround for SmartSpeed on 82541 and 82547 controllers.
 * @adapter:
 **/

static void e1000_smartspeed(struct e1000_adapter *adapter)
{
	struct e1000_hw *hw = &adapter->hw;
	u16 phy_status;
	u16 phy_ctrl;

	if ((hw->phy_type != e1000_phy_igp) || !hw->autoneg ||
	   !(hw->autoneg_advertised & ADVERTISE_1000_FULL))
		return;

	if (adapter->smartspeed == 0) {
		/* If Master/Slave config fault is asserted twice,
		 * we assume back-to-back */
		e1000_read_phy_reg(hw, PHY_1000T_STATUS, &phy_status);
		if (!(phy_status & SR_1000T_MS_CONFIG_FAULT)) return;
		e1000_read_phy_reg(hw, PHY_1000T_STATUS, &phy_status);
		if (!(phy_status & SR_1000T_MS_CONFIG_FAULT)) return;
		e1000_read_phy_reg(hw, PHY_1000T_CTRL, &phy_ctrl);
		if (phy_ctrl & CR_1000T_MS_ENABLE) {
			phy_ctrl &= ~CR_1000T_MS_ENABLE;
			e1000_write_phy_reg(hw, PHY_1000T_CTRL,
					    phy_ctrl);
			adapter->smartspeed++;
			if (!e1000_phy_setup_autoneg(hw) &&
			   !e1000_read_phy_reg(hw, PHY_CTRL,
				   	       &phy_ctrl)) {
				phy_ctrl |= (MII_CR_AUTO_NEG_EN |
					     MII_CR_RESTART_AUTO_NEG);
				e1000_write_phy_reg(hw, PHY_CTRL,
						    phy_ctrl);
			}
		}
		return;
	} else if (adapter->smartspeed == E1000_SMARTSPEED_DOWNSHIFT) {
		/* If still no link, perhaps using 2/3 pair cable */
		e1000_read_phy_reg(hw, PHY_1000T_CTRL, &phy_ctrl);
		phy_ctrl |= CR_1000T_MS_ENABLE;
		e1000_write_phy_reg(hw, PHY_1000T_CTRL, phy_ctrl);
		if (!e1000_phy_setup_autoneg(hw) &&
		   !e1000_read_phy_reg(hw, PHY_CTRL, &phy_ctrl)) {
			phy_ctrl |= (MII_CR_AUTO_NEG_EN |
				     MII_CR_RESTART_AUTO_NEG);
			e1000_write_phy_reg(hw, PHY_CTRL, phy_ctrl);
		}
	}
	/* Restart process after E1000_SMARTSPEED_MAX iterations */
	if (adapter->smartspeed++ == E1000_SMARTSPEED_MAX)
		adapter->smartspeed = 0;
}

/**
 * e1000_ioctl -
 * @netdev:
 * @ifreq:
 * @cmd:
 **/

static int e1000_ioctl(struct net_device *netdev, struct ifreq *ifr, int cmd)
{
	switch (cmd) {
	case SIOCGMIIPHY:
	case SIOCGMIIREG:
	case SIOCSMIIREG:
		return e1000_mii_ioctl(netdev, ifr, cmd);
	default:
		return -EOPNOTSUPP;
	}
}

/**
 * e1000_mii_ioctl -
 * @netdev:
 * @ifreq:
 * @cmd:
 **/

static int e1000_mii_ioctl(struct net_device *netdev, struct ifreq *ifr,
			   int cmd)
{
	struct e1000_adapter *adapter = netdev_priv(netdev);
	struct e1000_hw *hw = &adapter->hw;
	struct mii_ioctl_data *data = if_mii(ifr);
	int retval;
	u16 mii_reg;
	u16 spddplx;
	unsigned long flags;

	if (hw->media_type != e1000_media_type_copper)
		return -EOPNOTSUPP;

	switch (cmd) {
	case SIOCGMIIPHY:
		data->phy_id = hw->phy_addr;
		break;
	case SIOCGMIIREG:
		spin_lock_irqsave(&adapter->stats_lock, flags);
		if (e1000_read_phy_reg(hw, data->reg_num & 0x1F,
				   &data->val_out)) {
			spin_unlock_irqrestore(&adapter->stats_lock, flags);
			return -EIO;
		}
		spin_unlock_irqrestore(&adapter->stats_lock, flags);
		break;
	case SIOCSMIIREG:
		if (data->reg_num & ~(0x1F))
			return -EFAULT;
		mii_reg = data->val_in;
		spin_lock_irqsave(&adapter->stats_lock, flags);
		if (e1000_write_phy_reg(hw, data->reg_num,
					mii_reg)) {
			spin_unlock_irqrestore(&adapter->stats_lock, flags);
			return -EIO;
		}
		spin_unlock_irqrestore(&adapter->stats_lock, flags);
		if (hw->media_type == e1000_media_type_copper) {
			switch (data->reg_num) {
			case PHY_CTRL:
				if (mii_reg & MII_CR_POWER_DOWN)
					break;
				if (mii_reg & MII_CR_AUTO_NEG_EN) {
					hw->autoneg = 1;
					hw->autoneg_advertised = 0x2F;
				} else {
					if (mii_reg & 0x40)
						spddplx = SPEED_1000;
					else if (mii_reg & 0x2000)
						spddplx = SPEED_100;
					else
						spddplx = SPEED_10;
					spddplx += (mii_reg & 0x100)
						   ? DUPLEX_FULL :
						   DUPLEX_HALF;
					retval = e1000_set_spd_dplx(adapter,
								    spddplx);
					if (retval)
						return retval;
				}
				if (netif_running(adapter->netdev))
					e1000_reinit_locked(adapter);
				else
					e1000_reset(adapter);
				break;
			case M88E1000_PHY_SPEC_CTRL:
			case M88E1000_EXT_PHY_SPEC_CTRL:
				if (e1000_phy_reset(hw))
					return -EIO;
				break;
			}
		} else {
			switch (data->reg_num) {
			case PHY_CTRL:
				if (mii_reg & MII_CR_POWER_DOWN)
					break;
				if (netif_running(adapter->netdev))
					e1000_reinit_locked(adapter);
				else
					e1000_reset(adapter);
				break;
			}
		}
		break;
	default:
		return -EOPNOTSUPP;
	}
	return E1000_SUCCESS;
}

void e1000_pci_set_mwi(struct e1000_hw *hw)
{
	struct e1000_adapter *adapter = hw->back;
	int ret_val = pci_set_mwi(adapter->pdev);

	if (ret_val)
		e_err(probe, "Error in setting MWI\n");
}

void e1000_pci_clear_mwi(struct e1000_hw *hw)
{
	struct e1000_adapter *adapter = hw->back;

	pci_clear_mwi(adapter->pdev);
}

int e1000_pcix_get_mmrbc(struct e1000_hw *hw)
{
	struct e1000_adapter *adapter = hw->back;
	return pcix_get_mmrbc(adapter->pdev);
}

void e1000_pcix_set_mmrbc(struct e1000_hw *hw, int mmrbc)
{
	struct e1000_adapter *adapter = hw->back;
	pcix_set_mmrbc(adapter->pdev, mmrbc);
}

void e1000_io_write(struct e1000_hw *hw, unsigned long port, u32 value)
{
	outl(value, port);
}

static void e1000_vlan_rx_register(struct net_device *netdev,
				   struct vlan_group *grp)
{
	struct e1000_adapter *adapter = netdev_priv(netdev);
	struct e1000_hw *hw = &adapter->hw;
	u32 ctrl, rctl;

	if (!test_bit(__E1000_DOWN, &adapter->flags))
		e1000_irq_disable(adapter);
	adapter->vlgrp = grp;

	if (grp) {
		/* enable VLAN tag insert/strip */
		ctrl = er32(CTRL);
		ctrl |= E1000_CTRL_VME;
		ew32(CTRL, ctrl);

		/* enable VLAN receive filtering */
		rctl = er32(RCTL);
		rctl &= ~E1000_RCTL_CFIEN;
		if (!(netdev->flags & IFF_PROMISC))
			rctl |= E1000_RCTL_VFE;
		ew32(RCTL, rctl);
		e1000_update_mng_vlan(adapter);
	} else {
		/* disable VLAN tag insert/strip */
		ctrl = er32(CTRL);
		ctrl &= ~E1000_CTRL_VME;
		ew32(CTRL, ctrl);

		/* disable VLAN receive filtering */
		rctl = er32(RCTL);
		rctl &= ~E1000_RCTL_VFE;
		ew32(RCTL, rctl);

		if (adapter->mng_vlan_id != (u16)E1000_MNG_VLAN_NONE) {
			e1000_vlan_rx_kill_vid(netdev, adapter->mng_vlan_id);
			adapter->mng_vlan_id = E1000_MNG_VLAN_NONE;
		}
	}

	if (!test_bit(__E1000_DOWN, &adapter->flags))
		e1000_irq_enable(adapter);
}

static void e1000_vlan_rx_add_vid(struct net_device *netdev, u16 vid)
{
	struct e1000_adapter *adapter = netdev_priv(netdev);
	struct e1000_hw *hw = &adapter->hw;
	u32 vfta, index;

	if ((hw->mng_cookie.status &
	     E1000_MNG_DHCP_COOKIE_STATUS_VLAN_SUPPORT) &&
	    (vid == adapter->mng_vlan_id))
		return;
	/* add VID to filter table */
	index = (vid >> 5) & 0x7F;
	vfta = E1000_READ_REG_ARRAY(hw, VFTA, index);
	vfta |= (1 << (vid & 0x1F));
	e1000_write_vfta(hw, index, vfta);
}

static void e1000_vlan_rx_kill_vid(struct net_device *netdev, u16 vid)
{
	struct e1000_adapter *adapter = netdev_priv(netdev);
	struct e1000_hw *hw = &adapter->hw;
	u32 vfta, index;

	if (!test_bit(__E1000_DOWN, &adapter->flags))
		e1000_irq_disable(adapter);
	vlan_group_set_device(adapter->vlgrp, vid, NULL);
	if (!test_bit(__E1000_DOWN, &adapter->flags))
		e1000_irq_enable(adapter);

	/* remove VID from filter table */
	index = (vid >> 5) & 0x7F;
	vfta = E1000_READ_REG_ARRAY(hw, VFTA, index);
	vfta &= ~(1 << (vid & 0x1F));
	e1000_write_vfta(hw, index, vfta);
}

static void e1000_restore_vlan(struct e1000_adapter *adapter)
{
	e1000_vlan_rx_register(adapter->netdev, adapter->vlgrp);

	if (adapter->vlgrp) {
		u16 vid;
		for (vid = 0; vid < VLAN_N_VID; vid++) {
			if (!vlan_group_get_device(adapter->vlgrp, vid))
				continue;
			e1000_vlan_rx_add_vid(adapter->netdev, vid);
		}
	}
}

int e1000_set_spd_dplx(struct e1000_adapter *adapter, u16 spddplx)
{
	struct e1000_hw *hw = &adapter->hw;

	hw->autoneg = 0;

	/* Fiber NICs only allow 1000 gbps Full duplex */
	if ((hw->media_type == e1000_media_type_fiber) &&
		spddplx != (SPEED_1000 + DUPLEX_FULL)) {
		e_err(probe, "Unsupported Speed/Duplex configuration\n");
		return -EINVAL;
	}

	switch (spddplx) {
	case SPEED_10 + DUPLEX_HALF:
		hw->forced_speed_duplex = e1000_10_half;
		break;
	case SPEED_10 + DUPLEX_FULL:
		hw->forced_speed_duplex = e1000_10_full;
		break;
	case SPEED_100 + DUPLEX_HALF:
		hw->forced_speed_duplex = e1000_100_half;
		break;
	case SPEED_100 + DUPLEX_FULL:
		hw->forced_speed_duplex = e1000_100_full;
		break;
	case SPEED_1000 + DUPLEX_FULL:
		hw->autoneg = 1;
		hw->autoneg_advertised = ADVERTISE_1000_FULL;
		break;
	case SPEED_1000 + DUPLEX_HALF: /* not supported */
	default:
		e_err(probe, "Unsupported Speed/Duplex configuration\n");
		return -EINVAL;
	}
	return 0;
}

static int __e1000_shutdown(struct pci_dev *pdev, bool *enable_wake)
{
	struct net_device *netdev = pci_get_drvdata(pdev);
	struct e1000_adapter *adapter = netdev_priv(netdev);
	struct e1000_hw *hw = &adapter->hw;
	u32 ctrl, ctrl_ext, rctl, status;
	u32 wufc = adapter->wol;
#ifdef CONFIG_PM
	int retval = 0;
#endif

	netif_device_detach(netdev);

	if (netif_running(netdev)) {
		WARN_ON(test_bit(__E1000_RESETTING, &adapter->flags));
		e1000_down(adapter);
	}

#ifdef CONFIG_PM
	retval = pci_save_state(pdev);
	if (retval)
		return retval;
#endif

	status = er32(STATUS);
	if (status & E1000_STATUS_LU)
		wufc &= ~E1000_WUFC_LNKC;

	if (wufc) {
		e1000_setup_rctl(adapter);
		e1000_set_rx_mode(netdev);

		/* turn on all-multi mode if wake on multicast is enabled */
		if (wufc & E1000_WUFC_MC) {
			rctl = er32(RCTL);
			rctl |= E1000_RCTL_MPE;
			ew32(RCTL, rctl);
		}

		if (hw->mac_type >= e1000_82540) {
			ctrl = er32(CTRL);
			/* advertise wake from D3Cold */
			#define E1000_CTRL_ADVD3WUC 0x00100000
			/* phy power management enable */
			#define E1000_CTRL_EN_PHY_PWR_MGMT 0x00200000
			ctrl |= E1000_CTRL_ADVD3WUC |
				E1000_CTRL_EN_PHY_PWR_MGMT;
			ew32(CTRL, ctrl);
		}

		if (hw->media_type == e1000_media_type_fiber ||
		    hw->media_type == e1000_media_type_internal_serdes) {
			/* keep the laser running in D3 */
			ctrl_ext = er32(CTRL_EXT);
			ctrl_ext |= E1000_CTRL_EXT_SDP7_DATA;
			ew32(CTRL_EXT, ctrl_ext);
		}

		ew32(WUC, E1000_WUC_PME_EN);
		ew32(WUFC, wufc);
	} else {
		ew32(WUC, 0);
		ew32(WUFC, 0);
	}

	e1000_release_manageability(adapter);

	*enable_wake = !!wufc;

	/* make sure adapter isn't asleep if manageability is enabled */
	if (adapter->en_mng_pt)
		*enable_wake = true;

	if (netif_running(netdev))
		e1000_free_irq(adapter);

	pci_disable_device(pdev);

	return 0;
}

#ifdef CONFIG_PM
static int e1000_suspend(struct pci_dev *pdev, pm_message_t state)
{
	int retval;
	bool wake;

	retval = __e1000_shutdown(pdev, &wake);
	if (retval)
		return retval;

	if (wake) {
		pci_prepare_to_sleep(pdev);
	} else {
		pci_wake_from_d3(pdev, false);
		pci_set_power_state(pdev, PCI_D3hot);
	}

	return 0;
}

static int e1000_resume(struct pci_dev *pdev)
{
	struct net_device *netdev = pci_get_drvdata(pdev);
	struct e1000_adapter *adapter = netdev_priv(netdev);
	struct e1000_hw *hw = &adapter->hw;
	u32 err;

	pci_set_power_state(pdev, PCI_D0);
	pci_restore_state(pdev);
	pci_save_state(pdev);

	if (adapter->need_ioport)
		err = pci_enable_device(pdev);
	else
		err = pci_enable_device_mem(pdev);
	if (err) {
		pr_err("Cannot enable PCI device from suspend\n");
		return err;
	}
	pci_set_master(pdev);

	pci_enable_wake(pdev, PCI_D3hot, 0);
	pci_enable_wake(pdev, PCI_D3cold, 0);

	if (netif_running(netdev)) {
		err = e1000_request_irq(adapter);
		if (err)
			return err;
	}

	e1000_power_up_phy(adapter);
	e1000_reset(adapter);
	ew32(WUS, ~0);

	e1000_init_manageability(adapter);

	if (netif_running(netdev))
		e1000_up(adapter);

	netif_device_attach(netdev);

	return 0;
}
#endif

static void e1000_shutdown(struct pci_dev *pdev)
{
	bool wake;

	__e1000_shutdown(pdev, &wake);

	if (system_state == SYSTEM_POWER_OFF) {
		pci_wake_from_d3(pdev, wake);
		pci_set_power_state(pdev, PCI_D3hot);
	}
}

#ifdef CONFIG_NET_POLL_CONTROLLER
/*
 * Polling 'interrupt' - used by things like netconsole to send skbs
 * without having to re-enable interrupts. It's not called while
 * the interrupt routine is executing.
 */
static void e1000_netpoll(struct net_device *netdev)
{
	struct e1000_adapter *adapter = netdev_priv(netdev);

	disable_irq(adapter->pdev->irq);
	e1000_intr(adapter->pdev->irq, netdev);
	enable_irq(adapter->pdev->irq);
}
#endif

/**
 * e1000_io_error_detected - called when PCI error is detected
 * @pdev: Pointer to PCI device
 * @state: The current pci connection state
 *
 * This function is called after a PCI bus error affecting
 * this device has been detected.
 */
static pci_ers_result_t e1000_io_error_detected(struct pci_dev *pdev,
						pci_channel_state_t state)
{
	struct net_device *netdev = pci_get_drvdata(pdev);
	struct e1000_adapter *adapter = netdev_priv(netdev);

	netif_device_detach(netdev);

	if (state == pci_channel_io_perm_failure)
		return PCI_ERS_RESULT_DISCONNECT;

	if (netif_running(netdev))
		e1000_down(adapter);
	pci_disable_device(pdev);

	/* Request a slot slot reset. */
	return PCI_ERS_RESULT_NEED_RESET;
}

/**
 * e1000_io_slot_reset - called after the pci bus has been reset.
 * @pdev: Pointer to PCI device
 *
 * Restart the card from scratch, as if from a cold-boot. Implementation
 * resembles the first-half of the e1000_resume routine.
 */
static pci_ers_result_t e1000_io_slot_reset(struct pci_dev *pdev)
{
	struct net_device *netdev = pci_get_drvdata(pdev);
	struct e1000_adapter *adapter = netdev_priv(netdev);
	struct e1000_hw *hw = &adapter->hw;
	int err;

	if (adapter->need_ioport)
		err = pci_enable_device(pdev);
	else
		err = pci_enable_device_mem(pdev);
	if (err) {
		pr_err("Cannot re-enable PCI device after reset.\n");
		return PCI_ERS_RESULT_DISCONNECT;
	}
	pci_set_master(pdev);

	pci_enable_wake(pdev, PCI_D3hot, 0);
	pci_enable_wake(pdev, PCI_D3cold, 0);

	e1000_reset(adapter);
	ew32(WUS, ~0);

	return PCI_ERS_RESULT_RECOVERED;
}

/**
 * e1000_io_resume - called when traffic can start flowing again.
 * @pdev: Pointer to PCI device
 *
 * This callback is called when the error recovery driver tells us that
 * its OK to resume normal operation. Implementation resembles the
 * second-half of the e1000_resume routine.
 */
static void e1000_io_resume(struct pci_dev *pdev)
{
	struct net_device *netdev = pci_get_drvdata(pdev);
	struct e1000_adapter *adapter = netdev_priv(netdev);

	e1000_init_manageability(adapter);

	if (netif_running(netdev)) {
		if (e1000_up(adapter)) {
			pr_info("can't bring device back up after reset\n");
			return;
		}
	}

	netif_device_attach(netdev);
}

/* e1000_main.c */<|MERGE_RESOLUTION|>--- conflicted
+++ resolved
@@ -37,11 +37,7 @@
 
 char e1000_driver_name[] = "e1000";
 static char e1000_driver_string[] = "Intel(R) PRO/1000 Network Driver";
-<<<<<<< HEAD
-#define DRV_VERSION "7.3.21-k6-NAPI"
-=======
 #define DRV_VERSION "7.3.21-k8-NAPI"
->>>>>>> 3cbea436
 const char e1000_driver_version[] = DRV_VERSION;
 static const char e1000_copyright[] = "Copyright (c) 1999-2006 Intel Corporation.";
 
@@ -985,13 +981,6 @@
 		 */
 		dma_set_coherent_mask(&pdev->dev, DMA_BIT_MASK(64));
 		pci_using_dac = 1;
-<<<<<<< HEAD
-	} else if (!dma_set_mask(&pdev->dev, DMA_BIT_MASK(32))) {
-		dma_set_coherent_mask(&pdev->dev, DMA_BIT_MASK(32));
-	} else {
-		pr_err("No usable DMA config, aborting\n");
-		goto err_dma;
-=======
 	} else {
 		err = dma_set_mask(&pdev->dev, DMA_BIT_MASK(32));
 		if (err) {
@@ -999,7 +988,6 @@
 			goto err_dma;
 		}
 		dma_set_coherent_mask(&pdev->dev, DMA_BIT_MASK(32));
->>>>>>> 3cbea436
 	}
 
 	netdev->netdev_ops = &e1000_netdev_ops;
@@ -1165,8 +1153,6 @@
 	adapter->wol = adapter->eeprom_wol;
 	device_set_wakeup_enable(&adapter->pdev->dev, adapter->wol);
 
-<<<<<<< HEAD
-=======
 	/* Auto detect PHY address */
 	if (hw->mac_type == e1000_ce4100) {
 		for (i = 0; i < 32; i++) {
@@ -1181,7 +1167,6 @@
 		}
 	}
 
->>>>>>> 3cbea436
 	/* reset the hardware with the new settings */
 	e1000_reset(adapter);
 
