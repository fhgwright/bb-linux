/*
 *	linux/drivers/net/wireless/libertas/if_spi.c
 *
 *	Driver for Marvell SPI WLAN cards.
 *
 *	Copyright 2008 Analog Devices Inc.
 *
 *	Authors:
 *	Andrey Yurovsky <andrey@cozybit.com>
 *	Colin McCabe <colin@cozybit.com>
 *
 *	Inspired by if_sdio.c, Copyright 2007-2008 Pierre Ossman
 *
 * This program is free software; you can redistribute it and/or modify
 * it under the terms of the GNU General Public License as published by
 * the Free Software Foundation; either version 2 of the License, or
 * (at your option) any later version.
 */

#include <linux/moduleparam.h>
#include <linux/firmware.h>
#include <linux/jiffies.h>
#include <linux/list.h>
#include <linux/netdevice.h>
#include <linux/slab.h>
#include <linux/spi/libertas_spi.h>
#include <linux/spi/spi.h>

#include "host.h"
#include "decl.h"
#include "defs.h"
#include "dev.h"
#include "if_spi.h"

struct if_spi_packet {
	struct list_head		list;
	u16				blen;
	u8				buffer[0] __attribute__((aligned(4)));
};

struct if_spi_card {
	struct spi_device		*spi;
	struct lbs_private		*priv;
	struct libertas_spi_platform_data *pdata;

	/* The card ID and card revision, as reported by the hardware. */
	u16				card_id;
	u8				card_rev;

	/* The last time that we initiated an SPU operation */
	unsigned long			prev_xfer_time;

	int				use_dummy_writes;
	unsigned long			spu_port_delay;
	unsigned long			spu_reg_delay;

	/* Handles all SPI communication (except for FW load) */
	struct workqueue_struct		*workqueue;
	struct work_struct		packet_work;

	u8				cmd_buffer[IF_SPI_CMD_BUF_SIZE];

	/* A buffer of incoming packets from libertas core.
	 * Since we can't sleep in hw_host_to_card, we have to buffer
	 * them. */
	struct list_head		cmd_packet_list;
	struct list_head		data_packet_list;

	/* Protects cmd_packet_list and data_packet_list */
	spinlock_t			buffer_lock;
};

static void free_if_spi_card(struct if_spi_card *card)
{
	struct list_head *cursor, *next;
	struct if_spi_packet *packet;

	list_for_each_safe(cursor, next, &card->cmd_packet_list) {
		packet = container_of(cursor, struct if_spi_packet, list);
		list_del(&packet->list);
		kfree(packet);
	}
	list_for_each_safe(cursor, next, &card->data_packet_list) {
		packet = container_of(cursor, struct if_spi_packet, list);
		list_del(&packet->list);
		kfree(packet);
	}
	spi_set_drvdata(card->spi, NULL);
	kfree(card);
}

#define MODEL_8385	0x04
#define MODEL_8686	0x0b
#define MODEL_8688	0x10

static const struct lbs_fw_table fw_table[] = {
	{ MODEL_8385, "libertas/gspi8385_helper.bin", "libertas/gspi8385.bin" },
	{ MODEL_8385, "libertas/gspi8385_hlp.bin", "libertas/gspi8385.bin" },
	{ MODEL_8686, "libertas/gspi8686_v9_helper.bin", "libertas/gspi8686_v9.bin" },
	{ MODEL_8686, "libertas/gspi8686_hlp.bin", "libertas/gspi8686.bin" },
	{ MODEL_8688, "libertas/gspi8688_helper.bin", "libertas/gspi8688.bin" },
	{ 0, NULL, NULL }
};
MODULE_FIRMWARE("libertas/gspi8385_helper.bin");
MODULE_FIRMWARE("libertas/gspi8385_hlp.bin");
MODULE_FIRMWARE("libertas/gspi8385.bin");
MODULE_FIRMWARE("libertas/gspi8686_v9_helper.bin");
MODULE_FIRMWARE("libertas/gspi8686_v9.bin");
MODULE_FIRMWARE("libertas/gspi8686_hlp.bin");
MODULE_FIRMWARE("libertas/gspi8686.bin");
MODULE_FIRMWARE("libertas/gspi8688_helper.bin");
MODULE_FIRMWARE("libertas/gspi8688.bin");


/*
 * SPI Interface Unit Routines
 *
 * The SPU sits between the host and the WLAN module.
 * All communication with the firmware is through SPU transactions.
 *
 * First we have to put a SPU register name on the bus. Then we can
 * either read from or write to that register.
 *
 */

static void spu_transaction_init(struct if_spi_card *card)
{
	if (!time_after(jiffies, card->prev_xfer_time + 1)) {
		/* Unfortunately, the SPU requires a delay between successive
		 * transactions. If our last transaction was more than a jiffy
		 * ago, we have obviously already delayed enough.
		 * If not, we have to busy-wait to be on the safe side. */
		ndelay(400);
	}
}

static void spu_transaction_finish(struct if_spi_card *card)
{
	card->prev_xfer_time = jiffies;
}

/* Write out a byte buffer to an SPI register,
 * using a series of 16-bit transfers. */
static int spu_write(struct if_spi_card *card, u16 reg, const u8 *buf, int len)
{
	int err = 0;
	__le16 reg_out = cpu_to_le16(reg | IF_SPI_WRITE_OPERATION_MASK);
	struct spi_message m;
	struct spi_transfer reg_trans;
	struct spi_transfer data_trans;

	spi_message_init(&m);
	memset(&reg_trans, 0, sizeof(reg_trans));
	memset(&data_trans, 0, sizeof(data_trans));

	/* You must give an even number of bytes to the SPU, even if it
	 * doesn't care about the last one.  */
	BUG_ON(len & 0x1);

	spu_transaction_init(card);

	/* write SPU register index */
	reg_trans.tx_buf = &reg_out;
	reg_trans.len = sizeof(reg_out);

	data_trans.tx_buf = buf;
	data_trans.len = len;

	spi_message_add_tail(&reg_trans, &m);
	spi_message_add_tail(&data_trans, &m);

	err = spi_sync(card->spi, &m);
	spu_transaction_finish(card);
	return err;
}

static inline int spu_write_u16(struct if_spi_card *card, u16 reg, u16 val)
{
	__le16 buff;

	buff = cpu_to_le16(val);
	return spu_write(card, reg, (u8 *)&buff, sizeof(u16));
}

static inline int spu_reg_is_port_reg(u16 reg)
{
	switch (reg) {
	case IF_SPI_IO_RDWRPORT_REG:
	case IF_SPI_CMD_RDWRPORT_REG:
	case IF_SPI_DATA_RDWRPORT_REG:
		return 1;
	default:
		return 0;
	}
}

static int spu_read(struct if_spi_card *card, u16 reg, u8 *buf, int len)
{
	unsigned int delay;
	int err = 0;
	__le16 reg_out = cpu_to_le16(reg | IF_SPI_READ_OPERATION_MASK);
	struct spi_message m;
	struct spi_transfer reg_trans;
	struct spi_transfer dummy_trans;
	struct spi_transfer data_trans;

	/* You must take an even number of bytes from the SPU, even if you
	 * don't care about the last one.  */
	BUG_ON(len & 0x1);

	spu_transaction_init(card);

	spi_message_init(&m);
	memset(&reg_trans, 0, sizeof(reg_trans));
	memset(&dummy_trans, 0, sizeof(dummy_trans));
	memset(&data_trans, 0, sizeof(data_trans));

	/* write SPU register index */
	reg_trans.tx_buf = &reg_out;
	reg_trans.len = sizeof(reg_out);
	spi_message_add_tail(&reg_trans, &m);

	delay = spu_reg_is_port_reg(reg) ? card->spu_port_delay :
						card->spu_reg_delay;
	if (card->use_dummy_writes) {
		/* Clock in dummy cycles while the SPU fills the FIFO */
		dummy_trans.len = delay / 8;
		spi_message_add_tail(&dummy_trans, &m);
	} else {
		/* Busy-wait while the SPU fills the FIFO */
		reg_trans.delay_usecs =
			DIV_ROUND_UP((100 + (delay * 10)), 1000);
	}

	/* read in data */
	data_trans.rx_buf = buf;
	data_trans.len = len;
	spi_message_add_tail(&data_trans, &m);

	err = spi_sync(card->spi, &m);
	spu_transaction_finish(card);
	return err;
}

/* Read 16 bits from an SPI register */
static inline int spu_read_u16(struct if_spi_card *card, u16 reg, u16 *val)
{
	__le16 buf;
	int ret;

	ret = spu_read(card, reg, (u8 *)&buf, sizeof(buf));
	if (ret == 0)
		*val = le16_to_cpup(&buf);
	return ret;
}

/* Read 32 bits from an SPI register.
 * The low 16 bits are read first. */
static int spu_read_u32(struct if_spi_card *card, u16 reg, u32 *val)
{
	__le32 buf;
	int err;

	err = spu_read(card, reg, (u8 *)&buf, sizeof(buf));
	if (!err)
		*val = le32_to_cpup(&buf);
	return err;
}

/* Keep reading 16 bits from an SPI register until you get the correct result.
 *
 * If mask = 0, the correct result is any non-zero number.
 * If mask != 0, the correct result is any number where
 * number & target_mask == target
 *
 * Returns -ETIMEDOUT if a second passes without the correct result. */
static int spu_wait_for_u16(struct if_spi_card *card, u16 reg,
			u16 target_mask, u16 target)
{
	int err;
	unsigned long timeout = jiffies + 5*HZ;
	while (1) {
		u16 val;
		err = spu_read_u16(card, reg, &val);
		if (err)
			return err;
		if (target_mask) {
			if ((val & target_mask) == target)
				return 0;
		} else {
			if (val)
				return 0;
		}
		udelay(100);
		if (time_after(jiffies, timeout)) {
			lbs_pr_err("%s: timeout with val=%02x, "
			       "target_mask=%02x, target=%02x\n",
			       __func__, val, target_mask, target);
			return -ETIMEDOUT;
		}
	}
}

/* Read 16 bits from an SPI register until you receive a specific value.
 * Returns -ETIMEDOUT if a 4 tries pass without success. */
static int spu_wait_for_u32(struct if_spi_card *card, u32 reg, u32 target)
{
	int err, try;
	for (try = 0; try < 4; ++try) {
		u32 val = 0;
		err = spu_read_u32(card, reg, &val);
		if (err)
			return err;
		if (val == target)
			return 0;
		mdelay(100);
	}
	return -ETIMEDOUT;
}

static int spu_set_interrupt_mode(struct if_spi_card *card,
			   int suppress_host_int,
			   int auto_int)
{
	int err = 0;

	/* We can suppress a host interrupt by clearing the appropriate
	 * bit in the "host interrupt status mask" register */
	if (suppress_host_int) {
		err = spu_write_u16(card, IF_SPI_HOST_INT_STATUS_MASK_REG, 0);
		if (err)
			return err;
	} else {
		err = spu_write_u16(card, IF_SPI_HOST_INT_STATUS_MASK_REG,
			      IF_SPI_HISM_TX_DOWNLOAD_RDY |
			      IF_SPI_HISM_RX_UPLOAD_RDY |
			      IF_SPI_HISM_CMD_DOWNLOAD_RDY |
			      IF_SPI_HISM_CARDEVENT |
			      IF_SPI_HISM_CMD_UPLOAD_RDY);
		if (err)
			return err;
	}

	/* If auto-interrupts are on, the completion of certain transactions
	 * will trigger an interrupt automatically. If auto-interrupts
	 * are off, we need to set the "Card Interrupt Cause" register to
	 * trigger a card interrupt. */
	if (auto_int) {
		err = spu_write_u16(card, IF_SPI_HOST_INT_CTRL_REG,
				IF_SPI_HICT_TX_DOWNLOAD_OVER_AUTO |
				IF_SPI_HICT_RX_UPLOAD_OVER_AUTO |
				IF_SPI_HICT_CMD_DOWNLOAD_OVER_AUTO |
				IF_SPI_HICT_CMD_UPLOAD_OVER_AUTO);
		if (err)
			return err;
	} else {
		err = spu_write_u16(card, IF_SPI_HOST_INT_STATUS_MASK_REG, 0);
		if (err)
			return err;
	}
	return err;
}

static int spu_get_chip_revision(struct if_spi_card *card,
				  u16 *card_id, u8 *card_rev)
{
	int err = 0;
	u32 dev_ctrl;
	err = spu_read_u32(card, IF_SPI_DEVICEID_CTRL_REG, &dev_ctrl);
	if (err)
		return err;
	*card_id = IF_SPI_DEVICEID_CTRL_REG_TO_CARD_ID(dev_ctrl);
	*card_rev = IF_SPI_DEVICEID_CTRL_REG_TO_CARD_REV(dev_ctrl);
	return err;
}

static int spu_set_bus_mode(struct if_spi_card *card, u16 mode)
{
	int err = 0;
	u16 rval;
	/* set bus mode */
	err = spu_write_u16(card, IF_SPI_SPU_BUS_MODE_REG, mode);
	if (err)
		return err;
	/* Check that we were able to read back what we just wrote. */
	err = spu_read_u16(card, IF_SPI_SPU_BUS_MODE_REG, &rval);
	if (err)
		return err;
	if ((rval & 0xF) != mode) {
		lbs_pr_err("Can't read bus mode register.\n");
		return -EIO;
	}
	return 0;
}

static int spu_init(struct if_spi_card *card, int use_dummy_writes)
{
	int err = 0;
	u32 delay;

	/* We have to start up in timed delay mode so that we can safely
	 * read the Delay Read Register. */
	card->use_dummy_writes = 0;
	err = spu_set_bus_mode(card,
				IF_SPI_BUS_MODE_SPI_CLOCK_PHASE_RISING |
				IF_SPI_BUS_MODE_DELAY_METHOD_TIMED |
				IF_SPI_BUS_MODE_16_BIT_ADDRESS_16_BIT_DATA);
	if (err)
		return err;
	card->spu_port_delay = 1000;
	card->spu_reg_delay = 1000;
	err = spu_read_u32(card, IF_SPI_DELAY_READ_REG, &delay);
	if (err)
		return err;
	card->spu_port_delay = delay & 0x0000ffff;
	card->spu_reg_delay = (delay & 0xffff0000) >> 16;

	/* If dummy clock delay mode has been requested, switch to it now */
	if (use_dummy_writes) {
		card->use_dummy_writes = 1;
		err = spu_set_bus_mode(card,
				IF_SPI_BUS_MODE_SPI_CLOCK_PHASE_RISING |
				IF_SPI_BUS_MODE_DELAY_METHOD_DUMMY_CLOCK |
				IF_SPI_BUS_MODE_16_BIT_ADDRESS_16_BIT_DATA);
		if (err)
			return err;
	}

	lbs_deb_spi("Initialized SPU unit. "
		    "spu_port_delay=0x%04lx, spu_reg_delay=0x%04lx\n",
		    card->spu_port_delay, card->spu_reg_delay);
	return err;
}

/*
 * Firmware Loading
 */

static int if_spi_prog_helper_firmware(struct if_spi_card *card,
					const struct firmware *firmware)
{
	int err = 0;
	int bytes_remaining;
	const u8 *fw;
	u8 temp[HELPER_FW_LOAD_CHUNK_SZ];

	lbs_deb_enter(LBS_DEB_SPI);

	err = spu_set_interrupt_mode(card, 1, 0);
	if (err)
		goto out;

	bytes_remaining = firmware->size;
	fw = firmware->data;

	/* Load helper firmware image */
	while (bytes_remaining > 0) {
		/* Scratch pad 1 should contain the number of bytes we
		 * want to download to the firmware */
		err = spu_write_u16(card, IF_SPI_SCRATCH_1_REG,
					HELPER_FW_LOAD_CHUNK_SZ);
		if (err)
			goto out;

		err = spu_wait_for_u16(card, IF_SPI_HOST_INT_STATUS_REG,
					IF_SPI_HIST_CMD_DOWNLOAD_RDY,
					IF_SPI_HIST_CMD_DOWNLOAD_RDY);
		if (err)
			goto out;

		/* Feed the data into the command read/write port reg
		 * in chunks of 64 bytes */
		memset(temp, 0, sizeof(temp));
		memcpy(temp, fw,
		       min(bytes_remaining, HELPER_FW_LOAD_CHUNK_SZ));
		mdelay(10);
		err = spu_write(card, IF_SPI_CMD_RDWRPORT_REG,
					temp, HELPER_FW_LOAD_CHUNK_SZ);
		if (err)
			goto out;

		/* Interrupt the boot code */
		err = spu_write_u16(card, IF_SPI_HOST_INT_STATUS_REG, 0);
		if (err)
			goto out;
		err = spu_write_u16(card, IF_SPI_CARD_INT_CAUSE_REG,
				       IF_SPI_CIC_CMD_DOWNLOAD_OVER);
		if (err)
			goto out;
		bytes_remaining -= HELPER_FW_LOAD_CHUNK_SZ;
		fw += HELPER_FW_LOAD_CHUNK_SZ;
	}

	/* Once the helper / single stage firmware download is complete,
	 * write 0 to scratch pad 1 and interrupt the
	 * bootloader. This completes the helper download. */
	err = spu_write_u16(card, IF_SPI_SCRATCH_1_REG, FIRMWARE_DNLD_OK);
	if (err)
		goto out;
	err = spu_write_u16(card, IF_SPI_HOST_INT_STATUS_REG, 0);
	if (err)
		goto out;
	err = spu_write_u16(card, IF_SPI_CARD_INT_CAUSE_REG,
				IF_SPI_CIC_CMD_DOWNLOAD_OVER);
		goto out;

	lbs_deb_spi("waiting for helper to boot...\n");

out:
	if (err)
		lbs_pr_err("failed to load helper firmware (err=%d)\n", err);
	lbs_deb_leave_args(LBS_DEB_SPI, "err %d", err);
	return err;
}

/* Returns the length of the next packet the firmware expects us to send
 * Sets crc_err if the previous transfer had a CRC error. */
static int if_spi_prog_main_firmware_check_len(struct if_spi_card *card,
						int *crc_err)
{
	u16 len;
	int err = 0;

	/* wait until the host interrupt status register indicates
	 * that we are ready to download */
	err = spu_wait_for_u16(card, IF_SPI_HOST_INT_STATUS_REG,
				IF_SPI_HIST_CMD_DOWNLOAD_RDY,
				IF_SPI_HIST_CMD_DOWNLOAD_RDY);
	if (err) {
		lbs_pr_err("timed out waiting for host_int_status\n");
		return err;
	}

	/* Ask the device how many bytes of firmware it wants. */
	err = spu_read_u16(card, IF_SPI_SCRATCH_1_REG, &len);
	if (err)
		return err;

	if (len > IF_SPI_CMD_BUF_SIZE) {
		lbs_pr_err("firmware load device requested a larger "
			   "tranfer than we are prepared to "
			   "handle. (len = %d)\n", len);
		return -EIO;
	}
	if (len & 0x1) {
		lbs_deb_spi("%s: crc error\n", __func__);
		len &= ~0x1;
		*crc_err = 1;
	} else
		*crc_err = 0;

	return len;
}

static int if_spi_prog_main_firmware(struct if_spi_card *card,
					const struct firmware *firmware)
{
	int len, prev_len;
	int bytes, crc_err = 0, err = 0;
	const u8 *fw;
	u16 num_crc_errs;

	lbs_deb_enter(LBS_DEB_SPI);

	err = spu_set_interrupt_mode(card, 1, 0);
	if (err)
		goto out;

	err = spu_wait_for_u16(card, IF_SPI_SCRATCH_1_REG, 0, 0);
	if (err) {
		lbs_pr_err("%s: timed out waiting for initial "
			   "scratch reg = 0\n", __func__);
		goto out;
	}

	num_crc_errs = 0;
	prev_len = 0;
	bytes = firmware->size;
	fw = firmware->data;
	while ((len = if_spi_prog_main_firmware_check_len(card, &crc_err))) {
		if (len < 0) {
			err = len;
			goto out;
		}
		if (bytes < 0) {
			/* If there are no more bytes left, we would normally
			 * expect to have terminated with len = 0 */
			lbs_pr_err("Firmware load wants more bytes "
				   "than we have to offer.\n");
			break;
		}
		if (crc_err) {
			/* Previous transfer failed. */
			if (++num_crc_errs > MAX_MAIN_FW_LOAD_CRC_ERR) {
				lbs_pr_err("Too many CRC errors encountered "
					   "in firmware load.\n");
				err = -EIO;
				goto out;
			}
		} else {
			/* Previous transfer succeeded. Advance counters. */
			bytes -= prev_len;
			fw += prev_len;
		}
		if (bytes < len) {
			memset(card->cmd_buffer, 0, len);
			memcpy(card->cmd_buffer, fw, bytes);
		} else
			memcpy(card->cmd_buffer, fw, len);

		err = spu_write_u16(card, IF_SPI_HOST_INT_STATUS_REG, 0);
		if (err)
			goto out;
		err = spu_write(card, IF_SPI_CMD_RDWRPORT_REG,
				card->cmd_buffer, len);
		if (err)
			goto out;
		err = spu_write_u16(card, IF_SPI_CARD_INT_CAUSE_REG ,
					IF_SPI_CIC_CMD_DOWNLOAD_OVER);
		if (err)
			goto out;
		prev_len = len;
	}
	if (bytes > prev_len) {
		lbs_pr_err("firmware load wants fewer bytes than "
			   "we have to offer.\n");
	}

	/* Confirm firmware download */
	err = spu_wait_for_u32(card, IF_SPI_SCRATCH_4_REG,
					SUCCESSFUL_FW_DOWNLOAD_MAGIC);
	if (err) {
		lbs_pr_err("failed to confirm the firmware download\n");
		goto out;
	}

out:
	if (err)
		lbs_pr_err("failed to load firmware (err=%d)\n", err);
	lbs_deb_leave_args(LBS_DEB_SPI, "err %d", err);
	return err;
}

/*
 * SPI Transfer Thread
 *
 * The SPI worker handles all SPI transfers, so there is no need for a lock.
 */

/* Move a command from the card to the host */
static int if_spi_c2h_cmd(struct if_spi_card *card)
{
	struct lbs_private *priv = card->priv;
	unsigned long flags;
	int err = 0;
	u16 len;
	u8 i;

	/* We need a buffer big enough to handle whatever people send to
	 * hw_host_to_card */
	BUILD_BUG_ON(IF_SPI_CMD_BUF_SIZE < LBS_CMD_BUFFER_SIZE);
	BUILD_BUG_ON(IF_SPI_CMD_BUF_SIZE < LBS_UPLD_SIZE);

	/* It's just annoying if the buffer size isn't a multiple of 4, because
	 * then we might have len <  IF_SPI_CMD_BUF_SIZE but
	 * ALIGN(len, 4) > IF_SPI_CMD_BUF_SIZE */
	BUILD_BUG_ON(IF_SPI_CMD_BUF_SIZE % 4 != 0);

	lbs_deb_enter(LBS_DEB_SPI);

	/* How many bytes are there to read? */
	err = spu_read_u16(card, IF_SPI_SCRATCH_2_REG, &len);
	if (err)
		goto out;
	if (!len) {
		lbs_pr_err("%s: error: card has no data for host\n",
			   __func__);
		err = -EINVAL;
		goto out;
	} else if (len > IF_SPI_CMD_BUF_SIZE) {
		lbs_pr_err("%s: error: response packet too large: "
			   "%d bytes, but maximum is %d\n",
			   __func__, len, IF_SPI_CMD_BUF_SIZE);
		err = -EINVAL;
		goto out;
	}

	/* Read the data from the WLAN module into our command buffer */
	err = spu_read(card, IF_SPI_CMD_RDWRPORT_REG,
				card->cmd_buffer, ALIGN(len, 4));
	if (err)
		goto out;

	spin_lock_irqsave(&priv->driver_lock, flags);
	i = (priv->resp_idx == 0) ? 1 : 0;
	BUG_ON(priv->resp_len[i]);
	priv->resp_len[i] = len;
	memcpy(priv->resp_buf[i], card->cmd_buffer, len);
	lbs_notify_command_response(priv, i);
	spin_unlock_irqrestore(&priv->driver_lock, flags);

out:
	if (err)
		lbs_pr_err("%s: err=%d\n", __func__, err);
	lbs_deb_leave(LBS_DEB_SPI);
	return err;
}

/* Move data from the card to the host */
static int if_spi_c2h_data(struct if_spi_card *card)
{
	struct sk_buff *skb;
	char *data;
	u16 len;
	int err = 0;

	lbs_deb_enter(LBS_DEB_SPI);

	/* How many bytes are there to read? */
	err = spu_read_u16(card, IF_SPI_SCRATCH_1_REG, &len);
	if (err)
		goto out;
	if (!len) {
		lbs_pr_err("%s: error: card has no data for host\n",
			   __func__);
		err = -EINVAL;
		goto out;
	} else if (len > MRVDRV_ETH_RX_PACKET_BUFFER_SIZE) {
		lbs_pr_err("%s: error: card has %d bytes of data, but "
			   "our maximum skb size is %zu\n",
			   __func__, len, MRVDRV_ETH_RX_PACKET_BUFFER_SIZE);
		err = -EINVAL;
		goto out;
	}

	/* TODO: should we allocate a smaller skb if we have less data? */
	skb = dev_alloc_skb(MRVDRV_ETH_RX_PACKET_BUFFER_SIZE);
	if (!skb) {
		err = -ENOBUFS;
		goto out;
	}
	skb_reserve(skb, IPFIELD_ALIGN_OFFSET);
	data = skb_put(skb, len);

	/* Read the data from the WLAN module into our skb... */
	err = spu_read(card, IF_SPI_DATA_RDWRPORT_REG, data, ALIGN(len, 4));
	if (err)
		goto free_skb;

	/* pass the SKB to libertas */
	err = lbs_process_rxed_packet(card->priv, skb);
	if (err)
		goto free_skb;

	/* success */
	goto out;

free_skb:
	dev_kfree_skb(skb);
out:
	if (err)
		lbs_pr_err("%s: err=%d\n", __func__, err);
	lbs_deb_leave(LBS_DEB_SPI);
	return err;
}

/* Move data or a command from the host to the card. */
static void if_spi_h2c(struct if_spi_card *card,
			struct if_spi_packet *packet, int type)
{
	int err = 0;
	u16 int_type, port_reg;

	switch (type) {
	case MVMS_DAT:
		int_type = IF_SPI_CIC_TX_DOWNLOAD_OVER;
		port_reg = IF_SPI_DATA_RDWRPORT_REG;
		break;
	case MVMS_CMD:
		int_type = IF_SPI_CIC_CMD_DOWNLOAD_OVER;
		port_reg = IF_SPI_CMD_RDWRPORT_REG;
		break;
	default:
		lbs_pr_err("can't transfer buffer of type %d\n", type);
		err = -EINVAL;
		goto out;
	}

	/* Write the data to the card */
	err = spu_write(card, port_reg, packet->buffer, packet->blen);
	if (err)
		goto out;

out:
	kfree(packet);

	if (err)
		lbs_pr_err("%s: error %d\n", __func__, err);
}

/* Inform the host about a card event */
static void if_spi_e2h(struct if_spi_card *card)
{
	int err = 0;
	u32 cause;
	struct lbs_private *priv = card->priv;

	err = spu_read_u32(card, IF_SPI_SCRATCH_3_REG, &cause);
	if (err)
		goto out;

	/* re-enable the card event interrupt */
	spu_write_u16(card, IF_SPI_HOST_INT_STATUS_REG,
			~IF_SPI_HICU_CARD_EVENT);

	/* generate a card interrupt */
	spu_write_u16(card, IF_SPI_CARD_INT_CAUSE_REG, IF_SPI_CIC_HOST_EVENT);

	lbs_queue_event(priv, cause & 0xff);
out:
	if (err)
		lbs_pr_err("%s: error %d\n", __func__, err);
}

static void if_spi_host_to_card_worker(struct work_struct *work)
{
	int err;
	struct if_spi_card *card;
	u16 hiStatus;
	unsigned long flags;
	struct if_spi_packet *packet;

<<<<<<< HEAD
	while (1) {
		/* Wait to be woken up by one of two things.  First, our ISR
		 * could tell us that something happened on the WLAN.
		 * Secondly, libertas could call hw_host_to_card with more
		 * data, which we might be able to send.
		 */
		do {
			err = down_interruptible(&card->spi_ready);
			if (!card->run_thread) {
				up(&card->spi_thread_terminated);
				do_exit(0);
			}
		} while (err == -EINTR);
=======
	card = container_of(work, struct if_spi_card, packet_work);
>>>>>>> 105e53f8

	lbs_deb_enter(LBS_DEB_SPI);

	/* Read the host interrupt status register to see what we
	 * can do. */
	err = spu_read_u16(card, IF_SPI_HOST_INT_STATUS_REG,
				&hiStatus);
	if (err) {
		lbs_pr_err("I/O error\n");
		goto err;
	}

	if (hiStatus & IF_SPI_HIST_CMD_UPLOAD_RDY) {
		err = if_spi_c2h_cmd(card);
		if (err)
			goto err;
	}
	if (hiStatus & IF_SPI_HIST_RX_UPLOAD_RDY) {
		err = if_spi_c2h_data(card);
		if (err)
			goto err;
	}

	/* workaround: in PS mode, the card does not set the Command
	 * Download Ready bit, but it sets TX Download Ready. */
	if (hiStatus & IF_SPI_HIST_CMD_DOWNLOAD_RDY ||
	   (card->priv->psstate != PS_STATE_FULL_POWER &&
	    (hiStatus & IF_SPI_HIST_TX_DOWNLOAD_RDY))) {
		/* This means two things. First of all,
		 * if there was a previous command sent, the card has
		 * successfully received it.
		 * Secondly, it is now ready to download another
		 * command.
		 */
		lbs_host_to_card_done(card->priv);

		/* Do we have any command packets from the host to
		 * send? */
		packet = NULL;
		spin_lock_irqsave(&card->buffer_lock, flags);
		if (!list_empty(&card->cmd_packet_list)) {
			packet = (struct if_spi_packet *)(card->
					cmd_packet_list.next);
			list_del(&packet->list);
		}
		spin_unlock_irqrestore(&card->buffer_lock, flags);

		if (packet)
			if_spi_h2c(card, packet, MVMS_CMD);
	}
	if (hiStatus & IF_SPI_HIST_TX_DOWNLOAD_RDY) {
		/* Do we have any data packets from the host to
		 * send? */
		packet = NULL;
		spin_lock_irqsave(&card->buffer_lock, flags);
		if (!list_empty(&card->data_packet_list)) {
			packet = (struct if_spi_packet *)(card->
					data_packet_list.next);
			list_del(&packet->list);
		}
		spin_unlock_irqrestore(&card->buffer_lock, flags);

		if (packet)
			if_spi_h2c(card, packet, MVMS_DAT);
	}
	if (hiStatus & IF_SPI_HIST_CARD_EVENT)
		if_spi_e2h(card);

err:
	if (err)
		lbs_pr_err("%s: got error %d\n", __func__, err);

	lbs_deb_leave(LBS_DEB_SPI);
}

/*
 * Host to Card
 *
 * Called from Libertas to transfer some data to the WLAN device
 * We can't sleep here. */
static int if_spi_host_to_card(struct lbs_private *priv,
				u8 type, u8 *buf, u16 nb)
{
	int err = 0;
	unsigned long flags;
	struct if_spi_card *card = priv->card;
	struct if_spi_packet *packet;
	u16 blen;

	lbs_deb_enter_args(LBS_DEB_SPI, "type %d, bytes %d", type, nb);

	if (nb == 0) {
		lbs_pr_err("%s: invalid size requested: %d\n", __func__, nb);
		err = -EINVAL;
		goto out;
	}
	blen = ALIGN(nb, 4);
	packet = kzalloc(sizeof(struct if_spi_packet) + blen, GFP_ATOMIC);
	if (!packet) {
		err = -ENOMEM;
		goto out;
	}
	packet->blen = blen;
	memcpy(packet->buffer, buf, nb);
	memset(packet->buffer + nb, 0, blen - nb);

	switch (type) {
	case MVMS_CMD:
		priv->dnld_sent = DNLD_CMD_SENT;
		spin_lock_irqsave(&card->buffer_lock, flags);
		list_add_tail(&packet->list, &card->cmd_packet_list);
		spin_unlock_irqrestore(&card->buffer_lock, flags);
		break;
	case MVMS_DAT:
		priv->dnld_sent = DNLD_DATA_SENT;
		spin_lock_irqsave(&card->buffer_lock, flags);
		list_add_tail(&packet->list, &card->data_packet_list);
		spin_unlock_irqrestore(&card->buffer_lock, flags);
		break;
	default:
		lbs_pr_err("can't transfer buffer of type %d", type);
		err = -EINVAL;
		break;
	}

	/* Queue spi xfer work */
	queue_work(card->workqueue, &card->packet_work);
out:
	lbs_deb_leave_args(LBS_DEB_SPI, "err=%d", err);
	return err;
}

/*
 * Host Interrupts
 *
 * Service incoming interrupts from the WLAN device. We can't sleep here, so
 * don't try to talk on the SPI bus, just queue the SPI xfer work.
 */
static irqreturn_t if_spi_host_interrupt(int irq, void *dev_id)
{
	struct if_spi_card *card = dev_id;

	queue_work(card->workqueue, &card->packet_work);

	return IRQ_HANDLED;
}

/*
 * SPI callbacks
 */

static int if_spi_init_card(struct if_spi_card *card)
{
	struct spi_device *spi = card->spi;
	int err, i;
	u32 scratch;
	const struct firmware *helper = NULL;
	const struct firmware *mainfw = NULL;

	lbs_deb_enter(LBS_DEB_SPI);

	err = spu_init(card, card->pdata->use_dummy_writes);
	if (err)
		goto out;
	err = spu_get_chip_revision(card, &card->card_id, &card->card_rev);
	if (err)
		goto out;

	err = spu_read_u32(card, IF_SPI_SCRATCH_4_REG, &scratch);
	if (err)
		goto out;
	if (scratch == SUCCESSFUL_FW_DOWNLOAD_MAGIC)
		lbs_deb_spi("Firmware is already loaded for "
			    "Marvell WLAN 802.11 adapter\n");
	else {
		/* Check if we support this card */
		for (i = 0; i < ARRAY_SIZE(fw_table); i++) {
			if (card->card_id == fw_table[i].model)
				break;
		}
		if (i == ARRAY_SIZE(fw_table)) {
			lbs_pr_err("Unsupported chip_id: 0x%02x\n",
					card->card_id);
			err = -ENODEV;
			goto out;
		}

		err = lbs_get_firmware(&card->spi->dev, NULL, NULL,
					card->card_id, &fw_table[0], &helper,
					&mainfw);
		if (err) {
			lbs_pr_err("failed to find firmware (%d)\n", err);
			goto out;
		}

		lbs_deb_spi("Initializing FW for Marvell WLAN 802.11 adapter "
				"(chip_id = 0x%04x, chip_rev = 0x%02x) "
				"attached to SPI bus_num %d, chip_select %d. "
				"spi->max_speed_hz=%d\n",
				card->card_id, card->card_rev,
				spi->master->bus_num, spi->chip_select,
				spi->max_speed_hz);
		err = if_spi_prog_helper_firmware(card, helper);
		if (err)
			goto out;
		err = if_spi_prog_main_firmware(card, mainfw);
		if (err)
			goto out;
		lbs_deb_spi("loaded FW for Marvell WLAN 802.11 adapter\n");
	}

	err = spu_set_interrupt_mode(card, 0, 1);
	if (err)
		goto out;

out:
	if (helper)
		release_firmware(helper);
	if (mainfw)
		release_firmware(mainfw);

	lbs_deb_leave_args(LBS_DEB_SPI, "err %d\n", err);

	return err;
}

static int __devinit if_spi_probe(struct spi_device *spi)
{
	struct if_spi_card *card;
	struct lbs_private *priv = NULL;
	struct libertas_spi_platform_data *pdata = spi->dev.platform_data;
	int err = 0;

	lbs_deb_enter(LBS_DEB_SPI);

	if (!pdata) {
		err = -EINVAL;
		goto out;
	}

	if (pdata->setup) {
		err = pdata->setup(spi);
		if (err)
			goto out;
	}

	/* Allocate card structure to represent this specific device */
	card = kzalloc(sizeof(struct if_spi_card), GFP_KERNEL);
	if (!card) {
		err = -ENOMEM;
		goto teardown;
	}
	spi_set_drvdata(spi, card);
	card->pdata = pdata;
	card->spi = spi;
	card->prev_xfer_time = jiffies;

	INIT_LIST_HEAD(&card->cmd_packet_list);
	INIT_LIST_HEAD(&card->data_packet_list);
	spin_lock_init(&card->buffer_lock);

	/* Initialize the SPI Interface Unit */

	/* Firmware load */
	err = if_spi_init_card(card);
	if (err)
		goto free_card;

	/* Register our card with libertas.
	 * This will call alloc_etherdev */
	priv = lbs_add_card(card, &spi->dev);
	if (!priv) {
		err = -ENOMEM;
		goto free_card;
	}
	card->priv = priv;
	priv->card = card;
	priv->hw_host_to_card = if_spi_host_to_card;
	priv->enter_deep_sleep = NULL;
	priv->exit_deep_sleep = NULL;
	priv->reset_deep_sleep_wakeup = NULL;
	priv->fw_ready = 1;

	/* Initialize interrupt handling stuff. */
	card->workqueue = create_workqueue("libertas_spi");
	INIT_WORK(&card->packet_work, if_spi_host_to_card_worker);

	err = request_irq(spi->irq, if_spi_host_interrupt,
			IRQF_TRIGGER_FALLING, "libertas_spi", card);
	if (err) {
		lbs_pr_err("can't get host irq line-- request_irq failed\n");
		goto terminate_workqueue;
	}

	/* Start the card.
	 * This will call register_netdev, and we'll start
	 * getting interrupts... */
	err = lbs_start_card(priv);
	if (err)
		goto release_irq;

	lbs_deb_spi("Finished initializing WLAN module.\n");

	/* successful exit */
	goto out;

release_irq:
	free_irq(spi->irq, card);
terminate_workqueue:
	flush_workqueue(card->workqueue);
	destroy_workqueue(card->workqueue);
	lbs_remove_card(priv); /* will call free_netdev */
free_card:
	free_if_spi_card(card);
teardown:
	if (pdata->teardown)
		pdata->teardown(spi);
out:
	lbs_deb_leave_args(LBS_DEB_SPI, "err %d\n", err);
	return err;
}

static int __devexit libertas_spi_remove(struct spi_device *spi)
{
	struct if_spi_card *card = spi_get_drvdata(spi);
	struct lbs_private *priv = card->priv;

	lbs_deb_spi("libertas_spi_remove\n");
	lbs_deb_enter(LBS_DEB_SPI);

	lbs_stop_card(priv);
	lbs_remove_card(priv); /* will call free_netdev */

	free_irq(spi->irq, card);
	flush_workqueue(card->workqueue);
	destroy_workqueue(card->workqueue);
	if (card->pdata->teardown)
		card->pdata->teardown(spi);
	free_if_spi_card(card);
	lbs_deb_leave(LBS_DEB_SPI);
	return 0;
}

static struct spi_driver libertas_spi_driver = {
	.probe	= if_spi_probe,
	.remove = __devexit_p(libertas_spi_remove),
	.driver = {
		.name	= "libertas_spi",
		.bus	= &spi_bus_type,
		.owner	= THIS_MODULE,
	},
};

/*
 * Module functions
 */

static int __init if_spi_init_module(void)
{
	int ret = 0;
	lbs_deb_enter(LBS_DEB_SPI);
	printk(KERN_INFO "libertas_spi: Libertas SPI driver\n");
	ret = spi_register_driver(&libertas_spi_driver);
	lbs_deb_leave(LBS_DEB_SPI);
	return ret;
}

static void __exit if_spi_exit_module(void)
{
	lbs_deb_enter(LBS_DEB_SPI);
	spi_unregister_driver(&libertas_spi_driver);
	lbs_deb_leave(LBS_DEB_SPI);
}

module_init(if_spi_init_module);
module_exit(if_spi_exit_module);

MODULE_DESCRIPTION("Libertas SPI WLAN Driver");
MODULE_AUTHOR("Andrey Yurovsky <andrey@cozybit.com>, "
	      "Colin McCabe <colin@cozybit.com>");
MODULE_LICENSE("GPL");
MODULE_ALIAS("spi:libertas_spi");<|MERGE_RESOLUTION|>--- conflicted
+++ resolved
@@ -830,23 +830,7 @@
 	unsigned long flags;
 	struct if_spi_packet *packet;
 
-<<<<<<< HEAD
-	while (1) {
-		/* Wait to be woken up by one of two things.  First, our ISR
-		 * could tell us that something happened on the WLAN.
-		 * Secondly, libertas could call hw_host_to_card with more
-		 * data, which we might be able to send.
-		 */
-		do {
-			err = down_interruptible(&card->spi_ready);
-			if (!card->run_thread) {
-				up(&card->spi_thread_terminated);
-				do_exit(0);
-			}
-		} while (err == -EINTR);
-=======
 	card = container_of(work, struct if_spi_card, packet_work);
->>>>>>> 105e53f8
 
 	lbs_deb_enter(LBS_DEB_SPI);
 
