--- conflicted
+++ resolved
@@ -66,9 +66,6 @@
 	B43_RFSEQ_UPDATE_GAINL,
 	B43_RFSEQ_UPDATE_GAINU,
 };
-<<<<<<< HEAD
-
-=======
 
 enum b43_nphy_rssi_type {
 	B43_NPHY_RSSI_X = 0,
@@ -82,7 +79,6 @@
 
 static void b43_nphy_stay_in_carrier_search(struct b43_wldev *dev,
 						bool enable);
->>>>>>> 3cbea436
 static void b43_nphy_set_rf_sequence(struct b43_wldev *dev, u8 cmd,
 					u8 *events, u8 *delays, u8 length);
 static void b43_nphy_force_rf_sequence(struct b43_wldev *dev,
@@ -91,16 +87,6 @@
 						u16 value, u8 core, bool off);
 static void b43_nphy_rf_control_intc_override(struct b43_wldev *dev, u8 field,
 						u16 value, u8 core);
-<<<<<<< HEAD
-
-static inline bool b43_channel_type_is_40mhz(
-					enum nl80211_channel_type channel_type)
-{
-	return (channel_type == NL80211_CHAN_HT40MINUS ||
-		channel_type == NL80211_CHAN_HT40PLUS);
-}
-=======
->>>>>>> 3cbea436
 
 void b43_nphy_set_rxantenna(struct b43_wldev *dev, int antenna)
 {//TODO
@@ -151,6 +137,99 @@
 
 	b43_radio_write(dev, B2055_C2_TX_PGAPADTN, e->radio_c2_tx_pgapadtn);
 	b43_radio_write(dev, B2055_C2_TX_MXBGTRIM, e->radio_c2_tx_mxbgtrim);
+}
+
+static void b43_chantab_radio_2056_upload(struct b43_wldev *dev,
+				const struct b43_nphy_channeltab_entry_rev3 *e)
+{
+	b43_radio_write(dev, B2056_SYN_PLL_VCOCAL1, e->radio_syn_pll_vcocal1);
+	b43_radio_write(dev, B2056_SYN_PLL_VCOCAL2, e->radio_syn_pll_vcocal2);
+	b43_radio_write(dev, B2056_SYN_PLL_REFDIV, e->radio_syn_pll_refdiv);
+	b43_radio_write(dev, B2056_SYN_PLL_MMD2, e->radio_syn_pll_mmd2);
+	b43_radio_write(dev, B2056_SYN_PLL_MMD1, e->radio_syn_pll_mmd1);
+	b43_radio_write(dev, B2056_SYN_PLL_LOOPFILTER1,
+					e->radio_syn_pll_loopfilter1);
+	b43_radio_write(dev, B2056_SYN_PLL_LOOPFILTER2,
+					e->radio_syn_pll_loopfilter2);
+	b43_radio_write(dev, B2056_SYN_PLL_LOOPFILTER3,
+					e->radio_syn_pll_loopfilter3);
+	b43_radio_write(dev, B2056_SYN_PLL_LOOPFILTER4,
+					e->radio_syn_pll_loopfilter4);
+	b43_radio_write(dev, B2056_SYN_PLL_LOOPFILTER5,
+					e->radio_syn_pll_loopfilter5);
+	b43_radio_write(dev, B2056_SYN_RESERVED_ADDR27,
+					e->radio_syn_reserved_addr27);
+	b43_radio_write(dev, B2056_SYN_RESERVED_ADDR28,
+					e->radio_syn_reserved_addr28);
+	b43_radio_write(dev, B2056_SYN_RESERVED_ADDR29,
+					e->radio_syn_reserved_addr29);
+	b43_radio_write(dev, B2056_SYN_LOGEN_VCOBUF1,
+					e->radio_syn_logen_vcobuf1);
+	b43_radio_write(dev, B2056_SYN_LOGEN_MIXER2, e->radio_syn_logen_mixer2);
+	b43_radio_write(dev, B2056_SYN_LOGEN_BUF3, e->radio_syn_logen_buf3);
+	b43_radio_write(dev, B2056_SYN_LOGEN_BUF4, e->radio_syn_logen_buf4);
+
+	b43_radio_write(dev, B2056_RX0 | B2056_RX_LNAA_TUNE,
+					e->radio_rx0_lnaa_tune);
+	b43_radio_write(dev, B2056_RX0 | B2056_RX_LNAG_TUNE,
+					e->radio_rx0_lnag_tune);
+
+	b43_radio_write(dev, B2056_TX0 | B2056_TX_INTPAA_BOOST_TUNE,
+					e->radio_tx0_intpaa_boost_tune);
+	b43_radio_write(dev, B2056_TX0 | B2056_TX_INTPAG_BOOST_TUNE,
+					e->radio_tx0_intpag_boost_tune);
+	b43_radio_write(dev, B2056_TX0 | B2056_TX_PADA_BOOST_TUNE,
+					e->radio_tx0_pada_boost_tune);
+	b43_radio_write(dev, B2056_TX0 | B2056_TX_PADG_BOOST_TUNE,
+					e->radio_tx0_padg_boost_tune);
+	b43_radio_write(dev, B2056_TX0 | B2056_TX_PGAA_BOOST_TUNE,
+					e->radio_tx0_pgaa_boost_tune);
+	b43_radio_write(dev, B2056_TX0 | B2056_TX_PGAG_BOOST_TUNE,
+					e->radio_tx0_pgag_boost_tune);
+	b43_radio_write(dev, B2056_TX0 | B2056_TX_MIXA_BOOST_TUNE,
+					e->radio_tx0_mixa_boost_tune);
+	b43_radio_write(dev, B2056_TX0 | B2056_TX_MIXG_BOOST_TUNE,
+					e->radio_tx0_mixg_boost_tune);
+
+	b43_radio_write(dev, B2056_RX1 | B2056_RX_LNAA_TUNE,
+					e->radio_rx1_lnaa_tune);
+	b43_radio_write(dev, B2056_RX1 | B2056_RX_LNAG_TUNE,
+					e->radio_rx1_lnag_tune);
+
+	b43_radio_write(dev, B2056_TX1 | B2056_TX_INTPAA_BOOST_TUNE,
+					e->radio_tx1_intpaa_boost_tune);
+	b43_radio_write(dev, B2056_TX1 | B2056_TX_INTPAG_BOOST_TUNE,
+					e->radio_tx1_intpag_boost_tune);
+	b43_radio_write(dev, B2056_TX1 | B2056_TX_PADA_BOOST_TUNE,
+					e->radio_tx1_pada_boost_tune);
+	b43_radio_write(dev, B2056_TX1 | B2056_TX_PADG_BOOST_TUNE,
+					e->radio_tx1_padg_boost_tune);
+	b43_radio_write(dev, B2056_TX1 | B2056_TX_PGAA_BOOST_TUNE,
+					e->radio_tx1_pgaa_boost_tune);
+	b43_radio_write(dev, B2056_TX1 | B2056_TX_PGAG_BOOST_TUNE,
+					e->radio_tx1_pgag_boost_tune);
+	b43_radio_write(dev, B2056_TX1 | B2056_TX_MIXA_BOOST_TUNE,
+					e->radio_tx1_mixa_boost_tune);
+	b43_radio_write(dev, B2056_TX1 | B2056_TX_MIXG_BOOST_TUNE,
+					e->radio_tx1_mixg_boost_tune);
+}
+
+/* http://bcm-v4.sipsolutions.net/802.11/PHY/Radio/2056Setup */
+static void b43_radio_2056_setup(struct b43_wldev *dev,
+				const struct b43_nphy_channeltab_entry_rev3 *e)
+{
+	B43_WARN_ON(dev->phy.rev < 3);
+
+	b43_chantab_radio_2056_upload(dev, e);
+	/* TODO */
+	udelay(50);
+	/* VCO calibration */
+	b43_radio_write(dev, B2056_SYN_PLL_VCOCAL12, 0x00);
+	b43_radio_write(dev, B2056_TX_INTPAA_PA_MISC, 0x38);
+	b43_radio_write(dev, B2056_TX_INTPAA_PA_MISC, 0x18);
+	b43_radio_write(dev, B2056_TX_INTPAA_PA_MISC, 0x38);
+	b43_radio_write(dev, B2056_TX_INTPAA_PA_MISC, 0x39);
+	udelay(300);
 }
 
 static void b43_chantab_phy_upload(struct b43_wldev *dev,
@@ -164,9 +243,154 @@
 	b43_phy_write(dev, B43_NPHY_BW6, e->phy_bw6);
 }
 
+/* http://bcm-v4.sipsolutions.net/802.11/PHY/N/TxPwrCtrlEnable */
+static void b43_nphy_tx_power_ctrl(struct b43_wldev *dev, bool enable)
+{
+	struct b43_phy_n *nphy = dev->phy.n;
+	u8 i;
+	u16 tmp;
+
+	if (nphy->hang_avoid)
+		b43_nphy_stay_in_carrier_search(dev, 1);
+
+	nphy->txpwrctrl = enable;
+	if (!enable) {
+		if (dev->phy.rev >= 3)
+			; /* TODO */
+
+		b43_phy_write(dev, B43_NPHY_TABLE_ADDR, 0x6840);
+		for (i = 0; i < 84; i++)
+			b43_phy_write(dev, B43_NPHY_TABLE_DATALO, 0);
+
+		b43_phy_write(dev, B43_NPHY_TABLE_ADDR, 0x6C40);
+		for (i = 0; i < 84; i++)
+			b43_phy_write(dev, B43_NPHY_TABLE_DATALO, 0);
+
+		tmp = B43_NPHY_TXPCTL_CMD_COEFF | B43_NPHY_TXPCTL_CMD_HWPCTLEN;
+		if (dev->phy.rev >= 3)
+			tmp |= B43_NPHY_TXPCTL_CMD_PCTLEN;
+		b43_phy_mask(dev, B43_NPHY_TXPCTL_CMD, ~tmp);
+
+		if (dev->phy.rev >= 3) {
+			b43_phy_set(dev, B43_NPHY_AFECTL_OVER1, 0x0100);
+			b43_phy_set(dev, B43_NPHY_AFECTL_OVER, 0x0100);
+		} else {
+			b43_phy_set(dev, B43_NPHY_AFECTL_OVER, 0x4000);
+		}
+
+		if (dev->phy.rev == 2)
+			b43_phy_maskset(dev, B43_NPHY_BPHY_CTL3,
+				~B43_NPHY_BPHY_CTL3_SCALE, 0x53);
+		else if (dev->phy.rev < 2)
+			b43_phy_maskset(dev, B43_NPHY_BPHY_CTL3,
+				~B43_NPHY_BPHY_CTL3_SCALE, 0x5A);
+
+		if (dev->phy.rev < 2 && 0)
+			; /* TODO */
+	} else {
+		b43err(dev->wl, "enabling tx pwr ctrl not implemented yet\n");
+	}
+
+	if (nphy->hang_avoid)
+		b43_nphy_stay_in_carrier_search(dev, 0);
+}
+
+/* http://bcm-v4.sipsolutions.net/802.11/PHY/N/TxPwrFix */
 static void b43_nphy_tx_power_fix(struct b43_wldev *dev)
 {
-	//TODO
+	struct b43_phy_n *nphy = dev->phy.n;
+	struct ssb_sprom *sprom = &(dev->dev->bus->sprom);
+
+	u8 txpi[2], bbmult, i;
+	u16 tmp, radio_gain, dac_gain;
+	u16 freq = dev->phy.channel_freq;
+	u32 txgain;
+	/* u32 gaintbl; rev3+ */
+
+	if (nphy->hang_avoid)
+		b43_nphy_stay_in_carrier_search(dev, 1);
+
+	if (dev->phy.rev >= 3) {
+		txpi[0] = 40;
+		txpi[1] = 40;
+	} else if (sprom->revision < 4) {
+		txpi[0] = 72;
+		txpi[1] = 72;
+	} else {
+		if (b43_current_band(dev->wl) == IEEE80211_BAND_2GHZ) {
+			txpi[0] = sprom->txpid2g[0];
+			txpi[1] = sprom->txpid2g[1];
+		} else if (freq >= 4900 && freq < 5100) {
+			txpi[0] = sprom->txpid5gl[0];
+			txpi[1] = sprom->txpid5gl[1];
+		} else if (freq >= 5100 && freq < 5500) {
+			txpi[0] = sprom->txpid5g[0];
+			txpi[1] = sprom->txpid5g[1];
+		} else if (freq >= 5500) {
+			txpi[0] = sprom->txpid5gh[0];
+			txpi[1] = sprom->txpid5gh[1];
+		} else {
+			txpi[0] = 91;
+			txpi[1] = 91;
+		}
+	}
+
+	/*
+	for (i = 0; i < 2; i++) {
+		nphy->txpwrindex[i].index_internal = txpi[i];
+		nphy->txpwrindex[i].index_internal_save = txpi[i];
+	}
+	*/
+
+	for (i = 0; i < 2; i++) {
+		if (dev->phy.rev >= 3) {
+			/* FIXME: support 5GHz */
+			txgain = b43_ntab_tx_gain_rev3plus_2ghz[txpi[i]];
+			radio_gain = (txgain >> 16) & 0x1FFFF;
+		} else {
+			txgain = b43_ntab_tx_gain_rev0_1_2[txpi[i]];
+			radio_gain = (txgain >> 16) & 0x1FFF;
+		}
+
+		dac_gain = (txgain >> 8) & 0x3F;
+		bbmult = txgain & 0xFF;
+
+		if (dev->phy.rev >= 3) {
+			if (i == 0)
+				b43_phy_set(dev, B43_NPHY_AFECTL_OVER1, 0x0100);
+			else
+				b43_phy_set(dev, B43_NPHY_AFECTL_OVER, 0x0100);
+		} else {
+			b43_phy_set(dev, B43_NPHY_AFECTL_OVER, 0x4000);
+		}
+
+		if (i == 0)
+			b43_phy_write(dev, B43_NPHY_AFECTL_DACGAIN1, dac_gain);
+		else
+			b43_phy_write(dev, B43_NPHY_AFECTL_DACGAIN2, dac_gain);
+
+		b43_phy_write(dev, B43_NPHY_TABLE_ADDR, 0x1D10 + i);
+		b43_phy_write(dev, B43_NPHY_TABLE_DATALO, radio_gain);
+
+		b43_phy_write(dev, B43_NPHY_TABLE_ADDR, 0x3C57);
+		tmp = b43_phy_read(dev, B43_NPHY_TABLE_DATALO);
+
+		if (i == 0)
+			tmp = (tmp & 0x00FF) | (bbmult << 8);
+		else
+			tmp = (tmp & 0xFF00) | bbmult;
+
+		b43_phy_write(dev, B43_NPHY_TABLE_ADDR, 0x3C57);
+		b43_phy_write(dev, B43_NPHY_TABLE_DATALO, tmp);
+
+		if (0)
+			; /* TODO */
+	}
+
+	b43_phy_mask(dev, B43_NPHY_BPHY_CTL2, ~B43_NPHY_BPHY_CTL2_LUT);
+
+	if (nphy->hang_avoid)
+		b43_nphy_stay_in_carrier_search(dev, 0);
 }
 
 
@@ -210,7 +434,8 @@
 				binfo->type != 0x46D ||
 				binfo->rev < 0x41);
 	else
-		workaround = ((sprom->boardflags_hi & B43_BFH_NOPA) == 0);
+		workaround =
+			!(sprom->boardflags2_lo & B43_BFL2_RXBB_INT_REG_DIS);
 
 	b43_radio_mask(dev, B2055_MASTER1, 0xFFF3);
 	if (workaround) {
@@ -259,11 +484,42 @@
 static void b43_radio_init2055(struct b43_wldev *dev)
 {
 	b43_radio_init2055_pre(dev);
-	if (b43_status(dev) < B43_STAT_INITIALIZED)
-		b2055_upload_inittab(dev, 0, 1);
-	else
-		b2055_upload_inittab(dev, 0/*FIXME on 5ghz band*/, 0);
+	if (b43_status(dev) < B43_STAT_INITIALIZED) {
+		/* Follow wl, not specs. Do not force uploading all regs */
+		b2055_upload_inittab(dev, 0, 0);
+	} else {
+		bool ghz5 = b43_current_band(dev->wl) == IEEE80211_BAND_5GHZ;
+		b2055_upload_inittab(dev, ghz5, 0);
+	}
 	b43_radio_init2055_post(dev);
+}
+
+static void b43_radio_init2056_pre(struct b43_wldev *dev)
+{
+	b43_phy_mask(dev, B43_NPHY_RFCTL_CMD,
+		     ~B43_NPHY_RFCTL_CMD_CHIP0PU);
+	/* Maybe wl meant to reset and set (order?) RFCTL_CMD_OEPORFORCE? */
+	b43_phy_mask(dev, B43_NPHY_RFCTL_CMD,
+		     B43_NPHY_RFCTL_CMD_OEPORFORCE);
+	b43_phy_set(dev, B43_NPHY_RFCTL_CMD,
+		    ~B43_NPHY_RFCTL_CMD_OEPORFORCE);
+	b43_phy_set(dev, B43_NPHY_RFCTL_CMD,
+		    B43_NPHY_RFCTL_CMD_CHIP0PU);
+}
+
+static void b43_radio_init2056_post(struct b43_wldev *dev)
+{
+	b43_radio_set(dev, B2056_SYN_COM_CTRL, 0xB);
+	b43_radio_set(dev, B2056_SYN_COM_PU, 0x2);
+	b43_radio_set(dev, B2056_SYN_COM_RESET, 0x2);
+	msleep(1);
+	b43_radio_mask(dev, B2056_SYN_COM_RESET, ~0x2);
+	b43_radio_mask(dev, B2056_SYN_PLL_MAST2, ~0xFC);
+	b43_radio_mask(dev, B2056_SYN_RCCAL_CTRL0, ~0x1);
+	/*
+	if (nphy->init_por)
+		Call Radio 2056 Recalibrate
+	*/
 }
 
 /*
@@ -272,9 +528,10 @@
  */
 static void b43_radio_init2056(struct b43_wldev *dev)
 {
-	/* TODO */
-}
-
+	b43_radio_init2056_pre(dev);
+	b2056_upload_inittabs(dev, 0, 0);
+	b43_radio_init2056_post(dev);
+}
 
 /*
  * Upload the N-PHY tables.
@@ -472,6 +729,8 @@
 	}
 }
 
+#if 0
+/* Ready but not used anywhere */
 /* http://bcm-v4.sipsolutions.net/802.11/PHY/N/RxCalPhyCleanup */
 static void b43_nphy_rx_cal_phy_cleanup(struct b43_wldev *dev, u8 core)
 {
@@ -553,6 +812,7 @@
 	b43_nphy_rf_control_intc_override(dev, 1, rxval, (core + 1));
 	b43_nphy_rf_control_intc_override(dev, 1, txval, (2 - core));
 }
+#endif
 
 /* http://bcm-v4.sipsolutions.net/802.11/PHY/N/CalcRxIqComp */
 static void b43_nphy_calc_rx_iq_comp(struct b43_wldev *dev, u8 mask)
@@ -588,7 +848,6 @@
 			ii = est.i1_pwr;
 			qq = est.q1_pwr;
 		} else {
-			B43_WARN_ON(1);
 			continue;
 		}
 
@@ -670,7 +929,8 @@
 }
 
 /* http://bcm-v4.sipsolutions.net/802.11/PHY/N/clip-detection */
-static void b43_nphy_write_clip_detection(struct b43_wldev *dev, u16 *clip_st)
+static void b43_nphy_write_clip_detection(struct b43_wldev *dev,
+					  const u16 *clip_st)
 {
 	b43_phy_write(dev, B43_NPHY_C1_CLIP1THRES, clip_st[0]);
 	b43_phy_write(dev, B43_NPHY_C2_CLIP1THRES, clip_st[1]);
@@ -746,7 +1006,7 @@
 	struct b43_phy_n *nphy = phy->n;
 
 	if (enable) {
-		u16 clip[] = { 0xFFFF, 0xFFFF };
+		static const u16 clip[] = { 0xFFFF, 0xFFFF };
 		if (nphy->deaf_count++ == 0) {
 			nphy->classifier_state = b43_nphy_classifier(dev, 0, 0);
 			b43_nphy_classifier(dev, 0x7, 0);
@@ -858,7 +1118,7 @@
 	u16 data[4];
 	s16 gain[2];
 	u16 minmax[2];
-	u16 lna_gain[4] = { -2, 10, 19, 25 };
+	static const u16 lna_gain[4] = { -2, 10, 19, 25 };
 
 	if (nphy->hang_avoid)
 		b43_nphy_stay_in_carrier_search(dev, 1);
@@ -890,7 +1150,7 @@
 			data[2] = lna_gain[2] + gain[i];
 			data[3] = lna_gain[3] + gain[i];
 		}
-		b43_ntab_write_bulk(dev, B43_NTAB16(10, 8), 4, data);
+		b43_ntab_write_bulk(dev, B43_NTAB16(i, 8), 4, data);
 
 		minmax[i] = 23 + gain[i];
 	}
@@ -910,6 +1170,7 @@
 	struct b43_phy_n *nphy = dev->phy.n;
 	u8 i, j;
 	u8 code;
+	u16 tmp;
 
 	/* TODO: for PHY >= 3
 	s8 *lna1_gain, *lna2_gain;
@@ -932,15 +1193,15 @@
 				B43_NPHY_C2_CGAINI_CL2DETECT);
 
 		/* Set narrowband clip threshold */
-		b43_phy_set(dev, B43_NPHY_C1_NBCLIPTHRES, 0x84);
-		b43_phy_set(dev, B43_NPHY_C2_NBCLIPTHRES, 0x84);
+		b43_phy_write(dev, B43_NPHY_C1_NBCLIPTHRES, 0x84);
+		b43_phy_write(dev, B43_NPHY_C2_NBCLIPTHRES, 0x84);
 
 		if (!dev->phy.is_40mhz) {
 			/* Set dwell lengths */
-			b43_phy_set(dev, B43_NPHY_CLIP1_NBDWELL_LEN, 0x002B);
-			b43_phy_set(dev, B43_NPHY_CLIP2_NBDWELL_LEN, 0x002B);
-			b43_phy_set(dev, B43_NPHY_W1CLIP1_DWELL_LEN, 0x0009);
-			b43_phy_set(dev, B43_NPHY_W1CLIP2_DWELL_LEN, 0x0009);
+			b43_phy_write(dev, B43_NPHY_CLIP1_NBDWELL_LEN, 0x002B);
+			b43_phy_write(dev, B43_NPHY_CLIP2_NBDWELL_LEN, 0x002B);
+			b43_phy_write(dev, B43_NPHY_W1CLIP1_DWELL_LEN, 0x0009);
+			b43_phy_write(dev, B43_NPHY_W1CLIP2_DWELL_LEN, 0x0009);
 		}
 
 		/* Set wideband clip 2 threshold */
@@ -962,7 +1223,7 @@
 				~B43_NPHY_C2_CCK_CGAINI_GAINBKOFF, 0x1);
 		}
 
-		b43_phy_set(dev, B43_NPHY_CCK_SHIFTB_REF, 0x809C);
+		b43_phy_write(dev, B43_NPHY_CCK_SHIFTB_REF, 0x809C);
 
 		if (nphy->gain_boost) {
 			if (b43_current_band(dev->wl) == IEEE80211_BAND_2GHZ &&
@@ -983,10 +1244,10 @@
 				code << B43_NPHY_C2_INITGAIN_HPVGA2_SHIFT);
 
 		b43_phy_write(dev, B43_NPHY_TABLE_ADDR, 0x1D06);
-		b43_phy_write(dev, B43_NPHY_TABLE_DATALO,
-					(code << 8 | 0x7C));
-		b43_phy_write(dev, B43_NPHY_TABLE_DATALO,
-					(code << 8 | 0x7C));
+		/* specs say about 2 loops, but wl does 4 */
+		for (i = 0; i < 4; i++)
+			b43_phy_write(dev, B43_NPHY_TABLE_DATALO,
+							(code << 8 | 0x7C));
 
 		b43_nphy_adjust_lna_gain_table(dev);
 
@@ -1004,19 +1265,21 @@
 			b43_phy_write(dev, B43_NPHY_TABLE_DATALO, 0x1);
 
 			b43_phy_write(dev, B43_NPHY_TABLE_ADDR, 0x1D06);
-			b43_phy_write(dev, B43_NPHY_TABLE_DATALO,
-					(code << 8 | 0x74));
-			b43_phy_write(dev, B43_NPHY_TABLE_DATALO,
-					(code << 8 | 0x74));
+			/* specs say about 2 loops, but wl does 4 */
+			for (i = 0; i < 4; i++)
+				b43_phy_write(dev, B43_NPHY_TABLE_DATALO,
+							(code << 8 | 0x74));
 		}
 
 		if (dev->phy.rev == 2) {
 			for (i = 0; i < 4; i++) {
 				b43_phy_write(dev, B43_NPHY_TABLE_ADDR,
 						(0x0400 * i) + 0x0020);
-				for (j = 0; j < 21; j++)
+				for (j = 0; j < 21; j++) {
+					tmp = j * (i < 2 ? 3 : 1);
 					b43_phy_write(dev,
-						B43_NPHY_TABLE_DATALO, 3 * j);
+						B43_NPHY_TABLE_DATALO, tmp);
+				}
 			}
 
 			b43_nphy_set_rf_sequence(dev, 5,
@@ -1045,7 +1308,7 @@
 	u8 events2[7] = { 0x0, 0x3, 0x5, 0x4, 0x2, 0x1, 0x8 };
 	u8 delays2[7] = { 0x8, 0x6, 0x2, 0x4, 0x4, 0x6, 0x1 };
 
-	if (b43_current_band(dev->wl) == IEEE80211_BAND_2GHZ)
+	if (b43_current_band(dev->wl) == IEEE80211_BAND_5GHZ)
 		b43_nphy_classifier(dev, 1, 0);
 	else
 		b43_nphy_classifier(dev, 1, 1);
@@ -1068,29 +1331,18 @@
 			b43_radio_set(dev, B2055_C2_TX_RF_SPARE, 0x8);
 		}
 
-		/* TODO: convert to b43_ntab_write? */
-		b43_phy_write(dev, B43_NPHY_TABLE_ADDR, 0x2000);
-		b43_phy_write(dev, B43_NPHY_TABLE_DATALO, 0x000A);
-		b43_phy_write(dev, B43_NPHY_TABLE_ADDR, 0x2010);
-		b43_phy_write(dev, B43_NPHY_TABLE_DATALO, 0x000A);
-		b43_phy_write(dev, B43_NPHY_TABLE_ADDR, 0x2002);
-		b43_phy_write(dev, B43_NPHY_TABLE_DATALO, 0xCDAA);
-		b43_phy_write(dev, B43_NPHY_TABLE_ADDR, 0x2012);
-		b43_phy_write(dev, B43_NPHY_TABLE_DATALO, 0xCDAA);
+		b43_ntab_write(dev, B43_NTAB16(8, 0x00), 0x000A);
+		b43_ntab_write(dev, B43_NTAB16(8, 0x10), 0x000A);
+		b43_ntab_write(dev, B43_NTAB16(8, 0x02), 0xCDAA);
+		b43_ntab_write(dev, B43_NTAB16(8, 0x12), 0xCDAA);
 
 		if (dev->phy.rev < 2) {
-			b43_phy_write(dev, B43_NPHY_TABLE_ADDR, 0x2008);
-			b43_phy_write(dev, B43_NPHY_TABLE_DATALO, 0x0000);
-			b43_phy_write(dev, B43_NPHY_TABLE_ADDR, 0x2018);
-			b43_phy_write(dev, B43_NPHY_TABLE_DATALO, 0x0000);
-			b43_phy_write(dev, B43_NPHY_TABLE_ADDR, 0x2007);
-			b43_phy_write(dev, B43_NPHY_TABLE_DATALO, 0x7AAB);
-			b43_phy_write(dev, B43_NPHY_TABLE_ADDR, 0x2017);
-			b43_phy_write(dev, B43_NPHY_TABLE_DATALO, 0x7AAB);
-			b43_phy_write(dev, B43_NPHY_TABLE_ADDR, 0x2006);
-			b43_phy_write(dev, B43_NPHY_TABLE_DATALO, 0x0800);
-			b43_phy_write(dev, B43_NPHY_TABLE_ADDR, 0x2016);
-			b43_phy_write(dev, B43_NPHY_TABLE_DATALO, 0x0800);
+			b43_ntab_write(dev, B43_NTAB16(8, 0x08), 0x0000);
+			b43_ntab_write(dev, B43_NTAB16(8, 0x18), 0x0000);
+			b43_ntab_write(dev, B43_NTAB16(8, 0x07), 0x7AAB);
+			b43_ntab_write(dev, B43_NTAB16(8, 0x17), 0x7AAB);
+			b43_ntab_write(dev, B43_NTAB16(8, 0x06), 0x0800);
+			b43_ntab_write(dev, B43_NTAB16(8, 0x16), 0x0800);
 		}
 
 		b43_phy_write(dev, B43_NPHY_RFCTL_LUT_TRSW_LO1, 0x2D8);
@@ -1584,19 +1836,20 @@
 	}
 }
 
+/* http://bcm-v4.sipsolutions.net/802.11/PHY/N/BPHYInit */
 static void b43_nphy_bphy_init(struct b43_wldev *dev)
 {
 	unsigned int i;
 	u16 val;
 
 	val = 0x1E1F;
-	for (i = 0; i < 14; i++) {
+	for (i = 0; i < 16; i++) {
 		b43_phy_write(dev, B43_PHY_N_BMODE(0x88 + i), val);
 		val -= 0x202;
 	}
 	val = 0x3E3F;
 	for (i = 0; i < 16; i++) {
-		b43_phy_write(dev, B43_PHY_N_BMODE(0x97 + i), val);
+		b43_phy_write(dev, B43_PHY_N_BMODE(0x98 + i), val);
 		val -= 0x202;
 	}
 	b43_phy_write(dev, B43_PHY_N_BMODE(0x38), 0x668);
@@ -1604,7 +1857,8 @@
 
 /* http://bcm-v4.sipsolutions.net/802.11/PHY/N/ScaleOffsetRssi */
 static void b43_nphy_scale_offset_rssi(struct b43_wldev *dev, u16 scale,
-				       s8 offset, u8 core, u8 rail, u8 type)
+					s8 offset, u8 core, u8 rail,
+					enum b43_nphy_rssi_type type)
 {
 	u16 tmp;
 	bool core1or5 = (core == 1) || (core == 5);
@@ -1613,53 +1867,59 @@
 	offset = clamp_val(offset, -32, 31);
 	tmp = ((scale & 0x3F) << 8) | (offset & 0x3F);
 
-	if (core1or5 && (rail == 0) && (type == 2))
+	if (core1or5 && (rail == 0) && (type == B43_NPHY_RSSI_Z))
 		b43_phy_write(dev, B43_NPHY_RSSIMC_0I_RSSI_Z, tmp);
-	if (core1or5 && (rail == 1) && (type == 2))
+	if (core1or5 && (rail == 1) && (type == B43_NPHY_RSSI_Z))
 		b43_phy_write(dev, B43_NPHY_RSSIMC_0Q_RSSI_Z, tmp);
-	if (core2or5 && (rail == 0) && (type == 2))
+	if (core2or5 && (rail == 0) && (type == B43_NPHY_RSSI_Z))
 		b43_phy_write(dev, B43_NPHY_RSSIMC_1I_RSSI_Z, tmp);
-	if (core2or5 && (rail == 1) && (type == 2))
+	if (core2or5 && (rail == 1) && (type == B43_NPHY_RSSI_Z))
 		b43_phy_write(dev, B43_NPHY_RSSIMC_1Q_RSSI_Z, tmp);
-	if (core1or5 && (rail == 0) && (type == 0))
+
+	if (core1or5 && (rail == 0) && (type == B43_NPHY_RSSI_X))
 		b43_phy_write(dev, B43_NPHY_RSSIMC_0I_RSSI_X, tmp);
-	if (core1or5 && (rail == 1) && (type == 0))
+	if (core1or5 && (rail == 1) && (type == B43_NPHY_RSSI_X))
 		b43_phy_write(dev, B43_NPHY_RSSIMC_0Q_RSSI_X, tmp);
-	if (core2or5 && (rail == 0) && (type == 0))
+	if (core2or5 && (rail == 0) && (type == B43_NPHY_RSSI_X))
 		b43_phy_write(dev, B43_NPHY_RSSIMC_1I_RSSI_X, tmp);
-	if (core2or5 && (rail == 1) && (type == 0))
+	if (core2or5 && (rail == 1) && (type == B43_NPHY_RSSI_X))
 		b43_phy_write(dev, B43_NPHY_RSSIMC_1Q_RSSI_X, tmp);
-	if (core1or5 && (rail == 0) && (type == 1))
+
+	if (core1or5 && (rail == 0) && (type == B43_NPHY_RSSI_Y))
 		b43_phy_write(dev, B43_NPHY_RSSIMC_0I_RSSI_Y, tmp);
-	if (core1or5 && (rail == 1) && (type == 1))
+	if (core1or5 && (rail == 1) && (type == B43_NPHY_RSSI_Y))
 		b43_phy_write(dev, B43_NPHY_RSSIMC_0Q_RSSI_Y, tmp);
-	if (core2or5 && (rail == 0) && (type == 1))
+	if (core2or5 && (rail == 0) && (type == B43_NPHY_RSSI_Y))
 		b43_phy_write(dev, B43_NPHY_RSSIMC_1I_RSSI_Y, tmp);
-	if (core2or5 && (rail == 1) && (type == 1))
+	if (core2or5 && (rail == 1) && (type == B43_NPHY_RSSI_Y))
 		b43_phy_write(dev, B43_NPHY_RSSIMC_1Q_RSSI_Y, tmp);
-	if (core1or5 && (rail == 0) && (type == 6))
+
+	if (core1or5 && (rail == 0) && (type == B43_NPHY_RSSI_TBD))
 		b43_phy_write(dev, B43_NPHY_RSSIMC_0I_TBD, tmp);
-	if (core1or5 && (rail == 1) && (type == 6))
+	if (core1or5 && (rail == 1) && (type == B43_NPHY_RSSI_TBD))
 		b43_phy_write(dev, B43_NPHY_RSSIMC_0Q_TBD, tmp);
-	if (core2or5 && (rail == 0) && (type == 6))
+	if (core2or5 && (rail == 0) && (type == B43_NPHY_RSSI_TBD))
 		b43_phy_write(dev, B43_NPHY_RSSIMC_1I_TBD, tmp);
-	if (core2or5 && (rail == 1) && (type == 6))
+	if (core2or5 && (rail == 1) && (type == B43_NPHY_RSSI_TBD))
 		b43_phy_write(dev, B43_NPHY_RSSIMC_1Q_TBD, tmp);
-	if (core1or5 && (rail == 0) && (type == 3))
+
+	if (core1or5 && (rail == 0) && (type == B43_NPHY_RSSI_PWRDET))
 		b43_phy_write(dev, B43_NPHY_RSSIMC_0I_PWRDET, tmp);
-	if (core1or5 && (rail == 1) && (type == 3))
+	if (core1or5 && (rail == 1) && (type == B43_NPHY_RSSI_PWRDET))
 		b43_phy_write(dev, B43_NPHY_RSSIMC_0Q_PWRDET, tmp);
-	if (core2or5 && (rail == 0) && (type == 3))
+	if (core2or5 && (rail == 0) && (type == B43_NPHY_RSSI_PWRDET))
 		b43_phy_write(dev, B43_NPHY_RSSIMC_1I_PWRDET, tmp);
-	if (core2or5 && (rail == 1) && (type == 3))
+	if (core2or5 && (rail == 1) && (type == B43_NPHY_RSSI_PWRDET))
 		b43_phy_write(dev, B43_NPHY_RSSIMC_1Q_PWRDET, tmp);
-	if (core1or5 && (type == 4))
+
+	if (core1or5 && (type == B43_NPHY_RSSI_TSSI_I))
 		b43_phy_write(dev, B43_NPHY_RSSIMC_0I_TSSI, tmp);
-	if (core2or5 && (type == 4))
+	if (core2or5 && (type == B43_NPHY_RSSI_TSSI_I))
 		b43_phy_write(dev, B43_NPHY_RSSIMC_1I_TSSI, tmp);
-	if (core1or5 && (type == 5))
+
+	if (core1or5 && (type == B43_NPHY_RSSI_TSSI_Q))
 		b43_phy_write(dev, B43_NPHY_RSSIMC_0Q_TSSI, tmp);
-	if (core2or5 && (type == 5))
+	if (core2or5 && (type == B43_NPHY_RSSI_TSSI_Q))
 		b43_phy_write(dev, B43_NPHY_RSSIMC_1Q_TSSI, tmp);
 }
 
@@ -1687,27 +1947,39 @@
 				(type + 1) << 4);
 	}
 
-	/* TODO use some definitions */
 	if (code == 0) {
-		b43_phy_maskset(dev, B43_NPHY_AFECTL_OVER, 0xCFFF, 0);
+		b43_phy_mask(dev, B43_NPHY_AFECTL_OVER, ~0x3000);
 		if (type < 3) {
-			b43_phy_maskset(dev, B43_NPHY_RFCTL_CMD, 0xFEC7, 0);
-			b43_phy_maskset(dev, B43_NPHY_RFCTL_OVER, 0xEFDC, 0);
-			b43_phy_maskset(dev, B43_NPHY_RFCTL_CMD, 0xFFFE, 0);
+			b43_phy_mask(dev, B43_NPHY_RFCTL_CMD,
+				~(B43_NPHY_RFCTL_CMD_RXEN |
+				  B43_NPHY_RFCTL_CMD_CORESEL));
+			b43_phy_mask(dev, B43_NPHY_RFCTL_OVER,
+				~(0x1 << 12 |
+				  0x1 << 5 |
+				  0x1 << 1 |
+				  0x1));
+			b43_phy_mask(dev, B43_NPHY_RFCTL_CMD,
+				~B43_NPHY_RFCTL_CMD_START);
 			udelay(20);
-			b43_phy_maskset(dev, B43_NPHY_RFCTL_OVER, 0xFFFE, 0);
-		}
-	} else {
-		b43_phy_maskset(dev, B43_NPHY_AFECTL_OVER, 0xCFFF,
-				0x3000);
+			b43_phy_mask(dev, B43_NPHY_RFCTL_OVER, ~0x1);
+		}
+	} else {
+		b43_phy_set(dev, B43_NPHY_AFECTL_OVER, 0x3000);
 		if (type < 3) {
 			b43_phy_maskset(dev, B43_NPHY_RFCTL_CMD,
-					0xFEC7, 0x0180);
-			b43_phy_maskset(dev, B43_NPHY_RFCTL_OVER,
-					0xEFDC, (code << 1 | 0x1021));
-			b43_phy_maskset(dev, B43_NPHY_RFCTL_CMD, 0xFFFE, 0x1);
+				~(B43_NPHY_RFCTL_CMD_RXEN |
+				  B43_NPHY_RFCTL_CMD_CORESEL),
+				(B43_NPHY_RFCTL_CMD_RXEN |
+				 code << B43_NPHY_RFCTL_CMD_CORESEL_SHIFT));
+			b43_phy_set(dev, B43_NPHY_RFCTL_OVER,
+				(0x1 << 12 |
+				  0x1 << 5 |
+				  0x1 << 1 |
+				  0x1));
+			b43_phy_set(dev, B43_NPHY_RFCTL_CMD,
+				B43_NPHY_RFCTL_CMD_START);
 			udelay(20);
-			b43_phy_maskset(dev, B43_NPHY_RFCTL_OVER, 0xFFFE, 0);
+			b43_phy_mask(dev, B43_NPHY_RFCTL_OVER, ~0x1);
 		}
 	}
 }
@@ -1856,6 +2128,14 @@
 		save_regs_phy[5] = b43_phy_read(dev, B43_NPHY_AFECTL_OVER);
 		save_regs_phy[6] = b43_phy_read(dev, B43_NPHY_TXF_40CO_B1S0);
 		save_regs_phy[7] = b43_phy_read(dev, B43_NPHY_TXF_40CO_B32S1);
+	} else if (dev->phy.rev == 2) {
+		save_regs_phy[0] = b43_phy_read(dev, B43_NPHY_AFECTL_C1);
+		save_regs_phy[1] = b43_phy_read(dev, B43_NPHY_AFECTL_C2);
+		save_regs_phy[2] = b43_phy_read(dev, B43_NPHY_AFECTL_OVER);
+		save_regs_phy[3] = b43_phy_read(dev, B43_NPHY_RFCTL_CMD);
+		save_regs_phy[4] = b43_phy_read(dev, B43_NPHY_RFCTL_OVER);
+		save_regs_phy[5] = b43_phy_read(dev, B43_NPHY_RFCTL_RSSIO1);
+		save_regs_phy[6] = b43_phy_read(dev, B43_NPHY_RFCTL_RSSIO2);
 	}
 
 	b43_nphy_rssi_select(dev, 5, type);
@@ -1899,6 +2179,14 @@
 		b43_phy_write(dev, B43_NPHY_AFECTL_OVER, save_regs_phy[5]);
 		b43_phy_write(dev, B43_NPHY_TXF_40CO_B1S0, save_regs_phy[6]);
 		b43_phy_write(dev, B43_NPHY_TXF_40CO_B32S1, save_regs_phy[7]);
+	} else if (dev->phy.rev == 2) {
+		b43_phy_write(dev, B43_NPHY_AFECTL_C1, save_regs_phy[0]);
+		b43_phy_write(dev, B43_NPHY_AFECTL_C2, save_regs_phy[1]);
+		b43_phy_write(dev, B43_NPHY_AFECTL_OVER, save_regs_phy[2]);
+		b43_phy_write(dev, B43_NPHY_RFCTL_CMD, save_regs_phy[3]);
+		b43_phy_write(dev, B43_NPHY_RFCTL_OVER, save_regs_phy[4]);
+		b43_phy_write(dev, B43_NPHY_RFCTL_RSSIO1, save_regs_phy[5]);
+		b43_phy_write(dev, B43_NPHY_RFCTL_RSSIO2, save_regs_phy[6]);
 	}
 
 	return out;
@@ -1913,7 +2201,10 @@
 	u16 class, override;
 	u8 regs_save_radio[2];
 	u16 regs_save_phy[2];
+
 	s8 offset[4];
+	u8 core;
+	u8 rail;
 
 	u16 clip_state[2];
 	u16 clip_off[2] = { 0xFFFF, 0xFFFF };
@@ -2014,16 +2305,15 @@
 		if (results_min[i] == 248)
 			offset[i] = code - 32;
 
-		if (i % 2 == 0)
-			b43_nphy_scale_offset_rssi(dev, 0, offset[i], 1, 0,
-							type);
-		else
-			b43_nphy_scale_offset_rssi(dev, 0, offset[i], 2, 1,
-							type);
+		core = (i / 2) ? 2 : 1;
+		rail = (i % 2) ? 1 : 0;
+
+		b43_nphy_scale_offset_rssi(dev, 0, offset[i], core, rail,
+						type);
 	}
 
 	b43_radio_maskset(dev, B2055_C1_PD_RSSIMISC, 0xF8, state[0]);
-	b43_radio_maskset(dev, B2055_C1_PD_RSSIMISC, 0xF8, state[1]);
+	b43_radio_maskset(dev, B2055_C2_PD_RSSIMISC, 0xF8, state[1]);
 
 	switch (state[2]) {
 	case 1:
@@ -2061,6 +2351,9 @@
 
 	b43_nphy_classifier(dev, 7, class);
 	b43_nphy_write_clip_detection(dev, clip_state);
+	/* Specs don't say about reset here, but it makes wl and b43 dumps
+	   identical, it really seems wl performs this */
+	b43_nphy_reset_cca(dev);
 }
 
 /* http://bcm-v4.sipsolutions.net/802.11/PHY/N/RSSICalRev3 */
@@ -2078,9 +2371,9 @@
 	if (dev->phy.rev >= 3) {
 		b43_nphy_rev3_rssi_cal(dev);
 	} else {
-		b43_nphy_rev2_rssi_cal(dev, 2);
-		b43_nphy_rev2_rssi_cal(dev, 0);
-		b43_nphy_rev2_rssi_cal(dev, 1);
+		b43_nphy_rev2_rssi_cal(dev, B43_NPHY_RSSI_Z);
+		b43_nphy_rev2_rssi_cal(dev, B43_NPHY_RSSI_X);
+		b43_nphy_rev2_rssi_cal(dev, B43_NPHY_RSSI_Y);
 	}
 }
 
@@ -2314,7 +2607,7 @@
 {
 	int i, j;
 	/* B43_NPHY_TXF_20CO_S0A1, B43_NPHY_TXF_40CO_S0A1, unknown */
-	u16 offset[] = { 0x186, 0x195, 0x2C5 };
+	static const u16 offset[] = { 0x186, 0x195, 0x2C5 };
 
 	for (i = 0; i < 3; i++)
 		for (j = 0; j < 15; j++)
@@ -2346,7 +2639,7 @@
 	struct nphy_txgains target;
 	const u32 *table = NULL;
 
-	if (nphy->txpwrctrl == 0) {
+	if (!nphy->txpwrctrl) {
 		int i;
 
 		if (nphy->hang_avoid)
@@ -2614,7 +2907,6 @@
 		rxcal_coeffs = &nphy->cal_cache.rxcal_coeffs_5G;
 	}
 
-<<<<<<< HEAD
 	/* TODO use some definitions */
 	if (dev->phy.rev >= 3) {
 		b43_radio_write(dev, 0x2021, txcal_radio_regs[0]);
@@ -2638,140 +2930,6 @@
 static int b43_nphy_cal_tx_iq_lo(struct b43_wldev *dev,
 				struct nphy_txgains target,
 				bool full, bool mphase)
-=======
-static void b43_chantab_radio_upload(struct b43_wldev *dev,
-				const struct b43_nphy_channeltab_entry_rev2 *e)
-{
-	b43_radio_write(dev, B2055_PLL_REF, e->radio_pll_ref);
-	b43_radio_write(dev, B2055_RF_PLLMOD0, e->radio_rf_pllmod0);
-	b43_radio_write(dev, B2055_RF_PLLMOD1, e->radio_rf_pllmod1);
-	b43_radio_write(dev, B2055_VCO_CAPTAIL, e->radio_vco_captail);
-	b43_read32(dev, B43_MMIO_MACCTL); /* flush writes */
-
-	b43_radio_write(dev, B2055_VCO_CAL1, e->radio_vco_cal1);
-	b43_radio_write(dev, B2055_VCO_CAL2, e->radio_vco_cal2);
-	b43_radio_write(dev, B2055_PLL_LFC1, e->radio_pll_lfc1);
-	b43_radio_write(dev, B2055_PLL_LFR1, e->radio_pll_lfr1);
-	b43_read32(dev, B43_MMIO_MACCTL); /* flush writes */
-
-	b43_radio_write(dev, B2055_PLL_LFC2, e->radio_pll_lfc2);
-	b43_radio_write(dev, B2055_LGBUF_CENBUF, e->radio_lgbuf_cenbuf);
-	b43_radio_write(dev, B2055_LGEN_TUNE1, e->radio_lgen_tune1);
-	b43_radio_write(dev, B2055_LGEN_TUNE2, e->radio_lgen_tune2);
-	b43_read32(dev, B43_MMIO_MACCTL); /* flush writes */
-
-	b43_radio_write(dev, B2055_C1_LGBUF_ATUNE, e->radio_c1_lgbuf_atune);
-	b43_radio_write(dev, B2055_C1_LGBUF_GTUNE, e->radio_c1_lgbuf_gtune);
-	b43_radio_write(dev, B2055_C1_RX_RFR1, e->radio_c1_rx_rfr1);
-	b43_radio_write(dev, B2055_C1_TX_PGAPADTN, e->radio_c1_tx_pgapadtn);
-	b43_read32(dev, B43_MMIO_MACCTL); /* flush writes */
-
-	b43_radio_write(dev, B2055_C1_TX_MXBGTRIM, e->radio_c1_tx_mxbgtrim);
-	b43_radio_write(dev, B2055_C2_LGBUF_ATUNE, e->radio_c2_lgbuf_atune);
-	b43_radio_write(dev, B2055_C2_LGBUF_GTUNE, e->radio_c2_lgbuf_gtune);
-	b43_radio_write(dev, B2055_C2_RX_RFR1, e->radio_c2_rx_rfr1);
-	b43_read32(dev, B43_MMIO_MACCTL); /* flush writes */
-
-	b43_radio_write(dev, B2055_C2_TX_PGAPADTN, e->radio_c2_tx_pgapadtn);
-	b43_radio_write(dev, B2055_C2_TX_MXBGTRIM, e->radio_c2_tx_mxbgtrim);
-}
-
-static void b43_chantab_radio_2056_upload(struct b43_wldev *dev,
-				const struct b43_nphy_channeltab_entry_rev3 *e)
-{
-	b43_radio_write(dev, B2056_SYN_PLL_VCOCAL1, e->radio_syn_pll_vcocal1);
-	b43_radio_write(dev, B2056_SYN_PLL_VCOCAL2, e->radio_syn_pll_vcocal2);
-	b43_radio_write(dev, B2056_SYN_PLL_REFDIV, e->radio_syn_pll_refdiv);
-	b43_radio_write(dev, B2056_SYN_PLL_MMD2, e->radio_syn_pll_mmd2);
-	b43_radio_write(dev, B2056_SYN_PLL_MMD1, e->radio_syn_pll_mmd1);
-	b43_radio_write(dev, B2056_SYN_PLL_LOOPFILTER1,
-					e->radio_syn_pll_loopfilter1);
-	b43_radio_write(dev, B2056_SYN_PLL_LOOPFILTER2,
-					e->radio_syn_pll_loopfilter2);
-	b43_radio_write(dev, B2056_SYN_PLL_LOOPFILTER3,
-					e->radio_syn_pll_loopfilter3);
-	b43_radio_write(dev, B2056_SYN_PLL_LOOPFILTER4,
-					e->radio_syn_pll_loopfilter4);
-	b43_radio_write(dev, B2056_SYN_PLL_LOOPFILTER5,
-					e->radio_syn_pll_loopfilter5);
-	b43_radio_write(dev, B2056_SYN_RESERVED_ADDR27,
-					e->radio_syn_reserved_addr27);
-	b43_radio_write(dev, B2056_SYN_RESERVED_ADDR28,
-					e->radio_syn_reserved_addr28);
-	b43_radio_write(dev, B2056_SYN_RESERVED_ADDR29,
-					e->radio_syn_reserved_addr29);
-	b43_radio_write(dev, B2056_SYN_LOGEN_VCOBUF1,
-					e->radio_syn_logen_vcobuf1);
-	b43_radio_write(dev, B2056_SYN_LOGEN_MIXER2, e->radio_syn_logen_mixer2);
-	b43_radio_write(dev, B2056_SYN_LOGEN_BUF3, e->radio_syn_logen_buf3);
-	b43_radio_write(dev, B2056_SYN_LOGEN_BUF4, e->radio_syn_logen_buf4);
-
-	b43_radio_write(dev, B2056_RX0 | B2056_RX_LNAA_TUNE,
-					e->radio_rx0_lnaa_tune);
-	b43_radio_write(dev, B2056_RX0 | B2056_RX_LNAG_TUNE,
-					e->radio_rx0_lnag_tune);
-
-	b43_radio_write(dev, B2056_TX0 | B2056_TX_INTPAA_BOOST_TUNE,
-					e->radio_tx0_intpaa_boost_tune);
-	b43_radio_write(dev, B2056_TX0 | B2056_TX_INTPAG_BOOST_TUNE,
-					e->radio_tx0_intpag_boost_tune);
-	b43_radio_write(dev, B2056_TX0 | B2056_TX_PADA_BOOST_TUNE,
-					e->radio_tx0_pada_boost_tune);
-	b43_radio_write(dev, B2056_TX0 | B2056_TX_PADG_BOOST_TUNE,
-					e->radio_tx0_padg_boost_tune);
-	b43_radio_write(dev, B2056_TX0 | B2056_TX_PGAA_BOOST_TUNE,
-					e->radio_tx0_pgaa_boost_tune);
-	b43_radio_write(dev, B2056_TX0 | B2056_TX_PGAG_BOOST_TUNE,
-					e->radio_tx0_pgag_boost_tune);
-	b43_radio_write(dev, B2056_TX0 | B2056_TX_MIXA_BOOST_TUNE,
-					e->radio_tx0_mixa_boost_tune);
-	b43_radio_write(dev, B2056_TX0 | B2056_TX_MIXG_BOOST_TUNE,
-					e->radio_tx0_mixg_boost_tune);
-
-	b43_radio_write(dev, B2056_RX1 | B2056_RX_LNAA_TUNE,
-					e->radio_rx1_lnaa_tune);
-	b43_radio_write(dev, B2056_RX1 | B2056_RX_LNAG_TUNE,
-					e->radio_rx1_lnag_tune);
-
-	b43_radio_write(dev, B2056_TX1 | B2056_TX_INTPAA_BOOST_TUNE,
-					e->radio_tx1_intpaa_boost_tune);
-	b43_radio_write(dev, B2056_TX1 | B2056_TX_INTPAG_BOOST_TUNE,
-					e->radio_tx1_intpag_boost_tune);
-	b43_radio_write(dev, B2056_TX1 | B2056_TX_PADA_BOOST_TUNE,
-					e->radio_tx1_pada_boost_tune);
-	b43_radio_write(dev, B2056_TX1 | B2056_TX_PADG_BOOST_TUNE,
-					e->radio_tx1_padg_boost_tune);
-	b43_radio_write(dev, B2056_TX1 | B2056_TX_PGAA_BOOST_TUNE,
-					e->radio_tx1_pgaa_boost_tune);
-	b43_radio_write(dev, B2056_TX1 | B2056_TX_PGAG_BOOST_TUNE,
-					e->radio_tx1_pgag_boost_tune);
-	b43_radio_write(dev, B2056_TX1 | B2056_TX_MIXA_BOOST_TUNE,
-					e->radio_tx1_mixa_boost_tune);
-	b43_radio_write(dev, B2056_TX1 | B2056_TX_MIXG_BOOST_TUNE,
-					e->radio_tx1_mixg_boost_tune);
-}
-
-/* http://bcm-v4.sipsolutions.net/802.11/PHY/Radio/2056Setup */
-static void b43_radio_2056_setup(struct b43_wldev *dev,
-				const struct b43_nphy_channeltab_entry_rev3 *e)
-{
-	B43_WARN_ON(dev->phy.rev < 3);
-
-	b43_chantab_radio_2056_upload(dev, e);
-	/* TODO */
-	udelay(50);
-	/* VCO calibration */
-	b43_radio_write(dev, B2056_SYN_PLL_VCOCAL12, 0x00);
-	b43_radio_write(dev, B2056_TX_INTPAA_PA_MISC, 0x38);
-	b43_radio_write(dev, B2056_TX_INTPAA_PA_MISC, 0x18);
-	b43_radio_write(dev, B2056_TX_INTPAA_PA_MISC, 0x38);
-	b43_radio_write(dev, B2056_TX_INTPAA_PA_MISC, 0x39);
-	udelay(300);
-}
-
-static void b43_chantab_phy_upload(struct b43_wldev *dev,
-				   const struct b43_phy_n_sfo_cfg *e)
->>>>>>> 3cbea436
 {
 	struct b43_phy_n *nphy = dev->phy.n;
 	int i;
@@ -2797,7 +2955,6 @@
 		nphy->hang_avoid = 0;
 	}
 
-<<<<<<< HEAD
 	b43_ntab_read_bulk(dev, B43_NTAB16(7, 0x110), 2, save);
 
 	for (i = 0; i < 2; i++) {
@@ -2981,2903 +3138,6 @@
 		b43_phy_write(dev, B43_NPHY_IQLOCAL_CMDGCTL, 0);
 	}
 
-=======
-/* http://bcm-v4.sipsolutions.net/802.11/PHY/N/TxPwrCtrlEnable */
-static void b43_nphy_tx_power_ctrl(struct b43_wldev *dev, bool enable)
-{
-	struct b43_phy_n *nphy = dev->phy.n;
-	u8 i;
-	u16 tmp;
-
-	if (nphy->hang_avoid)
-		b43_nphy_stay_in_carrier_search(dev, 1);
-
-	nphy->txpwrctrl = enable;
-	if (!enable) {
-		if (dev->phy.rev >= 3)
-			; /* TODO */
-
-		b43_phy_write(dev, B43_NPHY_TABLE_ADDR, 0x6840);
-		for (i = 0; i < 84; i++)
-			b43_phy_write(dev, B43_NPHY_TABLE_DATALO, 0);
-
-		b43_phy_write(dev, B43_NPHY_TABLE_ADDR, 0x6C40);
-		for (i = 0; i < 84; i++)
-			b43_phy_write(dev, B43_NPHY_TABLE_DATALO, 0);
-
-		tmp = B43_NPHY_TXPCTL_CMD_COEFF | B43_NPHY_TXPCTL_CMD_HWPCTLEN;
-		if (dev->phy.rev >= 3)
-			tmp |= B43_NPHY_TXPCTL_CMD_PCTLEN;
-		b43_phy_mask(dev, B43_NPHY_TXPCTL_CMD, ~tmp);
-
-		if (dev->phy.rev >= 3) {
-			b43_phy_set(dev, B43_NPHY_AFECTL_OVER1, 0x0100);
-			b43_phy_set(dev, B43_NPHY_AFECTL_OVER, 0x0100);
-		} else {
-			b43_phy_set(dev, B43_NPHY_AFECTL_OVER, 0x4000);
-		}
-
-		if (dev->phy.rev == 2)
-			b43_phy_maskset(dev, B43_NPHY_BPHY_CTL3,
-				~B43_NPHY_BPHY_CTL3_SCALE, 0x53);
-		else if (dev->phy.rev < 2)
-			b43_phy_maskset(dev, B43_NPHY_BPHY_CTL3,
-				~B43_NPHY_BPHY_CTL3_SCALE, 0x5A);
-
-		if (dev->phy.rev < 2 && 0)
-			; /* TODO */
-	} else {
-		b43err(dev->wl, "enabling tx pwr ctrl not implemented yet\n");
-	}
-
-	if (nphy->hang_avoid)
-		b43_nphy_stay_in_carrier_search(dev, 0);
-}
-
-/* http://bcm-v4.sipsolutions.net/802.11/PHY/N/TxPwrFix */
-static void b43_nphy_tx_power_fix(struct b43_wldev *dev)
-{
-	struct b43_phy_n *nphy = dev->phy.n;
-	struct ssb_sprom *sprom = &(dev->dev->bus->sprom);
-
-	u8 txpi[2], bbmult, i;
-	u16 tmp, radio_gain, dac_gain;
-	u16 freq = dev->phy.channel_freq;
-	u32 txgain;
-	/* u32 gaintbl; rev3+ */
-
-	if (nphy->hang_avoid)
-		b43_nphy_stay_in_carrier_search(dev, 1);
-
-	if (dev->phy.rev >= 3) {
-		txpi[0] = 40;
-		txpi[1] = 40;
-	} else if (sprom->revision < 4) {
-		txpi[0] = 72;
-		txpi[1] = 72;
-	} else {
-		if (b43_current_band(dev->wl) == IEEE80211_BAND_2GHZ) {
-			txpi[0] = sprom->txpid2g[0];
-			txpi[1] = sprom->txpid2g[1];
-		} else if (freq >= 4900 && freq < 5100) {
-			txpi[0] = sprom->txpid5gl[0];
-			txpi[1] = sprom->txpid5gl[1];
-		} else if (freq >= 5100 && freq < 5500) {
-			txpi[0] = sprom->txpid5g[0];
-			txpi[1] = sprom->txpid5g[1];
-		} else if (freq >= 5500) {
-			txpi[0] = sprom->txpid5gh[0];
-			txpi[1] = sprom->txpid5gh[1];
-		} else {
-			txpi[0] = 91;
-			txpi[1] = 91;
-		}
-	}
-
-	/*
-	for (i = 0; i < 2; i++) {
-		nphy->txpwrindex[i].index_internal = txpi[i];
-		nphy->txpwrindex[i].index_internal_save = txpi[i];
-	}
-	*/
-
-	for (i = 0; i < 2; i++) {
-		if (dev->phy.rev >= 3) {
-			/* FIXME: support 5GHz */
-			txgain = b43_ntab_tx_gain_rev3plus_2ghz[txpi[i]];
-			radio_gain = (txgain >> 16) & 0x1FFFF;
-		} else {
-			txgain = b43_ntab_tx_gain_rev0_1_2[txpi[i]];
-			radio_gain = (txgain >> 16) & 0x1FFF;
-		}
-
-		dac_gain = (txgain >> 8) & 0x3F;
-		bbmult = txgain & 0xFF;
-
-		if (dev->phy.rev >= 3) {
-			if (i == 0)
-				b43_phy_set(dev, B43_NPHY_AFECTL_OVER1, 0x0100);
-			else
-				b43_phy_set(dev, B43_NPHY_AFECTL_OVER, 0x0100);
-		} else {
-			b43_phy_set(dev, B43_NPHY_AFECTL_OVER, 0x4000);
-		}
-
-		if (i == 0)
-			b43_phy_write(dev, B43_NPHY_AFECTL_DACGAIN1, dac_gain);
-		else
-			b43_phy_write(dev, B43_NPHY_AFECTL_DACGAIN2, dac_gain);
-
-		b43_phy_write(dev, B43_NPHY_TABLE_ADDR, 0x1D10 + i);
-		b43_phy_write(dev, B43_NPHY_TABLE_DATALO, radio_gain);
-
-		b43_phy_write(dev, B43_NPHY_TABLE_ADDR, 0x3C57);
-		tmp = b43_phy_read(dev, B43_NPHY_TABLE_DATALO);
-
-		if (i == 0)
-			tmp = (tmp & 0x00FF) | (bbmult << 8);
-		else
-			tmp = (tmp & 0xFF00) | bbmult;
-
-		b43_phy_write(dev, B43_NPHY_TABLE_ADDR, 0x3C57);
-		b43_phy_write(dev, B43_NPHY_TABLE_DATALO, tmp);
-
-		if (0)
-			; /* TODO */
-	}
-
-	b43_phy_mask(dev, B43_NPHY_BPHY_CTL2, ~B43_NPHY_BPHY_CTL2_LUT);
-
-	if (nphy->hang_avoid)
-		b43_nphy_stay_in_carrier_search(dev, 0);
-}
-
-
-/* http://bcm-v4.sipsolutions.net/802.11/PHY/Radio/2055Setup */
-static void b43_radio_2055_setup(struct b43_wldev *dev,
-				const struct b43_nphy_channeltab_entry_rev2 *e)
-{
-	B43_WARN_ON(dev->phy.rev >= 3);
-
-	b43_chantab_radio_upload(dev, e);
-	udelay(50);
-	b43_radio_write(dev, B2055_VCO_CAL10, 0x05);
-	b43_radio_write(dev, B2055_VCO_CAL10, 0x45);
-	b43_read32(dev, B43_MMIO_MACCTL); /* flush writes */
-	b43_radio_write(dev, B2055_VCO_CAL10, 0x65);
-	udelay(300);
-}
-
-static void b43_radio_init2055_pre(struct b43_wldev *dev)
-{
-	b43_phy_mask(dev, B43_NPHY_RFCTL_CMD,
-		     ~B43_NPHY_RFCTL_CMD_PORFORCE);
-	b43_phy_set(dev, B43_NPHY_RFCTL_CMD,
-		    B43_NPHY_RFCTL_CMD_CHIP0PU |
-		    B43_NPHY_RFCTL_CMD_OEPORFORCE);
-	b43_phy_set(dev, B43_NPHY_RFCTL_CMD,
-		    B43_NPHY_RFCTL_CMD_PORFORCE);
-}
-
-static void b43_radio_init2055_post(struct b43_wldev *dev)
-{
-	struct b43_phy_n *nphy = dev->phy.n;
-	struct ssb_sprom *sprom = &(dev->dev->bus->sprom);
-	struct ssb_boardinfo *binfo = &(dev->dev->bus->boardinfo);
-	int i;
-	u16 val;
-	bool workaround = false;
-
-	if (sprom->revision < 4)
-		workaround = (binfo->vendor != PCI_VENDOR_ID_BROADCOM ||
-				binfo->type != 0x46D ||
-				binfo->rev < 0x41);
-	else
-		workaround =
-			!(sprom->boardflags2_lo & B43_BFL2_RXBB_INT_REG_DIS);
-
-	b43_radio_mask(dev, B2055_MASTER1, 0xFFF3);
-	if (workaround) {
-		b43_radio_mask(dev, B2055_C1_RX_BB_REG, 0x7F);
-		b43_radio_mask(dev, B2055_C2_RX_BB_REG, 0x7F);
-	}
-	b43_radio_maskset(dev, B2055_RRCCAL_NOPTSEL, 0xFFC0, 0x2C);
-	b43_radio_write(dev, B2055_CAL_MISC, 0x3C);
-	b43_radio_mask(dev, B2055_CAL_MISC, 0xFFBE);
-	b43_radio_set(dev, B2055_CAL_LPOCTL, 0x80);
-	b43_radio_set(dev, B2055_CAL_MISC, 0x1);
-	msleep(1);
-	b43_radio_set(dev, B2055_CAL_MISC, 0x40);
-	for (i = 0; i < 200; i++) {
-		val = b43_radio_read(dev, B2055_CAL_COUT2);
-		if (val & 0x80) {
-			i = 0;
-			break;
-		}
-		udelay(10);
-	}
-	if (i)
-		b43err(dev->wl, "radio post init timeout\n");
-	b43_radio_mask(dev, B2055_CAL_LPOCTL, 0xFF7F);
-	b43_switch_channel(dev, dev->phy.channel);
-	b43_radio_write(dev, B2055_C1_RX_BB_LPF, 0x9);
-	b43_radio_write(dev, B2055_C2_RX_BB_LPF, 0x9);
-	b43_radio_write(dev, B2055_C1_RX_BB_MIDACHP, 0x83);
-	b43_radio_write(dev, B2055_C2_RX_BB_MIDACHP, 0x83);
-	b43_radio_maskset(dev, B2055_C1_LNA_GAINBST, 0xFFF8, 0x6);
-	b43_radio_maskset(dev, B2055_C2_LNA_GAINBST, 0xFFF8, 0x6);
-	if (!nphy->gain_boost) {
-		b43_radio_set(dev, B2055_C1_RX_RFSPC1, 0x2);
-		b43_radio_set(dev, B2055_C2_RX_RFSPC1, 0x2);
-	} else {
-		b43_radio_mask(dev, B2055_C1_RX_RFSPC1, 0xFFFD);
-		b43_radio_mask(dev, B2055_C2_RX_RFSPC1, 0xFFFD);
-	}
-	udelay(2);
-}
-
-/*
- * Initialize a Broadcom 2055 N-radio
- * http://bcm-v4.sipsolutions.net/802.11/Radio/2055/Init
- */
-static void b43_radio_init2055(struct b43_wldev *dev)
-{
-	b43_radio_init2055_pre(dev);
-	if (b43_status(dev) < B43_STAT_INITIALIZED) {
-		/* Follow wl, not specs. Do not force uploading all regs */
-		b2055_upload_inittab(dev, 0, 0);
-	} else {
-		bool ghz5 = b43_current_band(dev->wl) == IEEE80211_BAND_5GHZ;
-		b2055_upload_inittab(dev, ghz5, 0);
-	}
-	b43_radio_init2055_post(dev);
-}
-
-static void b43_radio_init2056_pre(struct b43_wldev *dev)
-{
-	b43_phy_mask(dev, B43_NPHY_RFCTL_CMD,
-		     ~B43_NPHY_RFCTL_CMD_CHIP0PU);
-	/* Maybe wl meant to reset and set (order?) RFCTL_CMD_OEPORFORCE? */
-	b43_phy_mask(dev, B43_NPHY_RFCTL_CMD,
-		     B43_NPHY_RFCTL_CMD_OEPORFORCE);
-	b43_phy_set(dev, B43_NPHY_RFCTL_CMD,
-		    ~B43_NPHY_RFCTL_CMD_OEPORFORCE);
-	b43_phy_set(dev, B43_NPHY_RFCTL_CMD,
-		    B43_NPHY_RFCTL_CMD_CHIP0PU);
-}
-
-static void b43_radio_init2056_post(struct b43_wldev *dev)
-{
-	b43_radio_set(dev, B2056_SYN_COM_CTRL, 0xB);
-	b43_radio_set(dev, B2056_SYN_COM_PU, 0x2);
-	b43_radio_set(dev, B2056_SYN_COM_RESET, 0x2);
-	msleep(1);
-	b43_radio_mask(dev, B2056_SYN_COM_RESET, ~0x2);
-	b43_radio_mask(dev, B2056_SYN_PLL_MAST2, ~0xFC);
-	b43_radio_mask(dev, B2056_SYN_RCCAL_CTRL0, ~0x1);
-	/*
-	if (nphy->init_por)
-		Call Radio 2056 Recalibrate
-	*/
-}
-
-/*
- * Initialize a Broadcom 2056 N-radio
- * http://bcm-v4.sipsolutions.net/802.11/Radio/2056/Init
- */
-static void b43_radio_init2056(struct b43_wldev *dev)
-{
-	b43_radio_init2056_pre(dev);
-	b2056_upload_inittabs(dev, 0, 0);
-	b43_radio_init2056_post(dev);
-}
-
-/*
- * Upload the N-PHY tables.
- * http://bcm-v4.sipsolutions.net/802.11/PHY/N/InitTables
- */
-static void b43_nphy_tables_init(struct b43_wldev *dev)
-{
-	if (dev->phy.rev < 3)
-		b43_nphy_rev0_1_2_tables_init(dev);
-	else
-		b43_nphy_rev3plus_tables_init(dev);
-}
-
-/* http://bcm-v4.sipsolutions.net/802.11/PHY/N/PA%20override */
-static void b43_nphy_pa_override(struct b43_wldev *dev, bool enable)
-{
-	struct b43_phy_n *nphy = dev->phy.n;
-	enum ieee80211_band band;
-	u16 tmp;
-
-	if (!enable) {
-		nphy->rfctrl_intc1_save = b43_phy_read(dev,
-						       B43_NPHY_RFCTL_INTC1);
-		nphy->rfctrl_intc2_save = b43_phy_read(dev,
-						       B43_NPHY_RFCTL_INTC2);
-		band = b43_current_band(dev->wl);
-		if (dev->phy.rev >= 3) {
-			if (band == IEEE80211_BAND_5GHZ)
-				tmp = 0x600;
-			else
-				tmp = 0x480;
-		} else {
-			if (band == IEEE80211_BAND_5GHZ)
-				tmp = 0x180;
-			else
-				tmp = 0x120;
-		}
-		b43_phy_write(dev, B43_NPHY_RFCTL_INTC1, tmp);
-		b43_phy_write(dev, B43_NPHY_RFCTL_INTC2, tmp);
-	} else {
-		b43_phy_write(dev, B43_NPHY_RFCTL_INTC1,
-				nphy->rfctrl_intc1_save);
-		b43_phy_write(dev, B43_NPHY_RFCTL_INTC2,
-				nphy->rfctrl_intc2_save);
-	}
-}
-
-/* http://bcm-v4.sipsolutions.net/802.11/PHY/N/TxLpFbw */
-static void b43_nphy_tx_lp_fbw(struct b43_wldev *dev)
-{
-	struct b43_phy_n *nphy = dev->phy.n;
-	u16 tmp;
-	enum ieee80211_band band = b43_current_band(dev->wl);
-	bool ipa = (nphy->ipa2g_on && band == IEEE80211_BAND_2GHZ) ||
-			(nphy->ipa5g_on && band == IEEE80211_BAND_5GHZ);
-
-	if (dev->phy.rev >= 3) {
-		if (ipa) {
-			tmp = 4;
-			b43_phy_write(dev, B43_NPHY_TXF_40CO_B32S2,
-			      (((((tmp << 3) | tmp) << 3) | tmp) << 3) | tmp);
-		}
-
-		tmp = 1;
-		b43_phy_write(dev, B43_NPHY_TXF_40CO_B1S2,
-			      (((((tmp << 3) | tmp) << 3) | tmp) << 3) | tmp);
-	}
-}
-
-/* http://bcm-v4.sipsolutions.net/802.11/PHY/N/BmacPhyClkFgc */
-static void b43_nphy_bmac_clock_fgc(struct b43_wldev *dev, bool force)
-{
-	u32 tmslow;
-
-	if (dev->phy.type != B43_PHYTYPE_N)
-		return;
-
-	tmslow = ssb_read32(dev->dev, SSB_TMSLOW);
-	if (force)
-		tmslow |= SSB_TMSLOW_FGC;
-	else
-		tmslow &= ~SSB_TMSLOW_FGC;
-	ssb_write32(dev->dev, SSB_TMSLOW, tmslow);
-}
-
-/* http://bcm-v4.sipsolutions.net/802.11/PHY/N/CCA */
-static void b43_nphy_reset_cca(struct b43_wldev *dev)
-{
-	u16 bbcfg;
-
-	b43_nphy_bmac_clock_fgc(dev, 1);
-	bbcfg = b43_phy_read(dev, B43_NPHY_BBCFG);
-	b43_phy_write(dev, B43_NPHY_BBCFG, bbcfg | B43_NPHY_BBCFG_RSTCCA);
-	udelay(1);
-	b43_phy_write(dev, B43_NPHY_BBCFG, bbcfg & ~B43_NPHY_BBCFG_RSTCCA);
-	b43_nphy_bmac_clock_fgc(dev, 0);
-	b43_nphy_force_rf_sequence(dev, B43_RFSEQ_RESET2RX);
-}
-
-/* http://bcm-v4.sipsolutions.net/802.11/PHY/N/MIMOConfig */
-static void b43_nphy_update_mimo_config(struct b43_wldev *dev, s32 preamble)
-{
-	u16 mimocfg = b43_phy_read(dev, B43_NPHY_MIMOCFG);
-
-	mimocfg |= B43_NPHY_MIMOCFG_AUTO;
-	if (preamble == 1)
-		mimocfg |= B43_NPHY_MIMOCFG_GFMIX;
-	else
-		mimocfg &= ~B43_NPHY_MIMOCFG_GFMIX;
-
-	b43_phy_write(dev, B43_NPHY_MIMOCFG, mimocfg);
-}
-
-/* http://bcm-v4.sipsolutions.net/802.11/PHY/N/Chains */
-static void b43_nphy_update_txrx_chain(struct b43_wldev *dev)
-{
-	struct b43_phy_n *nphy = dev->phy.n;
-
-	bool override = false;
-	u16 chain = 0x33;
-
-	if (nphy->txrx_chain == 0) {
-		chain = 0x11;
-		override = true;
-	} else if (nphy->txrx_chain == 1) {
-		chain = 0x22;
-		override = true;
-	}
-
-	b43_phy_maskset(dev, B43_NPHY_RFSEQCA,
-			~(B43_NPHY_RFSEQCA_TXEN | B43_NPHY_RFSEQCA_RXEN),
-			chain);
-
-	if (override)
-		b43_phy_set(dev, B43_NPHY_RFSEQMODE,
-				B43_NPHY_RFSEQMODE_CAOVER);
-	else
-		b43_phy_mask(dev, B43_NPHY_RFSEQMODE,
-				~B43_NPHY_RFSEQMODE_CAOVER);
-}
-
-/* http://bcm-v4.sipsolutions.net/802.11/PHY/N/RxIqEst */
-static void b43_nphy_rx_iq_est(struct b43_wldev *dev, struct nphy_iq_est *est,
-				u16 samps, u8 time, bool wait)
-{
-	int i;
-	u16 tmp;
-
-	b43_phy_write(dev, B43_NPHY_IQEST_SAMCNT, samps);
-	b43_phy_maskset(dev, B43_NPHY_IQEST_WT, ~B43_NPHY_IQEST_WT_VAL, time);
-	if (wait)
-		b43_phy_set(dev, B43_NPHY_IQEST_CMD, B43_NPHY_IQEST_CMD_MODE);
-	else
-		b43_phy_mask(dev, B43_NPHY_IQEST_CMD, ~B43_NPHY_IQEST_CMD_MODE);
-
-	b43_phy_set(dev, B43_NPHY_IQEST_CMD, B43_NPHY_IQEST_CMD_START);
-
-	for (i = 1000; i; i--) {
-		tmp = b43_phy_read(dev, B43_NPHY_IQEST_CMD);
-		if (!(tmp & B43_NPHY_IQEST_CMD_START)) {
-			est->i0_pwr = (b43_phy_read(dev, B43_NPHY_IQEST_IPACC_HI0) << 16) |
-					b43_phy_read(dev, B43_NPHY_IQEST_IPACC_LO0);
-			est->q0_pwr = (b43_phy_read(dev, B43_NPHY_IQEST_QPACC_HI0) << 16) |
-					b43_phy_read(dev, B43_NPHY_IQEST_QPACC_LO0);
-			est->iq0_prod = (b43_phy_read(dev, B43_NPHY_IQEST_IQACC_HI0) << 16) |
-					b43_phy_read(dev, B43_NPHY_IQEST_IQACC_LO0);
-
-			est->i1_pwr = (b43_phy_read(dev, B43_NPHY_IQEST_IPACC_HI1) << 16) |
-					b43_phy_read(dev, B43_NPHY_IQEST_IPACC_LO1);
-			est->q1_pwr = (b43_phy_read(dev, B43_NPHY_IQEST_QPACC_HI1) << 16) |
-					b43_phy_read(dev, B43_NPHY_IQEST_QPACC_LO1);
-			est->iq1_prod = (b43_phy_read(dev, B43_NPHY_IQEST_IQACC_HI1) << 16) |
-					b43_phy_read(dev, B43_NPHY_IQEST_IQACC_LO1);
-			return;
-		}
-		udelay(10);
-	}
-	memset(est, 0, sizeof(*est));
-}
-
-/* http://bcm-v4.sipsolutions.net/802.11/PHY/N/RxIqCoeffs */
-static void b43_nphy_rx_iq_coeffs(struct b43_wldev *dev, bool write,
-					struct b43_phy_n_iq_comp *pcomp)
-{
-	if (write) {
-		b43_phy_write(dev, B43_NPHY_C1_RXIQ_COMPA0, pcomp->a0);
-		b43_phy_write(dev, B43_NPHY_C1_RXIQ_COMPB0, pcomp->b0);
-		b43_phy_write(dev, B43_NPHY_C2_RXIQ_COMPA1, pcomp->a1);
-		b43_phy_write(dev, B43_NPHY_C2_RXIQ_COMPB1, pcomp->b1);
-	} else {
-		pcomp->a0 = b43_phy_read(dev, B43_NPHY_C1_RXIQ_COMPA0);
-		pcomp->b0 = b43_phy_read(dev, B43_NPHY_C1_RXIQ_COMPB0);
-		pcomp->a1 = b43_phy_read(dev, B43_NPHY_C2_RXIQ_COMPA1);
-		pcomp->b1 = b43_phy_read(dev, B43_NPHY_C2_RXIQ_COMPB1);
-	}
-}
-
-#if 0
-/* Ready but not used anywhere */
-/* http://bcm-v4.sipsolutions.net/802.11/PHY/N/RxCalPhyCleanup */
-static void b43_nphy_rx_cal_phy_cleanup(struct b43_wldev *dev, u8 core)
-{
-	u16 *regs = dev->phy.n->tx_rx_cal_phy_saveregs;
-
-	b43_phy_write(dev, B43_NPHY_RFSEQCA, regs[0]);
-	if (core == 0) {
-		b43_phy_write(dev, B43_NPHY_AFECTL_C1, regs[1]);
-		b43_phy_write(dev, B43_NPHY_AFECTL_OVER1, regs[2]);
-	} else {
-		b43_phy_write(dev, B43_NPHY_AFECTL_C2, regs[1]);
-		b43_phy_write(dev, B43_NPHY_AFECTL_OVER, regs[2]);
-	}
-	b43_phy_write(dev, B43_NPHY_RFCTL_INTC1, regs[3]);
-	b43_phy_write(dev, B43_NPHY_RFCTL_INTC2, regs[4]);
-	b43_phy_write(dev, B43_NPHY_RFCTL_RSSIO1, regs[5]);
-	b43_phy_write(dev, B43_NPHY_RFCTL_RSSIO2, regs[6]);
-	b43_phy_write(dev, B43_NPHY_TXF_40CO_B1S1, regs[7]);
-	b43_phy_write(dev, B43_NPHY_RFCTL_OVER, regs[8]);
-	b43_phy_write(dev, B43_NPHY_PAPD_EN0, regs[9]);
-	b43_phy_write(dev, B43_NPHY_PAPD_EN1, regs[10]);
-}
-
-/* http://bcm-v4.sipsolutions.net/802.11/PHY/N/RxCalPhySetup */
-static void b43_nphy_rx_cal_phy_setup(struct b43_wldev *dev, u8 core)
-{
-	u8 rxval, txval;
-	u16 *regs = dev->phy.n->tx_rx_cal_phy_saveregs;
-
-	regs[0] = b43_phy_read(dev, B43_NPHY_RFSEQCA);
-	if (core == 0) {
-		regs[1] = b43_phy_read(dev, B43_NPHY_AFECTL_C1);
-		regs[2] = b43_phy_read(dev, B43_NPHY_AFECTL_OVER1);
-	} else {
-		regs[1] = b43_phy_read(dev, B43_NPHY_AFECTL_C2);
-		regs[2] = b43_phy_read(dev, B43_NPHY_AFECTL_OVER);
-	}
-	regs[3] = b43_phy_read(dev, B43_NPHY_RFCTL_INTC1);
-	regs[4] = b43_phy_read(dev, B43_NPHY_RFCTL_INTC2);
-	regs[5] = b43_phy_read(dev, B43_NPHY_RFCTL_RSSIO1);
-	regs[6] = b43_phy_read(dev, B43_NPHY_RFCTL_RSSIO2);
-	regs[7] = b43_phy_read(dev, B43_NPHY_TXF_40CO_B1S1);
-	regs[8] = b43_phy_read(dev, B43_NPHY_RFCTL_OVER);
-	regs[9] = b43_phy_read(dev, B43_NPHY_PAPD_EN0);
-	regs[10] = b43_phy_read(dev, B43_NPHY_PAPD_EN1);
-
-	b43_phy_mask(dev, B43_NPHY_PAPD_EN0, ~0x0001);
-	b43_phy_mask(dev, B43_NPHY_PAPD_EN1, ~0x0001);
-
-	b43_phy_maskset(dev, B43_NPHY_RFSEQCA,
-			~B43_NPHY_RFSEQCA_RXDIS & 0xFFFF,
-			((1 - core) << B43_NPHY_RFSEQCA_RXDIS_SHIFT));
-	b43_phy_maskset(dev, B43_NPHY_RFSEQCA, ~B43_NPHY_RFSEQCA_TXEN,
-			((1 - core) << B43_NPHY_RFSEQCA_TXEN_SHIFT));
-	b43_phy_maskset(dev, B43_NPHY_RFSEQCA, ~B43_NPHY_RFSEQCA_RXEN,
-			(core << B43_NPHY_RFSEQCA_RXEN_SHIFT));
-	b43_phy_maskset(dev, B43_NPHY_RFSEQCA, ~B43_NPHY_RFSEQCA_TXDIS,
-			(core << B43_NPHY_RFSEQCA_TXDIS_SHIFT));
-
-	if (core == 0) {
-		b43_phy_mask(dev, B43_NPHY_AFECTL_C1, ~0x0007);
-		b43_phy_set(dev, B43_NPHY_AFECTL_OVER1, 0x0007);
-	} else {
-		b43_phy_mask(dev, B43_NPHY_AFECTL_C2, ~0x0007);
-		b43_phy_set(dev, B43_NPHY_AFECTL_OVER, 0x0007);
-	}
-
-	b43_nphy_rf_control_intc_override(dev, 2, 0, 3);
-	b43_nphy_rf_control_override(dev, 8, 0, 3, false);
-	b43_nphy_force_rf_sequence(dev, B43_RFSEQ_RX2TX);
-
-	if (core == 0) {
-		rxval = 1;
-		txval = 8;
-	} else {
-		rxval = 4;
-		txval = 2;
-	}
-	b43_nphy_rf_control_intc_override(dev, 1, rxval, (core + 1));
-	b43_nphy_rf_control_intc_override(dev, 1, txval, (2 - core));
-}
-#endif
-
-/* http://bcm-v4.sipsolutions.net/802.11/PHY/N/CalcRxIqComp */
-static void b43_nphy_calc_rx_iq_comp(struct b43_wldev *dev, u8 mask)
-{
-	int i;
-	s32 iq;
-	u32 ii;
-	u32 qq;
-	int iq_nbits, qq_nbits;
-	int arsh, brsh;
-	u16 tmp, a, b;
-
-	struct nphy_iq_est est;
-	struct b43_phy_n_iq_comp old;
-	struct b43_phy_n_iq_comp new = { };
-	bool error = false;
-
-	if (mask == 0)
-		return;
-
-	b43_nphy_rx_iq_coeffs(dev, false, &old);
-	b43_nphy_rx_iq_coeffs(dev, true, &new);
-	b43_nphy_rx_iq_est(dev, &est, 0x4000, 32, false);
-	new = old;
-
-	for (i = 0; i < 2; i++) {
-		if (i == 0 && (mask & 1)) {
-			iq = est.iq0_prod;
-			ii = est.i0_pwr;
-			qq = est.q0_pwr;
-		} else if (i == 1 && (mask & 2)) {
-			iq = est.iq1_prod;
-			ii = est.i1_pwr;
-			qq = est.q1_pwr;
-		} else {
-			continue;
-		}
-
-		if (ii + qq < 2) {
-			error = true;
-			break;
-		}
-
-		iq_nbits = fls(abs(iq));
-		qq_nbits = fls(qq);
-
-		arsh = iq_nbits - 20;
-		if (arsh >= 0) {
-			a = -((iq << (30 - iq_nbits)) + (ii >> (1 + arsh)));
-			tmp = ii >> arsh;
-		} else {
-			a = -((iq << (30 - iq_nbits)) + (ii << (-1 - arsh)));
-			tmp = ii << -arsh;
-		}
-		if (tmp == 0) {
-			error = true;
-			break;
-		}
-		a /= tmp;
-
-		brsh = qq_nbits - 11;
-		if (brsh >= 0) {
-			b = (qq << (31 - qq_nbits));
-			tmp = ii >> brsh;
-		} else {
-			b = (qq << (31 - qq_nbits));
-			tmp = ii << -brsh;
-		}
-		if (tmp == 0) {
-			error = true;
-			break;
-		}
-		b = int_sqrt(b / tmp - a * a) - (1 << 10);
-
-		if (i == 0 && (mask & 0x1)) {
-			if (dev->phy.rev >= 3) {
-				new.a0 = a & 0x3FF;
-				new.b0 = b & 0x3FF;
-			} else {
-				new.a0 = b & 0x3FF;
-				new.b0 = a & 0x3FF;
-			}
-		} else if (i == 1 && (mask & 0x2)) {
-			if (dev->phy.rev >= 3) {
-				new.a1 = a & 0x3FF;
-				new.b1 = b & 0x3FF;
-			} else {
-				new.a1 = b & 0x3FF;
-				new.b1 = a & 0x3FF;
-			}
-		}
-	}
-
-	if (error)
-		new = old;
-
-	b43_nphy_rx_iq_coeffs(dev, true, &new);
-}
-
-/* http://bcm-v4.sipsolutions.net/802.11/PHY/N/TxIqWar */
-static void b43_nphy_tx_iq_workaround(struct b43_wldev *dev)
-{
-	u16 array[4];
-	int i;
-
-	b43_phy_write(dev, B43_NPHY_TABLE_ADDR, 0x3C50);
-	for (i = 0; i < 4; i++)
-		array[i] = b43_phy_read(dev, B43_NPHY_TABLE_DATALO);
-
-	b43_shm_write16(dev, B43_SHM_SHARED, B43_SHM_SH_NPHY_TXIQW0, array[0]);
-	b43_shm_write16(dev, B43_SHM_SHARED, B43_SHM_SH_NPHY_TXIQW1, array[1]);
-	b43_shm_write16(dev, B43_SHM_SHARED, B43_SHM_SH_NPHY_TXIQW2, array[2]);
-	b43_shm_write16(dev, B43_SHM_SHARED, B43_SHM_SH_NPHY_TXIQW3, array[3]);
-}
-
-/* http://bcm-v4.sipsolutions.net/802.11/PHY/N/clip-detection */
-static void b43_nphy_write_clip_detection(struct b43_wldev *dev,
-					  const u16 *clip_st)
-{
-	b43_phy_write(dev, B43_NPHY_C1_CLIP1THRES, clip_st[0]);
-	b43_phy_write(dev, B43_NPHY_C2_CLIP1THRES, clip_st[1]);
-}
-
-/* http://bcm-v4.sipsolutions.net/802.11/PHY/N/clip-detection */
-static void b43_nphy_read_clip_detection(struct b43_wldev *dev, u16 *clip_st)
-{
-	clip_st[0] = b43_phy_read(dev, B43_NPHY_C1_CLIP1THRES);
-	clip_st[1] = b43_phy_read(dev, B43_NPHY_C2_CLIP1THRES);
-}
-
-/* http://bcm-v4.sipsolutions.net/802.11/PHY/N/SuperSwitchInit */
-static void b43_nphy_superswitch_init(struct b43_wldev *dev, bool init)
-{
-	if (dev->phy.rev >= 3) {
-		if (!init)
-			return;
-		if (0 /* FIXME */) {
-			b43_ntab_write(dev, B43_NTAB16(9, 2), 0x211);
-			b43_ntab_write(dev, B43_NTAB16(9, 3), 0x222);
-			b43_ntab_write(dev, B43_NTAB16(9, 8), 0x144);
-			b43_ntab_write(dev, B43_NTAB16(9, 12), 0x188);
-		}
-	} else {
-		b43_phy_write(dev, B43_NPHY_GPIO_LOOEN, 0);
-		b43_phy_write(dev, B43_NPHY_GPIO_HIOEN, 0);
-
-		ssb_chipco_gpio_control(&dev->dev->bus->chipco, 0xFC00,
-					0xFC00);
-		b43_write32(dev, B43_MMIO_MACCTL,
-			b43_read32(dev, B43_MMIO_MACCTL) &
-			~B43_MACCTL_GPOUTSMSK);
-		b43_write16(dev, B43_MMIO_GPIO_MASK,
-			b43_read16(dev, B43_MMIO_GPIO_MASK) | 0xFC00);
-		b43_write16(dev, B43_MMIO_GPIO_CONTROL,
-			b43_read16(dev, B43_MMIO_GPIO_CONTROL) & ~0xFC00);
-
-		if (init) {
-			b43_phy_write(dev, B43_NPHY_RFCTL_LUT_TRSW_LO1, 0x2D8);
-			b43_phy_write(dev, B43_NPHY_RFCTL_LUT_TRSW_UP1, 0x301);
-			b43_phy_write(dev, B43_NPHY_RFCTL_LUT_TRSW_LO2, 0x2D8);
-			b43_phy_write(dev, B43_NPHY_RFCTL_LUT_TRSW_UP2, 0x301);
-		}
-	}
-}
-
-/* http://bcm-v4.sipsolutions.net/802.11/PHY/N/classifier */
-static u16 b43_nphy_classifier(struct b43_wldev *dev, u16 mask, u16 val)
-{
-	u16 tmp;
-
-	if (dev->dev->id.revision == 16)
-		b43_mac_suspend(dev);
-
-	tmp = b43_phy_read(dev, B43_NPHY_CLASSCTL);
-	tmp &= (B43_NPHY_CLASSCTL_CCKEN | B43_NPHY_CLASSCTL_OFDMEN |
-		B43_NPHY_CLASSCTL_WAITEDEN);
-	tmp &= ~mask;
-	tmp |= (val & mask);
-	b43_phy_maskset(dev, B43_NPHY_CLASSCTL, 0xFFF8, tmp);
-
-	if (dev->dev->id.revision == 16)
-		b43_mac_enable(dev);
-
-	return tmp;
-}
-
-/* http://bcm-v4.sipsolutions.net/802.11/PHY/N/carriersearch */
-static void b43_nphy_stay_in_carrier_search(struct b43_wldev *dev, bool enable)
-{
-	struct b43_phy *phy = &dev->phy;
-	struct b43_phy_n *nphy = phy->n;
-
-	if (enable) {
-		static const u16 clip[] = { 0xFFFF, 0xFFFF };
-		if (nphy->deaf_count++ == 0) {
-			nphy->classifier_state = b43_nphy_classifier(dev, 0, 0);
-			b43_nphy_classifier(dev, 0x7, 0);
-			b43_nphy_read_clip_detection(dev, nphy->clip_state);
-			b43_nphy_write_clip_detection(dev, clip);
-		}
-		b43_nphy_reset_cca(dev);
-	} else {
-		if (--nphy->deaf_count == 0) {
-			b43_nphy_classifier(dev, 0x7, nphy->classifier_state);
-			b43_nphy_write_clip_detection(dev, nphy->clip_state);
-		}
-	}
-}
-
-/* http://bcm-v4.sipsolutions.net/802.11/PHY/N/stop-playback */
-static void b43_nphy_stop_playback(struct b43_wldev *dev)
-{
-	struct b43_phy_n *nphy = dev->phy.n;
-	u16 tmp;
-
-	if (nphy->hang_avoid)
-		b43_nphy_stay_in_carrier_search(dev, 1);
-
-	tmp = b43_phy_read(dev, B43_NPHY_SAMP_STAT);
-	if (tmp & 0x1)
-		b43_phy_set(dev, B43_NPHY_SAMP_CMD, B43_NPHY_SAMP_CMD_STOP);
-	else if (tmp & 0x2)
-		b43_phy_mask(dev, B43_NPHY_IQLOCAL_CMDGCTL, 0x7FFF);
-
-	b43_phy_mask(dev, B43_NPHY_SAMP_CMD, ~0x0004);
-
-	if (nphy->bb_mult_save & 0x80000000) {
-		tmp = nphy->bb_mult_save & 0xFFFF;
-		b43_ntab_write(dev, B43_NTAB16(15, 87), tmp);
-		nphy->bb_mult_save = 0;
-	}
-
-	if (nphy->hang_avoid)
-		b43_nphy_stay_in_carrier_search(dev, 0);
-}
-
-/* http://bcm-v4.sipsolutions.net/802.11/PHY/N/SpurWar */
-static void b43_nphy_spur_workaround(struct b43_wldev *dev)
-{
-	struct b43_phy_n *nphy = dev->phy.n;
-
-	u8 channel = dev->phy.channel;
-	int tone[2] = { 57, 58 };
-	u32 noise[2] = { 0x3FF, 0x3FF };
-
-	B43_WARN_ON(dev->phy.rev < 3);
-
-	if (nphy->hang_avoid)
-		b43_nphy_stay_in_carrier_search(dev, 1);
-
-	if (nphy->gband_spurwar_en) {
-		/* TODO: N PHY Adjust Analog Pfbw (7) */
-		if (channel == 11 && dev->phy.is_40mhz)
-			; /* TODO: N PHY Adjust Min Noise Var(2, tone, noise)*/
-		else
-			; /* TODO: N PHY Adjust Min Noise Var(0, NULL, NULL)*/
-		/* TODO: N PHY Adjust CRS Min Power (0x1E) */
-	}
-
-	if (nphy->aband_spurwar_en) {
-		if (channel == 54) {
-			tone[0] = 0x20;
-			noise[0] = 0x25F;
-		} else if (channel == 38 || channel == 102 || channel == 118) {
-			if (0 /* FIXME */) {
-				tone[0] = 0x20;
-				noise[0] = 0x21F;
-			} else {
-				tone[0] = 0;
-				noise[0] = 0;
-			}
-		} else if (channel == 134) {
-			tone[0] = 0x20;
-			noise[0] = 0x21F;
-		} else if (channel == 151) {
-			tone[0] = 0x10;
-			noise[0] = 0x23F;
-		} else if (channel == 153 || channel == 161) {
-			tone[0] = 0x30;
-			noise[0] = 0x23F;
-		} else {
-			tone[0] = 0;
-			noise[0] = 0;
-		}
-
-		if (!tone[0] && !noise[0])
-			; /* TODO: N PHY Adjust Min Noise Var(1, tone, noise)*/
-		else
-			; /* TODO: N PHY Adjust Min Noise Var(0, NULL, NULL)*/
-	}
-
-	if (nphy->hang_avoid)
-		b43_nphy_stay_in_carrier_search(dev, 0);
-}
-
-/* http://bcm-v4.sipsolutions.net/802.11/PHY/N/AdjustLnaGainTbl */
-static void b43_nphy_adjust_lna_gain_table(struct b43_wldev *dev)
-{
-	struct b43_phy_n *nphy = dev->phy.n;
-
-	u8 i;
-	s16 tmp;
-	u16 data[4];
-	s16 gain[2];
-	u16 minmax[2];
-	static const u16 lna_gain[4] = { -2, 10, 19, 25 };
-
-	if (nphy->hang_avoid)
-		b43_nphy_stay_in_carrier_search(dev, 1);
-
-	if (nphy->gain_boost) {
-		if (b43_current_band(dev->wl) == IEEE80211_BAND_2GHZ) {
-			gain[0] = 6;
-			gain[1] = 6;
-		} else {
-			tmp = 40370 - 315 * dev->phy.channel;
-			gain[0] = ((tmp >> 13) + ((tmp >> 12) & 1));
-			tmp = 23242 - 224 * dev->phy.channel;
-			gain[1] = ((tmp >> 13) + ((tmp >> 12) & 1));
-		}
-	} else {
-		gain[0] = 0;
-		gain[1] = 0;
-	}
-
-	for (i = 0; i < 2; i++) {
-		if (nphy->elna_gain_config) {
-			data[0] = 19 + gain[i];
-			data[1] = 25 + gain[i];
-			data[2] = 25 + gain[i];
-			data[3] = 25 + gain[i];
-		} else {
-			data[0] = lna_gain[0] + gain[i];
-			data[1] = lna_gain[1] + gain[i];
-			data[2] = lna_gain[2] + gain[i];
-			data[3] = lna_gain[3] + gain[i];
-		}
-		b43_ntab_write_bulk(dev, B43_NTAB16(i, 8), 4, data);
-
-		minmax[i] = 23 + gain[i];
-	}
-
-	b43_phy_maskset(dev, B43_NPHY_C1_MINMAX_GAIN, ~B43_NPHY_C1_MINGAIN,
-				minmax[0] << B43_NPHY_C1_MINGAIN_SHIFT);
-	b43_phy_maskset(dev, B43_NPHY_C2_MINMAX_GAIN, ~B43_NPHY_C2_MINGAIN,
-				minmax[1] << B43_NPHY_C2_MINGAIN_SHIFT);
-
-	if (nphy->hang_avoid)
-		b43_nphy_stay_in_carrier_search(dev, 0);
-}
-
-/* http://bcm-v4.sipsolutions.net/802.11/PHY/N/WorkaroundsGainCtrl */
-static void b43_nphy_gain_ctrl_workarounds(struct b43_wldev *dev)
-{
-	struct b43_phy_n *nphy = dev->phy.n;
-	u8 i, j;
-	u8 code;
-	u16 tmp;
-
-	/* TODO: for PHY >= 3
-	s8 *lna1_gain, *lna2_gain;
-	u8 *gain_db, *gain_bits;
-	u16 *rfseq_init;
-	u8 lpf_gain[6] = { 0x00, 0x06, 0x0C, 0x12, 0x12, 0x12 };
-	u8 lpf_bits[6] = { 0, 1, 2, 3, 3, 3 };
-	*/
-
-	u8 rfseq_events[3] = { 6, 8, 7 };
-	u8 rfseq_delays[3] = { 10, 30, 1 };
-
-	if (dev->phy.rev >= 3) {
-		/* TODO */
-	} else {
-		/* Set Clip 2 detect */
-		b43_phy_set(dev, B43_NPHY_C1_CGAINI,
-				B43_NPHY_C1_CGAINI_CL2DETECT);
-		b43_phy_set(dev, B43_NPHY_C2_CGAINI,
-				B43_NPHY_C2_CGAINI_CL2DETECT);
-
-		/* Set narrowband clip threshold */
-		b43_phy_write(dev, B43_NPHY_C1_NBCLIPTHRES, 0x84);
-		b43_phy_write(dev, B43_NPHY_C2_NBCLIPTHRES, 0x84);
-
-		if (!dev->phy.is_40mhz) {
-			/* Set dwell lengths */
-			b43_phy_write(dev, B43_NPHY_CLIP1_NBDWELL_LEN, 0x002B);
-			b43_phy_write(dev, B43_NPHY_CLIP2_NBDWELL_LEN, 0x002B);
-			b43_phy_write(dev, B43_NPHY_W1CLIP1_DWELL_LEN, 0x0009);
-			b43_phy_write(dev, B43_NPHY_W1CLIP2_DWELL_LEN, 0x0009);
-		}
-
-		/* Set wideband clip 2 threshold */
-		b43_phy_maskset(dev, B43_NPHY_C1_CLIPWBTHRES,
-				~B43_NPHY_C1_CLIPWBTHRES_CLIP2,
-				21);
-		b43_phy_maskset(dev, B43_NPHY_C2_CLIPWBTHRES,
-				~B43_NPHY_C2_CLIPWBTHRES_CLIP2,
-				21);
-
-		if (!dev->phy.is_40mhz) {
-			b43_phy_maskset(dev, B43_NPHY_C1_CGAINI,
-				~B43_NPHY_C1_CGAINI_GAINBKOFF, 0x1);
-			b43_phy_maskset(dev, B43_NPHY_C2_CGAINI,
-				~B43_NPHY_C2_CGAINI_GAINBKOFF, 0x1);
-			b43_phy_maskset(dev, B43_NPHY_C1_CCK_CGAINI,
-				~B43_NPHY_C1_CCK_CGAINI_GAINBKOFF, 0x1);
-			b43_phy_maskset(dev, B43_NPHY_C2_CCK_CGAINI,
-				~B43_NPHY_C2_CCK_CGAINI_GAINBKOFF, 0x1);
-		}
-
-		b43_phy_write(dev, B43_NPHY_CCK_SHIFTB_REF, 0x809C);
-
-		if (nphy->gain_boost) {
-			if (b43_current_band(dev->wl) == IEEE80211_BAND_2GHZ &&
-			    dev->phy.is_40mhz)
-				code = 4;
-			else
-				code = 5;
-		} else {
-			code = dev->phy.is_40mhz ? 6 : 7;
-		}
-
-		/* Set HPVGA2 index */
-		b43_phy_maskset(dev, B43_NPHY_C1_INITGAIN,
-				~B43_NPHY_C1_INITGAIN_HPVGA2,
-				code << B43_NPHY_C1_INITGAIN_HPVGA2_SHIFT);
-		b43_phy_maskset(dev, B43_NPHY_C2_INITGAIN,
-				~B43_NPHY_C2_INITGAIN_HPVGA2,
-				code << B43_NPHY_C2_INITGAIN_HPVGA2_SHIFT);
-
-		b43_phy_write(dev, B43_NPHY_TABLE_ADDR, 0x1D06);
-		/* specs say about 2 loops, but wl does 4 */
-		for (i = 0; i < 4; i++)
-			b43_phy_write(dev, B43_NPHY_TABLE_DATALO,
-							(code << 8 | 0x7C));
-
-		b43_nphy_adjust_lna_gain_table(dev);
-
-		if (nphy->elna_gain_config) {
-			b43_phy_write(dev, B43_NPHY_TABLE_ADDR, 0x0808);
-			b43_phy_write(dev, B43_NPHY_TABLE_DATALO, 0x0);
-			b43_phy_write(dev, B43_NPHY_TABLE_DATALO, 0x1);
-			b43_phy_write(dev, B43_NPHY_TABLE_DATALO, 0x1);
-			b43_phy_write(dev, B43_NPHY_TABLE_DATALO, 0x1);
-
-			b43_phy_write(dev, B43_NPHY_TABLE_ADDR, 0x0C08);
-			b43_phy_write(dev, B43_NPHY_TABLE_DATALO, 0x0);
-			b43_phy_write(dev, B43_NPHY_TABLE_DATALO, 0x1);
-			b43_phy_write(dev, B43_NPHY_TABLE_DATALO, 0x1);
-			b43_phy_write(dev, B43_NPHY_TABLE_DATALO, 0x1);
-
-			b43_phy_write(dev, B43_NPHY_TABLE_ADDR, 0x1D06);
-			/* specs say about 2 loops, but wl does 4 */
-			for (i = 0; i < 4; i++)
-				b43_phy_write(dev, B43_NPHY_TABLE_DATALO,
-							(code << 8 | 0x74));
-		}
-
-		if (dev->phy.rev == 2) {
-			for (i = 0; i < 4; i++) {
-				b43_phy_write(dev, B43_NPHY_TABLE_ADDR,
-						(0x0400 * i) + 0x0020);
-				for (j = 0; j < 21; j++) {
-					tmp = j * (i < 2 ? 3 : 1);
-					b43_phy_write(dev,
-						B43_NPHY_TABLE_DATALO, tmp);
-				}
-			}
-
-			b43_nphy_set_rf_sequence(dev, 5,
-					rfseq_events, rfseq_delays, 3);
-			b43_phy_maskset(dev, B43_NPHY_OVER_DGAIN1,
-				~B43_NPHY_OVER_DGAIN_CCKDGECV & 0xFFFF,
-				0x5A << B43_NPHY_OVER_DGAIN_CCKDGECV_SHIFT);
-
-			if (b43_current_band(dev->wl) == IEEE80211_BAND_2GHZ)
-				b43_phy_maskset(dev, B43_PHY_N(0xC5D),
-						0xFF80, 4);
-		}
-	}
-}
-
-/* http://bcm-v4.sipsolutions.net/802.11/PHY/N/Workarounds */
-static void b43_nphy_workarounds(struct b43_wldev *dev)
-{
-	struct ssb_bus *bus = dev->dev->bus;
-	struct b43_phy *phy = &dev->phy;
-	struct b43_phy_n *nphy = phy->n;
-
-	u8 events1[7] = { 0x0, 0x1, 0x2, 0x8, 0x4, 0x5, 0x3 };
-	u8 delays1[7] = { 0x8, 0x6, 0x6, 0x2, 0x4, 0x3C, 0x1 };
-
-	u8 events2[7] = { 0x0, 0x3, 0x5, 0x4, 0x2, 0x1, 0x8 };
-	u8 delays2[7] = { 0x8, 0x6, 0x2, 0x4, 0x4, 0x6, 0x1 };
-
-	if (b43_current_band(dev->wl) == IEEE80211_BAND_5GHZ)
-		b43_nphy_classifier(dev, 1, 0);
-	else
-		b43_nphy_classifier(dev, 1, 1);
-
-	if (nphy->hang_avoid)
-		b43_nphy_stay_in_carrier_search(dev, 1);
-
-	b43_phy_set(dev, B43_NPHY_IQFLIP,
-		    B43_NPHY_IQFLIP_ADC1 | B43_NPHY_IQFLIP_ADC2);
-
-	if (dev->phy.rev >= 3) {
-		/* TODO */
-	} else {
-		if (b43_current_band(dev->wl) == IEEE80211_BAND_5GHZ &&
-		    nphy->band5g_pwrgain) {
-			b43_radio_mask(dev, B2055_C1_TX_RF_SPARE, ~0x8);
-			b43_radio_mask(dev, B2055_C2_TX_RF_SPARE, ~0x8);
-		} else {
-			b43_radio_set(dev, B2055_C1_TX_RF_SPARE, 0x8);
-			b43_radio_set(dev, B2055_C2_TX_RF_SPARE, 0x8);
-		}
-
-		b43_ntab_write(dev, B43_NTAB16(8, 0x00), 0x000A);
-		b43_ntab_write(dev, B43_NTAB16(8, 0x10), 0x000A);
-		b43_ntab_write(dev, B43_NTAB16(8, 0x02), 0xCDAA);
-		b43_ntab_write(dev, B43_NTAB16(8, 0x12), 0xCDAA);
-
-		if (dev->phy.rev < 2) {
-			b43_ntab_write(dev, B43_NTAB16(8, 0x08), 0x0000);
-			b43_ntab_write(dev, B43_NTAB16(8, 0x18), 0x0000);
-			b43_ntab_write(dev, B43_NTAB16(8, 0x07), 0x7AAB);
-			b43_ntab_write(dev, B43_NTAB16(8, 0x17), 0x7AAB);
-			b43_ntab_write(dev, B43_NTAB16(8, 0x06), 0x0800);
-			b43_ntab_write(dev, B43_NTAB16(8, 0x16), 0x0800);
-		}
-
-		b43_phy_write(dev, B43_NPHY_RFCTL_LUT_TRSW_LO1, 0x2D8);
-		b43_phy_write(dev, B43_NPHY_RFCTL_LUT_TRSW_UP1, 0x301);
-		b43_phy_write(dev, B43_NPHY_RFCTL_LUT_TRSW_LO2, 0x2D8);
-		b43_phy_write(dev, B43_NPHY_RFCTL_LUT_TRSW_UP2, 0x301);
-
-		if (bus->sprom.boardflags2_lo & 0x100 &&
-		    bus->boardinfo.type == 0x8B) {
-			delays1[0] = 0x1;
-			delays1[5] = 0x14;
-		}
-		b43_nphy_set_rf_sequence(dev, 0, events1, delays1, 7);
-		b43_nphy_set_rf_sequence(dev, 1, events2, delays2, 7);
-
-		b43_nphy_gain_ctrl_workarounds(dev);
-
-		if (dev->phy.rev < 2) {
-			if (b43_phy_read(dev, B43_NPHY_RXCTL) & 0x2)
-				b43_hf_write(dev, b43_hf_read(dev) |
-						B43_HF_MLADVW);
-		} else if (dev->phy.rev == 2) {
-			b43_phy_write(dev, B43_NPHY_CRSCHECK2, 0);
-			b43_phy_write(dev, B43_NPHY_CRSCHECK3, 0);
-		}
-
-		if (dev->phy.rev < 2)
-			b43_phy_mask(dev, B43_NPHY_SCRAM_SIGCTL,
-					~B43_NPHY_SCRAM_SIGCTL_SCM);
-
-		/* Set phase track alpha and beta */
-		b43_phy_write(dev, B43_NPHY_PHASETR_A0, 0x125);
-		b43_phy_write(dev, B43_NPHY_PHASETR_A1, 0x1B3);
-		b43_phy_write(dev, B43_NPHY_PHASETR_A2, 0x105);
-		b43_phy_write(dev, B43_NPHY_PHASETR_B0, 0x16E);
-		b43_phy_write(dev, B43_NPHY_PHASETR_B1, 0xCD);
-		b43_phy_write(dev, B43_NPHY_PHASETR_B2, 0x20);
-
-		b43_phy_mask(dev, B43_NPHY_PIL_DW1,
-				~B43_NPHY_PIL_DW_64QAM & 0xFFFF);
-		b43_phy_write(dev, B43_NPHY_TXF_20CO_S2B1, 0xB5);
-		b43_phy_write(dev, B43_NPHY_TXF_20CO_S2B2, 0xA4);
-		b43_phy_write(dev, B43_NPHY_TXF_20CO_S2B3, 0x00);
-
-		if (dev->phy.rev == 2)
-			b43_phy_set(dev, B43_NPHY_FINERX2_CGC,
-					B43_NPHY_FINERX2_CGC_DECGC);
-	}
-
-	if (nphy->hang_avoid)
-		b43_nphy_stay_in_carrier_search(dev, 0);
-}
-
-/* http://bcm-v4.sipsolutions.net/802.11/PHY/N/LoadSampleTable */
-static int b43_nphy_load_samples(struct b43_wldev *dev,
-					struct b43_c32 *samples, u16 len) {
-	struct b43_phy_n *nphy = dev->phy.n;
-	u16 i;
-	u32 *data;
-
-	data = kzalloc(len * sizeof(u32), GFP_KERNEL);
-	if (!data) {
-		b43err(dev->wl, "allocation for samples loading failed\n");
-		return -ENOMEM;
-	}
-	if (nphy->hang_avoid)
-		b43_nphy_stay_in_carrier_search(dev, 1);
-
-	for (i = 0; i < len; i++) {
-		data[i] = (samples[i].i & 0x3FF << 10);
-		data[i] |= samples[i].q & 0x3FF;
-	}
-	b43_ntab_write_bulk(dev, B43_NTAB32(17, 0), len, data);
-
-	kfree(data);
-	if (nphy->hang_avoid)
-		b43_nphy_stay_in_carrier_search(dev, 0);
-	return 0;
-}
-
-/* http://bcm-v4.sipsolutions.net/802.11/PHY/N/GenLoadSamples */
-static u16 b43_nphy_gen_load_samples(struct b43_wldev *dev, u32 freq, u16 max,
-					bool test)
-{
-	int i;
-	u16 bw, len, rot, angle;
-	struct b43_c32 *samples;
-
-
-	bw = (dev->phy.is_40mhz) ? 40 : 20;
-	len = bw << 3;
-
-	if (test) {
-		if (b43_phy_read(dev, B43_NPHY_BBCFG) & B43_NPHY_BBCFG_RSTRX)
-			bw = 82;
-		else
-			bw = 80;
-
-		if (dev->phy.is_40mhz)
-			bw <<= 1;
-
-		len = bw << 1;
-	}
-
-	samples = kcalloc(len, sizeof(struct b43_c32), GFP_KERNEL);
-	if (!samples) {
-		b43err(dev->wl, "allocation for samples generation failed\n");
-		return 0;
-	}
-	rot = (((freq * 36) / bw) << 16) / 100;
-	angle = 0;
-
-	for (i = 0; i < len; i++) {
-		samples[i] = b43_cordic(angle);
-		angle += rot;
-		samples[i].q = CORDIC_CONVERT(samples[i].q * max);
-		samples[i].i = CORDIC_CONVERT(samples[i].i * max);
-	}
-
-	i = b43_nphy_load_samples(dev, samples, len);
-	kfree(samples);
-	return (i < 0) ? 0 : len;
-}
-
-/* http://bcm-v4.sipsolutions.net/802.11/PHY/N/RunSamples */
-static void b43_nphy_run_samples(struct b43_wldev *dev, u16 samps, u16 loops,
-					u16 wait, bool iqmode, bool dac_test)
-{
-	struct b43_phy_n *nphy = dev->phy.n;
-	int i;
-	u16 seq_mode;
-	u32 tmp;
-
-	if (nphy->hang_avoid)
-		b43_nphy_stay_in_carrier_search(dev, true);
-
-	if ((nphy->bb_mult_save & 0x80000000) == 0) {
-		tmp = b43_ntab_read(dev, B43_NTAB16(15, 87));
-		nphy->bb_mult_save = (tmp & 0xFFFF) | 0x80000000;
-	}
-
-	if (!dev->phy.is_40mhz)
-		tmp = 0x6464;
-	else
-		tmp = 0x4747;
-	b43_ntab_write(dev, B43_NTAB16(15, 87), tmp);
-
-	if (nphy->hang_avoid)
-		b43_nphy_stay_in_carrier_search(dev, false);
-
-	b43_phy_write(dev, B43_NPHY_SAMP_DEPCNT, (samps - 1));
-
-	if (loops != 0xFFFF)
-		b43_phy_write(dev, B43_NPHY_SAMP_LOOPCNT, (loops - 1));
-	else
-		b43_phy_write(dev, B43_NPHY_SAMP_LOOPCNT, loops);
-
-	b43_phy_write(dev, B43_NPHY_SAMP_WAITCNT, wait);
-
-	seq_mode = b43_phy_read(dev, B43_NPHY_RFSEQMODE);
-
-	b43_phy_set(dev, B43_NPHY_RFSEQMODE, B43_NPHY_RFSEQMODE_CAOVER);
-	if (iqmode) {
-		b43_phy_mask(dev, B43_NPHY_IQLOCAL_CMDGCTL, 0x7FFF);
-		b43_phy_set(dev, B43_NPHY_IQLOCAL_CMDGCTL, 0x8000);
-	} else {
-		if (dac_test)
-			b43_phy_write(dev, B43_NPHY_SAMP_CMD, 5);
-		else
-			b43_phy_write(dev, B43_NPHY_SAMP_CMD, 1);
-	}
-	for (i = 0; i < 100; i++) {
-		if (b43_phy_read(dev, B43_NPHY_RFSEQST) & 1) {
-			i = 0;
-			break;
-		}
-		udelay(10);
-	}
-	if (i)
-		b43err(dev->wl, "run samples timeout\n");
-
-	b43_phy_write(dev, B43_NPHY_RFSEQMODE, seq_mode);
-}
-
-/*
- * Transmits a known value for LO calibration
- * http://bcm-v4.sipsolutions.net/802.11/PHY/N/TXTone
- */
-static int b43_nphy_tx_tone(struct b43_wldev *dev, u32 freq, u16 max_val,
-				bool iqmode, bool dac_test)
-{
-	u16 samp = b43_nphy_gen_load_samples(dev, freq, max_val, dac_test);
-	if (samp == 0)
-		return -1;
-	b43_nphy_run_samples(dev, samp, 0xFFFF, 0, iqmode, dac_test);
-	return 0;
-}
-
-/* http://bcm-v4.sipsolutions.net/802.11/PHY/N/TxPwrCtrlCoefSetup */
-static void b43_nphy_tx_pwr_ctrl_coef_setup(struct b43_wldev *dev)
-{
-	struct b43_phy_n *nphy = dev->phy.n;
-	int i, j;
-	u32 tmp;
-	u32 cur_real, cur_imag, real_part, imag_part;
-
-	u16 buffer[7];
-
-	if (nphy->hang_avoid)
-		b43_nphy_stay_in_carrier_search(dev, true);
-
-	b43_ntab_read_bulk(dev, B43_NTAB16(15, 80), 7, buffer);
-
-	for (i = 0; i < 2; i++) {
-		tmp = ((buffer[i * 2] & 0x3FF) << 10) |
-			(buffer[i * 2 + 1] & 0x3FF);
-		b43_phy_write(dev, B43_NPHY_TABLE_ADDR,
-				(((i + 26) << 10) | 320));
-		for (j = 0; j < 128; j++) {
-			b43_phy_write(dev, B43_NPHY_TABLE_DATAHI,
-					((tmp >> 16) & 0xFFFF));
-			b43_phy_write(dev, B43_NPHY_TABLE_DATALO,
-					(tmp & 0xFFFF));
-		}
-	}
-
-	for (i = 0; i < 2; i++) {
-		tmp = buffer[5 + i];
-		real_part = (tmp >> 8) & 0xFF;
-		imag_part = (tmp & 0xFF);
-		b43_phy_write(dev, B43_NPHY_TABLE_ADDR,
-				(((i + 26) << 10) | 448));
-
-		if (dev->phy.rev >= 3) {
-			cur_real = real_part;
-			cur_imag = imag_part;
-			tmp = ((cur_real & 0xFF) << 8) | (cur_imag & 0xFF);
-		}
-
-		for (j = 0; j < 128; j++) {
-			if (dev->phy.rev < 3) {
-				cur_real = (real_part * loscale[j] + 128) >> 8;
-				cur_imag = (imag_part * loscale[j] + 128) >> 8;
-				tmp = ((cur_real & 0xFF) << 8) |
-					(cur_imag & 0xFF);
-			}
-			b43_phy_write(dev, B43_NPHY_TABLE_DATAHI,
-					((tmp >> 16) & 0xFFFF));
-			b43_phy_write(dev, B43_NPHY_TABLE_DATALO,
-					(tmp & 0xFFFF));
-		}
-	}
-
-	if (dev->phy.rev >= 3) {
-		b43_shm_write16(dev, B43_SHM_SHARED,
-				B43_SHM_SH_NPHY_TXPWR_INDX0, 0xFFFF);
-		b43_shm_write16(dev, B43_SHM_SHARED,
-				B43_SHM_SH_NPHY_TXPWR_INDX1, 0xFFFF);
-	}
-
-	if (nphy->hang_avoid)
-		b43_nphy_stay_in_carrier_search(dev, false);
-}
-
-/* http://bcm-v4.sipsolutions.net/802.11/PHY/N/SetRfSeq */
-static void b43_nphy_set_rf_sequence(struct b43_wldev *dev, u8 cmd,
-					u8 *events, u8 *delays, u8 length)
-{
-	struct b43_phy_n *nphy = dev->phy.n;
-	u8 i;
-	u8 end = (dev->phy.rev >= 3) ? 0x1F : 0x0F;
-	u16 offset1 = cmd << 4;
-	u16 offset2 = offset1 + 0x80;
-
-	if (nphy->hang_avoid)
-		b43_nphy_stay_in_carrier_search(dev, true);
-
-	b43_ntab_write_bulk(dev, B43_NTAB8(7, offset1), length, events);
-	b43_ntab_write_bulk(dev, B43_NTAB8(7, offset2), length, delays);
-
-	for (i = length; i < 16; i++) {
-		b43_ntab_write(dev, B43_NTAB8(7, offset1 + i), end);
-		b43_ntab_write(dev, B43_NTAB8(7, offset2 + i), 1);
-	}
-
-	if (nphy->hang_avoid)
-		b43_nphy_stay_in_carrier_search(dev, false);
-}
-
-/* http://bcm-v4.sipsolutions.net/802.11/PHY/N/ForceRFSeq */
-static void b43_nphy_force_rf_sequence(struct b43_wldev *dev,
-				       enum b43_nphy_rf_sequence seq)
-{
-	static const u16 trigger[] = {
-		[B43_RFSEQ_RX2TX]		= B43_NPHY_RFSEQTR_RX2TX,
-		[B43_RFSEQ_TX2RX]		= B43_NPHY_RFSEQTR_TX2RX,
-		[B43_RFSEQ_RESET2RX]		= B43_NPHY_RFSEQTR_RST2RX,
-		[B43_RFSEQ_UPDATE_GAINH]	= B43_NPHY_RFSEQTR_UPGH,
-		[B43_RFSEQ_UPDATE_GAINL]	= B43_NPHY_RFSEQTR_UPGL,
-		[B43_RFSEQ_UPDATE_GAINU]	= B43_NPHY_RFSEQTR_UPGU,
-	};
-	int i;
-	u16 seq_mode = b43_phy_read(dev, B43_NPHY_RFSEQMODE);
-
-	B43_WARN_ON(seq >= ARRAY_SIZE(trigger));
-
-	b43_phy_set(dev, B43_NPHY_RFSEQMODE,
-		    B43_NPHY_RFSEQMODE_CAOVER | B43_NPHY_RFSEQMODE_TROVER);
-	b43_phy_set(dev, B43_NPHY_RFSEQTR, trigger[seq]);
-	for (i = 0; i < 200; i++) {
-		if (!(b43_phy_read(dev, B43_NPHY_RFSEQST) & trigger[seq]))
-			goto ok;
-		msleep(1);
-	}
-	b43err(dev->wl, "RF sequence status timeout\n");
-ok:
-	b43_phy_write(dev, B43_NPHY_RFSEQMODE, seq_mode);
-}
-
-/* http://bcm-v4.sipsolutions.net/802.11/PHY/N/RFCtrlOverride */
-static void b43_nphy_rf_control_override(struct b43_wldev *dev, u16 field,
-						u16 value, u8 core, bool off)
-{
-	int i;
-	u8 index = fls(field);
-	u8 addr, en_addr, val_addr;
-	/* we expect only one bit set */
-	B43_WARN_ON(field & (~(1 << (index - 1))));
-
-	if (dev->phy.rev >= 3) {
-		const struct nphy_rf_control_override_rev3 *rf_ctrl;
-		for (i = 0; i < 2; i++) {
-			if (index == 0 || index == 16) {
-				b43err(dev->wl,
-					"Unsupported RF Ctrl Override call\n");
-				return;
-			}
-
-			rf_ctrl = &tbl_rf_control_override_rev3[index - 1];
-			en_addr = B43_PHY_N((i == 0) ?
-				rf_ctrl->en_addr0 : rf_ctrl->en_addr1);
-			val_addr = B43_PHY_N((i == 0) ?
-				rf_ctrl->val_addr0 : rf_ctrl->val_addr1);
-
-			if (off) {
-				b43_phy_mask(dev, en_addr, ~(field));
-				b43_phy_mask(dev, val_addr,
-						~(rf_ctrl->val_mask));
-			} else {
-				if (core == 0 || ((1 << core) & i) != 0) {
-					b43_phy_set(dev, en_addr, field);
-					b43_phy_maskset(dev, val_addr,
-						~(rf_ctrl->val_mask),
-						(value << rf_ctrl->val_shift));
-				}
-			}
-		}
-	} else {
-		const struct nphy_rf_control_override_rev2 *rf_ctrl;
-		if (off) {
-			b43_phy_mask(dev, B43_NPHY_RFCTL_OVER, ~(field));
-			value = 0;
-		} else {
-			b43_phy_set(dev, B43_NPHY_RFCTL_OVER, field);
-		}
-
-		for (i = 0; i < 2; i++) {
-			if (index <= 1 || index == 16) {
-				b43err(dev->wl,
-					"Unsupported RF Ctrl Override call\n");
-				return;
-			}
-
-			if (index == 2 || index == 10 ||
-			    (index >= 13 && index <= 15)) {
-				core = 1;
-			}
-
-			rf_ctrl = &tbl_rf_control_override_rev2[index - 2];
-			addr = B43_PHY_N((i == 0) ?
-				rf_ctrl->addr0 : rf_ctrl->addr1);
-
-			if ((core & (1 << i)) != 0)
-				b43_phy_maskset(dev, addr, ~(rf_ctrl->bmask),
-						(value << rf_ctrl->shift));
-
-			b43_phy_set(dev, B43_NPHY_RFCTL_OVER, 0x1);
-			b43_phy_set(dev, B43_NPHY_RFCTL_CMD,
-					B43_NPHY_RFCTL_CMD_START);
-			udelay(1);
-			b43_phy_mask(dev, B43_NPHY_RFCTL_OVER, 0xFFFE);
-		}
-	}
-}
-
-/* http://bcm-v4.sipsolutions.net/802.11/PHY/N/RFCtrlIntcOverride */
-static void b43_nphy_rf_control_intc_override(struct b43_wldev *dev, u8 field,
-						u16 value, u8 core)
-{
-	u8 i, j;
-	u16 reg, tmp, val;
-
-	B43_WARN_ON(dev->phy.rev < 3);
-	B43_WARN_ON(field > 4);
-
-	for (i = 0; i < 2; i++) {
-		if ((core == 1 && i == 1) || (core == 2 && !i))
-			continue;
-
-		reg = (i == 0) ?
-			B43_NPHY_RFCTL_INTC1 : B43_NPHY_RFCTL_INTC2;
-		b43_phy_mask(dev, reg, 0xFBFF);
-
-		switch (field) {
-		case 0:
-			b43_phy_write(dev, reg, 0);
-			b43_nphy_force_rf_sequence(dev, B43_RFSEQ_RESET2RX);
-			break;
-		case 1:
-			if (!i) {
-				b43_phy_maskset(dev, B43_NPHY_RFCTL_INTC1,
-						0xFC3F, (value << 6));
-				b43_phy_maskset(dev, B43_NPHY_TXF_40CO_B1S1,
-						0xFFFE, 1);
-				b43_phy_set(dev, B43_NPHY_RFCTL_CMD,
-						B43_NPHY_RFCTL_CMD_START);
-				for (j = 0; j < 100; j++) {
-					if (b43_phy_read(dev, B43_NPHY_RFCTL_CMD) & B43_NPHY_RFCTL_CMD_START) {
-						j = 0;
-						break;
-					}
-					udelay(10);
-				}
-				if (j)
-					b43err(dev->wl,
-						"intc override timeout\n");
-				b43_phy_mask(dev, B43_NPHY_TXF_40CO_B1S1,
-						0xFFFE);
-			} else {
-				b43_phy_maskset(dev, B43_NPHY_RFCTL_INTC2,
-						0xFC3F, (value << 6));
-				b43_phy_maskset(dev, B43_NPHY_RFCTL_OVER,
-						0xFFFE, 1);
-				b43_phy_set(dev, B43_NPHY_RFCTL_CMD,
-						B43_NPHY_RFCTL_CMD_RXTX);
-				for (j = 0; j < 100; j++) {
-					if (b43_phy_read(dev, B43_NPHY_RFCTL_CMD) & B43_NPHY_RFCTL_CMD_RXTX) {
-						j = 0;
-						break;
-					}
-					udelay(10);
-				}
-				if (j)
-					b43err(dev->wl,
-						"intc override timeout\n");
-				b43_phy_mask(dev, B43_NPHY_RFCTL_OVER,
-						0xFFFE);
-			}
-			break;
-		case 2:
-			if (b43_current_band(dev->wl) == IEEE80211_BAND_5GHZ) {
-				tmp = 0x0020;
-				val = value << 5;
-			} else {
-				tmp = 0x0010;
-				val = value << 4;
-			}
-			b43_phy_maskset(dev, reg, ~tmp, val);
-			break;
-		case 3:
-			if (b43_current_band(dev->wl) == IEEE80211_BAND_5GHZ) {
-				tmp = 0x0001;
-				val = value;
-			} else {
-				tmp = 0x0004;
-				val = value << 2;
-			}
-			b43_phy_maskset(dev, reg, ~tmp, val);
-			break;
-		case 4:
-			if (b43_current_band(dev->wl) == IEEE80211_BAND_5GHZ) {
-				tmp = 0x0002;
-				val = value << 1;
-			} else {
-				tmp = 0x0008;
-				val = value << 3;
-			}
-			b43_phy_maskset(dev, reg, ~tmp, val);
-			break;
-		}
-	}
-}
-
-/* http://bcm-v4.sipsolutions.net/802.11/PHY/N/BPHYInit */
-static void b43_nphy_bphy_init(struct b43_wldev *dev)
-{
-	unsigned int i;
-	u16 val;
-
-	val = 0x1E1F;
-	for (i = 0; i < 16; i++) {
-		b43_phy_write(dev, B43_PHY_N_BMODE(0x88 + i), val);
-		val -= 0x202;
-	}
-	val = 0x3E3F;
-	for (i = 0; i < 16; i++) {
-		b43_phy_write(dev, B43_PHY_N_BMODE(0x98 + i), val);
-		val -= 0x202;
-	}
-	b43_phy_write(dev, B43_PHY_N_BMODE(0x38), 0x668);
-}
-
-/* http://bcm-v4.sipsolutions.net/802.11/PHY/N/ScaleOffsetRssi */
-static void b43_nphy_scale_offset_rssi(struct b43_wldev *dev, u16 scale,
-					s8 offset, u8 core, u8 rail,
-					enum b43_nphy_rssi_type type)
-{
-	u16 tmp;
-	bool core1or5 = (core == 1) || (core == 5);
-	bool core2or5 = (core == 2) || (core == 5);
-
-	offset = clamp_val(offset, -32, 31);
-	tmp = ((scale & 0x3F) << 8) | (offset & 0x3F);
-
-	if (core1or5 && (rail == 0) && (type == B43_NPHY_RSSI_Z))
-		b43_phy_write(dev, B43_NPHY_RSSIMC_0I_RSSI_Z, tmp);
-	if (core1or5 && (rail == 1) && (type == B43_NPHY_RSSI_Z))
-		b43_phy_write(dev, B43_NPHY_RSSIMC_0Q_RSSI_Z, tmp);
-	if (core2or5 && (rail == 0) && (type == B43_NPHY_RSSI_Z))
-		b43_phy_write(dev, B43_NPHY_RSSIMC_1I_RSSI_Z, tmp);
-	if (core2or5 && (rail == 1) && (type == B43_NPHY_RSSI_Z))
-		b43_phy_write(dev, B43_NPHY_RSSIMC_1Q_RSSI_Z, tmp);
-
-	if (core1or5 && (rail == 0) && (type == B43_NPHY_RSSI_X))
-		b43_phy_write(dev, B43_NPHY_RSSIMC_0I_RSSI_X, tmp);
-	if (core1or5 && (rail == 1) && (type == B43_NPHY_RSSI_X))
-		b43_phy_write(dev, B43_NPHY_RSSIMC_0Q_RSSI_X, tmp);
-	if (core2or5 && (rail == 0) && (type == B43_NPHY_RSSI_X))
-		b43_phy_write(dev, B43_NPHY_RSSIMC_1I_RSSI_X, tmp);
-	if (core2or5 && (rail == 1) && (type == B43_NPHY_RSSI_X))
-		b43_phy_write(dev, B43_NPHY_RSSIMC_1Q_RSSI_X, tmp);
-
-	if (core1or5 && (rail == 0) && (type == B43_NPHY_RSSI_Y))
-		b43_phy_write(dev, B43_NPHY_RSSIMC_0I_RSSI_Y, tmp);
-	if (core1or5 && (rail == 1) && (type == B43_NPHY_RSSI_Y))
-		b43_phy_write(dev, B43_NPHY_RSSIMC_0Q_RSSI_Y, tmp);
-	if (core2or5 && (rail == 0) && (type == B43_NPHY_RSSI_Y))
-		b43_phy_write(dev, B43_NPHY_RSSIMC_1I_RSSI_Y, tmp);
-	if (core2or5 && (rail == 1) && (type == B43_NPHY_RSSI_Y))
-		b43_phy_write(dev, B43_NPHY_RSSIMC_1Q_RSSI_Y, tmp);
-
-	if (core1or5 && (rail == 0) && (type == B43_NPHY_RSSI_TBD))
-		b43_phy_write(dev, B43_NPHY_RSSIMC_0I_TBD, tmp);
-	if (core1or5 && (rail == 1) && (type == B43_NPHY_RSSI_TBD))
-		b43_phy_write(dev, B43_NPHY_RSSIMC_0Q_TBD, tmp);
-	if (core2or5 && (rail == 0) && (type == B43_NPHY_RSSI_TBD))
-		b43_phy_write(dev, B43_NPHY_RSSIMC_1I_TBD, tmp);
-	if (core2or5 && (rail == 1) && (type == B43_NPHY_RSSI_TBD))
-		b43_phy_write(dev, B43_NPHY_RSSIMC_1Q_TBD, tmp);
-
-	if (core1or5 && (rail == 0) && (type == B43_NPHY_RSSI_PWRDET))
-		b43_phy_write(dev, B43_NPHY_RSSIMC_0I_PWRDET, tmp);
-	if (core1or5 && (rail == 1) && (type == B43_NPHY_RSSI_PWRDET))
-		b43_phy_write(dev, B43_NPHY_RSSIMC_0Q_PWRDET, tmp);
-	if (core2or5 && (rail == 0) && (type == B43_NPHY_RSSI_PWRDET))
-		b43_phy_write(dev, B43_NPHY_RSSIMC_1I_PWRDET, tmp);
-	if (core2or5 && (rail == 1) && (type == B43_NPHY_RSSI_PWRDET))
-		b43_phy_write(dev, B43_NPHY_RSSIMC_1Q_PWRDET, tmp);
-
-	if (core1or5 && (type == B43_NPHY_RSSI_TSSI_I))
-		b43_phy_write(dev, B43_NPHY_RSSIMC_0I_TSSI, tmp);
-	if (core2or5 && (type == B43_NPHY_RSSI_TSSI_I))
-		b43_phy_write(dev, B43_NPHY_RSSIMC_1I_TSSI, tmp);
-
-	if (core1or5 && (type == B43_NPHY_RSSI_TSSI_Q))
-		b43_phy_write(dev, B43_NPHY_RSSIMC_0Q_TSSI, tmp);
-	if (core2or5 && (type == B43_NPHY_RSSI_TSSI_Q))
-		b43_phy_write(dev, B43_NPHY_RSSIMC_1Q_TSSI, tmp);
-}
-
-static void b43_nphy_rev2_rssi_select(struct b43_wldev *dev, u8 code, u8 type)
-{
-	u16 val;
-
-	if (type < 3)
-		val = 0;
-	else if (type == 6)
-		val = 1;
-	else if (type == 3)
-		val = 2;
-	else
-		val = 3;
-
-	val = (val << 12) | (val << 14);
-	b43_phy_maskset(dev, B43_NPHY_AFECTL_C1, 0x0FFF, val);
-	b43_phy_maskset(dev, B43_NPHY_AFECTL_C2, 0x0FFF, val);
-
-	if (type < 3) {
-		b43_phy_maskset(dev, B43_NPHY_RFCTL_RSSIO1, 0xFFCF,
-				(type + 1) << 4);
-		b43_phy_maskset(dev, B43_NPHY_RFCTL_RSSIO2, 0xFFCF,
-				(type + 1) << 4);
-	}
-
-	if (code == 0) {
-		b43_phy_mask(dev, B43_NPHY_AFECTL_OVER, ~0x3000);
-		if (type < 3) {
-			b43_phy_mask(dev, B43_NPHY_RFCTL_CMD,
-				~(B43_NPHY_RFCTL_CMD_RXEN |
-				  B43_NPHY_RFCTL_CMD_CORESEL));
-			b43_phy_mask(dev, B43_NPHY_RFCTL_OVER,
-				~(0x1 << 12 |
-				  0x1 << 5 |
-				  0x1 << 1 |
-				  0x1));
-			b43_phy_mask(dev, B43_NPHY_RFCTL_CMD,
-				~B43_NPHY_RFCTL_CMD_START);
-			udelay(20);
-			b43_phy_mask(dev, B43_NPHY_RFCTL_OVER, ~0x1);
-		}
-	} else {
-		b43_phy_set(dev, B43_NPHY_AFECTL_OVER, 0x3000);
-		if (type < 3) {
-			b43_phy_maskset(dev, B43_NPHY_RFCTL_CMD,
-				~(B43_NPHY_RFCTL_CMD_RXEN |
-				  B43_NPHY_RFCTL_CMD_CORESEL),
-				(B43_NPHY_RFCTL_CMD_RXEN |
-				 code << B43_NPHY_RFCTL_CMD_CORESEL_SHIFT));
-			b43_phy_set(dev, B43_NPHY_RFCTL_OVER,
-				(0x1 << 12 |
-				  0x1 << 5 |
-				  0x1 << 1 |
-				  0x1));
-			b43_phy_set(dev, B43_NPHY_RFCTL_CMD,
-				B43_NPHY_RFCTL_CMD_START);
-			udelay(20);
-			b43_phy_mask(dev, B43_NPHY_RFCTL_OVER, ~0x1);
-		}
-	}
-}
-
-static void b43_nphy_rev3_rssi_select(struct b43_wldev *dev, u8 code, u8 type)
-{
-	struct b43_phy_n *nphy = dev->phy.n;
-	u8 i;
-	u16 reg, val;
-
-	if (code == 0) {
-		b43_phy_mask(dev, B43_NPHY_AFECTL_OVER1, 0xFDFF);
-		b43_phy_mask(dev, B43_NPHY_AFECTL_OVER, 0xFDFF);
-		b43_phy_mask(dev, B43_NPHY_AFECTL_C1, 0xFCFF);
-		b43_phy_mask(dev, B43_NPHY_AFECTL_C2, 0xFCFF);
-		b43_phy_mask(dev, B43_NPHY_TXF_40CO_B1S0, 0xFFDF);
-		b43_phy_mask(dev, B43_NPHY_TXF_40CO_B32S1, 0xFFDF);
-		b43_phy_mask(dev, B43_NPHY_RFCTL_LUT_TRSW_UP1, 0xFFC3);
-		b43_phy_mask(dev, B43_NPHY_RFCTL_LUT_TRSW_UP2, 0xFFC3);
-	} else {
-		for (i = 0; i < 2; i++) {
-			if ((code == 1 && i == 1) || (code == 2 && !i))
-				continue;
-
-			reg = (i == 0) ?
-				B43_NPHY_AFECTL_OVER1 : B43_NPHY_AFECTL_OVER;
-			b43_phy_maskset(dev, reg, 0xFDFF, 0x0200);
-
-			if (type < 3) {
-				reg = (i == 0) ?
-					B43_NPHY_AFECTL_C1 :
-					B43_NPHY_AFECTL_C2;
-				b43_phy_maskset(dev, reg, 0xFCFF, 0);
-
-				reg = (i == 0) ?
-					B43_NPHY_RFCTL_LUT_TRSW_UP1 :
-					B43_NPHY_RFCTL_LUT_TRSW_UP2;
-				b43_phy_maskset(dev, reg, 0xFFC3, 0);
-
-				if (type == 0)
-					val = (b43_current_band(dev->wl) == IEEE80211_BAND_5GHZ) ? 4 : 8;
-				else if (type == 1)
-					val = 16;
-				else
-					val = 32;
-				b43_phy_set(dev, reg, val);
-
-				reg = (i == 0) ?
-					B43_NPHY_TXF_40CO_B1S0 :
-					B43_NPHY_TXF_40CO_B32S1;
-				b43_phy_set(dev, reg, 0x0020);
-			} else {
-				if (type == 6)
-					val = 0x0100;
-				else if (type == 3)
-					val = 0x0200;
-				else
-					val = 0x0300;
-
-				reg = (i == 0) ?
-					B43_NPHY_AFECTL_C1 :
-					B43_NPHY_AFECTL_C2;
-
-				b43_phy_maskset(dev, reg, 0xFCFF, val);
-				b43_phy_maskset(dev, reg, 0xF3FF, val << 2);
-
-				if (type != 3 && type != 6) {
-					enum ieee80211_band band =
-						b43_current_band(dev->wl);
-
-					if ((nphy->ipa2g_on &&
-						band == IEEE80211_BAND_2GHZ) ||
-						(nphy->ipa5g_on &&
-						band == IEEE80211_BAND_5GHZ))
-						val = (band == IEEE80211_BAND_5GHZ) ? 0xC : 0xE;
-					else
-						val = 0x11;
-					reg = (i == 0) ? 0x2000 : 0x3000;
-					reg |= B2055_PADDRV;
-					b43_radio_write16(dev, reg, val);
-
-					reg = (i == 0) ?
-						B43_NPHY_AFECTL_OVER1 :
-						B43_NPHY_AFECTL_OVER;
-					b43_phy_set(dev, reg, 0x0200);
-				}
-			}
-		}
-	}
-}
-
-/* http://bcm-v4.sipsolutions.net/802.11/PHY/N/RSSISel */
-static void b43_nphy_rssi_select(struct b43_wldev *dev, u8 code, u8 type)
-{
-	if (dev->phy.rev >= 3)
-		b43_nphy_rev3_rssi_select(dev, code, type);
-	else
-		b43_nphy_rev2_rssi_select(dev, code, type);
-}
-
-/* http://bcm-v4.sipsolutions.net/802.11/PHY/N/SetRssi2055Vcm */
-static void b43_nphy_set_rssi_2055_vcm(struct b43_wldev *dev, u8 type, u8 *buf)
-{
-	int i;
-	for (i = 0; i < 2; i++) {
-		if (type == 2) {
-			if (i == 0) {
-				b43_radio_maskset(dev, B2055_C1_B0NB_RSSIVCM,
-						  0xFC, buf[0]);
-				b43_radio_maskset(dev, B2055_C1_RX_BB_RSSICTL5,
-						  0xFC, buf[1]);
-			} else {
-				b43_radio_maskset(dev, B2055_C2_B0NB_RSSIVCM,
-						  0xFC, buf[2 * i]);
-				b43_radio_maskset(dev, B2055_C2_RX_BB_RSSICTL5,
-						  0xFC, buf[2 * i + 1]);
-			}
-		} else {
-			if (i == 0)
-				b43_radio_maskset(dev, B2055_C1_RX_BB_RSSICTL5,
-						  0xF3, buf[0] << 2);
-			else
-				b43_radio_maskset(dev, B2055_C2_RX_BB_RSSICTL5,
-						  0xF3, buf[2 * i + 1] << 2);
-		}
-	}
-}
-
-/* http://bcm-v4.sipsolutions.net/802.11/PHY/N/PollRssi */
-static int b43_nphy_poll_rssi(struct b43_wldev *dev, u8 type, s32 *buf,
-				u8 nsamp)
-{
-	int i;
-	int out;
-	u16 save_regs_phy[9];
-	u16 s[2];
-
-	if (dev->phy.rev >= 3) {
-		save_regs_phy[0] = b43_phy_read(dev,
-						B43_NPHY_RFCTL_LUT_TRSW_UP1);
-		save_regs_phy[1] = b43_phy_read(dev,
-						B43_NPHY_RFCTL_LUT_TRSW_UP2);
-		save_regs_phy[2] = b43_phy_read(dev, B43_NPHY_AFECTL_C1);
-		save_regs_phy[3] = b43_phy_read(dev, B43_NPHY_AFECTL_C2);
-		save_regs_phy[4] = b43_phy_read(dev, B43_NPHY_AFECTL_OVER1);
-		save_regs_phy[5] = b43_phy_read(dev, B43_NPHY_AFECTL_OVER);
-		save_regs_phy[6] = b43_phy_read(dev, B43_NPHY_TXF_40CO_B1S0);
-		save_regs_phy[7] = b43_phy_read(dev, B43_NPHY_TXF_40CO_B32S1);
-	} else if (dev->phy.rev == 2) {
-		save_regs_phy[0] = b43_phy_read(dev, B43_NPHY_AFECTL_C1);
-		save_regs_phy[1] = b43_phy_read(dev, B43_NPHY_AFECTL_C2);
-		save_regs_phy[2] = b43_phy_read(dev, B43_NPHY_AFECTL_OVER);
-		save_regs_phy[3] = b43_phy_read(dev, B43_NPHY_RFCTL_CMD);
-		save_regs_phy[4] = b43_phy_read(dev, B43_NPHY_RFCTL_OVER);
-		save_regs_phy[5] = b43_phy_read(dev, B43_NPHY_RFCTL_RSSIO1);
-		save_regs_phy[6] = b43_phy_read(dev, B43_NPHY_RFCTL_RSSIO2);
-	}
-
-	b43_nphy_rssi_select(dev, 5, type);
-
-	if (dev->phy.rev < 2) {
-		save_regs_phy[8] = b43_phy_read(dev, B43_NPHY_GPIO_SEL);
-		b43_phy_write(dev, B43_NPHY_GPIO_SEL, 5);
-	}
-
-	for (i = 0; i < 4; i++)
-		buf[i] = 0;
-
-	for (i = 0; i < nsamp; i++) {
-		if (dev->phy.rev < 2) {
-			s[0] = b43_phy_read(dev, B43_NPHY_GPIO_LOOUT);
-			s[1] = b43_phy_read(dev, B43_NPHY_GPIO_HIOUT);
-		} else {
-			s[0] = b43_phy_read(dev, B43_NPHY_RSSI1);
-			s[1] = b43_phy_read(dev, B43_NPHY_RSSI2);
-		}
-
-		buf[0] += ((s8)((s[0] & 0x3F) << 2)) >> 2;
-		buf[1] += ((s8)(((s[0] >> 8) & 0x3F) << 2)) >> 2;
-		buf[2] += ((s8)((s[1] & 0x3F) << 2)) >> 2;
-		buf[3] += ((s8)(((s[1] >> 8) & 0x3F) << 2)) >> 2;
-	}
-	out = (buf[0] & 0xFF) << 24 | (buf[1] & 0xFF) << 16 |
-		(buf[2] & 0xFF) << 8 | (buf[3] & 0xFF);
-
-	if (dev->phy.rev < 2)
-		b43_phy_write(dev, B43_NPHY_GPIO_SEL, save_regs_phy[8]);
-
-	if (dev->phy.rev >= 3) {
-		b43_phy_write(dev, B43_NPHY_RFCTL_LUT_TRSW_UP1,
-				save_regs_phy[0]);
-		b43_phy_write(dev, B43_NPHY_RFCTL_LUT_TRSW_UP2,
-				save_regs_phy[1]);
-		b43_phy_write(dev, B43_NPHY_AFECTL_C1, save_regs_phy[2]);
-		b43_phy_write(dev, B43_NPHY_AFECTL_C2, save_regs_phy[3]);
-		b43_phy_write(dev, B43_NPHY_AFECTL_OVER1, save_regs_phy[4]);
-		b43_phy_write(dev, B43_NPHY_AFECTL_OVER, save_regs_phy[5]);
-		b43_phy_write(dev, B43_NPHY_TXF_40CO_B1S0, save_regs_phy[6]);
-		b43_phy_write(dev, B43_NPHY_TXF_40CO_B32S1, save_regs_phy[7]);
-	} else if (dev->phy.rev == 2) {
-		b43_phy_write(dev, B43_NPHY_AFECTL_C1, save_regs_phy[0]);
-		b43_phy_write(dev, B43_NPHY_AFECTL_C2, save_regs_phy[1]);
-		b43_phy_write(dev, B43_NPHY_AFECTL_OVER, save_regs_phy[2]);
-		b43_phy_write(dev, B43_NPHY_RFCTL_CMD, save_regs_phy[3]);
-		b43_phy_write(dev, B43_NPHY_RFCTL_OVER, save_regs_phy[4]);
-		b43_phy_write(dev, B43_NPHY_RFCTL_RSSIO1, save_regs_phy[5]);
-		b43_phy_write(dev, B43_NPHY_RFCTL_RSSIO2, save_regs_phy[6]);
-	}
-
-	return out;
-}
-
-/* http://bcm-v4.sipsolutions.net/802.11/PHY/N/RSSICal */
-static void b43_nphy_rev2_rssi_cal(struct b43_wldev *dev, u8 type)
-{
-	int i, j;
-	u8 state[4];
-	u8 code, val;
-	u16 class, override;
-	u8 regs_save_radio[2];
-	u16 regs_save_phy[2];
-
-	s8 offset[4];
-	u8 core;
-	u8 rail;
-
-	u16 clip_state[2];
-	u16 clip_off[2] = { 0xFFFF, 0xFFFF };
-	s32 results_min[4] = { };
-	u8 vcm_final[4] = { };
-	s32 results[4][4] = { };
-	s32 miniq[4][2] = { };
-
-	if (type == 2) {
-		code = 0;
-		val = 6;
-	} else if (type < 2) {
-		code = 25;
-		val = 4;
-	} else {
-		B43_WARN_ON(1);
-		return;
-	}
-
-	class = b43_nphy_classifier(dev, 0, 0);
-	b43_nphy_classifier(dev, 7, 4);
-	b43_nphy_read_clip_detection(dev, clip_state);
-	b43_nphy_write_clip_detection(dev, clip_off);
-
-	if (b43_current_band(dev->wl) == IEEE80211_BAND_5GHZ)
-		override = 0x140;
-	else
-		override = 0x110;
-
-	regs_save_phy[0] = b43_phy_read(dev, B43_NPHY_RFCTL_INTC1);
-	regs_save_radio[0] = b43_radio_read16(dev, B2055_C1_PD_RXTX);
-	b43_phy_write(dev, B43_NPHY_RFCTL_INTC1, override);
-	b43_radio_write16(dev, B2055_C1_PD_RXTX, val);
-
-	regs_save_phy[1] = b43_phy_read(dev, B43_NPHY_RFCTL_INTC2);
-	regs_save_radio[1] = b43_radio_read16(dev, B2055_C2_PD_RXTX);
-	b43_phy_write(dev, B43_NPHY_RFCTL_INTC2, override);
-	b43_radio_write16(dev, B2055_C2_PD_RXTX, val);
-
-	state[0] = b43_radio_read16(dev, B2055_C1_PD_RSSIMISC) & 0x07;
-	state[1] = b43_radio_read16(dev, B2055_C2_PD_RSSIMISC) & 0x07;
-	b43_radio_mask(dev, B2055_C1_PD_RSSIMISC, 0xF8);
-	b43_radio_mask(dev, B2055_C2_PD_RSSIMISC, 0xF8);
-	state[2] = b43_radio_read16(dev, B2055_C1_SP_RSSI) & 0x07;
-	state[3] = b43_radio_read16(dev, B2055_C2_SP_RSSI) & 0x07;
-
-	b43_nphy_rssi_select(dev, 5, type);
-	b43_nphy_scale_offset_rssi(dev, 0, 0, 5, 0, type);
-	b43_nphy_scale_offset_rssi(dev, 0, 0, 5, 1, type);
-
-	for (i = 0; i < 4; i++) {
-		u8 tmp[4];
-		for (j = 0; j < 4; j++)
-			tmp[j] = i;
-		if (type != 1)
-			b43_nphy_set_rssi_2055_vcm(dev, type, tmp);
-		b43_nphy_poll_rssi(dev, type, results[i], 8);
-		if (type < 2)
-			for (j = 0; j < 2; j++)
-				miniq[i][j] = min(results[i][2 * j],
-						results[i][2 * j + 1]);
-	}
-
-	for (i = 0; i < 4; i++) {
-		s32 mind = 40;
-		u8 minvcm = 0;
-		s32 minpoll = 249;
-		s32 curr;
-		for (j = 0; j < 4; j++) {
-			if (type == 2)
-				curr = abs(results[j][i]);
-			else
-				curr = abs(miniq[j][i / 2] - code * 8);
-
-			if (curr < mind) {
-				mind = curr;
-				minvcm = j;
-			}
-
-			if (results[j][i] < minpoll)
-				minpoll = results[j][i];
-		}
-		results_min[i] = minpoll;
-		vcm_final[i] = minvcm;
-	}
-
-	if (type != 1)
-		b43_nphy_set_rssi_2055_vcm(dev, type, vcm_final);
-
-	for (i = 0; i < 4; i++) {
-		offset[i] = (code * 8) - results[vcm_final[i]][i];
-
-		if (offset[i] < 0)
-			offset[i] = -((abs(offset[i]) + 4) / 8);
-		else
-			offset[i] = (offset[i] + 4) / 8;
-
-		if (results_min[i] == 248)
-			offset[i] = code - 32;
-
-		core = (i / 2) ? 2 : 1;
-		rail = (i % 2) ? 1 : 0;
-
-		b43_nphy_scale_offset_rssi(dev, 0, offset[i], core, rail,
-						type);
-	}
-
-	b43_radio_maskset(dev, B2055_C1_PD_RSSIMISC, 0xF8, state[0]);
-	b43_radio_maskset(dev, B2055_C2_PD_RSSIMISC, 0xF8, state[1]);
-
-	switch (state[2]) {
-	case 1:
-		b43_nphy_rssi_select(dev, 1, 2);
-		break;
-	case 4:
-		b43_nphy_rssi_select(dev, 1, 0);
-		break;
-	case 2:
-		b43_nphy_rssi_select(dev, 1, 1);
-		break;
-	default:
-		b43_nphy_rssi_select(dev, 1, 1);
-		break;
-	}
-
-	switch (state[3]) {
-	case 1:
-		b43_nphy_rssi_select(dev, 2, 2);
-		break;
-	case 4:
-		b43_nphy_rssi_select(dev, 2, 0);
-		break;
-	default:
-		b43_nphy_rssi_select(dev, 2, 1);
-		break;
-	}
-
-	b43_nphy_rssi_select(dev, 0, type);
-
-	b43_phy_write(dev, B43_NPHY_RFCTL_INTC1, regs_save_phy[0]);
-	b43_radio_write16(dev, B2055_C1_PD_RXTX, regs_save_radio[0]);
-	b43_phy_write(dev, B43_NPHY_RFCTL_INTC2, regs_save_phy[1]);
-	b43_radio_write16(dev, B2055_C2_PD_RXTX, regs_save_radio[1]);
-
-	b43_nphy_classifier(dev, 7, class);
-	b43_nphy_write_clip_detection(dev, clip_state);
-	/* Specs don't say about reset here, but it makes wl and b43 dumps
-	   identical, it really seems wl performs this */
-	b43_nphy_reset_cca(dev);
-}
-
-/* http://bcm-v4.sipsolutions.net/802.11/PHY/N/RSSICalRev3 */
-static void b43_nphy_rev3_rssi_cal(struct b43_wldev *dev)
-{
-	/* TODO */
-}
-
-/*
- * RSSI Calibration
- * http://bcm-v4.sipsolutions.net/802.11/PHY/N/RSSICal
- */
-static void b43_nphy_rssi_cal(struct b43_wldev *dev)
-{
-	if (dev->phy.rev >= 3) {
-		b43_nphy_rev3_rssi_cal(dev);
-	} else {
-		b43_nphy_rev2_rssi_cal(dev, B43_NPHY_RSSI_Z);
-		b43_nphy_rev2_rssi_cal(dev, B43_NPHY_RSSI_X);
-		b43_nphy_rev2_rssi_cal(dev, B43_NPHY_RSSI_Y);
-	}
-}
-
-/*
- * Restore RSSI Calibration
- * http://bcm-v4.sipsolutions.net/802.11/PHY/N/RestoreRssiCal
- */
-static void b43_nphy_restore_rssi_cal(struct b43_wldev *dev)
-{
-	struct b43_phy_n *nphy = dev->phy.n;
-
-	u16 *rssical_radio_regs = NULL;
-	u16 *rssical_phy_regs = NULL;
-
-	if (b43_current_band(dev->wl) == IEEE80211_BAND_2GHZ) {
-		if (!nphy->rssical_chanspec_2G.center_freq)
-			return;
-		rssical_radio_regs = nphy->rssical_cache.rssical_radio_regs_2G;
-		rssical_phy_regs = nphy->rssical_cache.rssical_phy_regs_2G;
-	} else {
-		if (!nphy->rssical_chanspec_5G.center_freq)
-			return;
-		rssical_radio_regs = nphy->rssical_cache.rssical_radio_regs_5G;
-		rssical_phy_regs = nphy->rssical_cache.rssical_phy_regs_5G;
-	}
-
-	/* TODO use some definitions */
-	b43_radio_maskset(dev, 0x602B, 0xE3, rssical_radio_regs[0]);
-	b43_radio_maskset(dev, 0x702B, 0xE3, rssical_radio_regs[1]);
-
-	b43_phy_write(dev, B43_NPHY_RSSIMC_0I_RSSI_Z, rssical_phy_regs[0]);
-	b43_phy_write(dev, B43_NPHY_RSSIMC_0Q_RSSI_Z, rssical_phy_regs[1]);
-	b43_phy_write(dev, B43_NPHY_RSSIMC_1I_RSSI_Z, rssical_phy_regs[2]);
-	b43_phy_write(dev, B43_NPHY_RSSIMC_1Q_RSSI_Z, rssical_phy_regs[3]);
-
-	b43_phy_write(dev, B43_NPHY_RSSIMC_0I_RSSI_X, rssical_phy_regs[4]);
-	b43_phy_write(dev, B43_NPHY_RSSIMC_0Q_RSSI_X, rssical_phy_regs[5]);
-	b43_phy_write(dev, B43_NPHY_RSSIMC_1I_RSSI_X, rssical_phy_regs[6]);
-	b43_phy_write(dev, B43_NPHY_RSSIMC_1Q_RSSI_X, rssical_phy_regs[7]);
-
-	b43_phy_write(dev, B43_NPHY_RSSIMC_0I_RSSI_Y, rssical_phy_regs[8]);
-	b43_phy_write(dev, B43_NPHY_RSSIMC_0Q_RSSI_Y, rssical_phy_regs[9]);
-	b43_phy_write(dev, B43_NPHY_RSSIMC_1I_RSSI_Y, rssical_phy_regs[10]);
-	b43_phy_write(dev, B43_NPHY_RSSIMC_1Q_RSSI_Y, rssical_phy_regs[11]);
-}
-
-/* http://bcm-v4.sipsolutions.net/802.11/PHY/N/GetIpaGainTbl */
-static const u32 *b43_nphy_get_ipa_gain_table(struct b43_wldev *dev)
-{
-	if (b43_current_band(dev->wl) == IEEE80211_BAND_2GHZ) {
-		if (dev->phy.rev >= 6) {
-			/* TODO If the chip is 47162
-				return txpwrctrl_tx_gain_ipa_rev5 */
-			return txpwrctrl_tx_gain_ipa_rev6;
-		} else if (dev->phy.rev >= 5) {
-			return txpwrctrl_tx_gain_ipa_rev5;
-		} else {
-			return txpwrctrl_tx_gain_ipa;
-		}
-	} else {
-		return txpwrctrl_tx_gain_ipa_5g;
-	}
-}
-
-/* http://bcm-v4.sipsolutions.net/802.11/PHY/N/TxCalRadioSetup */
-static void b43_nphy_tx_cal_radio_setup(struct b43_wldev *dev)
-{
-	struct b43_phy_n *nphy = dev->phy.n;
-	u16 *save = nphy->tx_rx_cal_radio_saveregs;
-	u16 tmp;
-	u8 offset, i;
-
-	if (dev->phy.rev >= 3) {
-	    for (i = 0; i < 2; i++) {
-		tmp = (i == 0) ? 0x2000 : 0x3000;
-		offset = i * 11;
-
-		save[offset + 0] = b43_radio_read16(dev, B2055_CAL_RVARCTL);
-		save[offset + 1] = b43_radio_read16(dev, B2055_CAL_LPOCTL);
-		save[offset + 2] = b43_radio_read16(dev, B2055_CAL_TS);
-		save[offset + 3] = b43_radio_read16(dev, B2055_CAL_RCCALRTS);
-		save[offset + 4] = b43_radio_read16(dev, B2055_CAL_RCALRTS);
-		save[offset + 5] = b43_radio_read16(dev, B2055_PADDRV);
-		save[offset + 6] = b43_radio_read16(dev, B2055_XOCTL1);
-		save[offset + 7] = b43_radio_read16(dev, B2055_XOCTL2);
-		save[offset + 8] = b43_radio_read16(dev, B2055_XOREGUL);
-		save[offset + 9] = b43_radio_read16(dev, B2055_XOMISC);
-		save[offset + 10] = b43_radio_read16(dev, B2055_PLL_LFC1);
-
-		if (b43_current_band(dev->wl) == IEEE80211_BAND_5GHZ) {
-			b43_radio_write16(dev, tmp | B2055_CAL_RVARCTL, 0x0A);
-			b43_radio_write16(dev, tmp | B2055_CAL_LPOCTL, 0x40);
-			b43_radio_write16(dev, tmp | B2055_CAL_TS, 0x55);
-			b43_radio_write16(dev, tmp | B2055_CAL_RCCALRTS, 0);
-			b43_radio_write16(dev, tmp | B2055_CAL_RCALRTS, 0);
-			if (nphy->ipa5g_on) {
-				b43_radio_write16(dev, tmp | B2055_PADDRV, 4);
-				b43_radio_write16(dev, tmp | B2055_XOCTL1, 1);
-			} else {
-				b43_radio_write16(dev, tmp | B2055_PADDRV, 0);
-				b43_radio_write16(dev, tmp | B2055_XOCTL1, 0x2F);
-			}
-			b43_radio_write16(dev, tmp | B2055_XOCTL2, 0);
-		} else {
-			b43_radio_write16(dev, tmp | B2055_CAL_RVARCTL, 0x06);
-			b43_radio_write16(dev, tmp | B2055_CAL_LPOCTL, 0x40);
-			b43_radio_write16(dev, tmp | B2055_CAL_TS, 0x55);
-			b43_radio_write16(dev, tmp | B2055_CAL_RCCALRTS, 0);
-			b43_radio_write16(dev, tmp | B2055_CAL_RCALRTS, 0);
-			b43_radio_write16(dev, tmp | B2055_XOCTL1, 0);
-			if (nphy->ipa2g_on) {
-				b43_radio_write16(dev, tmp | B2055_PADDRV, 6);
-				b43_radio_write16(dev, tmp | B2055_XOCTL2,
-					(dev->phy.rev < 5) ? 0x11 : 0x01);
-			} else {
-				b43_radio_write16(dev, tmp | B2055_PADDRV, 0);
-				b43_radio_write16(dev, tmp | B2055_XOCTL2, 0);
-			}
-		}
-		b43_radio_write16(dev, tmp | B2055_XOREGUL, 0);
-		b43_radio_write16(dev, tmp | B2055_XOMISC, 0);
-		b43_radio_write16(dev, tmp | B2055_PLL_LFC1, 0);
-	    }
-	} else {
-		save[0] = b43_radio_read16(dev, B2055_C1_TX_RF_IQCAL1);
-		b43_radio_write16(dev, B2055_C1_TX_RF_IQCAL1, 0x29);
-
-		save[1] = b43_radio_read16(dev, B2055_C1_TX_RF_IQCAL2);
-		b43_radio_write16(dev, B2055_C1_TX_RF_IQCAL2, 0x54);
-
-		save[2] = b43_radio_read16(dev, B2055_C2_TX_RF_IQCAL1);
-		b43_radio_write16(dev, B2055_C2_TX_RF_IQCAL1, 0x29);
-
-		save[3] = b43_radio_read16(dev, B2055_C2_TX_RF_IQCAL2);
-		b43_radio_write16(dev, B2055_C2_TX_RF_IQCAL2, 0x54);
-
-		save[3] = b43_radio_read16(dev, B2055_C1_PWRDET_RXTX);
-		save[4] = b43_radio_read16(dev, B2055_C2_PWRDET_RXTX);
-
-		if (!(b43_phy_read(dev, B43_NPHY_BANDCTL) &
-		    B43_NPHY_BANDCTL_5GHZ)) {
-			b43_radio_write16(dev, B2055_C1_PWRDET_RXTX, 0x04);
-			b43_radio_write16(dev, B2055_C2_PWRDET_RXTX, 0x04);
-		} else {
-			b43_radio_write16(dev, B2055_C1_PWRDET_RXTX, 0x20);
-			b43_radio_write16(dev, B2055_C2_PWRDET_RXTX, 0x20);
-		}
-
-		if (dev->phy.rev < 2) {
-			b43_radio_set(dev, B2055_C1_TX_BB_MXGM, 0x20);
-			b43_radio_set(dev, B2055_C2_TX_BB_MXGM, 0x20);
-		} else {
-			b43_radio_mask(dev, B2055_C1_TX_BB_MXGM, ~0x20);
-			b43_radio_mask(dev, B2055_C2_TX_BB_MXGM, ~0x20);
-		}
-	}
-}
-
-/* http://bcm-v4.sipsolutions.net/802.11/PHY/N/IqCalGainParams */
-static void b43_nphy_iq_cal_gain_params(struct b43_wldev *dev, u16 core,
-					struct nphy_txgains target,
-					struct nphy_iqcal_params *params)
-{
-	int i, j, indx;
-	u16 gain;
-
-	if (dev->phy.rev >= 3) {
-		params->txgm = target.txgm[core];
-		params->pga = target.pga[core];
-		params->pad = target.pad[core];
-		params->ipa = target.ipa[core];
-		params->cal_gain = (params->txgm << 12) | (params->pga << 8) |
-					(params->pad << 4) | (params->ipa);
-		for (j = 0; j < 5; j++)
-			params->ncorr[j] = 0x79;
-	} else {
-		gain = (target.pad[core]) | (target.pga[core] << 4) |
-			(target.txgm[core] << 8);
-
-		indx = (b43_current_band(dev->wl) == IEEE80211_BAND_5GHZ) ?
-			1 : 0;
-		for (i = 0; i < 9; i++)
-			if (tbl_iqcal_gainparams[indx][i][0] == gain)
-				break;
-		i = min(i, 8);
-
-		params->txgm = tbl_iqcal_gainparams[indx][i][1];
-		params->pga = tbl_iqcal_gainparams[indx][i][2];
-		params->pad = tbl_iqcal_gainparams[indx][i][3];
-		params->cal_gain = (params->txgm << 7) | (params->pga << 4) |
-					(params->pad << 2);
-		for (j = 0; j < 4; j++)
-			params->ncorr[j] = tbl_iqcal_gainparams[indx][i][4 + j];
-	}
-}
-
-/* http://bcm-v4.sipsolutions.net/802.11/PHY/N/UpdateTxCalLadder */
-static void b43_nphy_update_tx_cal_ladder(struct b43_wldev *dev, u16 core)
-{
-	struct b43_phy_n *nphy = dev->phy.n;
-	int i;
-	u16 scale, entry;
-
-	u16 tmp = nphy->txcal_bbmult;
-	if (core == 0)
-		tmp >>= 8;
-	tmp &= 0xff;
-
-	for (i = 0; i < 18; i++) {
-		scale = (ladder_lo[i].percent * tmp) / 100;
-		entry = ((scale & 0xFF) << 8) | ladder_lo[i].g_env;
-		b43_ntab_write(dev, B43_NTAB16(15, i), entry);
-
-		scale = (ladder_iq[i].percent * tmp) / 100;
-		entry = ((scale & 0xFF) << 8) | ladder_iq[i].g_env;
-		b43_ntab_write(dev, B43_NTAB16(15, i + 32), entry);
-	}
-}
-
-/* http://bcm-v4.sipsolutions.net/802.11/PHY/N/ExtPaSetTxDigiFilts */
-static void b43_nphy_ext_pa_set_tx_dig_filters(struct b43_wldev *dev)
-{
-	int i;
-	for (i = 0; i < 15; i++)
-		b43_phy_write(dev, B43_PHY_N(0x2C5 + i),
-				tbl_tx_filter_coef_rev4[2][i]);
-}
-
-/* http://bcm-v4.sipsolutions.net/802.11/PHY/N/IpaSetTxDigiFilts */
-static void b43_nphy_int_pa_set_tx_dig_filters(struct b43_wldev *dev)
-{
-	int i, j;
-	/* B43_NPHY_TXF_20CO_S0A1, B43_NPHY_TXF_40CO_S0A1, unknown */
-	static const u16 offset[] = { 0x186, 0x195, 0x2C5 };
-
-	for (i = 0; i < 3; i++)
-		for (j = 0; j < 15; j++)
-			b43_phy_write(dev, B43_PHY_N(offset[i] + j),
-					tbl_tx_filter_coef_rev4[i][j]);
-
-	if (dev->phy.is_40mhz) {
-		for (j = 0; j < 15; j++)
-			b43_phy_write(dev, B43_PHY_N(offset[0] + j),
-					tbl_tx_filter_coef_rev4[3][j]);
-	} else if (b43_current_band(dev->wl) == IEEE80211_BAND_5GHZ) {
-		for (j = 0; j < 15; j++)
-			b43_phy_write(dev, B43_PHY_N(offset[0] + j),
-					tbl_tx_filter_coef_rev4[5][j]);
-	}
-
-	if (dev->phy.channel == 14)
-		for (j = 0; j < 15; j++)
-			b43_phy_write(dev, B43_PHY_N(offset[0] + j),
-					tbl_tx_filter_coef_rev4[6][j]);
-}
-
-/* http://bcm-v4.sipsolutions.net/802.11/PHY/N/GetTxGain */
-static struct nphy_txgains b43_nphy_get_tx_gains(struct b43_wldev *dev)
-{
-	struct b43_phy_n *nphy = dev->phy.n;
-
-	u16 curr_gain[2];
-	struct nphy_txgains target;
-	const u32 *table = NULL;
-
-	if (!nphy->txpwrctrl) {
-		int i;
-
-		if (nphy->hang_avoid)
-			b43_nphy_stay_in_carrier_search(dev, true);
-		b43_ntab_read_bulk(dev, B43_NTAB16(7, 0x110), 2, curr_gain);
-		if (nphy->hang_avoid)
-			b43_nphy_stay_in_carrier_search(dev, false);
-
-		for (i = 0; i < 2; ++i) {
-			if (dev->phy.rev >= 3) {
-				target.ipa[i] = curr_gain[i] & 0x000F;
-				target.pad[i] = (curr_gain[i] & 0x00F0) >> 4;
-				target.pga[i] = (curr_gain[i] & 0x0F00) >> 8;
-				target.txgm[i] = (curr_gain[i] & 0x7000) >> 12;
-			} else {
-				target.ipa[i] = curr_gain[i] & 0x0003;
-				target.pad[i] = (curr_gain[i] & 0x000C) >> 2;
-				target.pga[i] = (curr_gain[i] & 0x0070) >> 4;
-				target.txgm[i] = (curr_gain[i] & 0x0380) >> 7;
-			}
-		}
-	} else {
-		int i;
-		u16 index[2];
-		index[0] = (b43_phy_read(dev, B43_NPHY_C1_TXPCTL_STAT) &
-			B43_NPHY_TXPCTL_STAT_BIDX) >>
-			B43_NPHY_TXPCTL_STAT_BIDX_SHIFT;
-		index[1] = (b43_phy_read(dev, B43_NPHY_C2_TXPCTL_STAT) &
-			B43_NPHY_TXPCTL_STAT_BIDX) >>
-			B43_NPHY_TXPCTL_STAT_BIDX_SHIFT;
-
-		for (i = 0; i < 2; ++i) {
-			if (dev->phy.rev >= 3) {
-				enum ieee80211_band band =
-					b43_current_band(dev->wl);
-
-				if ((nphy->ipa2g_on &&
-				     band == IEEE80211_BAND_2GHZ) ||
-				    (nphy->ipa5g_on &&
-				     band == IEEE80211_BAND_5GHZ)) {
-					table = b43_nphy_get_ipa_gain_table(dev);
-				} else {
-					if (band == IEEE80211_BAND_5GHZ) {
-						if (dev->phy.rev == 3)
-							table = b43_ntab_tx_gain_rev3_5ghz;
-						else if (dev->phy.rev == 4)
-							table = b43_ntab_tx_gain_rev4_5ghz;
-						else
-							table = b43_ntab_tx_gain_rev5plus_5ghz;
-					} else {
-						table = b43_ntab_tx_gain_rev3plus_2ghz;
-					}
-				}
-
-				target.ipa[i] = (table[index[i]] >> 16) & 0xF;
-				target.pad[i] = (table[index[i]] >> 20) & 0xF;
-				target.pga[i] = (table[index[i]] >> 24) & 0xF;
-				target.txgm[i] = (table[index[i]] >> 28) & 0xF;
-			} else {
-				table = b43_ntab_tx_gain_rev0_1_2;
-
-				target.ipa[i] = (table[index[i]] >> 16) & 0x3;
-				target.pad[i] = (table[index[i]] >> 18) & 0x3;
-				target.pga[i] = (table[index[i]] >> 20) & 0x7;
-				target.txgm[i] = (table[index[i]] >> 23) & 0x7;
-			}
-		}
-	}
-
-	return target;
-}
-
-/* http://bcm-v4.sipsolutions.net/802.11/PHY/N/TxCalPhyCleanup */
-static void b43_nphy_tx_cal_phy_cleanup(struct b43_wldev *dev)
-{
-	u16 *regs = dev->phy.n->tx_rx_cal_phy_saveregs;
-
-	if (dev->phy.rev >= 3) {
-		b43_phy_write(dev, B43_NPHY_AFECTL_C1, regs[0]);
-		b43_phy_write(dev, B43_NPHY_AFECTL_C2, regs[1]);
-		b43_phy_write(dev, B43_NPHY_AFECTL_OVER1, regs[2]);
-		b43_phy_write(dev, B43_NPHY_AFECTL_OVER, regs[3]);
-		b43_phy_write(dev, B43_NPHY_BBCFG, regs[4]);
-		b43_ntab_write(dev, B43_NTAB16(8, 3), regs[5]);
-		b43_ntab_write(dev, B43_NTAB16(8, 19), regs[6]);
-		b43_phy_write(dev, B43_NPHY_RFCTL_INTC1, regs[7]);
-		b43_phy_write(dev, B43_NPHY_RFCTL_INTC2, regs[8]);
-		b43_phy_write(dev, B43_NPHY_PAPD_EN0, regs[9]);
-		b43_phy_write(dev, B43_NPHY_PAPD_EN1, regs[10]);
-		b43_nphy_reset_cca(dev);
-	} else {
-		b43_phy_maskset(dev, B43_NPHY_AFECTL_C1, 0x0FFF, regs[0]);
-		b43_phy_maskset(dev, B43_NPHY_AFECTL_C2, 0x0FFF, regs[1]);
-		b43_phy_write(dev, B43_NPHY_AFECTL_OVER, regs[2]);
-		b43_ntab_write(dev, B43_NTAB16(8, 2), regs[3]);
-		b43_ntab_write(dev, B43_NTAB16(8, 18), regs[4]);
-		b43_phy_write(dev, B43_NPHY_RFCTL_INTC1, regs[5]);
-		b43_phy_write(dev, B43_NPHY_RFCTL_INTC2, regs[6]);
-	}
-}
-
-/* http://bcm-v4.sipsolutions.net/802.11/PHY/N/TxCalPhySetup */
-static void b43_nphy_tx_cal_phy_setup(struct b43_wldev *dev)
-{
-	u16 *regs = dev->phy.n->tx_rx_cal_phy_saveregs;
-	u16 tmp;
-
-	regs[0] = b43_phy_read(dev, B43_NPHY_AFECTL_C1);
-	regs[1] = b43_phy_read(dev, B43_NPHY_AFECTL_C2);
-	if (dev->phy.rev >= 3) {
-		b43_phy_maskset(dev, B43_NPHY_AFECTL_C1, 0xF0FF, 0x0A00);
-		b43_phy_maskset(dev, B43_NPHY_AFECTL_C2, 0xF0FF, 0x0A00);
-
-		tmp = b43_phy_read(dev, B43_NPHY_AFECTL_OVER1);
-		regs[2] = tmp;
-		b43_phy_write(dev, B43_NPHY_AFECTL_OVER1, tmp | 0x0600);
-
-		tmp = b43_phy_read(dev, B43_NPHY_AFECTL_OVER);
-		regs[3] = tmp;
-		b43_phy_write(dev, B43_NPHY_AFECTL_OVER, tmp | 0x0600);
-
-		regs[4] = b43_phy_read(dev, B43_NPHY_BBCFG);
-		b43_phy_mask(dev, B43_NPHY_BBCFG,
-			     ~B43_NPHY_BBCFG_RSTRX & 0xFFFF);
-
-		tmp = b43_ntab_read(dev, B43_NTAB16(8, 3));
-		regs[5] = tmp;
-		b43_ntab_write(dev, B43_NTAB16(8, 3), 0);
-
-		tmp = b43_ntab_read(dev, B43_NTAB16(8, 19));
-		regs[6] = tmp;
-		b43_ntab_write(dev, B43_NTAB16(8, 19), 0);
-		regs[7] = b43_phy_read(dev, B43_NPHY_RFCTL_INTC1);
-		regs[8] = b43_phy_read(dev, B43_NPHY_RFCTL_INTC2);
-
-		b43_nphy_rf_control_intc_override(dev, 2, 1, 3);
-		b43_nphy_rf_control_intc_override(dev, 1, 2, 1);
-		b43_nphy_rf_control_intc_override(dev, 1, 8, 2);
-
-		regs[9] = b43_phy_read(dev, B43_NPHY_PAPD_EN0);
-		regs[10] = b43_phy_read(dev, B43_NPHY_PAPD_EN1);
-		b43_phy_mask(dev, B43_NPHY_PAPD_EN0, ~0x0001);
-		b43_phy_mask(dev, B43_NPHY_PAPD_EN1, ~0x0001);
-	} else {
-		b43_phy_maskset(dev, B43_NPHY_AFECTL_C1, 0x0FFF, 0xA000);
-		b43_phy_maskset(dev, B43_NPHY_AFECTL_C2, 0x0FFF, 0xA000);
-		tmp = b43_phy_read(dev, B43_NPHY_AFECTL_OVER);
-		regs[2] = tmp;
-		b43_phy_write(dev, B43_NPHY_AFECTL_OVER, tmp | 0x3000);
-		tmp = b43_ntab_read(dev, B43_NTAB16(8, 2));
-		regs[3] = tmp;
-		tmp |= 0x2000;
-		b43_ntab_write(dev, B43_NTAB16(8, 2), tmp);
-		tmp = b43_ntab_read(dev, B43_NTAB16(8, 18));
-		regs[4] = tmp;
-		tmp |= 0x2000;
-		b43_ntab_write(dev, B43_NTAB16(8, 18), tmp);
-		regs[5] = b43_phy_read(dev, B43_NPHY_RFCTL_INTC1);
-		regs[6] = b43_phy_read(dev, B43_NPHY_RFCTL_INTC2);
-		if (b43_current_band(dev->wl) == IEEE80211_BAND_5GHZ)
-			tmp = 0x0180;
-		else
-			tmp = 0x0120;
-		b43_phy_write(dev, B43_NPHY_RFCTL_INTC1, tmp);
-		b43_phy_write(dev, B43_NPHY_RFCTL_INTC2, tmp);
-	}
-}
-
-/* http://bcm-v4.sipsolutions.net/802.11/PHY/N/SaveCal */
-static void b43_nphy_save_cal(struct b43_wldev *dev)
-{
-	struct b43_phy_n *nphy = dev->phy.n;
-
-	struct b43_phy_n_iq_comp *rxcal_coeffs = NULL;
-	u16 *txcal_radio_regs = NULL;
-	struct b43_chanspec *iqcal_chanspec;
-	u16 *table = NULL;
-
-	if (nphy->hang_avoid)
-		b43_nphy_stay_in_carrier_search(dev, 1);
-
-	if (b43_current_band(dev->wl) == IEEE80211_BAND_2GHZ) {
-		rxcal_coeffs = &nphy->cal_cache.rxcal_coeffs_2G;
-		txcal_radio_regs = nphy->cal_cache.txcal_radio_regs_2G;
-		iqcal_chanspec = &nphy->iqcal_chanspec_2G;
-		table = nphy->cal_cache.txcal_coeffs_2G;
-	} else {
-		rxcal_coeffs = &nphy->cal_cache.rxcal_coeffs_5G;
-		txcal_radio_regs = nphy->cal_cache.txcal_radio_regs_5G;
-		iqcal_chanspec = &nphy->iqcal_chanspec_5G;
-		table = nphy->cal_cache.txcal_coeffs_5G;
-	}
-
-	b43_nphy_rx_iq_coeffs(dev, false, rxcal_coeffs);
-	/* TODO use some definitions */
-	if (dev->phy.rev >= 3) {
-		txcal_radio_regs[0] = b43_radio_read(dev, 0x2021);
-		txcal_radio_regs[1] = b43_radio_read(dev, 0x2022);
-		txcal_radio_regs[2] = b43_radio_read(dev, 0x3021);
-		txcal_radio_regs[3] = b43_radio_read(dev, 0x3022);
-		txcal_radio_regs[4] = b43_radio_read(dev, 0x2023);
-		txcal_radio_regs[5] = b43_radio_read(dev, 0x2024);
-		txcal_radio_regs[6] = b43_radio_read(dev, 0x3023);
-		txcal_radio_regs[7] = b43_radio_read(dev, 0x3024);
-	} else {
-		txcal_radio_regs[0] = b43_radio_read(dev, 0x8B);
-		txcal_radio_regs[1] = b43_radio_read(dev, 0xBA);
-		txcal_radio_regs[2] = b43_radio_read(dev, 0x8D);
-		txcal_radio_regs[3] = b43_radio_read(dev, 0xBC);
-	}
-	iqcal_chanspec->center_freq = dev->phy.channel_freq;
-	iqcal_chanspec->channel_type = dev->phy.channel_type;
-	b43_ntab_read_bulk(dev, B43_NTAB16(15, 80), 8, table);
-
-	if (nphy->hang_avoid)
-		b43_nphy_stay_in_carrier_search(dev, 0);
-}
-
-/* http://bcm-v4.sipsolutions.net/802.11/PHY/N/RestoreCal */
-static void b43_nphy_restore_cal(struct b43_wldev *dev)
-{
-	struct b43_phy_n *nphy = dev->phy.n;
-
-	u16 coef[4];
-	u16 *loft = NULL;
-	u16 *table = NULL;
-
-	int i;
-	u16 *txcal_radio_regs = NULL;
-	struct b43_phy_n_iq_comp *rxcal_coeffs = NULL;
-
-	if (b43_current_band(dev->wl) == IEEE80211_BAND_2GHZ) {
-		if (!nphy->iqcal_chanspec_2G.center_freq)
-			return;
-		table = nphy->cal_cache.txcal_coeffs_2G;
-		loft = &nphy->cal_cache.txcal_coeffs_2G[5];
-	} else {
-		if (!nphy->iqcal_chanspec_5G.center_freq)
-			return;
-		table = nphy->cal_cache.txcal_coeffs_5G;
-		loft = &nphy->cal_cache.txcal_coeffs_5G[5];
-	}
-
-	b43_ntab_write_bulk(dev, B43_NTAB16(15, 80), 4, table);
-
-	for (i = 0; i < 4; i++) {
-		if (dev->phy.rev >= 3)
-			table[i] = coef[i];
-		else
-			coef[i] = 0;
-	}
-
-	b43_ntab_write_bulk(dev, B43_NTAB16(15, 88), 4, coef);
-	b43_ntab_write_bulk(dev, B43_NTAB16(15, 85), 2, loft);
-	b43_ntab_write_bulk(dev, B43_NTAB16(15, 93), 2, loft);
-
-	if (dev->phy.rev < 2)
-		b43_nphy_tx_iq_workaround(dev);
-
-	if (b43_current_band(dev->wl) == IEEE80211_BAND_2GHZ) {
-		txcal_radio_regs = nphy->cal_cache.txcal_radio_regs_2G;
-		rxcal_coeffs = &nphy->cal_cache.rxcal_coeffs_2G;
-	} else {
-		txcal_radio_regs = nphy->cal_cache.txcal_radio_regs_5G;
-		rxcal_coeffs = &nphy->cal_cache.rxcal_coeffs_5G;
-	}
-
-	/* TODO use some definitions */
-	if (dev->phy.rev >= 3) {
-		b43_radio_write(dev, 0x2021, txcal_radio_regs[0]);
-		b43_radio_write(dev, 0x2022, txcal_radio_regs[1]);
-		b43_radio_write(dev, 0x3021, txcal_radio_regs[2]);
-		b43_radio_write(dev, 0x3022, txcal_radio_regs[3]);
-		b43_radio_write(dev, 0x2023, txcal_radio_regs[4]);
-		b43_radio_write(dev, 0x2024, txcal_radio_regs[5]);
-		b43_radio_write(dev, 0x3023, txcal_radio_regs[6]);
-		b43_radio_write(dev, 0x3024, txcal_radio_regs[7]);
-	} else {
-		b43_radio_write(dev, 0x8B, txcal_radio_regs[0]);
-		b43_radio_write(dev, 0xBA, txcal_radio_regs[1]);
-		b43_radio_write(dev, 0x8D, txcal_radio_regs[2]);
-		b43_radio_write(dev, 0xBC, txcal_radio_regs[3]);
-	}
-	b43_nphy_rx_iq_coeffs(dev, true, rxcal_coeffs);
-}
-
-/* http://bcm-v4.sipsolutions.net/802.11/PHY/N/CalTxIqlo */
-static int b43_nphy_cal_tx_iq_lo(struct b43_wldev *dev,
-				struct nphy_txgains target,
-				bool full, bool mphase)
-{
-	struct b43_phy_n *nphy = dev->phy.n;
-	int i;
-	int error = 0;
-	int freq;
-	bool avoid = false;
-	u8 length;
-	u16 tmp, core, type, count, max, numb, last, cmd;
-	const u16 *table;
-	bool phy6or5x;
-
-	u16 buffer[11];
-	u16 diq_start = 0;
-	u16 save[2];
-	u16 gain[2];
-	struct nphy_iqcal_params params[2];
-	bool updated[2] = { };
-
-	b43_nphy_stay_in_carrier_search(dev, true);
-
-	if (dev->phy.rev >= 4) {
-		avoid = nphy->hang_avoid;
-		nphy->hang_avoid = 0;
-	}
-
-	b43_ntab_read_bulk(dev, B43_NTAB16(7, 0x110), 2, save);
-
-	for (i = 0; i < 2; i++) {
-		b43_nphy_iq_cal_gain_params(dev, i, target, &params[i]);
-		gain[i] = params[i].cal_gain;
-	}
-
-	b43_ntab_write_bulk(dev, B43_NTAB16(7, 0x110), 2, gain);
-
-	b43_nphy_tx_cal_radio_setup(dev);
-	b43_nphy_tx_cal_phy_setup(dev);
-
-	phy6or5x = dev->phy.rev >= 6 ||
-		(dev->phy.rev == 5 && nphy->ipa2g_on &&
-		b43_current_band(dev->wl) == IEEE80211_BAND_2GHZ);
-	if (phy6or5x) {
-		if (dev->phy.is_40mhz) {
-			b43_ntab_write_bulk(dev, B43_NTAB16(15, 0), 18,
-					tbl_tx_iqlo_cal_loft_ladder_40);
-			b43_ntab_write_bulk(dev, B43_NTAB16(15, 32), 18,
-					tbl_tx_iqlo_cal_iqimb_ladder_40);
-		} else {
-			b43_ntab_write_bulk(dev, B43_NTAB16(15, 0), 18,
-					tbl_tx_iqlo_cal_loft_ladder_20);
-			b43_ntab_write_bulk(dev, B43_NTAB16(15, 32), 18,
-					tbl_tx_iqlo_cal_iqimb_ladder_20);
-		}
-	}
-
-	b43_phy_write(dev, B43_NPHY_IQLOCAL_CMDGCTL, 0x8AA9);
-
-	if (!dev->phy.is_40mhz)
-		freq = 2500;
-	else
-		freq = 5000;
-
-	if (nphy->mphase_cal_phase_id > 2)
-		b43_nphy_run_samples(dev, (dev->phy.is_40mhz ? 40 : 20) * 8,
-					0xFFFF, 0, true, false);
-	else
-		error = b43_nphy_tx_tone(dev, freq, 250, true, false);
-
-	if (error == 0) {
-		if (nphy->mphase_cal_phase_id > 2) {
-			table = nphy->mphase_txcal_bestcoeffs;
-			length = 11;
-			if (dev->phy.rev < 3)
-				length -= 2;
-		} else {
-			if (!full && nphy->txiqlocal_coeffsvalid) {
-				table = nphy->txiqlocal_bestc;
-				length = 11;
-				if (dev->phy.rev < 3)
-					length -= 2;
-			} else {
-				full = true;
-				if (dev->phy.rev >= 3) {
-					table = tbl_tx_iqlo_cal_startcoefs_nphyrev3;
-					length = B43_NTAB_TX_IQLO_CAL_STARTCOEFS_REV3;
-				} else {
-					table = tbl_tx_iqlo_cal_startcoefs;
-					length = B43_NTAB_TX_IQLO_CAL_STARTCOEFS;
-				}
-			}
-		}
-
-		b43_ntab_write_bulk(dev, B43_NTAB16(15, 64), length, table);
-
-		if (full) {
-			if (dev->phy.rev >= 3)
-				max = B43_NTAB_TX_IQLO_CAL_CMDS_FULLCAL_REV3;
-			else
-				max = B43_NTAB_TX_IQLO_CAL_CMDS_FULLCAL;
-		} else {
-			if (dev->phy.rev >= 3)
-				max = B43_NTAB_TX_IQLO_CAL_CMDS_RECAL_REV3;
-			else
-				max = B43_NTAB_TX_IQLO_CAL_CMDS_RECAL;
-		}
-
-		if (mphase) {
-			count = nphy->mphase_txcal_cmdidx;
-			numb = min(max,
-				(u16)(count + nphy->mphase_txcal_numcmds));
-		} else {
-			count = 0;
-			numb = max;
-		}
-
-		for (; count < numb; count++) {
-			if (full) {
-				if (dev->phy.rev >= 3)
-					cmd = tbl_tx_iqlo_cal_cmds_fullcal_nphyrev3[count];
-				else
-					cmd = tbl_tx_iqlo_cal_cmds_fullcal[count];
-			} else {
-				if (dev->phy.rev >= 3)
-					cmd = tbl_tx_iqlo_cal_cmds_recal_nphyrev3[count];
-				else
-					cmd = tbl_tx_iqlo_cal_cmds_recal[count];
-			}
-
-			core = (cmd & 0x3000) >> 12;
-			type = (cmd & 0x0F00) >> 8;
-
-			if (phy6or5x && updated[core] == 0) {
-				b43_nphy_update_tx_cal_ladder(dev, core);
-				updated[core] = 1;
-			}
-
-			tmp = (params[core].ncorr[type] << 8) | 0x66;
-			b43_phy_write(dev, B43_NPHY_IQLOCAL_CMDNNUM, tmp);
-
-			if (type == 1 || type == 3 || type == 4) {
-				buffer[0] = b43_ntab_read(dev,
-						B43_NTAB16(15, 69 + core));
-				diq_start = buffer[0];
-				buffer[0] = 0;
-				b43_ntab_write(dev, B43_NTAB16(15, 69 + core),
-						0);
-			}
-
-			b43_phy_write(dev, B43_NPHY_IQLOCAL_CMD, cmd);
-			for (i = 0; i < 2000; i++) {
-				tmp = b43_phy_read(dev, B43_NPHY_IQLOCAL_CMD);
-				if (tmp & 0xC000)
-					break;
-				udelay(10);
-			}
-
-			b43_ntab_read_bulk(dev, B43_NTAB16(15, 96), length,
-						buffer);
-			b43_ntab_write_bulk(dev, B43_NTAB16(15, 64), length,
-						buffer);
-
-			if (type == 1 || type == 3 || type == 4)
-				buffer[0] = diq_start;
-		}
-
-		if (mphase)
-			nphy->mphase_txcal_cmdidx = (numb >= max) ? 0 : numb;
-
-		last = (dev->phy.rev < 3) ? 6 : 7;
-
-		if (!mphase || nphy->mphase_cal_phase_id == last) {
-			b43_ntab_write_bulk(dev, B43_NTAB16(15, 96), 4, buffer);
-			b43_ntab_read_bulk(dev, B43_NTAB16(15, 80), 4, buffer);
-			if (dev->phy.rev < 3) {
-				buffer[0] = 0;
-				buffer[1] = 0;
-				buffer[2] = 0;
-				buffer[3] = 0;
-			}
-			b43_ntab_write_bulk(dev, B43_NTAB16(15, 88), 4,
-						buffer);
-			b43_ntab_read_bulk(dev, B43_NTAB16(15, 101), 2,
-						buffer);
-			b43_ntab_write_bulk(dev, B43_NTAB16(15, 85), 2,
-						buffer);
-			b43_ntab_write_bulk(dev, B43_NTAB16(15, 93), 2,
-						buffer);
-			length = 11;
-			if (dev->phy.rev < 3)
-				length -= 2;
-			b43_ntab_read_bulk(dev, B43_NTAB16(15, 96), length,
-						nphy->txiqlocal_bestc);
-			nphy->txiqlocal_coeffsvalid = true;
-			nphy->txiqlocal_chanspec.center_freq =
-							dev->phy.channel_freq;
-			nphy->txiqlocal_chanspec.channel_type =
-							dev->phy.channel_type;
-		} else {
-			length = 11;
-			if (dev->phy.rev < 3)
-				length -= 2;
-			b43_ntab_read_bulk(dev, B43_NTAB16(15, 96), length,
-						nphy->mphase_txcal_bestcoeffs);
-		}
-
-		b43_nphy_stop_playback(dev);
-		b43_phy_write(dev, B43_NPHY_IQLOCAL_CMDGCTL, 0);
-	}
-
->>>>>>> 3cbea436
 	b43_nphy_tx_cal_phy_cleanup(dev);
 	b43_ntab_write_bulk(dev, B43_NTAB16(7, 0x110), 2, save);
 
@@ -5936,11 +3196,7 @@
 	u8 rfctl[2];
 	u8 afectl_core;
 	u16 tmp[6];
-<<<<<<< HEAD
-	u16 cur_hpf1, cur_hpf2, cur_lna;
-=======
 	u16 uninitialized_var(cur_hpf1), uninitialized_var(cur_hpf2), cur_lna;
->>>>>>> 3cbea436
 	u32 real, imag;
 	enum ieee80211_band band;
 
@@ -6133,15 +3389,9 @@
 {
 	u32 tmslow = ssb_read32(dev->dev, SSB_TMSLOW);
 	if (on)
-<<<<<<< HEAD
-		tmslow |= SSB_TMSLOW_PHYCLK;
-	else
-		tmslow &= ~SSB_TMSLOW_PHYCLK;
-=======
 		tmslow |= B43_TMSLOW_MACPHYCLKEN;
 	else
 		tmslow &= ~B43_TMSLOW_MACPHYCLKEN;
->>>>>>> 3cbea436
 	ssb_write32(dev->dev, SSB_TMSLOW, tmslow);
 }
 
@@ -6150,11 +3400,7 @@
 {
 	struct b43_phy *phy = &dev->phy;
 	struct b43_phy_n *nphy = phy->n;
-<<<<<<< HEAD
-	u16 buf[16];
-=======
 	/* u16 buf[16]; it's rev3+ */
->>>>>>> 3cbea436
 
 	nphy->phyrxchain = mask;
 
@@ -6295,27 +3541,6 @@
 	b43_nphy_force_rf_sequence(dev, B43_RFSEQ_RX2TX);
 	b43_nphy_force_rf_sequence(dev, B43_RFSEQ_RESET2RX);
 	b43_nphy_pa_override(dev, true);
-<<<<<<< HEAD
-
-	b43_nphy_classifier(dev, 0, 0);
-	b43_nphy_read_clip_detection(dev, clip);
-	tx_pwr_state = nphy->txpwrctrl;
-	/* TODO N PHY TX power control with argument 0
-		(turning off power control) */
-	/* TODO Fix the TX Power Settings */
-	/* TODO N PHY TX Power Control Idle TSSI */
-	/* TODO N PHY TX Power Control Setup */
-
-	if (phy->rev >= 3) {
-		/* TODO */
-	} else {
-		b43_ntab_write_bulk(dev, B43_NTAB32(26, 192), 128,
-					b43_ntab_tx_gain_rev0_1_2);
-		b43_ntab_write_bulk(dev, B43_NTAB32(27, 192), 128,
-					b43_ntab_tx_gain_rev0_1_2);
-	}
-
-=======
 
 	b43_nphy_classifier(dev, 0, 0);
 	b43_nphy_read_clip_detection(dev, clip);
@@ -6337,7 +3562,6 @@
 					b43_ntab_tx_gain_rev0_1_2);
 	}
 
->>>>>>> 3cbea436
 	if (nphy->phyrxchain != 3)
 		b43_nphy_set_rx_core_state(dev, nphy->phyrxchain);
 	if (nphy->mphase_cal_phase_id > 0)
@@ -6382,23 +3606,6 @@
 					/* TODO N PHY Pre Calibrate TX Gain */
 					target = b43_nphy_get_tx_gains(dev);
 				}
-<<<<<<< HEAD
-			}
-		}
-	}
-
-	if (!b43_nphy_cal_tx_iq_lo(dev, target, true, false)) {
-		if (b43_nphy_cal_rx_iq(dev, target, 2, 0) == 0)
-			b43_nphy_save_cal(dev);
-		else if (nphy->mphase_cal_phase_id == 0)
-			;/* N PHY Periodic Calibration with argument 3 */
-	} else {
-		b43_nphy_restore_cal(dev);
-	}
-
-	b43_nphy_tx_pwr_ctrl_coef_setup(dev);
-	/* TODO N PHY TX Power Control Enable with argument tx_pwr_state */
-=======
 				if (!b43_nphy_cal_tx_iq_lo(dev, target, true, false))
 					if (b43_nphy_cal_rx_iq(dev, target, 2, 0) == 0)
 						b43_nphy_save_cal(dev);
@@ -6411,7 +3618,6 @@
 
 	b43_nphy_tx_pwr_ctrl_coef_setup(dev);
 	b43_nphy_tx_power_ctrl(dev, tx_pwr_state);
->>>>>>> 3cbea436
 	b43_phy_write(dev, B43_NPHY_TXMACIF_HOLDOFF, 0x0015);
 	b43_phy_write(dev, B43_NPHY_TXMACDELAY, 0x0320);
 	if (phy->rev >= 3 && phy->rev <= 6)
@@ -6420,9 +3626,6 @@
 	if (phy->rev >= 3)
 		b43_nphy_spur_workaround(dev);
 
-<<<<<<< HEAD
-	b43err(dev->wl, "IEEE 802.11n devices are not supported, yet.\n");
-=======
 	return 0;
 }
 
@@ -6534,120 +3737,6 @@
 		b43_nphy_channel_setup(dev, &(tabent_r2->phy_regs), channel);
 	}
 
->>>>>>> 3cbea436
-	return 0;
-}
-
-/* http://bcm-v4.sipsolutions.net/802.11/PHY/N/ChanspecSetup */
-static void b43_nphy_channel_setup(struct b43_wldev *dev,
-				const struct b43_phy_n_sfo_cfg *e,
-				struct ieee80211_channel *new_channel)
-{
-	struct b43_phy *phy = &dev->phy;
-	struct b43_phy_n *nphy = dev->phy.n;
-
-	u16 old_band_5ghz;
-	u32 tmp32;
-
-	old_band_5ghz =
-		b43_phy_read(dev, B43_NPHY_BANDCTL) & B43_NPHY_BANDCTL_5GHZ;
-	if (new_channel->band == IEEE80211_BAND_5GHZ && !old_band_5ghz) {
-		tmp32 = b43_read32(dev, B43_MMIO_PSM_PHY_HDR);
-		b43_write32(dev, B43_MMIO_PSM_PHY_HDR, tmp32 | 4);
-		b43_phy_set(dev, B43_PHY_B_BBCFG, 0xC000);
-		b43_write32(dev, B43_MMIO_PSM_PHY_HDR, tmp32);
-		b43_phy_set(dev, B43_NPHY_BANDCTL, B43_NPHY_BANDCTL_5GHZ);
-	} else if (new_channel->band == IEEE80211_BAND_2GHZ && old_band_5ghz) {
-		b43_phy_mask(dev, B43_NPHY_BANDCTL, ~B43_NPHY_BANDCTL_5GHZ);
-		tmp32 = b43_read32(dev, B43_MMIO_PSM_PHY_HDR);
-		b43_write32(dev, B43_MMIO_PSM_PHY_HDR, tmp32 | 4);
-		b43_phy_mask(dev, B43_PHY_B_BBCFG, 0x3FFF);
-		b43_write32(dev, B43_MMIO_PSM_PHY_HDR, tmp32);
-	}
-
-	b43_chantab_phy_upload(dev, e);
-
-	if (new_channel->hw_value == 14) {
-		b43_nphy_classifier(dev, 2, 0);
-		b43_phy_set(dev, B43_PHY_B_TEST, 0x0800);
-	} else {
-		b43_nphy_classifier(dev, 2, 2);
-		if (new_channel->band == IEEE80211_BAND_2GHZ)
-			b43_phy_mask(dev, B43_PHY_B_TEST, ~0x840);
-	}
-
-	if (nphy->txpwrctrl)
-		b43_nphy_tx_power_fix(dev);
-
-	if (dev->phy.rev < 3)
-		b43_nphy_adjust_lna_gain_table(dev);
-
-	b43_nphy_tx_lp_fbw(dev);
-
-	if (dev->phy.rev >= 3 && 0) {
-		/* TODO */
-	}
-
-	b43_phy_write(dev, B43_NPHY_NDATAT_DUP40, 0x3830);
-
-	if (phy->rev >= 3)
-		b43_nphy_spur_workaround(dev);
-}
-
-/* http://bcm-v4.sipsolutions.net/802.11/PHY/N/SetChanspec */
-static int b43_nphy_set_channel(struct b43_wldev *dev,
-				struct ieee80211_channel *channel,
-				enum nl80211_channel_type channel_type)
-{
-	struct b43_phy *phy = &dev->phy;
-	struct b43_phy_n *nphy = dev->phy.n;
-
-	const struct b43_nphy_channeltab_entry_rev2 *tabent_r2;
-	const struct b43_nphy_channeltab_entry_rev3 *tabent_r3;
-
-	u8 tmp;
-
-	if (dev->phy.rev >= 3) {
-		tabent_r3 = b43_nphy_get_chantabent_rev3(dev,
-							channel->center_freq);
-		tabent_r3 = NULL;
-		if (!tabent_r3)
-			return -ESRCH;
-	} else {
-		tabent_r2 = b43_nphy_get_chantabent_rev2(dev,
-							channel->hw_value);
-		if (!tabent_r2)
-			return -ESRCH;
-	}
-
-	/* Channel is set later in common code, but we need to set it on our
-	   own to let this function's subcalls work properly. */
-	phy->channel = channel->hw_value;
-	phy->channel_freq = channel->center_freq;
-
-	if (b43_channel_type_is_40mhz(phy->channel_type) !=
-		b43_channel_type_is_40mhz(channel_type))
-		; /* TODO: BMAC BW Set (channel_type) */
-
-	if (channel_type == NL80211_CHAN_HT40PLUS)
-		b43_phy_set(dev, B43_NPHY_RXCTL,
-				B43_NPHY_RXCTL_BSELU20);
-	else if (channel_type == NL80211_CHAN_HT40MINUS)
-		b43_phy_mask(dev, B43_NPHY_RXCTL,
-				~B43_NPHY_RXCTL_BSELU20);
-
-	if (dev->phy.rev >= 3) {
-		tmp = (channel->band == IEEE80211_BAND_5GHZ) ? 4 : 0;
-		b43_radio_maskset(dev, 0x08, 0xFFFB, tmp);
-		/* TODO: PHY Radio2056 Setup (dev, tabent_r3); */
-		b43_nphy_channel_setup(dev, &(tabent_r3->phy_regs), channel);
-	} else {
-		tmp = (channel->band == IEEE80211_BAND_5GHZ) ? 0x0020 : 0x0050;
-		b43_radio_maskset(dev, B2055_MASTER1, 0xFF8F, tmp);
-		b43_radio_2055_setup(dev, tabent_r2);
-		b43_nphy_channel_setup(dev, &(tabent_r2->phy_regs), channel);
-	}
-
 	return 0;
 }
 
@@ -6756,11 +3845,6 @@
 static void b43_nphy_op_software_rfkill(struct b43_wldev *dev,
 					bool blocked)
 {
-<<<<<<< HEAD
-	struct b43_phy_n *nphy = dev->phy.n;
-
-=======
->>>>>>> 3cbea436
 	if (b43_read32(dev, B43_MMIO_MACCTL) & B43_MACCTL_ENABLED)
 		b43err(dev->wl, "MAC not suspended\n");
 
