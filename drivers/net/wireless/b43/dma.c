--- conflicted
+++ resolved
@@ -415,14 +415,6 @@
 
 static void free_ringmemory(struct b43_dmaring *ring)
 {
-<<<<<<< HEAD
-	gfp_t flags = GFP_KERNEL;
-
-	if (ring->type == B43_DMA_64BIT)
-		flags |= GFP_DMA;
-
-=======
->>>>>>> 3cbea436
 	dma_free_coherent(ring->dev->dev->dma_dev, B43_DMA_RINGMEMSIZE,
 			  ring->descbase, ring->dmabase);
 }
