#ifndef __WL12XX_80211_H__
#define __WL12XX_80211_H__

#include <linux/if_ether.h>	/* ETH_ALEN */
#include <linux/if_arp.h>

/* RATES */
#define IEEE80211_CCK_RATE_1MB		        0x02
#define IEEE80211_CCK_RATE_2MB		        0x04
#define IEEE80211_CCK_RATE_5MB		        0x0B
#define IEEE80211_CCK_RATE_11MB		        0x16
#define IEEE80211_OFDM_RATE_6MB		        0x0C
#define IEEE80211_OFDM_RATE_9MB		        0x12
#define IEEE80211_OFDM_RATE_12MB		0x18
#define IEEE80211_OFDM_RATE_18MB		0x24
#define IEEE80211_OFDM_RATE_24MB		0x30
#define IEEE80211_OFDM_RATE_36MB		0x48
#define IEEE80211_OFDM_RATE_48MB		0x60
#define IEEE80211_OFDM_RATE_54MB		0x6C
#define IEEE80211_BASIC_RATE_MASK		0x80

#define IEEE80211_CCK_RATE_1MB_MASK		(1<<0)
#define IEEE80211_CCK_RATE_2MB_MASK		(1<<1)
#define IEEE80211_CCK_RATE_5MB_MASK		(1<<2)
#define IEEE80211_CCK_RATE_11MB_MASK		(1<<3)
#define IEEE80211_OFDM_RATE_6MB_MASK		(1<<4)
#define IEEE80211_OFDM_RATE_9MB_MASK		(1<<5)
#define IEEE80211_OFDM_RATE_12MB_MASK		(1<<6)
#define IEEE80211_OFDM_RATE_18MB_MASK		(1<<7)
#define IEEE80211_OFDM_RATE_24MB_MASK		(1<<8)
#define IEEE80211_OFDM_RATE_36MB_MASK		(1<<9)
#define IEEE80211_OFDM_RATE_48MB_MASK		(1<<10)
#define IEEE80211_OFDM_RATE_54MB_MASK		(1<<11)

#define IEEE80211_CCK_RATES_MASK	  0x0000000F
#define IEEE80211_CCK_BASIC_RATES_MASK	 (IEEE80211_CCK_RATE_1MB_MASK | \
	IEEE80211_CCK_RATE_2MB_MASK)
#define IEEE80211_CCK_DEFAULT_RATES_MASK (IEEE80211_CCK_BASIC_RATES_MASK | \
	IEEE80211_CCK_RATE_5MB_MASK | \
	IEEE80211_CCK_RATE_11MB_MASK)

#define IEEE80211_OFDM_RATES_MASK	  0x00000FF0
#define IEEE80211_OFDM_BASIC_RATES_MASK	  (IEEE80211_OFDM_RATE_6MB_MASK | \
	IEEE80211_OFDM_RATE_12MB_MASK | \
	IEEE80211_OFDM_RATE_24MB_MASK)
#define IEEE80211_OFDM_DEFAULT_RATES_MASK (IEEE80211_OFDM_BASIC_RATES_MASK | \
	IEEE80211_OFDM_RATE_9MB_MASK  | \
	IEEE80211_OFDM_RATE_18MB_MASK | \
	IEEE80211_OFDM_RATE_36MB_MASK | \
	IEEE80211_OFDM_RATE_48MB_MASK | \
	IEEE80211_OFDM_RATE_54MB_MASK)
#define IEEE80211_DEFAULT_RATES_MASK (IEEE80211_OFDM_DEFAULT_RATES_MASK | \
				      IEEE80211_CCK_DEFAULT_RATES_MASK)


/* This really should be 8, but not for our firmware */
#define MAX_SUPPORTED_RATES 32
#define MAX_COUNTRY_TRIPLETS 32

/* Headers */
struct ieee80211_header {
	__le16 frame_ctl;
	__le16 duration_id;
	u8 da[ETH_ALEN];
	u8 sa[ETH_ALEN];
	u8 bssid[ETH_ALEN];
	__le16 seq_ctl;
	u8 payload[0];
} __packed;

struct wl12xx_ie_header {
	u8 id;
	u8 len;
} __packed;

/* IEs */

struct wl12xx_ie_ssid {
	struct wl12xx_ie_header header;
	char ssid[IW_ESSID_MAX_SIZE];
} __packed;

struct wl12xx_ie_rates {
	struct wl12xx_ie_header header;
	u8 rates[MAX_SUPPORTED_RATES];
} __packed;

struct wl12xx_ie_ds_params {
	struct wl12xx_ie_header header;
	u8 channel;
} __packed;

struct country_triplet {
	u8 channel;
	u8 num_channels;
	u8 max_tx_power;
} __packed;

struct wl12xx_ie_country {
	struct wl12xx_ie_header header;
	u8 country_string[IEEE80211_COUNTRY_STRING_LEN];
	struct country_triplet triplets[MAX_COUNTRY_TRIPLETS];
} __packed;


/* Templates */

struct wl12xx_beacon_template {
	struct ieee80211_header header;
	__le32 time_stamp[2];
	__le16 beacon_interval;
	__le16 capability;
	struct wl12xx_ie_ssid ssid;
	struct wl12xx_ie_rates rates;
	struct wl12xx_ie_rates ext_rates;
	struct wl12xx_ie_ds_params ds_params;
	struct wl12xx_ie_country country;
} __packed;

struct wl12xx_null_data_template {
	struct ieee80211_header header;
} __packed;

struct wl12xx_ps_poll_template {
	__le16 fc;
	__le16 aid;
	u8 bssid[ETH_ALEN];
	u8 ta[ETH_ALEN];
} __packed;

struct wl12xx_qos_null_data_template {
	struct ieee80211_header header;
	__le16 qos_ctl;
} __packed;

struct wl12xx_arp_rsp_template {
	struct ieee80211_hdr_3addr hdr;

	u8 llc_hdr[sizeof(rfc1042_header)];
<<<<<<< HEAD
	u16 llc_type;

	struct arphdr arp_hdr;
	u8 sender_hw[ETH_ALEN];
	u32 sender_ip;
	u8 target_hw[ETH_ALEN];
	u32 target_ip;
=======
	__be16 llc_type;

	struct arphdr arp_hdr;
	u8 sender_hw[ETH_ALEN];
	__be32 sender_ip;
	u8 target_hw[ETH_ALEN];
	__be32 target_ip;
>>>>>>> 105e53f8
} __packed;


struct wl12xx_probe_resp_template {
	struct ieee80211_header header;
	__le32 time_stamp[2];
	__le16 beacon_interval;
	__le16 capability;
	struct wl12xx_ie_ssid ssid;
	struct wl12xx_ie_rates rates;
	struct wl12xx_ie_rates ext_rates;
	struct wl12xx_ie_ds_params ds_params;
	struct wl12xx_ie_country country;
} __packed;

struct wl12xx_disconn_template {
	struct ieee80211_header header;
	__le16 disconn_reason;
} __packed;

#endif<|MERGE_RESOLUTION|>--- conflicted
+++ resolved
@@ -137,15 +137,6 @@
 	struct ieee80211_hdr_3addr hdr;
 
 	u8 llc_hdr[sizeof(rfc1042_header)];
-<<<<<<< HEAD
-	u16 llc_type;
-
-	struct arphdr arp_hdr;
-	u8 sender_hw[ETH_ALEN];
-	u32 sender_ip;
-	u8 target_hw[ETH_ALEN];
-	u32 target_ip;
-=======
 	__be16 llc_type;
 
 	struct arphdr arp_hdr;
@@ -153,7 +144,6 @@
 	__be32 sender_ip;
 	u8 target_hw[ETH_ALEN];
 	__be32 target_ip;
->>>>>>> 105e53f8
 } __packed;
 
 
