/*
 * Copyright (c) 2008-2009 Atheros Communications Inc.
 *
 * Permission to use, copy, modify, and/or distribute this software for any
 * purpose with or without fee is hereby granted, provided that the above
 * copyright notice and this permission notice appear in all copies.
 *
 * THE SOFTWARE IS PROVIDED "AS IS" AND THE AUTHOR DISCLAIMS ALL WARRANTIES
 * WITH REGARD TO THIS SOFTWARE INCLUDING ALL IMPLIED WARRANTIES OF
 * MERCHANTABILITY AND FITNESS. IN NO EVENT SHALL THE AUTHOR BE LIABLE FOR
 * ANY SPECIAL, DIRECT, INDIRECT, OR CONSEQUENTIAL DAMAGES OR ANY DAMAGES
 * WHATSOEVER RESULTING FROM LOSS OF USE, DATA OR PROFITS, WHETHER IN AN
 * ACTION OF CONTRACT, NEGLIGENCE OR OTHER TORTIOUS ACTION, ARISING OUT OF
 * OR IN CONNECTION WITH THE USE OR PERFORMANCE OF THIS SOFTWARE.
 */

#ifndef DEBUG_H
#define DEBUG_H

#include "hw.h"
#include "rc.h"

struct ath_txq;
struct ath_buf;

#ifdef CONFIG_ATH9K_DEBUGFS
#define TX_STAT_INC(q, c) sc->debug.stats.txstats[q].c++
#else
#define TX_STAT_INC(q, c) do { } while (0)
#endif

#ifdef CONFIG_ATH9K_DEBUGFS

/**
 * struct ath_interrupt_stats - Contains statistics about interrupts
 * @total: Total no. of interrupts generated so far
 * @rxok: RX with no errors
 * @rxlp: RX with low priority RX
 * @rxhp: RX with high priority, uapsd only
 * @rxeol: RX with no more RXDESC available
 * @rxorn: RX FIFO overrun
 * @txok: TX completed at the requested rate
 * @txurn: TX FIFO underrun
 * @mib: MIB regs reaching its threshold
 * @rxphyerr: RX with phy errors
 * @rx_keycache_miss: RX with key cache misses
 * @swba: Software Beacon Alert
 * @bmiss: Beacon Miss
 * @bnr: Beacon Not Ready
 * @cst: Carrier Sense TImeout
 * @gtt: Global TX Timeout
 * @tim: RX beacon TIM occurrence
 * @cabend: RX End of CAB traffic
 * @dtimsync: DTIM sync lossage
 * @dtim: RX Beacon with DTIM
 * @bb_watchdog: Baseband watchdog
 */
struct ath_interrupt_stats {
	u32 total;
	u32 rxok;
	u32 rxlp;
	u32 rxhp;
	u32 rxeol;
	u32 rxorn;
	u32 txok;
	u32 txeol;
	u32 txurn;
	u32 mib;
	u32 rxphyerr;
	u32 rx_keycache_miss;
	u32 swba;
	u32 bmiss;
	u32 bnr;
	u32 cst;
	u32 gtt;
	u32 tim;
	u32 cabend;
	u32 dtimsync;
	u32 dtim;
	u32 bb_watchdog;
<<<<<<< HEAD
};

struct ath_rc_stats {
	u32 success;
	u32 retries;
	u32 xretries;
	u8 per;
=======
>>>>>>> 45f53cc9
};

/**
 * struct ath_tx_stats - Statistics about TX
 * @tx_pkts_all:  No. of total frames transmitted, including ones that
	may have had errors.
 * @tx_bytes_all:  No. of total bytes transmitted, including ones that
	may have had errors.
 * @queued: Total MPDUs (non-aggr) queued
 * @completed: Total MPDUs (non-aggr) completed
 * @a_aggr: Total no. of aggregates queued
 * @a_queued: Total AMPDUs queued
 * @a_completed: Total AMPDUs completed
 * @a_retries: No. of AMPDUs retried (SW)
 * @a_xretries: No. of AMPDUs dropped due to xretries
 * @fifo_underrun: FIFO underrun occurrences
	Valid only for:
		- non-aggregate condition.
		- first packet of aggregate.
 * @xtxop: No. of frames filtered because of TXOP limit
 * @timer_exp: Transmit timer expiry
 * @desc_cfg_err: Descriptor configuration errors
 * @data_urn: TX data underrun errors
 * @delim_urn: TX delimiter underrun errors
 */
struct ath_tx_stats {
	u32 tx_pkts_all;
	u32 tx_bytes_all;
	u32 queued;
	u32 completed;
	u32 a_aggr;
	u32 a_queued;
	u32 a_completed;
	u32 a_retries;
	u32 a_xretries;
	u32 fifo_underrun;
	u32 xtxop;
	u32 timer_exp;
	u32 desc_cfg_err;
	u32 data_underrun;
	u32 delim_underrun;
};

/**
 * struct ath_rx_stats - RX Statistics
 * @rx_pkts_all:  No. of total frames received, including ones that
	may have had errors.
 * @rx_bytes_all:  No. of total bytes received, including ones that
	may have had errors.
 * @crc_err: No. of frames with incorrect CRC value
 * @decrypt_crc_err: No. of frames whose CRC check failed after
	decryption process completed
 * @phy_err: No. of frames whose reception failed because the PHY
	encountered an error
 * @mic_err: No. of frames with incorrect TKIP MIC verification failure
 * @pre_delim_crc_err: Pre-Frame delimiter CRC error detections
 * @post_delim_crc_err: Post-Frame delimiter CRC error detections
 * @decrypt_busy_err: Decryption interruptions counter
 * @phy_err_stats: Individual PHY error statistics
 */
struct ath_rx_stats {
	u32 rx_pkts_all;
	u32 rx_bytes_all;
	u32 crc_err;
	u32 decrypt_crc_err;
	u32 phy_err;
	u32 mic_err;
	u32 pre_delim_crc_err;
	u32 post_delim_crc_err;
	u32 decrypt_busy_err;
	u32 phy_err_stats[ATH9K_PHYERR_MAX];
};

struct ath_stats {
	struct ath_interrupt_stats istats;
	struct ath_tx_stats txstats[ATH9K_NUM_TX_QUEUES];
	struct ath_rx_stats rxstats;
};

struct ath9k_debug {
	struct dentry *debugfs_phy;
	u32 regidx;
	struct ath_stats stats;
};

int ath9k_init_debug(struct ath_hw *ah);
void ath9k_exit_debug(struct ath_hw *ah);

int ath9k_debug_create_root(void);
void ath9k_debug_remove_root(void);
void ath_debug_stat_interrupt(struct ath_softc *sc, enum ath9k_int status);
void ath_debug_stat_tx(struct ath_softc *sc, struct ath_txq *txq,
		       struct ath_buf *bf, struct ath_tx_status *ts);
void ath_debug_stat_rx(struct ath_softc *sc, struct ath_rx_status *rs);

#else

static inline int ath9k_init_debug(struct ath_hw *ah)
{
	return 0;
}

static inline void ath9k_exit_debug(struct ath_hw *ah)
{
}

static inline int ath9k_debug_create_root(void)
{
	return 0;
}

static inline void ath9k_debug_remove_root(void)
{
}

static inline void ath_debug_stat_interrupt(struct ath_softc *sc,
					    enum ath9k_int status)
{
}

static inline void ath_debug_stat_tx(struct ath_softc *sc,
				     struct ath_txq *txq,
				     struct ath_buf *bf,
				     struct ath_tx_status *ts)
{
}

static inline void ath_debug_stat_rx(struct ath_softc *sc,
				     struct ath_rx_status *rs)
{
}

#endif /* CONFIG_ATH9K_DEBUGFS */

#endif /* DEBUG_H */<|MERGE_RESOLUTION|>--- conflicted
+++ resolved
@@ -78,16 +78,6 @@
 	u32 dtimsync;
 	u32 dtim;
 	u32 bb_watchdog;
-<<<<<<< HEAD
-};
-
-struct ath_rc_stats {
-	u32 success;
-	u32 retries;
-	u32 xretries;
-	u8 per;
-=======
->>>>>>> 45f53cc9
 };
 
 /**
