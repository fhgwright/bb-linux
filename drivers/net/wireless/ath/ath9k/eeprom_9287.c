--- conflicted
+++ resolved
@@ -37,21 +37,7 @@
 	int addr, eep_start_loc = AR9287_EEP_START_LOC;
 	eep_data = (u16 *)eep;
 
-<<<<<<< HEAD
-	if (common->bus_ops->ath_bus_type == ATH_USB)
-		eep_start_loc = AR9287_HTC_EEP_START_LOC;
-	else
-		eep_start_loc = AR9287_EEP_START_LOC;
-
-	if (!ath9k_hw_use_flash(ah)) {
-		ath_dbg(common, ATH_DBG_EEPROM,
-			"Reading from EEPROM, not flash\n");
-	}
-
-	for (addr = 0; addr < NUM_EEP_WORDS; addr++) {
-=======
 	for (addr = 0; addr < SIZE_EEPROM_AR9287; addr++) {
->>>>>>> 105e53f8
 		if (!ath9k_hw_nvram_read(common, addr + eep_start_loc,
 					 eep_data)) {
 			ath_dbg(common, ATH_DBG_EEPROM,
