/******************************************************************************
 *
 * Copyright(c) 2008 - 2010 Intel Corporation. All rights reserved.
 *
 * This program is free software; you can redistribute it and/or modify it
 * under the terms of version 2 of the GNU General Public License as
 * published by the Free Software Foundation.
 *
 * This program is distributed in the hope that it will be useful, but WITHOUT
 * ANY WARRANTY; without even the implied warranty of MERCHANTABILITY or
 * FITNESS FOR A PARTICULAR PURPOSE.  See the GNU General Public License for
 * more details.
 *
 * You should have received a copy of the GNU General Public License along with
 * this program; if not, write to the Free Software Foundation, Inc.,
 * 51 Franklin Street, Fifth Floor, Boston, MA 02110, USA
 *
 * The full GNU General Public License is included in this distribution in the
 * file called LICENSE.
 *
 * Contact Information:
 *  Intel Linux Wireless <ilw@linux.intel.com>
 * Intel Corporation, 5200 N.E. Elam Young Parkway, Hillsboro, OR 97124-6497
 *
 *****************************************************************************/

#include <linux/kernel.h>
#include <linux/module.h>
#include <linux/init.h>
#include <linux/pci.h>
#include <linux/dma-mapping.h>
#include <linux/delay.h>
#include <linux/skbuff.h>
#include <linux/netdevice.h>
#include <linux/wireless.h>
#include <net/mac80211.h>
#include <linux/etherdevice.h>
#include <asm/unaligned.h>

#include "iwl-eeprom.h"
#include "iwl-dev.h"
#include "iwl-core.h"
#include "iwl-io.h"
#include "iwl-sta.h"
#include "iwl-agn.h"
#include "iwl-helpers.h"
#include "iwl-agn-hw.h"
#include "iwl-6000-hw.h"
#include "iwl-agn-led.h"
#include "iwl-agn-debugfs.h"

/* Highest firmware API version supported */
#define IWL6000_UCODE_API_MAX 4
#define IWL6050_UCODE_API_MAX 4
#define IWL6000G2_UCODE_API_MAX 4

/* Lowest firmware API version supported */
#define IWL6000_UCODE_API_MIN 4
#define IWL6050_UCODE_API_MIN 4
#define IWL6000G2_UCODE_API_MIN 4

#define IWL6000_FW_PRE "iwlwifi-6000-"
#define _IWL6000_MODULE_FIRMWARE(api) IWL6000_FW_PRE #api ".ucode"
#define IWL6000_MODULE_FIRMWARE(api) _IWL6000_MODULE_FIRMWARE(api)

#define IWL6050_FW_PRE "iwlwifi-6050-"
#define _IWL6050_MODULE_FIRMWARE(api) IWL6050_FW_PRE #api ".ucode"
#define IWL6050_MODULE_FIRMWARE(api) _IWL6050_MODULE_FIRMWARE(api)

#define IWL6000G2A_FW_PRE "iwlwifi-6000g2a-"
#define _IWL6000G2A_MODULE_FIRMWARE(api) IWL6000G2A_FW_PRE #api ".ucode"
#define IWL6000G2A_MODULE_FIRMWARE(api) _IWL6000G2A_MODULE_FIRMWARE(api)

#define IWL6000G2B_FW_PRE "iwlwifi-6000g2b-"
#define _IWL6000G2B_MODULE_FIRMWARE(api) IWL6000G2B_FW_PRE #api ".ucode"
#define IWL6000G2B_MODULE_FIRMWARE(api) _IWL6000G2B_MODULE_FIRMWARE(api)


static void iwl6000_set_ct_threshold(struct iwl_priv *priv)
{
	/* want Celsius */
	priv->hw_params.ct_kill_threshold = CT_KILL_THRESHOLD;
	priv->hw_params.ct_kill_exit_threshold = CT_KILL_EXIT_THRESHOLD;
}

/* Indicate calibration version to uCode. */
static void iwl6000_set_calib_version(struct iwl_priv *priv)
{
	if (priv->cfg->need_dc_calib &&
	    (priv->cfg->ops->lib->eeprom_ops.calib_version(priv) >= 6))
		iwl_set_bit(priv, CSR_GP_DRIVER_REG,
				CSR_GP_DRIVER_REG_BIT_CALIB_VERSION6);
}

/* NIC configuration for 6000 series */
static void iwl6000_nic_config(struct iwl_priv *priv)
{
	u16 radio_cfg;

	radio_cfg = iwl_eeprom_query16(priv, EEPROM_RADIO_CONFIG);

	/* write radio config values to register */
	if (EEPROM_RF_CFG_TYPE_MSK(radio_cfg) <= EEPROM_RF_CONFIG_TYPE_MAX)
		iwl_set_bit(priv, CSR_HW_IF_CONFIG_REG,
			    EEPROM_RF_CFG_TYPE_MSK(radio_cfg) |
			    EEPROM_RF_CFG_STEP_MSK(radio_cfg) |
			    EEPROM_RF_CFG_DASH_MSK(radio_cfg));

	/* set CSR_HW_CONFIG_REG for uCode use */
	iwl_set_bit(priv, CSR_HW_IF_CONFIG_REG,
		    CSR_HW_IF_CONFIG_REG_BIT_RADIO_SI |
		    CSR_HW_IF_CONFIG_REG_BIT_MAC_SI);

	/* no locking required for register write */
	if (priv->cfg->pa_type == IWL_PA_INTERNAL) {
		/* 2x2 IPA phy type */
		iwl_write32(priv, CSR_GP_DRIVER_REG,
			     CSR_GP_DRIVER_REG_BIT_RADIO_SKU_2x2_IPA);
	}
	/* else do nothing, uCode configured */
	if (priv->cfg->ops->lib->temp_ops.set_calib_version)
		priv->cfg->ops->lib->temp_ops.set_calib_version(priv);
}

static struct iwl_sensitivity_ranges iwl6000_sensitivity = {
	.min_nrg_cck = 97,
	.max_nrg_cck = 0, /* not used, set to 0 */
	.auto_corr_min_ofdm = 80,
	.auto_corr_min_ofdm_mrc = 128,
	.auto_corr_min_ofdm_x1 = 105,
	.auto_corr_min_ofdm_mrc_x1 = 192,

	.auto_corr_max_ofdm = 145,
	.auto_corr_max_ofdm_mrc = 232,
	.auto_corr_max_ofdm_x1 = 110,
	.auto_corr_max_ofdm_mrc_x1 = 232,

	.auto_corr_min_cck = 125,
	.auto_corr_max_cck = 175,
	.auto_corr_min_cck_mrc = 160,
	.auto_corr_max_cck_mrc = 310,
	.nrg_th_cck = 97,
	.nrg_th_ofdm = 100,

	.barker_corr_th_min = 190,
	.barker_corr_th_min_mrc = 390,
	.nrg_th_cca = 62,
};

static int iwl6000_hw_set_hw_params(struct iwl_priv *priv)
{
	if (priv->cfg->mod_params->num_of_queues >= IWL_MIN_NUM_QUEUES &&
	    priv->cfg->mod_params->num_of_queues <= IWLAGN_NUM_QUEUES)
		priv->cfg->num_of_queues =
			priv->cfg->mod_params->num_of_queues;

	priv->hw_params.max_txq_num = priv->cfg->num_of_queues;
	priv->hw_params.dma_chnl_num = FH50_TCSR_CHNL_NUM;
	priv->hw_params.scd_bc_tbls_size =
			priv->cfg->num_of_queues *
			sizeof(struct iwlagn_scd_bc_tbl);
	priv->hw_params.tfd_size = sizeof(struct iwl_tfd);
	priv->hw_params.max_stations = IWLAGN_STATION_COUNT;
	priv->hw_params.bcast_sta_id = IWLAGN_BROADCAST_ID;

	priv->hw_params.max_data_size = IWL60_RTC_DATA_SIZE;
	priv->hw_params.max_inst_size = IWL60_RTC_INST_SIZE;

	priv->hw_params.max_bsm_size = 0;
	priv->hw_params.ht40_channel =  BIT(IEEE80211_BAND_2GHZ) |
					BIT(IEEE80211_BAND_5GHZ);
	priv->hw_params.rx_wrt_ptr_reg = FH_RSCSR_CHNL0_WPTR;

	priv->hw_params.tx_chains_num = num_of_ant(priv->cfg->valid_tx_ant);
	priv->hw_params.rx_chains_num = num_of_ant(priv->cfg->valid_rx_ant);
	priv->hw_params.valid_tx_ant = priv->cfg->valid_tx_ant;
	priv->hw_params.valid_rx_ant = priv->cfg->valid_rx_ant;

	if (priv->cfg->ops->lib->temp_ops.set_ct_kill)
		priv->cfg->ops->lib->temp_ops.set_ct_kill(priv);

	/* Set initial sensitivity parameters */
	/* Set initial calibration set */
	priv->hw_params.sens = &iwl6000_sensitivity;
	priv->hw_params.calib_init_cfg =
		BIT(IWL_CALIB_XTAL)		|
		BIT(IWL_CALIB_LO)		|
		BIT(IWL_CALIB_TX_IQ)		|
		BIT(IWL_CALIB_BASE_BAND);
	if (priv->cfg->need_dc_calib)
		priv->hw_params.calib_init_cfg |= BIT(IWL_CALIB_DC);

	priv->hw_params.beacon_time_tsf_bits = IWLAGN_EXT_BEACON_TIME_POS;

	return 0;
}

static int iwl6000_hw_channel_switch(struct iwl_priv *priv,
				     struct ieee80211_channel_switch *ch_switch)
{
	struct iwl6000_channel_switch_cmd cmd;
	const struct iwl_channel_info *ch_info;
	u32 switch_time_in_usec, ucode_switch_time;
	u16 ch;
	u32 tsf_low;
	u8 switch_count;
	u16 beacon_interval = le16_to_cpu(priv->rxon_timing.beacon_interval);
	struct ieee80211_vif *vif = priv->vif;
	struct iwl_host_cmd hcmd = {
		.id = REPLY_CHANNEL_SWITCH,
		.len = sizeof(cmd),
		.flags = CMD_SYNC,
		.data = &cmd,
	};

	cmd.band = priv->band == IEEE80211_BAND_2GHZ;
	ch = ieee80211_frequency_to_channel(ch_switch->channel->center_freq);
	IWL_DEBUG_11H(priv, "channel switch from %u to %u\n",
		      priv->active_rxon.channel, ch);
	cmd.channel = cpu_to_le16(ch);
	cmd.rxon_flags = priv->staging_rxon.flags;
	cmd.rxon_filter_flags = priv->staging_rxon.filter_flags;
	switch_count = ch_switch->count;
	tsf_low = ch_switch->timestamp & 0x0ffffffff;
	/*
	 * calculate the ucode channel switch time
	 * adding TSF as one of the factor for when to switch
	 */
	if ((priv->ucode_beacon_time > tsf_low) && beacon_interval) {
		if (switch_count > ((priv->ucode_beacon_time - tsf_low) /
		    beacon_interval)) {
			switch_count -= (priv->ucode_beacon_time -
				tsf_low) / beacon_interval;
		} else
			switch_count = 0;
	}
	if (switch_count <= 1)
		cmd.switch_time = cpu_to_le32(priv->ucode_beacon_time);
	else {
		switch_time_in_usec =
			vif->bss_conf.beacon_int * switch_count * TIME_UNIT;
		ucode_switch_time = iwl_usecs_to_beacons(priv,
							 switch_time_in_usec,
							 beacon_interval);
		cmd.switch_time = iwl_add_beacon_time(priv,
						      priv->ucode_beacon_time,
						      ucode_switch_time,
						      beacon_interval);
	}
	IWL_DEBUG_11H(priv, "uCode time for the switch is 0x%x\n",
		      cmd.switch_time);
	ch_info = iwl_get_channel_info(priv, priv->band, ch);
	if (ch_info)
		cmd.expect_beacon = is_channel_radar(ch_info);
	else {
		IWL_ERR(priv, "invalid channel switch from %u to %u\n",
			priv->active_rxon.channel, ch);
		return -EFAULT;
	}
	priv->switch_rxon.channel = cmd.channel;
	priv->switch_rxon.switch_in_progress = true;

	return iwl_send_cmd_sync(priv, &hcmd);
}

static struct iwl_lib_ops iwl6000_lib = {
	.set_hw_params = iwl6000_hw_set_hw_params,
	.txq_update_byte_cnt_tbl = iwlagn_txq_update_byte_cnt_tbl,
	.txq_inval_byte_cnt_tbl = iwlagn_txq_inval_byte_cnt_tbl,
	.txq_set_sched = iwlagn_txq_set_sched,
	.txq_agg_enable = iwlagn_txq_agg_enable,
	.txq_agg_disable = iwlagn_txq_agg_disable,
	.txq_attach_buf_to_tfd = iwl_hw_txq_attach_buf_to_tfd,
	.txq_free_tfd = iwl_hw_txq_free_tfd,
	.txq_init = iwl_hw_tx_queue_init,
	.rx_handler_setup = iwlagn_rx_handler_setup,
	.setup_deferred_work = iwlagn_setup_deferred_work,
	.is_valid_rtc_data_addr = iwlagn_hw_valid_rtc_data_addr,
	.load_ucode = iwlagn_load_ucode,
	.dump_nic_event_log = iwl_dump_nic_event_log,
	.dump_nic_error_log = iwl_dump_nic_error_log,
	.dump_csr = iwl_dump_csr,
	.dump_fh = iwl_dump_fh,
	.init_alive_start = iwlagn_init_alive_start,
	.alive_notify = iwlagn_alive_notify,
	.send_tx_power = iwlagn_send_tx_power,
	.update_chain_flags = iwl_update_chain_flags,
	.set_channel_switch = iwl6000_hw_channel_switch,
	.apm_ops = {
		.init = iwl_apm_init,
		.stop = iwl_apm_stop,
		.config = iwl6000_nic_config,
		.set_pwr_src = iwl_set_pwr_src,
	},
	.eeprom_ops = {
		.regulatory_bands = {
			EEPROM_REG_BAND_1_CHANNELS,
			EEPROM_REG_BAND_2_CHANNELS,
			EEPROM_REG_BAND_3_CHANNELS,
			EEPROM_REG_BAND_4_CHANNELS,
			EEPROM_REG_BAND_5_CHANNELS,
			EEPROM_6000_REG_BAND_24_HT40_CHANNELS,
			EEPROM_REG_BAND_52_HT40_CHANNELS
		},
		.verify_signature  = iwlcore_eeprom_verify_signature,
		.acquire_semaphore = iwlcore_eeprom_acquire_semaphore,
		.release_semaphore = iwlcore_eeprom_release_semaphore,
		.calib_version	= iwlagn_eeprom_calib_version,
		.query_addr = iwlagn_eeprom_query_addr,
		.update_enhanced_txpower = iwlcore_eeprom_enhanced_txpower,
	},
	.post_associate = iwl_post_associate,
	.isr = iwl_isr_ict,
	.config_ap = iwl_config_ap,
	.temp_ops = {
		.temperature = iwlagn_temperature,
		.set_ct_kill = iwl6000_set_ct_threshold,
		.set_calib_version = iwl6000_set_calib_version,
	 },
	.manage_ibss_station = iwlagn_manage_ibss_station,
	.update_bcast_station = iwl_update_bcast_station,
	.debugfs_ops = {
		.rx_stats_read = iwl_ucode_rx_stats_read,
		.tx_stats_read = iwl_ucode_tx_stats_read,
		.general_stats_read = iwl_ucode_general_stats_read,
		.bt_stats_read = iwl_ucode_bt_stats_read,
	},
	.recover_from_tx_stall = iwl_bg_monitor_recover,
	.check_plcp_health = iwl_good_plcp_health,
	.check_ack_health = iwl_good_ack_health,
	.txfifo_flush = iwlagn_txfifo_flush,
	.dev_txfifo_flush = iwlagn_dev_txfifo_flush,
};

static const struct iwl_ops iwl6000_ops = {
	.lib = &iwl6000_lib,
	.hcmd = &iwlagn_hcmd,
	.utils = &iwlagn_hcmd_utils,
	.led = &iwlagn_led_ops,
};

static void do_not_send_bt_config(struct iwl_priv *priv)
{
}

static struct iwl_hcmd_ops iwl6000g2b_hcmd = {
	.rxon_assoc = iwlagn_send_rxon_assoc,
	.commit_rxon = iwl_commit_rxon,
	.set_rxon_chain = iwl_set_rxon_chain,
	.set_tx_ant = iwlagn_send_tx_ant_config,
	.send_bt_config = do_not_send_bt_config,
};

static const struct iwl_ops iwl6000g2b_ops = {
	.lib = &iwl6000_lib,
	.hcmd = &iwl6000g2b_hcmd,
	.utils = &iwlagn_hcmd_utils,
	.led = &iwlagn_led_ops,
};

struct iwl_cfg iwl6000g2a_2agn_cfg = {
	.name = "6000 Series 2x2 AGN Gen2a",
	.fw_name_pre = IWL6000G2A_FW_PRE,
	.ucode_api_max = IWL6000G2_UCODE_API_MAX,
	.ucode_api_min = IWL6000G2_UCODE_API_MIN,
	.sku = IWL_SKU_A|IWL_SKU_G|IWL_SKU_N,
	.ops = &iwl6000_ops,
	.eeprom_size = OTP_LOW_IMAGE_SIZE,
	.eeprom_ver = EEPROM_6000G2_EEPROM_VERSION,
	.eeprom_calib_ver = EEPROM_6000G2_TX_POWER_VERSION,
	.num_of_queues = IWLAGN_NUM_QUEUES,
	.num_of_ampdu_queues = IWLAGN_NUM_AMPDU_QUEUES,
	.mod_params = &iwlagn_mod_params,
	.valid_tx_ant = ANT_AB,
	.valid_rx_ant = ANT_AB,
	.pll_cfg_val = 0,
	.set_l0s = true,
	.use_bsm = false,
	.pa_type = IWL_PA_SYSTEM,
	.max_ll_items = OTP_MAX_LL_ITEMS_6x00,
	.shadow_ram_support = true,
	.ht_greenfield_support = true,
	.led_compensation = 51,
	.use_rts_for_aggregation = true, /* use rts/cts protection */
	.chain_noise_num_beacons = IWL_CAL_NUM_BEACONS,
	.supports_idle = true,
	.adv_thermal_throttle = true,
	.support_ct_kill_exit = true,
	.plcp_delta_threshold = IWL_MAX_PLCP_ERR_THRESHOLD_DEF,
	.chain_noise_scale = 1000,
<<<<<<< HEAD
	.monitor_recover_period = IWL_MONITORING_PERIOD,
=======
	.monitor_recover_period = IWL_DEF_MONITORING_PERIOD,
>>>>>>> 062c1825
	.max_event_log_size = 512,
	.ucode_tracing = true,
	.sensitivity_calib_by_driver = true,
	.chain_noise_calib_by_driver = true,
	.need_dc_calib = true,
};

struct iwl_cfg iwl6000g2a_2abg_cfg = {
	.name = "6000 Series 2x2 ABG Gen2a",
	.fw_name_pre = IWL6000G2A_FW_PRE,
	.ucode_api_max = IWL6000G2_UCODE_API_MAX,
	.ucode_api_min = IWL6000G2_UCODE_API_MIN,
	.sku = IWL_SKU_A|IWL_SKU_G,
	.ops = &iwl6000_ops,
	.eeprom_size = OTP_LOW_IMAGE_SIZE,
	.eeprom_ver = EEPROM_6000G2_EEPROM_VERSION,
	.eeprom_calib_ver = EEPROM_6000G2_TX_POWER_VERSION,
	.num_of_queues = IWLAGN_NUM_QUEUES,
	.num_of_ampdu_queues = IWLAGN_NUM_AMPDU_QUEUES,
	.mod_params = &iwlagn_mod_params,
	.valid_tx_ant = ANT_AB,
	.valid_rx_ant = ANT_AB,
	.pll_cfg_val = 0,
	.set_l0s = true,
	.use_bsm = false,
	.pa_type = IWL_PA_SYSTEM,
	.max_ll_items = OTP_MAX_LL_ITEMS_6x00,
	.shadow_ram_support = true,
	.led_compensation = 51,
	.chain_noise_num_beacons = IWL_CAL_NUM_BEACONS,
	.supports_idle = true,
	.adv_thermal_throttle = true,
	.support_ct_kill_exit = true,
	.plcp_delta_threshold = IWL_MAX_PLCP_ERR_THRESHOLD_DEF,
	.chain_noise_scale = 1000,
<<<<<<< HEAD
	.monitor_recover_period = IWL_MONITORING_PERIOD,
=======
	.monitor_recover_period = IWL_DEF_MONITORING_PERIOD,
>>>>>>> 062c1825
	.max_event_log_size = 512,
	.sensitivity_calib_by_driver = true,
	.chain_noise_calib_by_driver = true,
	.need_dc_calib = true,
};

struct iwl_cfg iwl6000g2a_2bg_cfg = {
	.name = "6000 Series 2x2 BG Gen2a",
	.fw_name_pre = IWL6000G2A_FW_PRE,
	.ucode_api_max = IWL6000G2_UCODE_API_MAX,
	.ucode_api_min = IWL6000G2_UCODE_API_MIN,
	.sku = IWL_SKU_G,
	.ops = &iwl6000_ops,
	.eeprom_size = OTP_LOW_IMAGE_SIZE,
	.eeprom_ver = EEPROM_6000G2_EEPROM_VERSION,
	.eeprom_calib_ver = EEPROM_6000G2_TX_POWER_VERSION,
	.num_of_queues = IWLAGN_NUM_QUEUES,
	.num_of_ampdu_queues = IWLAGN_NUM_AMPDU_QUEUES,
	.mod_params = &iwlagn_mod_params,
	.valid_tx_ant = ANT_AB,
	.valid_rx_ant = ANT_AB,
	.pll_cfg_val = 0,
	.set_l0s = true,
	.use_bsm = false,
	.pa_type = IWL_PA_SYSTEM,
	.max_ll_items = OTP_MAX_LL_ITEMS_6x00,
	.shadow_ram_support = true,
	.led_compensation = 51,
	.chain_noise_num_beacons = IWL_CAL_NUM_BEACONS,
	.supports_idle = true,
	.adv_thermal_throttle = true,
	.support_ct_kill_exit = true,
	.plcp_delta_threshold = IWL_MAX_PLCP_ERR_THRESHOLD_DEF,
	.chain_noise_scale = 1000,
<<<<<<< HEAD
	.monitor_recover_period = IWL_MONITORING_PERIOD,
=======
	.monitor_recover_period = IWL_DEF_MONITORING_PERIOD,
>>>>>>> 062c1825
	.max_event_log_size = 512,
	.sensitivity_calib_by_driver = true,
	.chain_noise_calib_by_driver = true,
	.need_dc_calib = true,
};

struct iwl_cfg iwl6000g2b_2agn_cfg = {
	.name = "6000 Series 2x2 AGN Gen2b",
	.fw_name_pre = IWL6000G2B_FW_PRE,
	.ucode_api_max = IWL6000G2_UCODE_API_MAX,
	.ucode_api_min = IWL6000G2_UCODE_API_MIN,
	.sku = IWL_SKU_A|IWL_SKU_G|IWL_SKU_N,
	.ops = &iwl6000g2b_ops,
	.eeprom_size = OTP_LOW_IMAGE_SIZE,
	.eeprom_ver = EEPROM_6000G2_EEPROM_VERSION,
	.eeprom_calib_ver = EEPROM_6000G2_TX_POWER_VERSION,
	.num_of_queues = IWLAGN_NUM_QUEUES,
	.num_of_ampdu_queues = IWLAGN_NUM_AMPDU_QUEUES,
	.mod_params = &iwlagn_mod_params,
	.valid_tx_ant = ANT_AB,
	.valid_rx_ant = ANT_AB,
	.pll_cfg_val = 0,
	.set_l0s = true,
	.use_bsm = false,
	.pa_type = IWL_PA_SYSTEM,
	.max_ll_items = OTP_MAX_LL_ITEMS_6x00,
	.shadow_ram_support = true,
	.ht_greenfield_support = true,
	.led_compensation = 51,
	.use_rts_for_aggregation = true, /* use rts/cts protection */
	.chain_noise_num_beacons = IWL_CAL_NUM_BEACONS,
	.supports_idle = true,
	.adv_thermal_throttle = true,
	.support_ct_kill_exit = true,
	.plcp_delta_threshold = IWL_MAX_PLCP_ERR_THRESHOLD_DEF,
	.chain_noise_scale = 1000,
<<<<<<< HEAD
	.monitor_recover_period = IWL_MONITORING_PERIOD,
=======
	.monitor_recover_period = IWL_LONG_MONITORING_PERIOD,
>>>>>>> 062c1825
	.max_event_log_size = 512,
	.sensitivity_calib_by_driver = true,
	.chain_noise_calib_by_driver = true,
	.need_dc_calib = true,
	.bt_statistics = true,
};

struct iwl_cfg iwl6000g2b_2abg_cfg = {
	.name = "6000 Series 2x2 ABG Gen2b",
	.fw_name_pre = IWL6000G2B_FW_PRE,
	.ucode_api_max = IWL6000G2_UCODE_API_MAX,
	.ucode_api_min = IWL6000G2_UCODE_API_MIN,
	.sku = IWL_SKU_A|IWL_SKU_G,
	.ops = &iwl6000g2b_ops,
	.eeprom_size = OTP_LOW_IMAGE_SIZE,
	.eeprom_ver = EEPROM_6000G2_EEPROM_VERSION,
	.eeprom_calib_ver = EEPROM_6000G2_TX_POWER_VERSION,
	.num_of_queues = IWLAGN_NUM_QUEUES,
	.num_of_ampdu_queues = IWLAGN_NUM_AMPDU_QUEUES,
	.mod_params = &iwlagn_mod_params,
	.valid_tx_ant = ANT_AB,
	.valid_rx_ant = ANT_AB,
	.pll_cfg_val = 0,
	.set_l0s = true,
	.use_bsm = false,
	.pa_type = IWL_PA_SYSTEM,
	.max_ll_items = OTP_MAX_LL_ITEMS_6x00,
	.shadow_ram_support = true,
	.led_compensation = 51,
	.chain_noise_num_beacons = IWL_CAL_NUM_BEACONS,
	.supports_idle = true,
	.adv_thermal_throttle = true,
	.support_ct_kill_exit = true,
	.plcp_delta_threshold = IWL_MAX_PLCP_ERR_THRESHOLD_DEF,
	.chain_noise_scale = 1000,
<<<<<<< HEAD
	.monitor_recover_period = IWL_MONITORING_PERIOD,
=======
	.monitor_recover_period = IWL_LONG_MONITORING_PERIOD,
>>>>>>> 062c1825
	.max_event_log_size = 512,
	.sensitivity_calib_by_driver = true,
	.chain_noise_calib_by_driver = true,
	.need_dc_calib = true,
	.bt_statistics = true,
};

struct iwl_cfg iwl6000g2b_2bgn_cfg = {
	.name = "6000 Series 2x2 BGN Gen2b",
	.fw_name_pre = IWL6000G2B_FW_PRE,
	.ucode_api_max = IWL6000G2_UCODE_API_MAX,
	.ucode_api_min = IWL6000G2_UCODE_API_MIN,
	.sku = IWL_SKU_G|IWL_SKU_N,
	.ops = &iwl6000g2b_ops,
	.eeprom_size = OTP_LOW_IMAGE_SIZE,
	.eeprom_ver = EEPROM_6000G2_EEPROM_VERSION,
	.eeprom_calib_ver = EEPROM_6000G2_TX_POWER_VERSION,
	.num_of_queues = IWLAGN_NUM_QUEUES,
	.num_of_ampdu_queues = IWLAGN_NUM_AMPDU_QUEUES,
	.mod_params = &iwlagn_mod_params,
	.valid_tx_ant = ANT_AB,
	.valid_rx_ant = ANT_AB,
	.pll_cfg_val = 0,
	.set_l0s = true,
	.use_bsm = false,
	.pa_type = IWL_PA_SYSTEM,
	.max_ll_items = OTP_MAX_LL_ITEMS_6x00,
	.shadow_ram_support = true,
	.ht_greenfield_support = true,
	.led_compensation = 51,
	.use_rts_for_aggregation = true, /* use rts/cts protection */
	.chain_noise_num_beacons = IWL_CAL_NUM_BEACONS,
	.supports_idle = true,
	.adv_thermal_throttle = true,
	.support_ct_kill_exit = true,
	.plcp_delta_threshold = IWL_MAX_PLCP_ERR_THRESHOLD_DEF,
	.chain_noise_scale = 1000,
<<<<<<< HEAD
	.monitor_recover_period = IWL_MONITORING_PERIOD,
=======
	.monitor_recover_period = IWL_LONG_MONITORING_PERIOD,
>>>>>>> 062c1825
	.max_event_log_size = 512,
	.sensitivity_calib_by_driver = true,
	.chain_noise_calib_by_driver = true,
	.need_dc_calib = true,
	.bt_statistics = true,
};

struct iwl_cfg iwl6000g2b_2bg_cfg = {
	.name = "6000 Series 2x2 BG Gen2b",
	.fw_name_pre = IWL6000G2B_FW_PRE,
	.ucode_api_max = IWL6000G2_UCODE_API_MAX,
	.ucode_api_min = IWL6000G2_UCODE_API_MIN,
	.sku = IWL_SKU_G,
	.ops = &iwl6000g2b_ops,
	.eeprom_size = OTP_LOW_IMAGE_SIZE,
	.eeprom_ver = EEPROM_6000G2_EEPROM_VERSION,
	.eeprom_calib_ver = EEPROM_6000G2_TX_POWER_VERSION,
	.num_of_queues = IWLAGN_NUM_QUEUES,
	.num_of_ampdu_queues = IWLAGN_NUM_AMPDU_QUEUES,
	.mod_params = &iwlagn_mod_params,
	.valid_tx_ant = ANT_AB,
	.valid_rx_ant = ANT_AB,
	.pll_cfg_val = 0,
	.set_l0s = true,
	.use_bsm = false,
	.pa_type = IWL_PA_SYSTEM,
	.max_ll_items = OTP_MAX_LL_ITEMS_6x00,
	.shadow_ram_support = true,
	.led_compensation = 51,
	.chain_noise_num_beacons = IWL_CAL_NUM_BEACONS,
	.supports_idle = true,
	.adv_thermal_throttle = true,
	.support_ct_kill_exit = true,
	.plcp_delta_threshold = IWL_MAX_PLCP_ERR_THRESHOLD_DEF,
	.chain_noise_scale = 1000,
<<<<<<< HEAD
	.monitor_recover_period = IWL_MONITORING_PERIOD,
=======
	.monitor_recover_period = IWL_LONG_MONITORING_PERIOD,
>>>>>>> 062c1825
	.max_event_log_size = 512,
	.sensitivity_calib_by_driver = true,
	.chain_noise_calib_by_driver = true,
	.need_dc_calib = true,
	.bt_statistics = true,
};

struct iwl_cfg iwl6000g2b_bgn_cfg = {
	.name = "6000 Series 1x2 BGN Gen2b",
	.fw_name_pre = IWL6000G2B_FW_PRE,
	.ucode_api_max = IWL6000G2_UCODE_API_MAX,
	.ucode_api_min = IWL6000G2_UCODE_API_MIN,
	.sku = IWL_SKU_G|IWL_SKU_N,
	.ops = &iwl6000g2b_ops,
	.eeprom_size = OTP_LOW_IMAGE_SIZE,
	.eeprom_ver = EEPROM_6000G2_EEPROM_VERSION,
	.eeprom_calib_ver = EEPROM_6000G2_TX_POWER_VERSION,
	.num_of_queues = IWLAGN_NUM_QUEUES,
	.num_of_ampdu_queues = IWLAGN_NUM_AMPDU_QUEUES,
	.mod_params = &iwlagn_mod_params,
	.valid_tx_ant = ANT_A,
	.valid_rx_ant = ANT_AB,
	.pll_cfg_val = 0,
	.set_l0s = true,
	.use_bsm = false,
	.pa_type = IWL_PA_SYSTEM,
	.max_ll_items = OTP_MAX_LL_ITEMS_6x00,
	.shadow_ram_support = true,
	.ht_greenfield_support = true,
	.led_compensation = 51,
	.use_rts_for_aggregation = true, /* use rts/cts protection */
	.chain_noise_num_beacons = IWL_CAL_NUM_BEACONS,
	.supports_idle = true,
	.adv_thermal_throttle = true,
	.support_ct_kill_exit = true,
	.plcp_delta_threshold = IWL_MAX_PLCP_ERR_THRESHOLD_DEF,
	.chain_noise_scale = 1000,
<<<<<<< HEAD
	.monitor_recover_period = IWL_MONITORING_PERIOD,
=======
	.monitor_recover_period = IWL_LONG_MONITORING_PERIOD,
>>>>>>> 062c1825
	.max_event_log_size = 512,
	.sensitivity_calib_by_driver = true,
	.chain_noise_calib_by_driver = true,
	.need_dc_calib = true,
	.bt_statistics = true,
};

struct iwl_cfg iwl6000g2b_bg_cfg = {
	.name = "6000 Series 1x2 BG Gen2b",
	.fw_name_pre = IWL6000G2B_FW_PRE,
	.ucode_api_max = IWL6000G2_UCODE_API_MAX,
	.ucode_api_min = IWL6000G2_UCODE_API_MIN,
	.sku = IWL_SKU_G,
	.ops = &iwl6000g2b_ops,
	.eeprom_size = OTP_LOW_IMAGE_SIZE,
	.eeprom_ver = EEPROM_6000G2_EEPROM_VERSION,
	.eeprom_calib_ver = EEPROM_6000G2_TX_POWER_VERSION,
	.num_of_queues = IWLAGN_NUM_QUEUES,
	.num_of_ampdu_queues = IWLAGN_NUM_AMPDU_QUEUES,
	.mod_params = &iwlagn_mod_params,
	.valid_tx_ant = ANT_A,
	.valid_rx_ant = ANT_AB,
	.pll_cfg_val = 0,
	.set_l0s = true,
	.use_bsm = false,
	.pa_type = IWL_PA_SYSTEM,
	.max_ll_items = OTP_MAX_LL_ITEMS_6x00,
	.shadow_ram_support = true,
	.led_compensation = 51,
	.chain_noise_num_beacons = IWL_CAL_NUM_BEACONS,
	.supports_idle = true,
	.adv_thermal_throttle = true,
	.support_ct_kill_exit = true,
	.plcp_delta_threshold = IWL_MAX_PLCP_ERR_THRESHOLD_DEF,
	.chain_noise_scale = 1000,
<<<<<<< HEAD
	.monitor_recover_period = IWL_MONITORING_PERIOD,
=======
	.monitor_recover_period = IWL_LONG_MONITORING_PERIOD,
>>>>>>> 062c1825
	.max_event_log_size = 512,
	.sensitivity_calib_by_driver = true,
	.chain_noise_calib_by_driver = true,
	.need_dc_calib = true,
	.bt_statistics = true,
};

/*
 * "i": Internal configuration, use internal Power Amplifier
 */
struct iwl_cfg iwl6000i_2agn_cfg = {
	.name = "Intel(R) Centrino(R) Advanced-N 6200 AGN",
	.fw_name_pre = IWL6000_FW_PRE,
	.ucode_api_max = IWL6000_UCODE_API_MAX,
	.ucode_api_min = IWL6000_UCODE_API_MIN,
	.sku = IWL_SKU_A|IWL_SKU_G|IWL_SKU_N,
	.ops = &iwl6000_ops,
	.eeprom_size = OTP_LOW_IMAGE_SIZE,
	.eeprom_ver = EEPROM_6000_EEPROM_VERSION,
	.eeprom_calib_ver = EEPROM_6000_TX_POWER_VERSION,
	.num_of_queues = IWLAGN_NUM_QUEUES,
	.num_of_ampdu_queues = IWLAGN_NUM_AMPDU_QUEUES,
	.mod_params = &iwlagn_mod_params,
	.valid_tx_ant = ANT_BC,
	.valid_rx_ant = ANT_BC,
	.pll_cfg_val = 0,
	.set_l0s = true,
	.use_bsm = false,
	.pa_type = IWL_PA_INTERNAL,
	.max_ll_items = OTP_MAX_LL_ITEMS_6x00,
	.shadow_ram_support = true,
	.ht_greenfield_support = true,
	.led_compensation = 51,
	.use_rts_for_aggregation = true, /* use rts/cts protection */
	.chain_noise_num_beacons = IWL_CAL_NUM_BEACONS,
	.supports_idle = true,
	.adv_thermal_throttle = true,
	.support_ct_kill_exit = true,
	.plcp_delta_threshold = IWL_MAX_PLCP_ERR_THRESHOLD_DEF,
	.chain_noise_scale = 1000,
<<<<<<< HEAD
	.monitor_recover_period = IWL_MONITORING_PERIOD,
=======
	.monitor_recover_period = IWL_DEF_MONITORING_PERIOD,
>>>>>>> 062c1825
	.max_event_log_size = 1024,
	.ucode_tracing = true,
	.sensitivity_calib_by_driver = true,
	.chain_noise_calib_by_driver = true,
};

struct iwl_cfg iwl6000i_2abg_cfg = {
	.name = "Intel(R) Centrino(R) Advanced-N 6200 ABG",
	.fw_name_pre = IWL6000_FW_PRE,
	.ucode_api_max = IWL6000_UCODE_API_MAX,
	.ucode_api_min = IWL6000_UCODE_API_MIN,
	.sku = IWL_SKU_A|IWL_SKU_G,
	.ops = &iwl6000_ops,
	.eeprom_size = OTP_LOW_IMAGE_SIZE,
	.eeprom_ver = EEPROM_6000_EEPROM_VERSION,
	.eeprom_calib_ver = EEPROM_6000_TX_POWER_VERSION,
	.num_of_queues = IWLAGN_NUM_QUEUES,
	.num_of_ampdu_queues = IWLAGN_NUM_AMPDU_QUEUES,
	.mod_params = &iwlagn_mod_params,
	.valid_tx_ant = ANT_BC,
	.valid_rx_ant = ANT_BC,
	.pll_cfg_val = 0,
	.set_l0s = true,
	.use_bsm = false,
	.pa_type = IWL_PA_INTERNAL,
	.max_ll_items = OTP_MAX_LL_ITEMS_6x00,
	.shadow_ram_support = true,
	.led_compensation = 51,
	.chain_noise_num_beacons = IWL_CAL_NUM_BEACONS,
	.supports_idle = true,
	.adv_thermal_throttle = true,
	.support_ct_kill_exit = true,
	.plcp_delta_threshold = IWL_MAX_PLCP_ERR_THRESHOLD_DEF,
	.chain_noise_scale = 1000,
<<<<<<< HEAD
	.monitor_recover_period = IWL_MONITORING_PERIOD,
=======
	.monitor_recover_period = IWL_DEF_MONITORING_PERIOD,
>>>>>>> 062c1825
	.max_event_log_size = 1024,
	.ucode_tracing = true,
	.sensitivity_calib_by_driver = true,
	.chain_noise_calib_by_driver = true,
};

struct iwl_cfg iwl6000i_2bg_cfg = {
	.name = "Intel(R) Centrino(R) Advanced-N 6200 BG",
	.fw_name_pre = IWL6000_FW_PRE,
	.ucode_api_max = IWL6000_UCODE_API_MAX,
	.ucode_api_min = IWL6000_UCODE_API_MIN,
	.sku = IWL_SKU_G,
	.ops = &iwl6000_ops,
	.eeprom_size = OTP_LOW_IMAGE_SIZE,
	.eeprom_ver = EEPROM_6000_EEPROM_VERSION,
	.eeprom_calib_ver = EEPROM_6000_TX_POWER_VERSION,
	.num_of_queues = IWLAGN_NUM_QUEUES,
	.num_of_ampdu_queues = IWLAGN_NUM_AMPDU_QUEUES,
	.mod_params = &iwlagn_mod_params,
	.valid_tx_ant = ANT_BC,
	.valid_rx_ant = ANT_BC,
	.pll_cfg_val = 0,
	.set_l0s = true,
	.use_bsm = false,
	.pa_type = IWL_PA_INTERNAL,
	.max_ll_items = OTP_MAX_LL_ITEMS_6x00,
	.shadow_ram_support = true,
	.led_compensation = 51,
	.chain_noise_num_beacons = IWL_CAL_NUM_BEACONS,
	.supports_idle = true,
	.adv_thermal_throttle = true,
	.support_ct_kill_exit = true,
	.plcp_delta_threshold = IWL_MAX_PLCP_ERR_THRESHOLD_DEF,
	.chain_noise_scale = 1000,
<<<<<<< HEAD
	.monitor_recover_period = IWL_MONITORING_PERIOD,
=======
	.monitor_recover_period = IWL_DEF_MONITORING_PERIOD,
>>>>>>> 062c1825
	.max_event_log_size = 1024,
	.ucode_tracing = true,
	.sensitivity_calib_by_driver = true,
	.chain_noise_calib_by_driver = true,
};

struct iwl_cfg iwl6050_2agn_cfg = {
	.name = "Intel(R) Centrino(R) Advanced-N + WiMAX 6250 AGN",
	.fw_name_pre = IWL6050_FW_PRE,
	.ucode_api_max = IWL6050_UCODE_API_MAX,
	.ucode_api_min = IWL6050_UCODE_API_MIN,
	.sku = IWL_SKU_A|IWL_SKU_G|IWL_SKU_N,
	.ops = &iwl6000_ops,
	.eeprom_size = OTP_LOW_IMAGE_SIZE,
	.eeprom_ver = EEPROM_6050_EEPROM_VERSION,
	.eeprom_calib_ver = EEPROM_6050_TX_POWER_VERSION,
	.num_of_queues = IWLAGN_NUM_QUEUES,
	.num_of_ampdu_queues = IWLAGN_NUM_AMPDU_QUEUES,
	.mod_params = &iwlagn_mod_params,
	.valid_tx_ant = ANT_AB,
	.valid_rx_ant = ANT_AB,
	.pll_cfg_val = 0,
	.set_l0s = true,
	.use_bsm = false,
	.pa_type = IWL_PA_SYSTEM,
	.max_ll_items = OTP_MAX_LL_ITEMS_6x50,
	.shadow_ram_support = true,
	.ht_greenfield_support = true,
	.led_compensation = 51,
	.use_rts_for_aggregation = true, /* use rts/cts protection */
	.chain_noise_num_beacons = IWL_CAL_NUM_BEACONS,
	.supports_idle = true,
	.adv_thermal_throttle = true,
	.support_ct_kill_exit = true,
	.plcp_delta_threshold = IWL_MAX_PLCP_ERR_THRESHOLD_DEF,
	.chain_noise_scale = 1500,
<<<<<<< HEAD
	.monitor_recover_period = IWL_MONITORING_PERIOD,
=======
	.monitor_recover_period = IWL_DEF_MONITORING_PERIOD,
>>>>>>> 062c1825
	.max_event_log_size = 1024,
	.ucode_tracing = true,
	.sensitivity_calib_by_driver = true,
	.chain_noise_calib_by_driver = true,
	.need_dc_calib = true,
};

struct iwl_cfg iwl6050g2_bgn_cfg = {
	.name = "6050 Series 1x2 BGN Gen2",
	.fw_name_pre = IWL6050_FW_PRE,
	.ucode_api_max = IWL6050_UCODE_API_MAX,
	.ucode_api_min = IWL6050_UCODE_API_MIN,
	.sku = IWL_SKU_G|IWL_SKU_N,
	.ops = &iwl6000_ops,
	.eeprom_size = OTP_LOW_IMAGE_SIZE,
	.eeprom_ver = EEPROM_6050G2_EEPROM_VERSION,
	.eeprom_calib_ver = EEPROM_6050G2_TX_POWER_VERSION,
	.num_of_queues = IWLAGN_NUM_QUEUES,
	.num_of_ampdu_queues = IWLAGN_NUM_AMPDU_QUEUES,
	.mod_params = &iwlagn_mod_params,
	.valid_tx_ant = ANT_A,
	.valid_rx_ant = ANT_AB,
	.pll_cfg_val = 0,
	.set_l0s = true,
	.use_bsm = false,
	.pa_type = IWL_PA_SYSTEM,
	.max_ll_items = OTP_MAX_LL_ITEMS_6x50,
	.shadow_ram_support = true,
	.ht_greenfield_support = true,
	.led_compensation = 51,
	.use_rts_for_aggregation = true, /* use rts/cts protection */
	.chain_noise_num_beacons = IWL_CAL_NUM_BEACONS,
	.supports_idle = true,
	.adv_thermal_throttle = true,
	.support_ct_kill_exit = true,
	.plcp_delta_threshold = IWL_MAX_PLCP_ERR_THRESHOLD_DEF,
	.chain_noise_scale = 1500,
<<<<<<< HEAD
	.monitor_recover_period = IWL_MONITORING_PERIOD,
=======
	.monitor_recover_period = IWL_DEF_MONITORING_PERIOD,
>>>>>>> 062c1825
	.max_event_log_size = 1024,
	.ucode_tracing = true,
	.sensitivity_calib_by_driver = true,
	.chain_noise_calib_by_driver = true,
	.need_dc_calib = true,
};

struct iwl_cfg iwl6050_2abg_cfg = {
	.name = "Intel(R) Centrino(R) Advanced-N + WiMAX 6250 ABG",
	.fw_name_pre = IWL6050_FW_PRE,
	.ucode_api_max = IWL6050_UCODE_API_MAX,
	.ucode_api_min = IWL6050_UCODE_API_MIN,
	.sku = IWL_SKU_A|IWL_SKU_G,
	.ops = &iwl6000_ops,
	.eeprom_size = OTP_LOW_IMAGE_SIZE,
	.eeprom_ver = EEPROM_6050_EEPROM_VERSION,
	.eeprom_calib_ver = EEPROM_6050_TX_POWER_VERSION,
	.num_of_queues = IWLAGN_NUM_QUEUES,
	.num_of_ampdu_queues = IWLAGN_NUM_AMPDU_QUEUES,
	.mod_params = &iwlagn_mod_params,
	.valid_tx_ant = ANT_AB,
	.valid_rx_ant = ANT_AB,
	.pll_cfg_val = 0,
	.set_l0s = true,
	.use_bsm = false,
	.pa_type = IWL_PA_SYSTEM,
	.max_ll_items = OTP_MAX_LL_ITEMS_6x50,
	.shadow_ram_support = true,
	.led_compensation = 51,
	.chain_noise_num_beacons = IWL_CAL_NUM_BEACONS,
	.supports_idle = true,
	.adv_thermal_throttle = true,
	.support_ct_kill_exit = true,
	.plcp_delta_threshold = IWL_MAX_PLCP_ERR_THRESHOLD_DEF,
	.chain_noise_scale = 1500,
<<<<<<< HEAD
	.monitor_recover_period = IWL_MONITORING_PERIOD,
=======
	.monitor_recover_period = IWL_DEF_MONITORING_PERIOD,
>>>>>>> 062c1825
	.max_event_log_size = 1024,
	.ucode_tracing = true,
	.sensitivity_calib_by_driver = true,
	.chain_noise_calib_by_driver = true,
	.need_dc_calib = true,
};

struct iwl_cfg iwl6000_3agn_cfg = {
	.name = "Intel(R) Centrino(R) Ultimate-N 6300 AGN",
	.fw_name_pre = IWL6000_FW_PRE,
	.ucode_api_max = IWL6000_UCODE_API_MAX,
	.ucode_api_min = IWL6000_UCODE_API_MIN,
	.sku = IWL_SKU_A|IWL_SKU_G|IWL_SKU_N,
	.ops = &iwl6000_ops,
	.eeprom_size = OTP_LOW_IMAGE_SIZE,
	.eeprom_ver = EEPROM_6000_EEPROM_VERSION,
	.eeprom_calib_ver = EEPROM_6000_TX_POWER_VERSION,
	.num_of_queues = IWLAGN_NUM_QUEUES,
	.num_of_ampdu_queues = IWLAGN_NUM_AMPDU_QUEUES,
	.mod_params = &iwlagn_mod_params,
	.valid_tx_ant = ANT_ABC,
	.valid_rx_ant = ANT_ABC,
	.pll_cfg_val = 0,
	.set_l0s = true,
	.use_bsm = false,
	.pa_type = IWL_PA_SYSTEM,
	.max_ll_items = OTP_MAX_LL_ITEMS_6x00,
	.shadow_ram_support = true,
	.ht_greenfield_support = true,
	.led_compensation = 51,
	.use_rts_for_aggregation = true, /* use rts/cts protection */
	.chain_noise_num_beacons = IWL_CAL_NUM_BEACONS,
	.supports_idle = true,
	.adv_thermal_throttle = true,
	.support_ct_kill_exit = true,
	.plcp_delta_threshold = IWL_MAX_PLCP_ERR_THRESHOLD_DEF,
	.chain_noise_scale = 1000,
<<<<<<< HEAD
	.monitor_recover_period = IWL_MONITORING_PERIOD,
=======
	.monitor_recover_period = IWL_DEF_MONITORING_PERIOD,
>>>>>>> 062c1825
	.max_event_log_size = 1024,
	.ucode_tracing = true,
	.sensitivity_calib_by_driver = true,
	.chain_noise_calib_by_driver = true,
};

MODULE_FIRMWARE(IWL6000_MODULE_FIRMWARE(IWL6000_UCODE_API_MAX));
MODULE_FIRMWARE(IWL6050_MODULE_FIRMWARE(IWL6050_UCODE_API_MAX));
MODULE_FIRMWARE(IWL6000G2A_MODULE_FIRMWARE(IWL6000G2_UCODE_API_MAX));
MODULE_FIRMWARE(IWL6000G2B_MODULE_FIRMWARE(IWL6000G2_UCODE_API_MAX));<|MERGE_RESOLUTION|>--- conflicted
+++ resolved
@@ -388,11 +388,7 @@
 	.support_ct_kill_exit = true,
 	.plcp_delta_threshold = IWL_MAX_PLCP_ERR_THRESHOLD_DEF,
 	.chain_noise_scale = 1000,
-<<<<<<< HEAD
-	.monitor_recover_period = IWL_MONITORING_PERIOD,
-=======
 	.monitor_recover_period = IWL_DEF_MONITORING_PERIOD,
->>>>>>> 062c1825
 	.max_event_log_size = 512,
 	.ucode_tracing = true,
 	.sensitivity_calib_by_driver = true,
@@ -428,11 +424,7 @@
 	.support_ct_kill_exit = true,
 	.plcp_delta_threshold = IWL_MAX_PLCP_ERR_THRESHOLD_DEF,
 	.chain_noise_scale = 1000,
-<<<<<<< HEAD
-	.monitor_recover_period = IWL_MONITORING_PERIOD,
-=======
 	.monitor_recover_period = IWL_DEF_MONITORING_PERIOD,
->>>>>>> 062c1825
 	.max_event_log_size = 512,
 	.sensitivity_calib_by_driver = true,
 	.chain_noise_calib_by_driver = true,
@@ -467,11 +459,7 @@
 	.support_ct_kill_exit = true,
 	.plcp_delta_threshold = IWL_MAX_PLCP_ERR_THRESHOLD_DEF,
 	.chain_noise_scale = 1000,
-<<<<<<< HEAD
-	.monitor_recover_period = IWL_MONITORING_PERIOD,
-=======
 	.monitor_recover_period = IWL_DEF_MONITORING_PERIOD,
->>>>>>> 062c1825
 	.max_event_log_size = 512,
 	.sensitivity_calib_by_driver = true,
 	.chain_noise_calib_by_driver = true,
@@ -508,11 +496,7 @@
 	.support_ct_kill_exit = true,
 	.plcp_delta_threshold = IWL_MAX_PLCP_ERR_THRESHOLD_DEF,
 	.chain_noise_scale = 1000,
-<<<<<<< HEAD
-	.monitor_recover_period = IWL_MONITORING_PERIOD,
-=======
 	.monitor_recover_period = IWL_LONG_MONITORING_PERIOD,
->>>>>>> 062c1825
 	.max_event_log_size = 512,
 	.sensitivity_calib_by_driver = true,
 	.chain_noise_calib_by_driver = true,
@@ -548,11 +532,7 @@
 	.support_ct_kill_exit = true,
 	.plcp_delta_threshold = IWL_MAX_PLCP_ERR_THRESHOLD_DEF,
 	.chain_noise_scale = 1000,
-<<<<<<< HEAD
-	.monitor_recover_period = IWL_MONITORING_PERIOD,
-=======
 	.monitor_recover_period = IWL_LONG_MONITORING_PERIOD,
->>>>>>> 062c1825
 	.max_event_log_size = 512,
 	.sensitivity_calib_by_driver = true,
 	.chain_noise_calib_by_driver = true,
@@ -590,11 +570,7 @@
 	.support_ct_kill_exit = true,
 	.plcp_delta_threshold = IWL_MAX_PLCP_ERR_THRESHOLD_DEF,
 	.chain_noise_scale = 1000,
-<<<<<<< HEAD
-	.monitor_recover_period = IWL_MONITORING_PERIOD,
-=======
 	.monitor_recover_period = IWL_LONG_MONITORING_PERIOD,
->>>>>>> 062c1825
 	.max_event_log_size = 512,
 	.sensitivity_calib_by_driver = true,
 	.chain_noise_calib_by_driver = true,
@@ -630,11 +606,7 @@
 	.support_ct_kill_exit = true,
 	.plcp_delta_threshold = IWL_MAX_PLCP_ERR_THRESHOLD_DEF,
 	.chain_noise_scale = 1000,
-<<<<<<< HEAD
-	.monitor_recover_period = IWL_MONITORING_PERIOD,
-=======
 	.monitor_recover_period = IWL_LONG_MONITORING_PERIOD,
->>>>>>> 062c1825
 	.max_event_log_size = 512,
 	.sensitivity_calib_by_driver = true,
 	.chain_noise_calib_by_driver = true,
@@ -672,11 +644,7 @@
 	.support_ct_kill_exit = true,
 	.plcp_delta_threshold = IWL_MAX_PLCP_ERR_THRESHOLD_DEF,
 	.chain_noise_scale = 1000,
-<<<<<<< HEAD
-	.monitor_recover_period = IWL_MONITORING_PERIOD,
-=======
 	.monitor_recover_period = IWL_LONG_MONITORING_PERIOD,
->>>>>>> 062c1825
 	.max_event_log_size = 512,
 	.sensitivity_calib_by_driver = true,
 	.chain_noise_calib_by_driver = true,
@@ -712,11 +680,7 @@
 	.support_ct_kill_exit = true,
 	.plcp_delta_threshold = IWL_MAX_PLCP_ERR_THRESHOLD_DEF,
 	.chain_noise_scale = 1000,
-<<<<<<< HEAD
-	.monitor_recover_period = IWL_MONITORING_PERIOD,
-=======
 	.monitor_recover_period = IWL_LONG_MONITORING_PERIOD,
->>>>>>> 062c1825
 	.max_event_log_size = 512,
 	.sensitivity_calib_by_driver = true,
 	.chain_noise_calib_by_driver = true,
@@ -757,11 +721,7 @@
 	.support_ct_kill_exit = true,
 	.plcp_delta_threshold = IWL_MAX_PLCP_ERR_THRESHOLD_DEF,
 	.chain_noise_scale = 1000,
-<<<<<<< HEAD
-	.monitor_recover_period = IWL_MONITORING_PERIOD,
-=======
 	.monitor_recover_period = IWL_DEF_MONITORING_PERIOD,
->>>>>>> 062c1825
 	.max_event_log_size = 1024,
 	.ucode_tracing = true,
 	.sensitivity_calib_by_driver = true,
@@ -796,11 +756,7 @@
 	.support_ct_kill_exit = true,
 	.plcp_delta_threshold = IWL_MAX_PLCP_ERR_THRESHOLD_DEF,
 	.chain_noise_scale = 1000,
-<<<<<<< HEAD
-	.monitor_recover_period = IWL_MONITORING_PERIOD,
-=======
 	.monitor_recover_period = IWL_DEF_MONITORING_PERIOD,
->>>>>>> 062c1825
 	.max_event_log_size = 1024,
 	.ucode_tracing = true,
 	.sensitivity_calib_by_driver = true,
@@ -835,11 +791,7 @@
 	.support_ct_kill_exit = true,
 	.plcp_delta_threshold = IWL_MAX_PLCP_ERR_THRESHOLD_DEF,
 	.chain_noise_scale = 1000,
-<<<<<<< HEAD
-	.monitor_recover_period = IWL_MONITORING_PERIOD,
-=======
 	.monitor_recover_period = IWL_DEF_MONITORING_PERIOD,
->>>>>>> 062c1825
 	.max_event_log_size = 1024,
 	.ucode_tracing = true,
 	.sensitivity_calib_by_driver = true,
@@ -876,11 +828,7 @@
 	.support_ct_kill_exit = true,
 	.plcp_delta_threshold = IWL_MAX_PLCP_ERR_THRESHOLD_DEF,
 	.chain_noise_scale = 1500,
-<<<<<<< HEAD
-	.monitor_recover_period = IWL_MONITORING_PERIOD,
-=======
 	.monitor_recover_period = IWL_DEF_MONITORING_PERIOD,
->>>>>>> 062c1825
 	.max_event_log_size = 1024,
 	.ucode_tracing = true,
 	.sensitivity_calib_by_driver = true,
@@ -918,11 +866,7 @@
 	.support_ct_kill_exit = true,
 	.plcp_delta_threshold = IWL_MAX_PLCP_ERR_THRESHOLD_DEF,
 	.chain_noise_scale = 1500,
-<<<<<<< HEAD
-	.monitor_recover_period = IWL_MONITORING_PERIOD,
-=======
 	.monitor_recover_period = IWL_DEF_MONITORING_PERIOD,
->>>>>>> 062c1825
 	.max_event_log_size = 1024,
 	.ucode_tracing = true,
 	.sensitivity_calib_by_driver = true,
@@ -958,11 +902,7 @@
 	.support_ct_kill_exit = true,
 	.plcp_delta_threshold = IWL_MAX_PLCP_ERR_THRESHOLD_DEF,
 	.chain_noise_scale = 1500,
-<<<<<<< HEAD
-	.monitor_recover_period = IWL_MONITORING_PERIOD,
-=======
 	.monitor_recover_period = IWL_DEF_MONITORING_PERIOD,
->>>>>>> 062c1825
 	.max_event_log_size = 1024,
 	.ucode_tracing = true,
 	.sensitivity_calib_by_driver = true,
@@ -1000,11 +940,7 @@
 	.support_ct_kill_exit = true,
 	.plcp_delta_threshold = IWL_MAX_PLCP_ERR_THRESHOLD_DEF,
 	.chain_noise_scale = 1000,
-<<<<<<< HEAD
-	.monitor_recover_period = IWL_MONITORING_PERIOD,
-=======
 	.monitor_recover_period = IWL_DEF_MONITORING_PERIOD,
->>>>>>> 062c1825
 	.max_event_log_size = 1024,
 	.ucode_tracing = true,
 	.sensitivity_calib_by_driver = true,
