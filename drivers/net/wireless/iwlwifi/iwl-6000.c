/******************************************************************************
 *
 * Copyright(c) 2008 - 2010 Intel Corporation. All rights reserved.
 *
 * This program is free software; you can redistribute it and/or modify it
 * under the terms of version 2 of the GNU General Public License as
 * published by the Free Software Foundation.
 *
 * This program is distributed in the hope that it will be useful, but WITHOUT
 * ANY WARRANTY; without even the implied warranty of MERCHANTABILITY or
 * FITNESS FOR A PARTICULAR PURPOSE.  See the GNU General Public License for
 * more details.
 *
 * You should have received a copy of the GNU General Public License along with
 * this program; if not, write to the Free Software Foundation, Inc.,
 * 51 Franklin Street, Fifth Floor, Boston, MA 02110, USA
 *
 * The full GNU General Public License is included in this distribution in the
 * file called LICENSE.
 *
 * Contact Information:
 *  Intel Linux Wireless <ilw@linux.intel.com>
 * Intel Corporation, 5200 N.E. Elam Young Parkway, Hillsboro, OR 97124-6497
 *
 *****************************************************************************/

#include <linux/kernel.h>
#include <linux/module.h>
#include <linux/init.h>
#include <linux/pci.h>
#include <linux/dma-mapping.h>
#include <linux/delay.h>
#include <linux/skbuff.h>
#include <linux/netdevice.h>
#include <linux/wireless.h>
#include <net/mac80211.h>
#include <linux/etherdevice.h>
#include <asm/unaligned.h>

#include "iwl-eeprom.h"
#include "iwl-dev.h"
#include "iwl-core.h"
#include "iwl-io.h"
#include "iwl-sta.h"
#include "iwl-agn.h"
#include "iwl-helpers.h"
#include "iwl-agn-hw.h"
#include "iwl-6000-hw.h"
#include "iwl-agn-led.h"
#include "iwl-agn-debugfs.h"

/* Highest firmware API version supported */
#define IWL6000_UCODE_API_MAX 4
#define IWL6050_UCODE_API_MAX 5
#define IWL6000G2_UCODE_API_MAX 5
#define IWL130_UCODE_API_MAX 5

/* Lowest firmware API version supported */
#define IWL6000_UCODE_API_MIN 4
#define IWL6050_UCODE_API_MIN 4
#define IWL6000G2_UCODE_API_MIN 4
#define IWL130_UCODE_API_MIN 5

#define IWL6000_FW_PRE "iwlwifi-6000-"
#define _IWL6000_MODULE_FIRMWARE(api) IWL6000_FW_PRE #api ".ucode"
#define IWL6000_MODULE_FIRMWARE(api) _IWL6000_MODULE_FIRMWARE(api)

#define IWL6050_FW_PRE "iwlwifi-6050-"
#define _IWL6050_MODULE_FIRMWARE(api) IWL6050_FW_PRE #api ".ucode"
#define IWL6050_MODULE_FIRMWARE(api) _IWL6050_MODULE_FIRMWARE(api)

#define IWL6000G2A_FW_PRE "iwlwifi-6000g2a-"
#define _IWL6000G2A_MODULE_FIRMWARE(api) IWL6000G2A_FW_PRE #api ".ucode"
#define IWL6000G2A_MODULE_FIRMWARE(api) _IWL6000G2A_MODULE_FIRMWARE(api)

#define IWL6000G2B_FW_PRE "iwlwifi-6000g2b-"
#define _IWL6000G2B_MODULE_FIRMWARE(api) IWL6000G2B_FW_PRE #api ".ucode"
#define IWL6000G2B_MODULE_FIRMWARE(api) _IWL6000G2B_MODULE_FIRMWARE(api)

<<<<<<< HEAD
=======
#define IWL130_FW_PRE "iwlwifi-130-"
#define _IWL130_MODULE_FIRMWARE(api) IWL130_FW_PRE #api ".ucode"
#define IWL130_MODULE_FIRMWARE(api) _IWL130_MODULE_FIRMWARE(api)
>>>>>>> 45f53cc9

static void iwl6000_set_ct_threshold(struct iwl_priv *priv)
{
	/* want Celsius */
	priv->hw_params.ct_kill_threshold = CT_KILL_THRESHOLD;
	priv->hw_params.ct_kill_exit_threshold = CT_KILL_EXIT_THRESHOLD;
}

<<<<<<< HEAD
/* Indicate calibration version to uCode. */
static void iwl6000_set_calib_version(struct iwl_priv *priv)
{
	if (priv->cfg->need_dc_calib &&
	    (priv->cfg->ops->lib->eeprom_ops.calib_version(priv) >= 6))
=======
static void iwl6050_additional_nic_config(struct iwl_priv *priv)
{
	/* Indicate calibration version to uCode. */
	if (priv->cfg->ops->lib->eeprom_ops.calib_version(priv) >= 6)
		iwl_set_bit(priv, CSR_GP_DRIVER_REG,
				CSR_GP_DRIVER_REG_BIT_CALIB_VERSION6);
}

static void iwl6050g2_additional_nic_config(struct iwl_priv *priv)
{
	/* Indicate calibration version to uCode. */
	if (priv->cfg->ops->lib->eeprom_ops.calib_version(priv) >= 6)
>>>>>>> 45f53cc9
		iwl_set_bit(priv, CSR_GP_DRIVER_REG,
				CSR_GP_DRIVER_REG_BIT_CALIB_VERSION6);
	iwl_set_bit(priv, CSR_GP_DRIVER_REG,
		    CSR_GP_DRIVER_REG_BIT_6050_1x2);
}

/* NIC configuration for 6000 series */
static void iwl6000_nic_config(struct iwl_priv *priv)
{
	u16 radio_cfg;

	radio_cfg = iwl_eeprom_query16(priv, EEPROM_RADIO_CONFIG);

	/* write radio config values to register */
	if (EEPROM_RF_CFG_TYPE_MSK(radio_cfg) <= EEPROM_RF_CONFIG_TYPE_MAX)
		iwl_set_bit(priv, CSR_HW_IF_CONFIG_REG,
			    EEPROM_RF_CFG_TYPE_MSK(radio_cfg) |
			    EEPROM_RF_CFG_STEP_MSK(radio_cfg) |
			    EEPROM_RF_CFG_DASH_MSK(radio_cfg));

	/* set CSR_HW_CONFIG_REG for uCode use */
	iwl_set_bit(priv, CSR_HW_IF_CONFIG_REG,
		    CSR_HW_IF_CONFIG_REG_BIT_RADIO_SI |
		    CSR_HW_IF_CONFIG_REG_BIT_MAC_SI);

	/* no locking required for register write */
	if (priv->cfg->pa_type == IWL_PA_INTERNAL) {
		/* 2x2 IPA phy type */
		iwl_write32(priv, CSR_GP_DRIVER_REG,
			     CSR_GP_DRIVER_REG_BIT_RADIO_SKU_2x2_IPA);
	}
	/* do additional nic configuration if needed */
	if (priv->cfg->ops->nic &&
		priv->cfg->ops->nic->additional_nic_config) {
			priv->cfg->ops->nic->additional_nic_config(priv);
	}
}

static struct iwl_sensitivity_ranges iwl6000_sensitivity = {
	.min_nrg_cck = 97,
	.max_nrg_cck = 0, /* not used, set to 0 */
	.auto_corr_min_ofdm = 80,
	.auto_corr_min_ofdm_mrc = 128,
	.auto_corr_min_ofdm_x1 = 105,
	.auto_corr_min_ofdm_mrc_x1 = 192,

	.auto_corr_max_ofdm = 145,
	.auto_corr_max_ofdm_mrc = 232,
	.auto_corr_max_ofdm_x1 = 110,
	.auto_corr_max_ofdm_mrc_x1 = 232,

	.auto_corr_min_cck = 125,
	.auto_corr_max_cck = 175,
	.auto_corr_min_cck_mrc = 160,
	.auto_corr_max_cck_mrc = 310,
	.nrg_th_cck = 97,
	.nrg_th_ofdm = 100,

	.barker_corr_th_min = 190,
	.barker_corr_th_min_mrc = 390,
	.nrg_th_cca = 62,
};

static int iwl6000_hw_set_hw_params(struct iwl_priv *priv)
{
	if (priv->cfg->mod_params->num_of_queues >= IWL_MIN_NUM_QUEUES &&
	    priv->cfg->mod_params->num_of_queues <= IWLAGN_NUM_QUEUES)
		priv->cfg->base_params->num_of_queues =
			priv->cfg->mod_params->num_of_queues;

	priv->hw_params.max_txq_num = priv->cfg->base_params->num_of_queues;
	priv->hw_params.dma_chnl_num = FH50_TCSR_CHNL_NUM;
	priv->hw_params.scd_bc_tbls_size =
			priv->cfg->base_params->num_of_queues *
			sizeof(struct iwlagn_scd_bc_tbl);
	priv->hw_params.tfd_size = sizeof(struct iwl_tfd);
	priv->hw_params.max_stations = IWLAGN_STATION_COUNT;
<<<<<<< HEAD
	priv->hw_params.bcast_sta_id = IWLAGN_BROADCAST_ID;
=======
	priv->contexts[IWL_RXON_CTX_BSS].bcast_sta_id = IWLAGN_BROADCAST_ID;
>>>>>>> 45f53cc9

	priv->hw_params.max_data_size = IWL60_RTC_DATA_SIZE;
	priv->hw_params.max_inst_size = IWL60_RTC_INST_SIZE;

	priv->hw_params.max_bsm_size = 0;
	priv->hw_params.ht40_channel =  BIT(IEEE80211_BAND_2GHZ) |
					BIT(IEEE80211_BAND_5GHZ);
	priv->hw_params.rx_wrt_ptr_reg = FH_RSCSR_CHNL0_WPTR;

	priv->hw_params.tx_chains_num = num_of_ant(priv->cfg->valid_tx_ant);
	priv->hw_params.rx_chains_num = num_of_ant(priv->cfg->valid_rx_ant);
	priv->hw_params.valid_tx_ant = priv->cfg->valid_tx_ant;
	priv->hw_params.valid_rx_ant = priv->cfg->valid_rx_ant;

	iwl6000_set_ct_threshold(priv);

	/* Set initial sensitivity parameters */
	/* Set initial calibration set */
	priv->hw_params.sens = &iwl6000_sensitivity;
	priv->hw_params.calib_init_cfg =
		BIT(IWL_CALIB_XTAL)		|
		BIT(IWL_CALIB_LO)		|
		BIT(IWL_CALIB_TX_IQ)		|
		BIT(IWL_CALIB_BASE_BAND);
	if (priv->cfg->need_dc_calib)
<<<<<<< HEAD
		priv->hw_params.calib_init_cfg |= BIT(IWL_CALIB_DC);
=======
		priv->hw_params.calib_rt_cfg |= BIT(IWL_CALIB_CFG_DC_IDX);
	if (priv->cfg->need_temp_offset_calib)
		priv->hw_params.calib_init_cfg |= BIT(IWL_CALIB_TEMP_OFFSET);
>>>>>>> 45f53cc9

	priv->hw_params.beacon_time_tsf_bits = IWLAGN_EXT_BEACON_TIME_POS;

	return 0;
}

static int iwl6000_hw_channel_switch(struct iwl_priv *priv,
				     struct ieee80211_channel_switch *ch_switch)
{
	/*
	 * MULTI-FIXME
	 * See iwl_mac_channel_switch.
	 */
	struct iwl_rxon_context *ctx = &priv->contexts[IWL_RXON_CTX_BSS];
	struct iwl6000_channel_switch_cmd cmd;
	const struct iwl_channel_info *ch_info;
	u32 switch_time_in_usec, ucode_switch_time;
	u16 ch;
	u32 tsf_low;
	u8 switch_count;
<<<<<<< HEAD
	u16 beacon_interval = le16_to_cpu(priv->rxon_timing.beacon_interval);
	struct ieee80211_vif *vif = priv->vif;
=======
	u16 beacon_interval = le16_to_cpu(ctx->timing.beacon_interval);
	struct ieee80211_vif *vif = ctx->vif;
>>>>>>> 45f53cc9
	struct iwl_host_cmd hcmd = {
		.id = REPLY_CHANNEL_SWITCH,
		.len = sizeof(cmd),
		.flags = CMD_SYNC,
		.data = &cmd,
	};

	cmd.band = priv->band == IEEE80211_BAND_2GHZ;
<<<<<<< HEAD
	ch = ieee80211_frequency_to_channel(ch_switch->channel->center_freq);
	IWL_DEBUG_11H(priv, "channel switch from %u to %u\n",
		      priv->active_rxon.channel, ch);
	cmd.channel = cpu_to_le16(ch);
	cmd.rxon_flags = priv->staging_rxon.flags;
	cmd.rxon_filter_flags = priv->staging_rxon.filter_flags;
=======
	ch = ch_switch->channel->hw_value;
	IWL_DEBUG_11H(priv, "channel switch from %u to %u\n",
		      ctx->active.channel, ch);
	cmd.channel = cpu_to_le16(ch);
	cmd.rxon_flags = ctx->staging.flags;
	cmd.rxon_filter_flags = ctx->staging.filter_flags;
>>>>>>> 45f53cc9
	switch_count = ch_switch->count;
	tsf_low = ch_switch->timestamp & 0x0ffffffff;
	/*
	 * calculate the ucode channel switch time
	 * adding TSF as one of the factor for when to switch
	 */
	if ((priv->ucode_beacon_time > tsf_low) && beacon_interval) {
		if (switch_count > ((priv->ucode_beacon_time - tsf_low) /
		    beacon_interval)) {
			switch_count -= (priv->ucode_beacon_time -
				tsf_low) / beacon_interval;
		} else
			switch_count = 0;
	}
	if (switch_count <= 1)
		cmd.switch_time = cpu_to_le32(priv->ucode_beacon_time);
	else {
		switch_time_in_usec =
			vif->bss_conf.beacon_int * switch_count * TIME_UNIT;
		ucode_switch_time = iwl_usecs_to_beacons(priv,
							 switch_time_in_usec,
							 beacon_interval);
		cmd.switch_time = iwl_add_beacon_time(priv,
						      priv->ucode_beacon_time,
						      ucode_switch_time,
						      beacon_interval);
	}
	IWL_DEBUG_11H(priv, "uCode time for the switch is 0x%x\n",
		      cmd.switch_time);
	ch_info = iwl_get_channel_info(priv, priv->band, ch);
	if (ch_info)
		cmd.expect_beacon = is_channel_radar(ch_info);
	else {
		IWL_ERR(priv, "invalid channel switch from %u to %u\n",
<<<<<<< HEAD
			priv->active_rxon.channel, ch);
=======
			ctx->active.channel, ch);
>>>>>>> 45f53cc9
		return -EFAULT;
	}
	priv->switch_rxon.channel = cmd.channel;
	priv->switch_rxon.switch_in_progress = true;

	return iwl_send_cmd_sync(priv, &hcmd);
}

static struct iwl_lib_ops iwl6000_lib = {
	.set_hw_params = iwl6000_hw_set_hw_params,
	.txq_update_byte_cnt_tbl = iwlagn_txq_update_byte_cnt_tbl,
	.txq_inval_byte_cnt_tbl = iwlagn_txq_inval_byte_cnt_tbl,
	.txq_set_sched = iwlagn_txq_set_sched,
	.txq_agg_enable = iwlagn_txq_agg_enable,
	.txq_agg_disable = iwlagn_txq_agg_disable,
	.txq_attach_buf_to_tfd = iwl_hw_txq_attach_buf_to_tfd,
	.txq_free_tfd = iwl_hw_txq_free_tfd,
	.txq_init = iwl_hw_tx_queue_init,
	.rx_handler_setup = iwlagn_rx_handler_setup,
	.setup_deferred_work = iwlagn_setup_deferred_work,
	.is_valid_rtc_data_addr = iwlagn_hw_valid_rtc_data_addr,
	.load_ucode = iwlagn_load_ucode,
	.dump_nic_event_log = iwl_dump_nic_event_log,
	.dump_nic_error_log = iwl_dump_nic_error_log,
	.dump_csr = iwl_dump_csr,
	.dump_fh = iwl_dump_fh,
	.init_alive_start = iwlagn_init_alive_start,
	.alive_notify = iwlagn_alive_notify,
	.send_tx_power = iwlagn_send_tx_power,
	.update_chain_flags = iwl_update_chain_flags,
	.set_channel_switch = iwl6000_hw_channel_switch,
	.apm_ops = {
		.init = iwl_apm_init,
		.config = iwl6000_nic_config,
	},
	.eeprom_ops = {
		.regulatory_bands = {
			EEPROM_REG_BAND_1_CHANNELS,
			EEPROM_REG_BAND_2_CHANNELS,
			EEPROM_REG_BAND_3_CHANNELS,
			EEPROM_REG_BAND_4_CHANNELS,
			EEPROM_REG_BAND_5_CHANNELS,
			EEPROM_6000_REG_BAND_24_HT40_CHANNELS,
			EEPROM_REG_BAND_52_HT40_CHANNELS
		},
		.acquire_semaphore = iwlcore_eeprom_acquire_semaphore,
		.release_semaphore = iwlcore_eeprom_release_semaphore,
		.calib_version	= iwlagn_eeprom_calib_version,
		.query_addr = iwlagn_eeprom_query_addr,
		.update_enhanced_txpower = iwlcore_eeprom_enhanced_txpower,
	},
	.post_associate = iwl_post_associate,
	.isr = iwl_isr_ict,
	.config_ap = iwl_config_ap,
	.temp_ops = {
		.temperature = iwlagn_temperature,
<<<<<<< HEAD
		.set_ct_kill = iwl6000_set_ct_threshold,
		.set_calib_version = iwl6000_set_calib_version,
	 },
	.manage_ibss_station = iwlagn_manage_ibss_station,
	.update_bcast_station = iwl_update_bcast_station,
=======
	 },
	.manage_ibss_station = iwlagn_manage_ibss_station,
	.update_bcast_stations = iwl_update_bcast_stations,
>>>>>>> 45f53cc9
	.debugfs_ops = {
		.rx_stats_read = iwl_ucode_rx_stats_read,
		.tx_stats_read = iwl_ucode_tx_stats_read,
		.general_stats_read = iwl_ucode_general_stats_read,
		.bt_stats_read = iwl_ucode_bt_stats_read,
<<<<<<< HEAD
=======
		.reply_tx_error = iwl_reply_tx_error_read,
>>>>>>> 45f53cc9
	},
	.recover_from_tx_stall = iwl_bg_monitor_recover,
	.check_plcp_health = iwl_good_plcp_health,
	.check_ack_health = iwl_good_ack_health,
	.txfifo_flush = iwlagn_txfifo_flush,
	.dev_txfifo_flush = iwlagn_dev_txfifo_flush,
<<<<<<< HEAD
};

=======
	.tt_ops = {
		.lower_power_detection = iwl_tt_is_low_power_state,
		.tt_power_mode = iwl_tt_current_power_mode,
		.ct_kill_check = iwl_check_for_ct_kill,
	}
};

static struct iwl_lib_ops iwl6000g2b_lib = {
	.set_hw_params = iwl6000_hw_set_hw_params,
	.txq_update_byte_cnt_tbl = iwlagn_txq_update_byte_cnt_tbl,
	.txq_inval_byte_cnt_tbl = iwlagn_txq_inval_byte_cnt_tbl,
	.txq_set_sched = iwlagn_txq_set_sched,
	.txq_agg_enable = iwlagn_txq_agg_enable,
	.txq_agg_disable = iwlagn_txq_agg_disable,
	.txq_attach_buf_to_tfd = iwl_hw_txq_attach_buf_to_tfd,
	.txq_free_tfd = iwl_hw_txq_free_tfd,
	.txq_init = iwl_hw_tx_queue_init,
	.rx_handler_setup = iwlagn_bt_rx_handler_setup,
	.setup_deferred_work = iwlagn_bt_setup_deferred_work,
	.cancel_deferred_work = iwlagn_bt_cancel_deferred_work,
	.is_valid_rtc_data_addr = iwlagn_hw_valid_rtc_data_addr,
	.load_ucode = iwlagn_load_ucode,
	.dump_nic_event_log = iwl_dump_nic_event_log,
	.dump_nic_error_log = iwl_dump_nic_error_log,
	.dump_csr = iwl_dump_csr,
	.dump_fh = iwl_dump_fh,
	.init_alive_start = iwlagn_init_alive_start,
	.alive_notify = iwlagn_alive_notify,
	.send_tx_power = iwlagn_send_tx_power,
	.update_chain_flags = iwl_update_chain_flags,
	.set_channel_switch = iwl6000_hw_channel_switch,
	.apm_ops = {
		.init = iwl_apm_init,
		.config = iwl6000_nic_config,
	},
	.eeprom_ops = {
		.regulatory_bands = {
			EEPROM_REG_BAND_1_CHANNELS,
			EEPROM_REG_BAND_2_CHANNELS,
			EEPROM_REG_BAND_3_CHANNELS,
			EEPROM_REG_BAND_4_CHANNELS,
			EEPROM_REG_BAND_5_CHANNELS,
			EEPROM_6000_REG_BAND_24_HT40_CHANNELS,
			EEPROM_REG_BAND_52_HT40_CHANNELS
		},
		.acquire_semaphore = iwlcore_eeprom_acquire_semaphore,
		.release_semaphore = iwlcore_eeprom_release_semaphore,
		.calib_version	= iwlagn_eeprom_calib_version,
		.query_addr = iwlagn_eeprom_query_addr,
		.update_enhanced_txpower = iwlcore_eeprom_enhanced_txpower,
	},
	.post_associate = iwl_post_associate,
	.isr = iwl_isr_ict,
	.config_ap = iwl_config_ap,
	.temp_ops = {
		.temperature = iwlagn_temperature,
	 },
	.manage_ibss_station = iwlagn_manage_ibss_station,
	.update_bcast_stations = iwl_update_bcast_stations,
	.debugfs_ops = {
		.rx_stats_read = iwl_ucode_rx_stats_read,
		.tx_stats_read = iwl_ucode_tx_stats_read,
		.general_stats_read = iwl_ucode_general_stats_read,
		.bt_stats_read = iwl_ucode_bt_stats_read,
		.reply_tx_error = iwl_reply_tx_error_read,
	},
	.recover_from_tx_stall = iwl_bg_monitor_recover,
	.check_plcp_health = iwl_good_plcp_health,
	.check_ack_health = iwl_good_ack_health,
	.txfifo_flush = iwlagn_txfifo_flush,
	.dev_txfifo_flush = iwlagn_dev_txfifo_flush,
	.tt_ops = {
		.lower_power_detection = iwl_tt_is_low_power_state,
		.tt_power_mode = iwl_tt_current_power_mode,
		.ct_kill_check = iwl_check_for_ct_kill,
	}
};

static struct iwl_nic_ops iwl6050_nic_ops = {
	.additional_nic_config = &iwl6050_additional_nic_config,
};

static struct iwl_nic_ops iwl6050g2_nic_ops = {
	.additional_nic_config = &iwl6050g2_additional_nic_config,
};

>>>>>>> 45f53cc9
static const struct iwl_ops iwl6000_ops = {
	.lib = &iwl6000_lib,
	.hcmd = &iwlagn_hcmd,
	.utils = &iwlagn_hcmd_utils,
	.led = &iwlagn_led_ops,
<<<<<<< HEAD
};

static void do_not_send_bt_config(struct iwl_priv *priv)
{
}

static struct iwl_hcmd_ops iwl6000g2b_hcmd = {
	.rxon_assoc = iwlagn_send_rxon_assoc,
	.commit_rxon = iwl_commit_rxon,
	.set_rxon_chain = iwl_set_rxon_chain,
	.set_tx_ant = iwlagn_send_tx_ant_config,
	.send_bt_config = do_not_send_bt_config,
};

static const struct iwl_ops iwl6000g2b_ops = {
	.lib = &iwl6000_lib,
	.hcmd = &iwl6000g2b_hcmd,
=======
};

static const struct iwl_ops iwl6050_ops = {
	.lib = &iwl6000_lib,
	.hcmd = &iwlagn_hcmd,
>>>>>>> 45f53cc9
	.utils = &iwlagn_hcmd_utils,
	.led = &iwlagn_led_ops,
	.nic = &iwl6050_nic_ops,
};

<<<<<<< HEAD
struct iwl_cfg iwl6000g2a_2agn_cfg = {
	.name = "6000 Series 2x2 AGN Gen2a",
	.fw_name_pre = IWL6000G2A_FW_PRE,
	.ucode_api_max = IWL6000G2_UCODE_API_MAX,
	.ucode_api_min = IWL6000G2_UCODE_API_MIN,
	.sku = IWL_SKU_A|IWL_SKU_G|IWL_SKU_N,
	.ops = &iwl6000_ops,
=======
static const struct iwl_ops iwl6050g2_ops = {
	.lib = &iwl6000_lib,
	.hcmd = &iwlagn_hcmd,
	.utils = &iwlagn_hcmd_utils,
	.led = &iwlagn_led_ops,
	.nic = &iwl6050g2_nic_ops,
};

static const struct iwl_ops iwl6000g2b_ops = {
	.lib = &iwl6000g2b_lib,
	.hcmd = &iwlagn_bt_hcmd,
	.utils = &iwlagn_hcmd_utils,
	.led = &iwlagn_led_ops,
};

static struct iwl_base_params iwl6000_base_params = {
>>>>>>> 45f53cc9
	.eeprom_size = OTP_LOW_IMAGE_SIZE,
	.num_of_queues = IWLAGN_NUM_QUEUES,
	.num_of_ampdu_queues = IWLAGN_NUM_AMPDU_QUEUES,
	.pll_cfg_val = 0,
	.set_l0s = true,
	.use_bsm = false,
	.max_ll_items = OTP_MAX_LL_ITEMS_6x00,
	.shadow_ram_support = true,
	.led_compensation = 51,
<<<<<<< HEAD
	.use_rts_for_aggregation = true, /* use rts/cts protection */
=======
>>>>>>> 45f53cc9
	.chain_noise_num_beacons = IWL_CAL_NUM_BEACONS,
	.supports_idle = true,
	.adv_thermal_throttle = true,
	.support_ct_kill_exit = true,
	.plcp_delta_threshold = IWL_MAX_PLCP_ERR_THRESHOLD_DEF,
	.chain_noise_scale = 1000,
	.monitor_recover_period = IWL_DEF_MONITORING_PERIOD,
	.max_event_log_size = 512,
	.ucode_tracing = true,
	.sensitivity_calib_by_driver = true,
	.chain_noise_calib_by_driver = true,
	.need_dc_calib = true,
};

struct iwl_cfg iwl6000g2a_2abg_cfg = {
	.name = "6000 Series 2x2 ABG Gen2a",
	.fw_name_pre = IWL6000G2A_FW_PRE,
	.ucode_api_max = IWL6000G2_UCODE_API_MAX,
	.ucode_api_min = IWL6000G2_UCODE_API_MIN,
	.sku = IWL_SKU_A|IWL_SKU_G,
	.ops = &iwl6000_ops,
	.eeprom_size = OTP_LOW_IMAGE_SIZE,
	.eeprom_ver = EEPROM_6000G2_EEPROM_VERSION,
	.eeprom_calib_ver = EEPROM_6000G2_TX_POWER_VERSION,
	.num_of_queues = IWLAGN_NUM_QUEUES,
	.num_of_ampdu_queues = IWLAGN_NUM_AMPDU_QUEUES,
	.mod_params = &iwlagn_mod_params,
	.valid_tx_ant = ANT_AB,
	.valid_rx_ant = ANT_AB,
	.pll_cfg_val = 0,
	.set_l0s = true,
	.use_bsm = false,
	.pa_type = IWL_PA_SYSTEM,
	.max_ll_items = OTP_MAX_LL_ITEMS_6x00,
	.shadow_ram_support = true,
	.led_compensation = 51,
	.chain_noise_num_beacons = IWL_CAL_NUM_BEACONS,
	.supports_idle = true,
	.adv_thermal_throttle = true,
	.support_ct_kill_exit = true,
	.plcp_delta_threshold = IWL_MAX_PLCP_ERR_THRESHOLD_DEF,
	.chain_noise_scale = 1000,
	.monitor_recover_period = IWL_DEF_MONITORING_PERIOD,
	.max_event_log_size = 512,
	.sensitivity_calib_by_driver = true,
	.chain_noise_calib_by_driver = true,
	.need_dc_calib = true,
};

struct iwl_cfg iwl6000g2a_2bg_cfg = {
	.name = "6000 Series 2x2 BG Gen2a",
	.fw_name_pre = IWL6000G2A_FW_PRE,
	.ucode_api_max = IWL6000G2_UCODE_API_MAX,
	.ucode_api_min = IWL6000G2_UCODE_API_MIN,
	.sku = IWL_SKU_G,
	.ops = &iwl6000_ops,
	.eeprom_size = OTP_LOW_IMAGE_SIZE,
	.eeprom_ver = EEPROM_6000G2_EEPROM_VERSION,
	.eeprom_calib_ver = EEPROM_6000G2_TX_POWER_VERSION,
	.num_of_queues = IWLAGN_NUM_QUEUES,
	.num_of_ampdu_queues = IWLAGN_NUM_AMPDU_QUEUES,
	.mod_params = &iwlagn_mod_params,
	.valid_tx_ant = ANT_AB,
	.valid_rx_ant = ANT_AB,
	.pll_cfg_val = 0,
	.set_l0s = true,
	.use_bsm = false,
	.pa_type = IWL_PA_SYSTEM,
	.max_ll_items = OTP_MAX_LL_ITEMS_6x00,
	.shadow_ram_support = true,
	.led_compensation = 51,
	.chain_noise_num_beacons = IWL_CAL_NUM_BEACONS,
	.supports_idle = true,
	.adv_thermal_throttle = true,
	.support_ct_kill_exit = true,
	.plcp_delta_threshold = IWL_MAX_PLCP_ERR_THRESHOLD_DEF,
	.chain_noise_scale = 1000,
	.monitor_recover_period = IWL_DEF_MONITORING_PERIOD,
	.max_event_log_size = 512,
	.sensitivity_calib_by_driver = true,
	.chain_noise_calib_by_driver = true,
	.need_dc_calib = true,
};

struct iwl_cfg iwl6000g2b_2agn_cfg = {
	.name = "6000 Series 2x2 AGN Gen2b",
	.fw_name_pre = IWL6000G2B_FW_PRE,
	.ucode_api_max = IWL6000G2_UCODE_API_MAX,
	.ucode_api_min = IWL6000G2_UCODE_API_MIN,
	.sku = IWL_SKU_A|IWL_SKU_G|IWL_SKU_N,
	.ops = &iwl6000g2b_ops,
	.eeprom_size = OTP_LOW_IMAGE_SIZE,
	.eeprom_ver = EEPROM_6000G2_EEPROM_VERSION,
	.eeprom_calib_ver = EEPROM_6000G2_TX_POWER_VERSION,
	.num_of_queues = IWLAGN_NUM_QUEUES,
	.num_of_ampdu_queues = IWLAGN_NUM_AMPDU_QUEUES,
	.mod_params = &iwlagn_mod_params,
	.valid_tx_ant = ANT_AB,
	.valid_rx_ant = ANT_AB,
	.pll_cfg_val = 0,
	.set_l0s = true,
	.use_bsm = false,
	.pa_type = IWL_PA_SYSTEM,
	.max_ll_items = OTP_MAX_LL_ITEMS_6x00,
	.shadow_ram_support = true,
	.ht_greenfield_support = true,
	.led_compensation = 51,
	.use_rts_for_aggregation = true, /* use rts/cts protection */
	.chain_noise_num_beacons = IWL_CAL_NUM_BEACONS,
	.supports_idle = true,
	.adv_thermal_throttle = true,
	.support_ct_kill_exit = true,
	.plcp_delta_threshold = IWL_MAX_PLCP_ERR_THRESHOLD_DEF,
	.chain_noise_scale = 1000,
	.monitor_recover_period = IWL_LONG_MONITORING_PERIOD,
	.max_event_log_size = 512,
	.sensitivity_calib_by_driver = true,
	.chain_noise_calib_by_driver = true,
	.need_dc_calib = true,
	.bt_statistics = true,
};

struct iwl_cfg iwl6000g2b_2abg_cfg = {
	.name = "6000 Series 2x2 ABG Gen2b",
	.fw_name_pre = IWL6000G2B_FW_PRE,
	.ucode_api_max = IWL6000G2_UCODE_API_MAX,
	.ucode_api_min = IWL6000G2_UCODE_API_MIN,
	.sku = IWL_SKU_A|IWL_SKU_G,
	.ops = &iwl6000g2b_ops,
	.eeprom_size = OTP_LOW_IMAGE_SIZE,
	.eeprom_ver = EEPROM_6000G2_EEPROM_VERSION,
	.eeprom_calib_ver = EEPROM_6000G2_TX_POWER_VERSION,
	.num_of_queues = IWLAGN_NUM_QUEUES,
	.num_of_ampdu_queues = IWLAGN_NUM_AMPDU_QUEUES,
	.mod_params = &iwlagn_mod_params,
	.valid_tx_ant = ANT_AB,
	.valid_rx_ant = ANT_AB,
	.pll_cfg_val = 0,
	.set_l0s = true,
	.use_bsm = false,
	.pa_type = IWL_PA_SYSTEM,
	.max_ll_items = OTP_MAX_LL_ITEMS_6x00,
	.shadow_ram_support = true,
	.led_compensation = 51,
	.chain_noise_num_beacons = IWL_CAL_NUM_BEACONS,
	.supports_idle = true,
	.adv_thermal_throttle = true,
	.support_ct_kill_exit = true,
	.plcp_delta_threshold = IWL_MAX_PLCP_ERR_THRESHOLD_DEF,
	.chain_noise_scale = 1000,
	.monitor_recover_period = IWL_LONG_MONITORING_PERIOD,
	.max_event_log_size = 512,
	.sensitivity_calib_by_driver = true,
	.chain_noise_calib_by_driver = true,
	.need_dc_calib = true,
	.bt_statistics = true,
};

struct iwl_cfg iwl6000g2b_2bgn_cfg = {
	.name = "6000 Series 2x2 BGN Gen2b",
	.fw_name_pre = IWL6000G2B_FW_PRE,
	.ucode_api_max = IWL6000G2_UCODE_API_MAX,
	.ucode_api_min = IWL6000G2_UCODE_API_MIN,
	.sku = IWL_SKU_G|IWL_SKU_N,
	.ops = &iwl6000g2b_ops,
	.eeprom_size = OTP_LOW_IMAGE_SIZE,
	.eeprom_ver = EEPROM_6000G2_EEPROM_VERSION,
	.eeprom_calib_ver = EEPROM_6000G2_TX_POWER_VERSION,
	.num_of_queues = IWLAGN_NUM_QUEUES,
	.num_of_ampdu_queues = IWLAGN_NUM_AMPDU_QUEUES,
	.mod_params = &iwlagn_mod_params,
	.valid_tx_ant = ANT_AB,
	.valid_rx_ant = ANT_AB,
	.pll_cfg_val = 0,
	.set_l0s = true,
	.use_bsm = false,
	.pa_type = IWL_PA_SYSTEM,
	.max_ll_items = OTP_MAX_LL_ITEMS_6x00,
	.shadow_ram_support = true,
	.ht_greenfield_support = true,
	.led_compensation = 51,
	.use_rts_for_aggregation = true, /* use rts/cts protection */
	.chain_noise_num_beacons = IWL_CAL_NUM_BEACONS,
	.supports_idle = true,
	.adv_thermal_throttle = true,
	.support_ct_kill_exit = true,
	.plcp_delta_threshold = IWL_MAX_PLCP_ERR_THRESHOLD_DEF,
	.chain_noise_scale = 1000,
	.monitor_recover_period = IWL_LONG_MONITORING_PERIOD,
	.max_event_log_size = 512,
	.sensitivity_calib_by_driver = true,
	.chain_noise_calib_by_driver = true,
	.need_dc_calib = true,
	.bt_statistics = true,
};

struct iwl_cfg iwl6000g2b_2bg_cfg = {
	.name = "6000 Series 2x2 BG Gen2b",
	.fw_name_pre = IWL6000G2B_FW_PRE,
	.ucode_api_max = IWL6000G2_UCODE_API_MAX,
	.ucode_api_min = IWL6000G2_UCODE_API_MIN,
	.sku = IWL_SKU_G,
	.ops = &iwl6000g2b_ops,
	.eeprom_size = OTP_LOW_IMAGE_SIZE,
	.eeprom_ver = EEPROM_6000G2_EEPROM_VERSION,
	.eeprom_calib_ver = EEPROM_6000G2_TX_POWER_VERSION,
	.num_of_queues = IWLAGN_NUM_QUEUES,
	.num_of_ampdu_queues = IWLAGN_NUM_AMPDU_QUEUES,
	.mod_params = &iwlagn_mod_params,
	.valid_tx_ant = ANT_AB,
	.valid_rx_ant = ANT_AB,
	.pll_cfg_val = 0,
	.set_l0s = true,
	.use_bsm = false,
	.pa_type = IWL_PA_SYSTEM,
	.max_ll_items = OTP_MAX_LL_ITEMS_6x00,
	.shadow_ram_support = true,
	.led_compensation = 51,
	.chain_noise_num_beacons = IWL_CAL_NUM_BEACONS,
	.supports_idle = true,
	.adv_thermal_throttle = true,
	.support_ct_kill_exit = true,
	.plcp_delta_threshold = IWL_MAX_PLCP_ERR_THRESHOLD_DEF,
	.chain_noise_scale = 1000,
	.monitor_recover_period = IWL_LONG_MONITORING_PERIOD,
	.max_event_log_size = 512,
	.sensitivity_calib_by_driver = true,
	.chain_noise_calib_by_driver = true,
	.need_dc_calib = true,
	.bt_statistics = true,
};

struct iwl_cfg iwl6000g2b_bgn_cfg = {
	.name = "6000 Series 1x2 BGN Gen2b",
	.fw_name_pre = IWL6000G2B_FW_PRE,
	.ucode_api_max = IWL6000G2_UCODE_API_MAX,
	.ucode_api_min = IWL6000G2_UCODE_API_MIN,
	.sku = IWL_SKU_G|IWL_SKU_N,
	.ops = &iwl6000g2b_ops,
	.eeprom_size = OTP_LOW_IMAGE_SIZE,
	.eeprom_ver = EEPROM_6000G2_EEPROM_VERSION,
	.eeprom_calib_ver = EEPROM_6000G2_TX_POWER_VERSION,
	.num_of_queues = IWLAGN_NUM_QUEUES,
	.num_of_ampdu_queues = IWLAGN_NUM_AMPDU_QUEUES,
	.mod_params = &iwlagn_mod_params,
	.valid_tx_ant = ANT_A,
	.valid_rx_ant = ANT_AB,
	.pll_cfg_val = 0,
	.set_l0s = true,
	.use_bsm = false,
	.pa_type = IWL_PA_SYSTEM,
	.max_ll_items = OTP_MAX_LL_ITEMS_6x00,
	.shadow_ram_support = true,
	.ht_greenfield_support = true,
	.led_compensation = 51,
	.use_rts_for_aggregation = true, /* use rts/cts protection */
	.chain_noise_num_beacons = IWL_CAL_NUM_BEACONS,
	.supports_idle = true,
	.adv_thermal_throttle = true,
	.support_ct_kill_exit = true,
	.plcp_delta_threshold = IWL_MAX_PLCP_ERR_THRESHOLD_DEF,
	.chain_noise_scale = 1000,
	.monitor_recover_period = IWL_LONG_MONITORING_PERIOD,
	.max_event_log_size = 512,
	.sensitivity_calib_by_driver = true,
	.chain_noise_calib_by_driver = true,
	.need_dc_calib = true,
	.bt_statistics = true,
};

struct iwl_cfg iwl6000g2b_bg_cfg = {
	.name = "6000 Series 1x2 BG Gen2b",
	.fw_name_pre = IWL6000G2B_FW_PRE,
	.ucode_api_max = IWL6000G2_UCODE_API_MAX,
	.ucode_api_min = IWL6000G2_UCODE_API_MIN,
	.sku = IWL_SKU_G,
	.ops = &iwl6000g2b_ops,
	.eeprom_size = OTP_LOW_IMAGE_SIZE,
	.eeprom_ver = EEPROM_6000G2_EEPROM_VERSION,
	.eeprom_calib_ver = EEPROM_6000G2_TX_POWER_VERSION,
	.num_of_queues = IWLAGN_NUM_QUEUES,
	.num_of_ampdu_queues = IWLAGN_NUM_AMPDU_QUEUES,
	.mod_params = &iwlagn_mod_params,
	.valid_tx_ant = ANT_A,
	.valid_rx_ant = ANT_AB,
	.pll_cfg_val = 0,
	.set_l0s = true,
	.use_bsm = false,
	.pa_type = IWL_PA_SYSTEM,
	.max_ll_items = OTP_MAX_LL_ITEMS_6x00,
	.shadow_ram_support = true,
	.led_compensation = 51,
	.chain_noise_num_beacons = IWL_CAL_NUM_BEACONS,
	.supports_idle = true,
	.adv_thermal_throttle = true,
	.support_ct_kill_exit = true,
	.plcp_delta_threshold = IWL_MAX_PLCP_ERR_THRESHOLD_DEF,
	.chain_noise_scale = 1000,
	.monitor_recover_period = IWL_LONG_MONITORING_PERIOD,
	.max_event_log_size = 512,
	.sensitivity_calib_by_driver = true,
	.chain_noise_calib_by_driver = true,
	.need_dc_calib = true,
	.bt_statistics = true,
};

static struct iwl_base_params iwl6050_base_params = {
	.eeprom_size = OTP_LOW_IMAGE_SIZE,
	.num_of_queues = IWLAGN_NUM_QUEUES,
	.num_of_ampdu_queues = IWLAGN_NUM_AMPDU_QUEUES,
	.pll_cfg_val = 0,
	.set_l0s = true,
	.use_bsm = false,
	.max_ll_items = OTP_MAX_LL_ITEMS_6x50,
	.shadow_ram_support = true,
	.led_compensation = 51,
<<<<<<< HEAD
	.use_rts_for_aggregation = true, /* use rts/cts protection */
=======
>>>>>>> 45f53cc9
	.chain_noise_num_beacons = IWL_CAL_NUM_BEACONS,
	.supports_idle = true,
	.adv_thermal_throttle = true,
	.support_ct_kill_exit = true,
	.plcp_delta_threshold = IWL_MAX_PLCP_ERR_THRESHOLD_DEF,
<<<<<<< HEAD
	.chain_noise_scale = 1000,
=======
	.chain_noise_scale = 1500,
>>>>>>> 45f53cc9
	.monitor_recover_period = IWL_DEF_MONITORING_PERIOD,
	.max_event_log_size = 1024,
	.ucode_tracing = true,
	.sensitivity_calib_by_driver = true,
	.chain_noise_calib_by_driver = true,
};
static struct iwl_base_params iwl6000_coex_base_params = {
	.eeprom_size = OTP_LOW_IMAGE_SIZE,
	.num_of_queues = IWLAGN_NUM_QUEUES,
	.num_of_ampdu_queues = IWLAGN_NUM_AMPDU_QUEUES,
	.pll_cfg_val = 0,
	.set_l0s = true,
	.use_bsm = false,
	.max_ll_items = OTP_MAX_LL_ITEMS_6x00,
	.shadow_ram_support = true,
	.led_compensation = 51,
	.chain_noise_num_beacons = IWL_CAL_NUM_BEACONS,
	.supports_idle = true,
	.adv_thermal_throttle = true,
	.support_ct_kill_exit = true,
	.plcp_delta_threshold = IWL_MAX_PLCP_ERR_THRESHOLD_DEF,
	.chain_noise_scale = 1000,
<<<<<<< HEAD
	.monitor_recover_period = IWL_DEF_MONITORING_PERIOD,
	.max_event_log_size = 1024,
=======
	.monitor_recover_period = IWL_LONG_MONITORING_PERIOD,
	.max_event_log_size = 512,
>>>>>>> 45f53cc9
	.ucode_tracing = true,
	.sensitivity_calib_by_driver = true,
	.chain_noise_calib_by_driver = true,
};

static struct iwl_ht_params iwl6000_ht_params = {
	.ht_greenfield_support = true,
	.use_rts_for_aggregation = true, /* use rts/cts protection */
};

static struct iwl_bt_params iwl6000_bt_params = {
	.bt_statistics = true,
	/* Due to bluetooth, we transmit 2.4 GHz probes only on antenna A */
	.advanced_bt_coexist = true,
	.bt_init_traffic_load = IWL_BT_COEX_TRAFFIC_LOAD_NONE,
	.bt_prio_boost = IWLAGN_BT_PRIO_BOOST_DEFAULT,
};

struct iwl_cfg iwl6000g2a_2agn_cfg = {
	.name = "6000 Series 2x2 AGN Gen2a",
	.fw_name_pre = IWL6000G2A_FW_PRE,
	.ucode_api_max = IWL6000G2_UCODE_API_MAX,
	.ucode_api_min = IWL6000G2_UCODE_API_MIN,
	.sku = IWL_SKU_A|IWL_SKU_G|IWL_SKU_N,
	.valid_tx_ant = ANT_AB,
	.valid_rx_ant = ANT_AB,
	.eeprom_ver = EEPROM_6000G2_EEPROM_VERSION,
	.eeprom_calib_ver = EEPROM_6000G2_TX_POWER_VERSION,
	.ops = &iwl6000_ops,
	.mod_params = &iwlagn_mod_params,
	.base_params = &iwl6000_base_params,
	.ht_params = &iwl6000_ht_params,
	.need_dc_calib = true,
	.need_temp_offset_calib = true,
};

struct iwl_cfg iwl6000g2a_2abg_cfg = {
	.name = "6000 Series 2x2 ABG Gen2a",
	.fw_name_pre = IWL6000G2A_FW_PRE,
	.ucode_api_max = IWL6000G2_UCODE_API_MAX,
	.ucode_api_min = IWL6000G2_UCODE_API_MIN,
	.sku = IWL_SKU_A|IWL_SKU_G,
	.valid_tx_ant = ANT_AB,
	.valid_rx_ant = ANT_AB,
	.eeprom_ver = EEPROM_6000G2_EEPROM_VERSION,
	.eeprom_calib_ver = EEPROM_6000G2_TX_POWER_VERSION,
	.ops = &iwl6000_ops,
	.mod_params = &iwlagn_mod_params,
	.base_params = &iwl6000_base_params,
	.need_dc_calib = true,
	.need_temp_offset_calib = true,
};

struct iwl_cfg iwl6000g2a_2bg_cfg = {
	.name = "6000 Series 2x2 BG Gen2a",
	.fw_name_pre = IWL6000G2A_FW_PRE,
	.ucode_api_max = IWL6000G2_UCODE_API_MAX,
	.ucode_api_min = IWL6000G2_UCODE_API_MIN,
	.sku = IWL_SKU_G,
	.valid_tx_ant = ANT_AB,
	.valid_rx_ant = ANT_AB,
	.eeprom_ver = EEPROM_6000G2_EEPROM_VERSION,
	.eeprom_calib_ver = EEPROM_6000G2_TX_POWER_VERSION,
	.ops = &iwl6000_ops,
	.mod_params = &iwlagn_mod_params,
	.base_params = &iwl6000_base_params,
	.need_dc_calib = true,
	.need_temp_offset_calib = true,
};

struct iwl_cfg iwl6000g2b_2agn_cfg = {
	.name = "6000 Series 2x2 AGN Gen2b",
	.fw_name_pre = IWL6000G2B_FW_PRE,
	.ucode_api_max = IWL6000G2_UCODE_API_MAX,
	.ucode_api_min = IWL6000G2_UCODE_API_MIN,
	.sku = IWL_SKU_A|IWL_SKU_G|IWL_SKU_N,
	.valid_tx_ant = ANT_AB,
	.valid_rx_ant = ANT_AB,
	.eeprom_ver = EEPROM_6000G2_EEPROM_VERSION,
	.eeprom_calib_ver = EEPROM_6000G2_TX_POWER_VERSION,
	.ops = &iwl6000g2b_ops,
	.mod_params = &iwlagn_mod_params,
	.base_params = &iwl6000_coex_base_params,
	.bt_params = &iwl6000_bt_params,
	.ht_params = &iwl6000_ht_params,
	.need_dc_calib = true,
	.need_temp_offset_calib = true,
	/* Due to bluetooth, we transmit 2.4 GHz probes only on antenna A */
	.scan_tx_antennas[IEEE80211_BAND_2GHZ] = ANT_A,
};

struct iwl_cfg iwl6000g2b_2abg_cfg = {
	.name = "6000 Series 2x2 ABG Gen2b",
	.fw_name_pre = IWL6000G2B_FW_PRE,
	.ucode_api_max = IWL6000G2_UCODE_API_MAX,
	.ucode_api_min = IWL6000G2_UCODE_API_MIN,
	.sku = IWL_SKU_A|IWL_SKU_G,
	.valid_tx_ant = ANT_AB,
	.valid_rx_ant = ANT_AB,
	.eeprom_ver = EEPROM_6000G2_EEPROM_VERSION,
	.eeprom_calib_ver = EEPROM_6000G2_TX_POWER_VERSION,
	.ops = &iwl6000g2b_ops,
	.mod_params = &iwlagn_mod_params,
	.base_params = &iwl6000_coex_base_params,
	.bt_params = &iwl6000_bt_params,
	.need_dc_calib = true,
	.need_temp_offset_calib = true,
	/* Due to bluetooth, we transmit 2.4 GHz probes only on antenna A */
	.scan_tx_antennas[IEEE80211_BAND_2GHZ] = ANT_A,
};

struct iwl_cfg iwl6000g2b_2bgn_cfg = {
	.name = "6000 Series 2x2 BGN Gen2b",
	.fw_name_pre = IWL6000G2B_FW_PRE,
	.ucode_api_max = IWL6000G2_UCODE_API_MAX,
	.ucode_api_min = IWL6000G2_UCODE_API_MIN,
	.sku = IWL_SKU_G|IWL_SKU_N,
	.valid_tx_ant = ANT_AB,
	.valid_rx_ant = ANT_AB,
	.eeprom_ver = EEPROM_6000G2_EEPROM_VERSION,
	.eeprom_calib_ver = EEPROM_6000G2_TX_POWER_VERSION,
	.ops = &iwl6000g2b_ops,
	.mod_params = &iwlagn_mod_params,
	.base_params = &iwl6000_coex_base_params,
	.bt_params = &iwl6000_bt_params,
	.ht_params = &iwl6000_ht_params,
	.need_dc_calib = true,
	.need_temp_offset_calib = true,
	/* Due to bluetooth, we transmit 2.4 GHz probes only on antenna A */
	.scan_tx_antennas[IEEE80211_BAND_2GHZ] = ANT_A,
};

struct iwl_cfg iwl6000g2b_2bg_cfg = {
	.name = "6000 Series 2x2 BG Gen2b",
	.fw_name_pre = IWL6000G2B_FW_PRE,
	.ucode_api_max = IWL6000G2_UCODE_API_MAX,
	.ucode_api_min = IWL6000G2_UCODE_API_MIN,
	.sku = IWL_SKU_G,
	.valid_tx_ant = ANT_AB,
	.valid_rx_ant = ANT_AB,
	.eeprom_ver = EEPROM_6000G2_EEPROM_VERSION,
	.eeprom_calib_ver = EEPROM_6000G2_TX_POWER_VERSION,
	.ops = &iwl6000g2b_ops,
	.mod_params = &iwlagn_mod_params,
	.base_params = &iwl6000_coex_base_params,
	.bt_params = &iwl6000_bt_params,
	.need_dc_calib = true,
	.need_temp_offset_calib = true,
	/* Due to bluetooth, we transmit 2.4 GHz probes only on antenna A */
	.scan_tx_antennas[IEEE80211_BAND_2GHZ] = ANT_A,
};

struct iwl_cfg iwl6000g2b_bgn_cfg = {
	.name = "6000 Series 1x2 BGN Gen2b",
	.fw_name_pre = IWL6000G2B_FW_PRE,
	.ucode_api_max = IWL6000G2_UCODE_API_MAX,
	.ucode_api_min = IWL6000G2_UCODE_API_MIN,
	.sku = IWL_SKU_G|IWL_SKU_N,
	.valid_tx_ant = ANT_A,
	.valid_rx_ant = ANT_AB,
	.eeprom_ver = EEPROM_6000G2_EEPROM_VERSION,
	.eeprom_calib_ver = EEPROM_6000G2_TX_POWER_VERSION,
	.ops = &iwl6000g2b_ops,
	.mod_params = &iwlagn_mod_params,
	.base_params = &iwl6000_coex_base_params,
	.bt_params = &iwl6000_bt_params,
	.ht_params = &iwl6000_ht_params,
	.need_dc_calib = true,
	.need_temp_offset_calib = true,
	/* Due to bluetooth, we transmit 2.4 GHz probes only on antenna A */
	.scan_tx_antennas[IEEE80211_BAND_2GHZ] = ANT_A,
};

struct iwl_cfg iwl6000g2b_bg_cfg = {
	.name = "6000 Series 1x2 BG Gen2b",
	.fw_name_pre = IWL6000G2B_FW_PRE,
	.ucode_api_max = IWL6000G2_UCODE_API_MAX,
	.ucode_api_min = IWL6000G2_UCODE_API_MIN,
	.sku = IWL_SKU_G,
	.valid_tx_ant = ANT_A,
	.valid_rx_ant = ANT_AB,
	.eeprom_ver = EEPROM_6000G2_EEPROM_VERSION,
	.eeprom_calib_ver = EEPROM_6000G2_TX_POWER_VERSION,
	.ops = &iwl6000g2b_ops,
	.mod_params = &iwlagn_mod_params,
	.base_params = &iwl6000_coex_base_params,
	.bt_params = &iwl6000_bt_params,
	.need_dc_calib = true,
	.need_temp_offset_calib = true,
	/* Due to bluetooth, we transmit 2.4 GHz probes only on antenna A */
	.scan_tx_antennas[IEEE80211_BAND_2GHZ] = ANT_A,
};

/*
 * "i": Internal configuration, use internal Power Amplifier
 */
struct iwl_cfg iwl6000i_2agn_cfg = {
	.name = "Intel(R) Centrino(R) Advanced-N 6200 AGN",
	.fw_name_pre = IWL6000_FW_PRE,
	.ucode_api_max = IWL6000_UCODE_API_MAX,
	.ucode_api_min = IWL6000_UCODE_API_MIN,
	.sku = IWL_SKU_A|IWL_SKU_G|IWL_SKU_N,
	.valid_tx_ant = ANT_BC,
	.valid_rx_ant = ANT_BC,
	.eeprom_ver = EEPROM_6000_EEPROM_VERSION,
	.eeprom_calib_ver = EEPROM_6000_TX_POWER_VERSION,
	.ops = &iwl6000_ops,
	.mod_params = &iwlagn_mod_params,
	.base_params = &iwl6000_base_params,
	.ht_params = &iwl6000_ht_params,
	.pa_type = IWL_PA_INTERNAL,
};

struct iwl_cfg iwl6000i_2abg_cfg = {
	.name = "Intel(R) Centrino(R) Advanced-N 6200 ABG",
	.fw_name_pre = IWL6000_FW_PRE,
	.ucode_api_max = IWL6000_UCODE_API_MAX,
	.ucode_api_min = IWL6000_UCODE_API_MIN,
	.sku = IWL_SKU_A|IWL_SKU_G,
	.valid_tx_ant = ANT_BC,
	.valid_rx_ant = ANT_BC,
	.eeprom_ver = EEPROM_6000_EEPROM_VERSION,
	.eeprom_calib_ver = EEPROM_6000_TX_POWER_VERSION,
	.ops = &iwl6000_ops,
	.mod_params = &iwlagn_mod_params,
	.base_params = &iwl6000_base_params,
	.pa_type = IWL_PA_INTERNAL,
};

struct iwl_cfg iwl6000i_2bg_cfg = {
	.name = "Intel(R) Centrino(R) Advanced-N 6200 BG",
	.fw_name_pre = IWL6000_FW_PRE,
	.ucode_api_max = IWL6000_UCODE_API_MAX,
	.ucode_api_min = IWL6000_UCODE_API_MIN,
	.sku = IWL_SKU_G,
	.valid_tx_ant = ANT_BC,
	.valid_rx_ant = ANT_BC,
	.eeprom_ver = EEPROM_6000_EEPROM_VERSION,
	.eeprom_calib_ver = EEPROM_6000_TX_POWER_VERSION,
	.ops = &iwl6000_ops,
	.mod_params = &iwlagn_mod_params,
	.base_params = &iwl6000_base_params,
	.pa_type = IWL_PA_INTERNAL,
<<<<<<< HEAD
	.max_ll_items = OTP_MAX_LL_ITEMS_6x00,
	.shadow_ram_support = true,
	.led_compensation = 51,
	.chain_noise_num_beacons = IWL_CAL_NUM_BEACONS,
	.supports_idle = true,
	.adv_thermal_throttle = true,
	.support_ct_kill_exit = true,
	.plcp_delta_threshold = IWL_MAX_PLCP_ERR_THRESHOLD_DEF,
	.chain_noise_scale = 1000,
	.monitor_recover_period = IWL_DEF_MONITORING_PERIOD,
	.max_event_log_size = 1024,
	.ucode_tracing = true,
	.sensitivity_calib_by_driver = true,
	.chain_noise_calib_by_driver = true,
=======
>>>>>>> 45f53cc9
};

struct iwl_cfg iwl6050_2agn_cfg = {
	.name = "Intel(R) Centrino(R) Advanced-N + WiMAX 6250 AGN",
	.fw_name_pre = IWL6050_FW_PRE,
	.ucode_api_max = IWL6050_UCODE_API_MAX,
	.ucode_api_min = IWL6050_UCODE_API_MIN,
	.sku = IWL_SKU_A|IWL_SKU_G|IWL_SKU_N,
<<<<<<< HEAD
	.ops = &iwl6000_ops,
	.eeprom_size = OTP_LOW_IMAGE_SIZE,
=======
	.valid_tx_ant = ANT_AB,
	.valid_rx_ant = ANT_AB,
	.ops = &iwl6050_ops,
>>>>>>> 45f53cc9
	.eeprom_ver = EEPROM_6050_EEPROM_VERSION,
	.eeprom_calib_ver = EEPROM_6050_TX_POWER_VERSION,
	.mod_params = &iwlagn_mod_params,
	.base_params = &iwl6050_base_params,
	.ht_params = &iwl6000_ht_params,
	.need_dc_calib = true,
};

struct iwl_cfg iwl6050g2_bgn_cfg = {
	.name = "6050 Series 1x2 BGN Gen2",
	.fw_name_pre = IWL6050_FW_PRE,
	.ucode_api_max = IWL6050_UCODE_API_MAX,
	.ucode_api_min = IWL6050_UCODE_API_MIN,
	.sku = IWL_SKU_G|IWL_SKU_N,
	.valid_tx_ant = ANT_A,
	.valid_rx_ant = ANT_AB,
<<<<<<< HEAD
	.pll_cfg_val = 0,
	.set_l0s = true,
	.use_bsm = false,
	.pa_type = IWL_PA_SYSTEM,
	.max_ll_items = OTP_MAX_LL_ITEMS_6x50,
	.shadow_ram_support = true,
	.ht_greenfield_support = true,
	.led_compensation = 51,
	.use_rts_for_aggregation = true, /* use rts/cts protection */
	.chain_noise_num_beacons = IWL_CAL_NUM_BEACONS,
	.supports_idle = true,
	.adv_thermal_throttle = true,
	.support_ct_kill_exit = true,
	.plcp_delta_threshold = IWL_MAX_PLCP_ERR_THRESHOLD_DEF,
	.chain_noise_scale = 1500,
	.monitor_recover_period = IWL_DEF_MONITORING_PERIOD,
	.max_event_log_size = 1024,
	.ucode_tracing = true,
	.sensitivity_calib_by_driver = true,
	.chain_noise_calib_by_driver = true,
	.need_dc_calib = true,
};

struct iwl_cfg iwl6050g2_bgn_cfg = {
	.name = "6050 Series 1x2 BGN Gen2",
	.fw_name_pre = IWL6050_FW_PRE,
	.ucode_api_max = IWL6050_UCODE_API_MAX,
	.ucode_api_min = IWL6050_UCODE_API_MIN,
	.sku = IWL_SKU_G|IWL_SKU_N,
	.ops = &iwl6000_ops,
	.eeprom_size = OTP_LOW_IMAGE_SIZE,
	.eeprom_ver = EEPROM_6050G2_EEPROM_VERSION,
	.eeprom_calib_ver = EEPROM_6050G2_TX_POWER_VERSION,
	.num_of_queues = IWLAGN_NUM_QUEUES,
	.num_of_ampdu_queues = IWLAGN_NUM_AMPDU_QUEUES,
	.mod_params = &iwlagn_mod_params,
	.valid_tx_ant = ANT_A,
	.valid_rx_ant = ANT_AB,
	.pll_cfg_val = 0,
	.set_l0s = true,
	.use_bsm = false,
	.pa_type = IWL_PA_SYSTEM,
	.max_ll_items = OTP_MAX_LL_ITEMS_6x50,
	.shadow_ram_support = true,
	.ht_greenfield_support = true,
	.led_compensation = 51,
	.use_rts_for_aggregation = true, /* use rts/cts protection */
	.chain_noise_num_beacons = IWL_CAL_NUM_BEACONS,
	.supports_idle = true,
	.adv_thermal_throttle = true,
	.support_ct_kill_exit = true,
	.plcp_delta_threshold = IWL_MAX_PLCP_ERR_THRESHOLD_DEF,
	.chain_noise_scale = 1500,
	.monitor_recover_period = IWL_DEF_MONITORING_PERIOD,
	.max_event_log_size = 1024,
	.ucode_tracing = true,
	.sensitivity_calib_by_driver = true,
	.chain_noise_calib_by_driver = true,
=======
	.eeprom_ver = EEPROM_6050G2_EEPROM_VERSION,
	.eeprom_calib_ver = EEPROM_6050G2_TX_POWER_VERSION,
	.ops = &iwl6050g2_ops,
	.mod_params = &iwlagn_mod_params,
	.base_params = &iwl6050_base_params,
	.ht_params = &iwl6000_ht_params,
>>>>>>> 45f53cc9
	.need_dc_calib = true,
};

struct iwl_cfg iwl6050_2abg_cfg = {
	.name = "Intel(R) Centrino(R) Advanced-N + WiMAX 6250 ABG",
	.fw_name_pre = IWL6050_FW_PRE,
	.ucode_api_max = IWL6050_UCODE_API_MAX,
	.ucode_api_min = IWL6050_UCODE_API_MIN,
	.sku = IWL_SKU_A|IWL_SKU_G,
<<<<<<< HEAD
	.ops = &iwl6000_ops,
	.eeprom_size = OTP_LOW_IMAGE_SIZE,
=======
	.valid_tx_ant = ANT_AB,
	.valid_rx_ant = ANT_AB,
>>>>>>> 45f53cc9
	.eeprom_ver = EEPROM_6050_EEPROM_VERSION,
	.eeprom_calib_ver = EEPROM_6050_TX_POWER_VERSION,
	.ops = &iwl6050_ops,
	.mod_params = &iwlagn_mod_params,
<<<<<<< HEAD
	.valid_tx_ant = ANT_AB,
	.valid_rx_ant = ANT_AB,
	.pll_cfg_val = 0,
	.set_l0s = true,
	.use_bsm = false,
	.pa_type = IWL_PA_SYSTEM,
	.max_ll_items = OTP_MAX_LL_ITEMS_6x50,
	.shadow_ram_support = true,
	.led_compensation = 51,
	.chain_noise_num_beacons = IWL_CAL_NUM_BEACONS,
	.supports_idle = true,
	.adv_thermal_throttle = true,
	.support_ct_kill_exit = true,
	.plcp_delta_threshold = IWL_MAX_PLCP_ERR_THRESHOLD_DEF,
	.chain_noise_scale = 1500,
	.monitor_recover_period = IWL_DEF_MONITORING_PERIOD,
	.max_event_log_size = 1024,
	.ucode_tracing = true,
	.sensitivity_calib_by_driver = true,
	.chain_noise_calib_by_driver = true,
=======
	.base_params = &iwl6050_base_params,
>>>>>>> 45f53cc9
	.need_dc_calib = true,
};

struct iwl_cfg iwl6000_3agn_cfg = {
	.name = "Intel(R) Centrino(R) Ultimate-N 6300 AGN",
	.fw_name_pre = IWL6000_FW_PRE,
	.ucode_api_max = IWL6000_UCODE_API_MAX,
	.ucode_api_min = IWL6000_UCODE_API_MIN,
	.sku = IWL_SKU_A|IWL_SKU_G|IWL_SKU_N,
	.valid_tx_ant = ANT_ABC,
	.valid_rx_ant = ANT_ABC,
	.eeprom_ver = EEPROM_6000_EEPROM_VERSION,
	.eeprom_calib_ver = EEPROM_6000_TX_POWER_VERSION,
	.ops = &iwl6000_ops,
	.mod_params = &iwlagn_mod_params,
<<<<<<< HEAD
	.valid_tx_ant = ANT_ABC,
	.valid_rx_ant = ANT_ABC,
	.pll_cfg_val = 0,
	.set_l0s = true,
	.use_bsm = false,
	.pa_type = IWL_PA_SYSTEM,
	.max_ll_items = OTP_MAX_LL_ITEMS_6x00,
	.shadow_ram_support = true,
	.ht_greenfield_support = true,
	.led_compensation = 51,
	.use_rts_for_aggregation = true, /* use rts/cts protection */
	.chain_noise_num_beacons = IWL_CAL_NUM_BEACONS,
	.supports_idle = true,
	.adv_thermal_throttle = true,
	.support_ct_kill_exit = true,
	.plcp_delta_threshold = IWL_MAX_PLCP_ERR_THRESHOLD_DEF,
	.chain_noise_scale = 1000,
	.monitor_recover_period = IWL_DEF_MONITORING_PERIOD,
	.max_event_log_size = 1024,
	.ucode_tracing = true,
	.sensitivity_calib_by_driver = true,
	.chain_noise_calib_by_driver = true,
=======
	.base_params = &iwl6000_base_params,
	.ht_params = &iwl6000_ht_params,
	.need_dc_calib = true,
};

struct iwl_cfg iwl130_bgn_cfg = {
	.name = "Intel(R) 130 Series 1x1 BGN",
	.fw_name_pre = IWL6000G2B_FW_PRE,
	.ucode_api_max = IWL130_UCODE_API_MAX,
	.ucode_api_min = IWL130_UCODE_API_MIN,
	.sku = IWL_SKU_G|IWL_SKU_N,
	.valid_tx_ant = ANT_A,
	.valid_rx_ant = ANT_A,
	.eeprom_ver = EEPROM_6000G2_EEPROM_VERSION,
	.eeprom_calib_ver = EEPROM_6000G2_TX_POWER_VERSION,
	.ops = &iwl6000g2b_ops,
	.mod_params = &iwlagn_mod_params,
	.base_params = &iwl6000_coex_base_params,
	.bt_params = &iwl6000_bt_params,
	.ht_params = &iwl6000_ht_params,
	.need_dc_calib = true,
	/* Due to bluetooth, we transmit 2.4 GHz probes only on antenna A */
	.scan_tx_antennas[IEEE80211_BAND_2GHZ] = ANT_A,
};

struct iwl_cfg iwl130_bg_cfg = {
	.name = "Intel(R) 130 Series 1x2 BG",
	.fw_name_pre = IWL6000G2B_FW_PRE,
	.ucode_api_max = IWL130_UCODE_API_MAX,
	.ucode_api_min = IWL130_UCODE_API_MIN,
	.sku = IWL_SKU_G,
	.valid_tx_ant = ANT_A,
	.valid_rx_ant = ANT_A,
	.eeprom_ver = EEPROM_6000G2_EEPROM_VERSION,
	.eeprom_calib_ver = EEPROM_6000G2_TX_POWER_VERSION,
	.ops = &iwl6000g2b_ops,
	.mod_params = &iwlagn_mod_params,
	.base_params = &iwl6000_coex_base_params,
	.bt_params = &iwl6000_bt_params,
	.need_dc_calib = true,
	/* Due to bluetooth, we transmit 2.4 GHz probes only on antenna A */
	.scan_tx_antennas[IEEE80211_BAND_2GHZ] = ANT_A,
>>>>>>> 45f53cc9
};

MODULE_FIRMWARE(IWL6000_MODULE_FIRMWARE(IWL6000_UCODE_API_MAX));
MODULE_FIRMWARE(IWL6050_MODULE_FIRMWARE(IWL6050_UCODE_API_MAX));
MODULE_FIRMWARE(IWL6000G2A_MODULE_FIRMWARE(IWL6000G2_UCODE_API_MAX));
<<<<<<< HEAD
MODULE_FIRMWARE(IWL6000G2B_MODULE_FIRMWARE(IWL6000G2_UCODE_API_MAX));
=======
MODULE_FIRMWARE(IWL6000G2B_MODULE_FIRMWARE(IWL6000G2_UCODE_API_MAX));
MODULE_FIRMWARE(IWL130_MODULE_FIRMWARE(IWL130_UCODE_API_MAX));
>>>>>>> 45f53cc9
<|MERGE_RESOLUTION|>--- conflicted
+++ resolved
@@ -77,12 +77,9 @@
 #define _IWL6000G2B_MODULE_FIRMWARE(api) IWL6000G2B_FW_PRE #api ".ucode"
 #define IWL6000G2B_MODULE_FIRMWARE(api) _IWL6000G2B_MODULE_FIRMWARE(api)
 
-<<<<<<< HEAD
-=======
 #define IWL130_FW_PRE "iwlwifi-130-"
 #define _IWL130_MODULE_FIRMWARE(api) IWL130_FW_PRE #api ".ucode"
 #define IWL130_MODULE_FIRMWARE(api) _IWL130_MODULE_FIRMWARE(api)
->>>>>>> 45f53cc9
 
 static void iwl6000_set_ct_threshold(struct iwl_priv *priv)
 {
@@ -91,13 +88,6 @@
 	priv->hw_params.ct_kill_exit_threshold = CT_KILL_EXIT_THRESHOLD;
 }
 
-<<<<<<< HEAD
-/* Indicate calibration version to uCode. */
-static void iwl6000_set_calib_version(struct iwl_priv *priv)
-{
-	if (priv->cfg->need_dc_calib &&
-	    (priv->cfg->ops->lib->eeprom_ops.calib_version(priv) >= 6))
-=======
 static void iwl6050_additional_nic_config(struct iwl_priv *priv)
 {
 	/* Indicate calibration version to uCode. */
@@ -110,7 +100,6 @@
 {
 	/* Indicate calibration version to uCode. */
 	if (priv->cfg->ops->lib->eeprom_ops.calib_version(priv) >= 6)
->>>>>>> 45f53cc9
 		iwl_set_bit(priv, CSR_GP_DRIVER_REG,
 				CSR_GP_DRIVER_REG_BIT_CALIB_VERSION6);
 	iwl_set_bit(priv, CSR_GP_DRIVER_REG,
@@ -188,11 +177,7 @@
 			sizeof(struct iwlagn_scd_bc_tbl);
 	priv->hw_params.tfd_size = sizeof(struct iwl_tfd);
 	priv->hw_params.max_stations = IWLAGN_STATION_COUNT;
-<<<<<<< HEAD
-	priv->hw_params.bcast_sta_id = IWLAGN_BROADCAST_ID;
-=======
 	priv->contexts[IWL_RXON_CTX_BSS].bcast_sta_id = IWLAGN_BROADCAST_ID;
->>>>>>> 45f53cc9
 
 	priv->hw_params.max_data_size = IWL60_RTC_DATA_SIZE;
 	priv->hw_params.max_inst_size = IWL60_RTC_INST_SIZE;
@@ -218,13 +203,9 @@
 		BIT(IWL_CALIB_TX_IQ)		|
 		BIT(IWL_CALIB_BASE_BAND);
 	if (priv->cfg->need_dc_calib)
-<<<<<<< HEAD
-		priv->hw_params.calib_init_cfg |= BIT(IWL_CALIB_DC);
-=======
 		priv->hw_params.calib_rt_cfg |= BIT(IWL_CALIB_CFG_DC_IDX);
 	if (priv->cfg->need_temp_offset_calib)
 		priv->hw_params.calib_init_cfg |= BIT(IWL_CALIB_TEMP_OFFSET);
->>>>>>> 45f53cc9
 
 	priv->hw_params.beacon_time_tsf_bits = IWLAGN_EXT_BEACON_TIME_POS;
 
@@ -245,13 +226,8 @@
 	u16 ch;
 	u32 tsf_low;
 	u8 switch_count;
-<<<<<<< HEAD
-	u16 beacon_interval = le16_to_cpu(priv->rxon_timing.beacon_interval);
-	struct ieee80211_vif *vif = priv->vif;
-=======
 	u16 beacon_interval = le16_to_cpu(ctx->timing.beacon_interval);
 	struct ieee80211_vif *vif = ctx->vif;
->>>>>>> 45f53cc9
 	struct iwl_host_cmd hcmd = {
 		.id = REPLY_CHANNEL_SWITCH,
 		.len = sizeof(cmd),
@@ -260,21 +236,12 @@
 	};
 
 	cmd.band = priv->band == IEEE80211_BAND_2GHZ;
-<<<<<<< HEAD
-	ch = ieee80211_frequency_to_channel(ch_switch->channel->center_freq);
-	IWL_DEBUG_11H(priv, "channel switch from %u to %u\n",
-		      priv->active_rxon.channel, ch);
-	cmd.channel = cpu_to_le16(ch);
-	cmd.rxon_flags = priv->staging_rxon.flags;
-	cmd.rxon_filter_flags = priv->staging_rxon.filter_flags;
-=======
 	ch = ch_switch->channel->hw_value;
 	IWL_DEBUG_11H(priv, "channel switch from %u to %u\n",
 		      ctx->active.channel, ch);
 	cmd.channel = cpu_to_le16(ch);
 	cmd.rxon_flags = ctx->staging.flags;
 	cmd.rxon_filter_flags = ctx->staging.filter_flags;
->>>>>>> 45f53cc9
 	switch_count = ch_switch->count;
 	tsf_low = ch_switch->timestamp & 0x0ffffffff;
 	/*
@@ -309,11 +276,7 @@
 		cmd.expect_beacon = is_channel_radar(ch_info);
 	else {
 		IWL_ERR(priv, "invalid channel switch from %u to %u\n",
-<<<<<<< HEAD
-			priv->active_rxon.channel, ch);
-=======
 			ctx->active.channel, ch);
->>>>>>> 45f53cc9
 		return -EFAULT;
 	}
 	priv->switch_rxon.channel = cmd.channel;
@@ -370,36 +333,21 @@
 	.config_ap = iwl_config_ap,
 	.temp_ops = {
 		.temperature = iwlagn_temperature,
-<<<<<<< HEAD
-		.set_ct_kill = iwl6000_set_ct_threshold,
-		.set_calib_version = iwl6000_set_calib_version,
-	 },
-	.manage_ibss_station = iwlagn_manage_ibss_station,
-	.update_bcast_station = iwl_update_bcast_station,
-=======
 	 },
 	.manage_ibss_station = iwlagn_manage_ibss_station,
 	.update_bcast_stations = iwl_update_bcast_stations,
->>>>>>> 45f53cc9
 	.debugfs_ops = {
 		.rx_stats_read = iwl_ucode_rx_stats_read,
 		.tx_stats_read = iwl_ucode_tx_stats_read,
 		.general_stats_read = iwl_ucode_general_stats_read,
 		.bt_stats_read = iwl_ucode_bt_stats_read,
-<<<<<<< HEAD
-=======
 		.reply_tx_error = iwl_reply_tx_error_read,
->>>>>>> 45f53cc9
 	},
 	.recover_from_tx_stall = iwl_bg_monitor_recover,
 	.check_plcp_health = iwl_good_plcp_health,
 	.check_ack_health = iwl_good_ack_health,
 	.txfifo_flush = iwlagn_txfifo_flush,
 	.dev_txfifo_flush = iwlagn_dev_txfifo_flush,
-<<<<<<< HEAD
-};
-
-=======
 	.tt_ops = {
 		.lower_power_detection = iwl_tt_is_low_power_state,
 		.tt_power_mode = iwl_tt_current_power_mode,
@@ -486,51 +434,21 @@
 	.additional_nic_config = &iwl6050g2_additional_nic_config,
 };
 
->>>>>>> 45f53cc9
 static const struct iwl_ops iwl6000_ops = {
 	.lib = &iwl6000_lib,
 	.hcmd = &iwlagn_hcmd,
 	.utils = &iwlagn_hcmd_utils,
 	.led = &iwlagn_led_ops,
-<<<<<<< HEAD
-};
-
-static void do_not_send_bt_config(struct iwl_priv *priv)
-{
-}
-
-static struct iwl_hcmd_ops iwl6000g2b_hcmd = {
-	.rxon_assoc = iwlagn_send_rxon_assoc,
-	.commit_rxon = iwl_commit_rxon,
-	.set_rxon_chain = iwl_set_rxon_chain,
-	.set_tx_ant = iwlagn_send_tx_ant_config,
-	.send_bt_config = do_not_send_bt_config,
-};
-
-static const struct iwl_ops iwl6000g2b_ops = {
-	.lib = &iwl6000_lib,
-	.hcmd = &iwl6000g2b_hcmd,
-=======
 };
 
 static const struct iwl_ops iwl6050_ops = {
 	.lib = &iwl6000_lib,
 	.hcmd = &iwlagn_hcmd,
->>>>>>> 45f53cc9
 	.utils = &iwlagn_hcmd_utils,
 	.led = &iwlagn_led_ops,
 	.nic = &iwl6050_nic_ops,
 };
 
-<<<<<<< HEAD
-struct iwl_cfg iwl6000g2a_2agn_cfg = {
-	.name = "6000 Series 2x2 AGN Gen2a",
-	.fw_name_pre = IWL6000G2A_FW_PRE,
-	.ucode_api_max = IWL6000G2_UCODE_API_MAX,
-	.ucode_api_min = IWL6000G2_UCODE_API_MIN,
-	.sku = IWL_SKU_A|IWL_SKU_G|IWL_SKU_N,
-	.ops = &iwl6000_ops,
-=======
 static const struct iwl_ops iwl6050g2_ops = {
 	.lib = &iwl6000_lib,
 	.hcmd = &iwlagn_hcmd,
@@ -547,7 +465,6 @@
 };
 
 static struct iwl_base_params iwl6000_base_params = {
->>>>>>> 45f53cc9
 	.eeprom_size = OTP_LOW_IMAGE_SIZE,
 	.num_of_queues = IWLAGN_NUM_QUEUES,
 	.num_of_ampdu_queues = IWLAGN_NUM_AMPDU_QUEUES,
@@ -557,10 +474,6 @@
 	.max_ll_items = OTP_MAX_LL_ITEMS_6x00,
 	.shadow_ram_support = true,
 	.led_compensation = 51,
-<<<<<<< HEAD
-	.use_rts_for_aggregation = true, /* use rts/cts protection */
-=======
->>>>>>> 45f53cc9
 	.chain_noise_num_beacons = IWL_CAL_NUM_BEACONS,
 	.supports_idle = true,
 	.adv_thermal_throttle = true,
@@ -572,299 +485,6 @@
 	.ucode_tracing = true,
 	.sensitivity_calib_by_driver = true,
 	.chain_noise_calib_by_driver = true,
-	.need_dc_calib = true,
-};
-
-struct iwl_cfg iwl6000g2a_2abg_cfg = {
-	.name = "6000 Series 2x2 ABG Gen2a",
-	.fw_name_pre = IWL6000G2A_FW_PRE,
-	.ucode_api_max = IWL6000G2_UCODE_API_MAX,
-	.ucode_api_min = IWL6000G2_UCODE_API_MIN,
-	.sku = IWL_SKU_A|IWL_SKU_G,
-	.ops = &iwl6000_ops,
-	.eeprom_size = OTP_LOW_IMAGE_SIZE,
-	.eeprom_ver = EEPROM_6000G2_EEPROM_VERSION,
-	.eeprom_calib_ver = EEPROM_6000G2_TX_POWER_VERSION,
-	.num_of_queues = IWLAGN_NUM_QUEUES,
-	.num_of_ampdu_queues = IWLAGN_NUM_AMPDU_QUEUES,
-	.mod_params = &iwlagn_mod_params,
-	.valid_tx_ant = ANT_AB,
-	.valid_rx_ant = ANT_AB,
-	.pll_cfg_val = 0,
-	.set_l0s = true,
-	.use_bsm = false,
-	.pa_type = IWL_PA_SYSTEM,
-	.max_ll_items = OTP_MAX_LL_ITEMS_6x00,
-	.shadow_ram_support = true,
-	.led_compensation = 51,
-	.chain_noise_num_beacons = IWL_CAL_NUM_BEACONS,
-	.supports_idle = true,
-	.adv_thermal_throttle = true,
-	.support_ct_kill_exit = true,
-	.plcp_delta_threshold = IWL_MAX_PLCP_ERR_THRESHOLD_DEF,
-	.chain_noise_scale = 1000,
-	.monitor_recover_period = IWL_DEF_MONITORING_PERIOD,
-	.max_event_log_size = 512,
-	.sensitivity_calib_by_driver = true,
-	.chain_noise_calib_by_driver = true,
-	.need_dc_calib = true,
-};
-
-struct iwl_cfg iwl6000g2a_2bg_cfg = {
-	.name = "6000 Series 2x2 BG Gen2a",
-	.fw_name_pre = IWL6000G2A_FW_PRE,
-	.ucode_api_max = IWL6000G2_UCODE_API_MAX,
-	.ucode_api_min = IWL6000G2_UCODE_API_MIN,
-	.sku = IWL_SKU_G,
-	.ops = &iwl6000_ops,
-	.eeprom_size = OTP_LOW_IMAGE_SIZE,
-	.eeprom_ver = EEPROM_6000G2_EEPROM_VERSION,
-	.eeprom_calib_ver = EEPROM_6000G2_TX_POWER_VERSION,
-	.num_of_queues = IWLAGN_NUM_QUEUES,
-	.num_of_ampdu_queues = IWLAGN_NUM_AMPDU_QUEUES,
-	.mod_params = &iwlagn_mod_params,
-	.valid_tx_ant = ANT_AB,
-	.valid_rx_ant = ANT_AB,
-	.pll_cfg_val = 0,
-	.set_l0s = true,
-	.use_bsm = false,
-	.pa_type = IWL_PA_SYSTEM,
-	.max_ll_items = OTP_MAX_LL_ITEMS_6x00,
-	.shadow_ram_support = true,
-	.led_compensation = 51,
-	.chain_noise_num_beacons = IWL_CAL_NUM_BEACONS,
-	.supports_idle = true,
-	.adv_thermal_throttle = true,
-	.support_ct_kill_exit = true,
-	.plcp_delta_threshold = IWL_MAX_PLCP_ERR_THRESHOLD_DEF,
-	.chain_noise_scale = 1000,
-	.monitor_recover_period = IWL_DEF_MONITORING_PERIOD,
-	.max_event_log_size = 512,
-	.sensitivity_calib_by_driver = true,
-	.chain_noise_calib_by_driver = true,
-	.need_dc_calib = true,
-};
-
-struct iwl_cfg iwl6000g2b_2agn_cfg = {
-	.name = "6000 Series 2x2 AGN Gen2b",
-	.fw_name_pre = IWL6000G2B_FW_PRE,
-	.ucode_api_max = IWL6000G2_UCODE_API_MAX,
-	.ucode_api_min = IWL6000G2_UCODE_API_MIN,
-	.sku = IWL_SKU_A|IWL_SKU_G|IWL_SKU_N,
-	.ops = &iwl6000g2b_ops,
-	.eeprom_size = OTP_LOW_IMAGE_SIZE,
-	.eeprom_ver = EEPROM_6000G2_EEPROM_VERSION,
-	.eeprom_calib_ver = EEPROM_6000G2_TX_POWER_VERSION,
-	.num_of_queues = IWLAGN_NUM_QUEUES,
-	.num_of_ampdu_queues = IWLAGN_NUM_AMPDU_QUEUES,
-	.mod_params = &iwlagn_mod_params,
-	.valid_tx_ant = ANT_AB,
-	.valid_rx_ant = ANT_AB,
-	.pll_cfg_val = 0,
-	.set_l0s = true,
-	.use_bsm = false,
-	.pa_type = IWL_PA_SYSTEM,
-	.max_ll_items = OTP_MAX_LL_ITEMS_6x00,
-	.shadow_ram_support = true,
-	.ht_greenfield_support = true,
-	.led_compensation = 51,
-	.use_rts_for_aggregation = true, /* use rts/cts protection */
-	.chain_noise_num_beacons = IWL_CAL_NUM_BEACONS,
-	.supports_idle = true,
-	.adv_thermal_throttle = true,
-	.support_ct_kill_exit = true,
-	.plcp_delta_threshold = IWL_MAX_PLCP_ERR_THRESHOLD_DEF,
-	.chain_noise_scale = 1000,
-	.monitor_recover_period = IWL_LONG_MONITORING_PERIOD,
-	.max_event_log_size = 512,
-	.sensitivity_calib_by_driver = true,
-	.chain_noise_calib_by_driver = true,
-	.need_dc_calib = true,
-	.bt_statistics = true,
-};
-
-struct iwl_cfg iwl6000g2b_2abg_cfg = {
-	.name = "6000 Series 2x2 ABG Gen2b",
-	.fw_name_pre = IWL6000G2B_FW_PRE,
-	.ucode_api_max = IWL6000G2_UCODE_API_MAX,
-	.ucode_api_min = IWL6000G2_UCODE_API_MIN,
-	.sku = IWL_SKU_A|IWL_SKU_G,
-	.ops = &iwl6000g2b_ops,
-	.eeprom_size = OTP_LOW_IMAGE_SIZE,
-	.eeprom_ver = EEPROM_6000G2_EEPROM_VERSION,
-	.eeprom_calib_ver = EEPROM_6000G2_TX_POWER_VERSION,
-	.num_of_queues = IWLAGN_NUM_QUEUES,
-	.num_of_ampdu_queues = IWLAGN_NUM_AMPDU_QUEUES,
-	.mod_params = &iwlagn_mod_params,
-	.valid_tx_ant = ANT_AB,
-	.valid_rx_ant = ANT_AB,
-	.pll_cfg_val = 0,
-	.set_l0s = true,
-	.use_bsm = false,
-	.pa_type = IWL_PA_SYSTEM,
-	.max_ll_items = OTP_MAX_LL_ITEMS_6x00,
-	.shadow_ram_support = true,
-	.led_compensation = 51,
-	.chain_noise_num_beacons = IWL_CAL_NUM_BEACONS,
-	.supports_idle = true,
-	.adv_thermal_throttle = true,
-	.support_ct_kill_exit = true,
-	.plcp_delta_threshold = IWL_MAX_PLCP_ERR_THRESHOLD_DEF,
-	.chain_noise_scale = 1000,
-	.monitor_recover_period = IWL_LONG_MONITORING_PERIOD,
-	.max_event_log_size = 512,
-	.sensitivity_calib_by_driver = true,
-	.chain_noise_calib_by_driver = true,
-	.need_dc_calib = true,
-	.bt_statistics = true,
-};
-
-struct iwl_cfg iwl6000g2b_2bgn_cfg = {
-	.name = "6000 Series 2x2 BGN Gen2b",
-	.fw_name_pre = IWL6000G2B_FW_PRE,
-	.ucode_api_max = IWL6000G2_UCODE_API_MAX,
-	.ucode_api_min = IWL6000G2_UCODE_API_MIN,
-	.sku = IWL_SKU_G|IWL_SKU_N,
-	.ops = &iwl6000g2b_ops,
-	.eeprom_size = OTP_LOW_IMAGE_SIZE,
-	.eeprom_ver = EEPROM_6000G2_EEPROM_VERSION,
-	.eeprom_calib_ver = EEPROM_6000G2_TX_POWER_VERSION,
-	.num_of_queues = IWLAGN_NUM_QUEUES,
-	.num_of_ampdu_queues = IWLAGN_NUM_AMPDU_QUEUES,
-	.mod_params = &iwlagn_mod_params,
-	.valid_tx_ant = ANT_AB,
-	.valid_rx_ant = ANT_AB,
-	.pll_cfg_val = 0,
-	.set_l0s = true,
-	.use_bsm = false,
-	.pa_type = IWL_PA_SYSTEM,
-	.max_ll_items = OTP_MAX_LL_ITEMS_6x00,
-	.shadow_ram_support = true,
-	.ht_greenfield_support = true,
-	.led_compensation = 51,
-	.use_rts_for_aggregation = true, /* use rts/cts protection */
-	.chain_noise_num_beacons = IWL_CAL_NUM_BEACONS,
-	.supports_idle = true,
-	.adv_thermal_throttle = true,
-	.support_ct_kill_exit = true,
-	.plcp_delta_threshold = IWL_MAX_PLCP_ERR_THRESHOLD_DEF,
-	.chain_noise_scale = 1000,
-	.monitor_recover_period = IWL_LONG_MONITORING_PERIOD,
-	.max_event_log_size = 512,
-	.sensitivity_calib_by_driver = true,
-	.chain_noise_calib_by_driver = true,
-	.need_dc_calib = true,
-	.bt_statistics = true,
-};
-
-struct iwl_cfg iwl6000g2b_2bg_cfg = {
-	.name = "6000 Series 2x2 BG Gen2b",
-	.fw_name_pre = IWL6000G2B_FW_PRE,
-	.ucode_api_max = IWL6000G2_UCODE_API_MAX,
-	.ucode_api_min = IWL6000G2_UCODE_API_MIN,
-	.sku = IWL_SKU_G,
-	.ops = &iwl6000g2b_ops,
-	.eeprom_size = OTP_LOW_IMAGE_SIZE,
-	.eeprom_ver = EEPROM_6000G2_EEPROM_VERSION,
-	.eeprom_calib_ver = EEPROM_6000G2_TX_POWER_VERSION,
-	.num_of_queues = IWLAGN_NUM_QUEUES,
-	.num_of_ampdu_queues = IWLAGN_NUM_AMPDU_QUEUES,
-	.mod_params = &iwlagn_mod_params,
-	.valid_tx_ant = ANT_AB,
-	.valid_rx_ant = ANT_AB,
-	.pll_cfg_val = 0,
-	.set_l0s = true,
-	.use_bsm = false,
-	.pa_type = IWL_PA_SYSTEM,
-	.max_ll_items = OTP_MAX_LL_ITEMS_6x00,
-	.shadow_ram_support = true,
-	.led_compensation = 51,
-	.chain_noise_num_beacons = IWL_CAL_NUM_BEACONS,
-	.supports_idle = true,
-	.adv_thermal_throttle = true,
-	.support_ct_kill_exit = true,
-	.plcp_delta_threshold = IWL_MAX_PLCP_ERR_THRESHOLD_DEF,
-	.chain_noise_scale = 1000,
-	.monitor_recover_period = IWL_LONG_MONITORING_PERIOD,
-	.max_event_log_size = 512,
-	.sensitivity_calib_by_driver = true,
-	.chain_noise_calib_by_driver = true,
-	.need_dc_calib = true,
-	.bt_statistics = true,
-};
-
-struct iwl_cfg iwl6000g2b_bgn_cfg = {
-	.name = "6000 Series 1x2 BGN Gen2b",
-	.fw_name_pre = IWL6000G2B_FW_PRE,
-	.ucode_api_max = IWL6000G2_UCODE_API_MAX,
-	.ucode_api_min = IWL6000G2_UCODE_API_MIN,
-	.sku = IWL_SKU_G|IWL_SKU_N,
-	.ops = &iwl6000g2b_ops,
-	.eeprom_size = OTP_LOW_IMAGE_SIZE,
-	.eeprom_ver = EEPROM_6000G2_EEPROM_VERSION,
-	.eeprom_calib_ver = EEPROM_6000G2_TX_POWER_VERSION,
-	.num_of_queues = IWLAGN_NUM_QUEUES,
-	.num_of_ampdu_queues = IWLAGN_NUM_AMPDU_QUEUES,
-	.mod_params = &iwlagn_mod_params,
-	.valid_tx_ant = ANT_A,
-	.valid_rx_ant = ANT_AB,
-	.pll_cfg_val = 0,
-	.set_l0s = true,
-	.use_bsm = false,
-	.pa_type = IWL_PA_SYSTEM,
-	.max_ll_items = OTP_MAX_LL_ITEMS_6x00,
-	.shadow_ram_support = true,
-	.ht_greenfield_support = true,
-	.led_compensation = 51,
-	.use_rts_for_aggregation = true, /* use rts/cts protection */
-	.chain_noise_num_beacons = IWL_CAL_NUM_BEACONS,
-	.supports_idle = true,
-	.adv_thermal_throttle = true,
-	.support_ct_kill_exit = true,
-	.plcp_delta_threshold = IWL_MAX_PLCP_ERR_THRESHOLD_DEF,
-	.chain_noise_scale = 1000,
-	.monitor_recover_period = IWL_LONG_MONITORING_PERIOD,
-	.max_event_log_size = 512,
-	.sensitivity_calib_by_driver = true,
-	.chain_noise_calib_by_driver = true,
-	.need_dc_calib = true,
-	.bt_statistics = true,
-};
-
-struct iwl_cfg iwl6000g2b_bg_cfg = {
-	.name = "6000 Series 1x2 BG Gen2b",
-	.fw_name_pre = IWL6000G2B_FW_PRE,
-	.ucode_api_max = IWL6000G2_UCODE_API_MAX,
-	.ucode_api_min = IWL6000G2_UCODE_API_MIN,
-	.sku = IWL_SKU_G,
-	.ops = &iwl6000g2b_ops,
-	.eeprom_size = OTP_LOW_IMAGE_SIZE,
-	.eeprom_ver = EEPROM_6000G2_EEPROM_VERSION,
-	.eeprom_calib_ver = EEPROM_6000G2_TX_POWER_VERSION,
-	.num_of_queues = IWLAGN_NUM_QUEUES,
-	.num_of_ampdu_queues = IWLAGN_NUM_AMPDU_QUEUES,
-	.mod_params = &iwlagn_mod_params,
-	.valid_tx_ant = ANT_A,
-	.valid_rx_ant = ANT_AB,
-	.pll_cfg_val = 0,
-	.set_l0s = true,
-	.use_bsm = false,
-	.pa_type = IWL_PA_SYSTEM,
-	.max_ll_items = OTP_MAX_LL_ITEMS_6x00,
-	.shadow_ram_support = true,
-	.led_compensation = 51,
-	.chain_noise_num_beacons = IWL_CAL_NUM_BEACONS,
-	.supports_idle = true,
-	.adv_thermal_throttle = true,
-	.support_ct_kill_exit = true,
-	.plcp_delta_threshold = IWL_MAX_PLCP_ERR_THRESHOLD_DEF,
-	.chain_noise_scale = 1000,
-	.monitor_recover_period = IWL_LONG_MONITORING_PERIOD,
-	.max_event_log_size = 512,
-	.sensitivity_calib_by_driver = true,
-	.chain_noise_calib_by_driver = true,
-	.need_dc_calib = true,
-	.bt_statistics = true,
 };
 
 static struct iwl_base_params iwl6050_base_params = {
@@ -877,20 +497,12 @@
 	.max_ll_items = OTP_MAX_LL_ITEMS_6x50,
 	.shadow_ram_support = true,
 	.led_compensation = 51,
-<<<<<<< HEAD
-	.use_rts_for_aggregation = true, /* use rts/cts protection */
-=======
->>>>>>> 45f53cc9
 	.chain_noise_num_beacons = IWL_CAL_NUM_BEACONS,
 	.supports_idle = true,
 	.adv_thermal_throttle = true,
 	.support_ct_kill_exit = true,
 	.plcp_delta_threshold = IWL_MAX_PLCP_ERR_THRESHOLD_DEF,
-<<<<<<< HEAD
-	.chain_noise_scale = 1000,
-=======
 	.chain_noise_scale = 1500,
->>>>>>> 45f53cc9
 	.monitor_recover_period = IWL_DEF_MONITORING_PERIOD,
 	.max_event_log_size = 1024,
 	.ucode_tracing = true,
@@ -913,13 +525,8 @@
 	.support_ct_kill_exit = true,
 	.plcp_delta_threshold = IWL_MAX_PLCP_ERR_THRESHOLD_DEF,
 	.chain_noise_scale = 1000,
-<<<<<<< HEAD
-	.monitor_recover_period = IWL_DEF_MONITORING_PERIOD,
-	.max_event_log_size = 1024,
-=======
 	.monitor_recover_period = IWL_LONG_MONITORING_PERIOD,
 	.max_event_log_size = 512,
->>>>>>> 45f53cc9
 	.ucode_tracing = true,
 	.sensitivity_calib_by_driver = true,
 	.chain_noise_calib_by_driver = true,
@@ -1163,23 +770,6 @@
 	.mod_params = &iwlagn_mod_params,
 	.base_params = &iwl6000_base_params,
 	.pa_type = IWL_PA_INTERNAL,
-<<<<<<< HEAD
-	.max_ll_items = OTP_MAX_LL_ITEMS_6x00,
-	.shadow_ram_support = true,
-	.led_compensation = 51,
-	.chain_noise_num_beacons = IWL_CAL_NUM_BEACONS,
-	.supports_idle = true,
-	.adv_thermal_throttle = true,
-	.support_ct_kill_exit = true,
-	.plcp_delta_threshold = IWL_MAX_PLCP_ERR_THRESHOLD_DEF,
-	.chain_noise_scale = 1000,
-	.monitor_recover_period = IWL_DEF_MONITORING_PERIOD,
-	.max_event_log_size = 1024,
-	.ucode_tracing = true,
-	.sensitivity_calib_by_driver = true,
-	.chain_noise_calib_by_driver = true,
-=======
->>>>>>> 45f53cc9
 };
 
 struct iwl_cfg iwl6050_2agn_cfg = {
@@ -1188,14 +778,9 @@
 	.ucode_api_max = IWL6050_UCODE_API_MAX,
 	.ucode_api_min = IWL6050_UCODE_API_MIN,
 	.sku = IWL_SKU_A|IWL_SKU_G|IWL_SKU_N,
-<<<<<<< HEAD
-	.ops = &iwl6000_ops,
-	.eeprom_size = OTP_LOW_IMAGE_SIZE,
-=======
 	.valid_tx_ant = ANT_AB,
 	.valid_rx_ant = ANT_AB,
 	.ops = &iwl6050_ops,
->>>>>>> 45f53cc9
 	.eeprom_ver = EEPROM_6050_EEPROM_VERSION,
 	.eeprom_calib_ver = EEPROM_6050_TX_POWER_VERSION,
 	.mod_params = &iwlagn_mod_params,
@@ -1212,73 +797,12 @@
 	.sku = IWL_SKU_G|IWL_SKU_N,
 	.valid_tx_ant = ANT_A,
 	.valid_rx_ant = ANT_AB,
-<<<<<<< HEAD
-	.pll_cfg_val = 0,
-	.set_l0s = true,
-	.use_bsm = false,
-	.pa_type = IWL_PA_SYSTEM,
-	.max_ll_items = OTP_MAX_LL_ITEMS_6x50,
-	.shadow_ram_support = true,
-	.ht_greenfield_support = true,
-	.led_compensation = 51,
-	.use_rts_for_aggregation = true, /* use rts/cts protection */
-	.chain_noise_num_beacons = IWL_CAL_NUM_BEACONS,
-	.supports_idle = true,
-	.adv_thermal_throttle = true,
-	.support_ct_kill_exit = true,
-	.plcp_delta_threshold = IWL_MAX_PLCP_ERR_THRESHOLD_DEF,
-	.chain_noise_scale = 1500,
-	.monitor_recover_period = IWL_DEF_MONITORING_PERIOD,
-	.max_event_log_size = 1024,
-	.ucode_tracing = true,
-	.sensitivity_calib_by_driver = true,
-	.chain_noise_calib_by_driver = true,
-	.need_dc_calib = true,
-};
-
-struct iwl_cfg iwl6050g2_bgn_cfg = {
-	.name = "6050 Series 1x2 BGN Gen2",
-	.fw_name_pre = IWL6050_FW_PRE,
-	.ucode_api_max = IWL6050_UCODE_API_MAX,
-	.ucode_api_min = IWL6050_UCODE_API_MIN,
-	.sku = IWL_SKU_G|IWL_SKU_N,
-	.ops = &iwl6000_ops,
-	.eeprom_size = OTP_LOW_IMAGE_SIZE,
-	.eeprom_ver = EEPROM_6050G2_EEPROM_VERSION,
-	.eeprom_calib_ver = EEPROM_6050G2_TX_POWER_VERSION,
-	.num_of_queues = IWLAGN_NUM_QUEUES,
-	.num_of_ampdu_queues = IWLAGN_NUM_AMPDU_QUEUES,
-	.mod_params = &iwlagn_mod_params,
-	.valid_tx_ant = ANT_A,
-	.valid_rx_ant = ANT_AB,
-	.pll_cfg_val = 0,
-	.set_l0s = true,
-	.use_bsm = false,
-	.pa_type = IWL_PA_SYSTEM,
-	.max_ll_items = OTP_MAX_LL_ITEMS_6x50,
-	.shadow_ram_support = true,
-	.ht_greenfield_support = true,
-	.led_compensation = 51,
-	.use_rts_for_aggregation = true, /* use rts/cts protection */
-	.chain_noise_num_beacons = IWL_CAL_NUM_BEACONS,
-	.supports_idle = true,
-	.adv_thermal_throttle = true,
-	.support_ct_kill_exit = true,
-	.plcp_delta_threshold = IWL_MAX_PLCP_ERR_THRESHOLD_DEF,
-	.chain_noise_scale = 1500,
-	.monitor_recover_period = IWL_DEF_MONITORING_PERIOD,
-	.max_event_log_size = 1024,
-	.ucode_tracing = true,
-	.sensitivity_calib_by_driver = true,
-	.chain_noise_calib_by_driver = true,
-=======
 	.eeprom_ver = EEPROM_6050G2_EEPROM_VERSION,
 	.eeprom_calib_ver = EEPROM_6050G2_TX_POWER_VERSION,
 	.ops = &iwl6050g2_ops,
 	.mod_params = &iwlagn_mod_params,
 	.base_params = &iwl6050_base_params,
 	.ht_params = &iwl6000_ht_params,
->>>>>>> 45f53cc9
 	.need_dc_calib = true,
 };
 
@@ -1288,41 +812,13 @@
 	.ucode_api_max = IWL6050_UCODE_API_MAX,
 	.ucode_api_min = IWL6050_UCODE_API_MIN,
 	.sku = IWL_SKU_A|IWL_SKU_G,
-<<<<<<< HEAD
-	.ops = &iwl6000_ops,
-	.eeprom_size = OTP_LOW_IMAGE_SIZE,
-=======
 	.valid_tx_ant = ANT_AB,
 	.valid_rx_ant = ANT_AB,
->>>>>>> 45f53cc9
 	.eeprom_ver = EEPROM_6050_EEPROM_VERSION,
 	.eeprom_calib_ver = EEPROM_6050_TX_POWER_VERSION,
 	.ops = &iwl6050_ops,
 	.mod_params = &iwlagn_mod_params,
-<<<<<<< HEAD
-	.valid_tx_ant = ANT_AB,
-	.valid_rx_ant = ANT_AB,
-	.pll_cfg_val = 0,
-	.set_l0s = true,
-	.use_bsm = false,
-	.pa_type = IWL_PA_SYSTEM,
-	.max_ll_items = OTP_MAX_LL_ITEMS_6x50,
-	.shadow_ram_support = true,
-	.led_compensation = 51,
-	.chain_noise_num_beacons = IWL_CAL_NUM_BEACONS,
-	.supports_idle = true,
-	.adv_thermal_throttle = true,
-	.support_ct_kill_exit = true,
-	.plcp_delta_threshold = IWL_MAX_PLCP_ERR_THRESHOLD_DEF,
-	.chain_noise_scale = 1500,
-	.monitor_recover_period = IWL_DEF_MONITORING_PERIOD,
-	.max_event_log_size = 1024,
-	.ucode_tracing = true,
-	.sensitivity_calib_by_driver = true,
-	.chain_noise_calib_by_driver = true,
-=======
 	.base_params = &iwl6050_base_params,
->>>>>>> 45f53cc9
 	.need_dc_calib = true,
 };
 
@@ -1338,30 +834,6 @@
 	.eeprom_calib_ver = EEPROM_6000_TX_POWER_VERSION,
 	.ops = &iwl6000_ops,
 	.mod_params = &iwlagn_mod_params,
-<<<<<<< HEAD
-	.valid_tx_ant = ANT_ABC,
-	.valid_rx_ant = ANT_ABC,
-	.pll_cfg_val = 0,
-	.set_l0s = true,
-	.use_bsm = false,
-	.pa_type = IWL_PA_SYSTEM,
-	.max_ll_items = OTP_MAX_LL_ITEMS_6x00,
-	.shadow_ram_support = true,
-	.ht_greenfield_support = true,
-	.led_compensation = 51,
-	.use_rts_for_aggregation = true, /* use rts/cts protection */
-	.chain_noise_num_beacons = IWL_CAL_NUM_BEACONS,
-	.supports_idle = true,
-	.adv_thermal_throttle = true,
-	.support_ct_kill_exit = true,
-	.plcp_delta_threshold = IWL_MAX_PLCP_ERR_THRESHOLD_DEF,
-	.chain_noise_scale = 1000,
-	.monitor_recover_period = IWL_DEF_MONITORING_PERIOD,
-	.max_event_log_size = 1024,
-	.ucode_tracing = true,
-	.sensitivity_calib_by_driver = true,
-	.chain_noise_calib_by_driver = true,
-=======
 	.base_params = &iwl6000_base_params,
 	.ht_params = &iwl6000_ht_params,
 	.need_dc_calib = true,
@@ -1404,15 +876,10 @@
 	.need_dc_calib = true,
 	/* Due to bluetooth, we transmit 2.4 GHz probes only on antenna A */
 	.scan_tx_antennas[IEEE80211_BAND_2GHZ] = ANT_A,
->>>>>>> 45f53cc9
 };
 
 MODULE_FIRMWARE(IWL6000_MODULE_FIRMWARE(IWL6000_UCODE_API_MAX));
 MODULE_FIRMWARE(IWL6050_MODULE_FIRMWARE(IWL6050_UCODE_API_MAX));
 MODULE_FIRMWARE(IWL6000G2A_MODULE_FIRMWARE(IWL6000G2_UCODE_API_MAX));
-<<<<<<< HEAD
 MODULE_FIRMWARE(IWL6000G2B_MODULE_FIRMWARE(IWL6000G2_UCODE_API_MAX));
-=======
-MODULE_FIRMWARE(IWL6000G2B_MODULE_FIRMWARE(IWL6000G2_UCODE_API_MAX));
-MODULE_FIRMWARE(IWL130_MODULE_FIRMWARE(IWL130_UCODE_API_MAX));
->>>>>>> 45f53cc9
+MODULE_FIRMWARE(IWL130_MODULE_FIRMWARE(IWL130_UCODE_API_MAX));