--- conflicted
+++ resolved
@@ -487,14 +487,11 @@
 	FW_PARAMS_PARAM_PFVF_CPMASK     = 0x25,
 	FW_PARAMS_PARAM_PFVF_OCQ_START  = 0x26,
 	FW_PARAMS_PARAM_PFVF_OCQ_END    = 0x27,
-<<<<<<< HEAD
-=======
 	FW_PARAMS_PARAM_PFVF_CONM_MAP   = 0x28,
 	FW_PARAMS_PARAM_PFVF_IQFLINT_START = 0x29,
 	FW_PARAMS_PARAM_PFVF_IQFLINT_END = 0x2A,
 	FW_PARAMS_PARAM_PFVF_EQ_START	= 0x2B,
 	FW_PARAMS_PARAM_PFVF_EQ_END	= 0x2C,
->>>>>>> 45f53cc9
 };
 
 /*
