/*
 * Copyright(c) 2004-2005 Intel Corporation. All rights reserved.
 *
 * This program is free software; you can redistribute it and/or modify it
 * under the terms of the GNU General Public License as published by the
 * Free Software Foundation; either version 2 of the License, or
 * (at your option) any later version.
 *
 * This program is distributed in the hope that it will be useful, but
 * WITHOUT ANY WARRANTY; without even the implied warranty of MERCHANTABILITY
 * or FITNESS FOR A PARTICULAR PURPOSE.  See the GNU General Public License
 * for more details.
 *
 * You should have received a copy of the GNU General Public License along
 * with this program; if not, write to the Free Software Foundation, Inc.,
 * 59 Temple Place - Suite 330, Boston, MA  02111-1307, USA.
 *
 * The full GNU General Public License is included in this distribution in the
 * file called LICENSE.
 *
 */

#define pr_fmt(fmt) KBUILD_MODNAME ": " fmt

#include <linux/kernel.h>
#include <linux/module.h>
#include <linux/device.h>
#include <linux/sched.h>
#include <linux/sysdev.h>
#include <linux/fs.h>
#include <linux/types.h>
#include <linux/string.h>
#include <linux/netdevice.h>
#include <linux/inetdevice.h>
#include <linux/in.h>
#include <linux/sysfs.h>
#include <linux/ctype.h>
#include <linux/inet.h>
#include <linux/rtnetlink.h>
#include <linux/etherdevice.h>
#include <net/net_namespace.h>
#include <net/netns/generic.h>
#include <linux/nsproxy.h>

#include "bonding.h"

#define to_dev(obj)	container_of(obj, struct device, kobj)
#define to_bond(cd)	((struct bonding *)(netdev_priv(to_net_dev(cd))))

/*
 * "show" function for the bond_masters attribute.
 * The class parameter is ignored.
 */
static ssize_t bonding_show_bonds(struct class *cls,
				  struct class_attribute *attr,
				  char *buf)
{
	struct net *net = current->nsproxy->net_ns;
	struct bond_net *bn = net_generic(net, bond_net_id);
	int res = 0;
	struct bonding *bond;

	rtnl_lock();

	list_for_each_entry(bond, &bn->dev_list, bond_list) {
		if (res > (PAGE_SIZE - IFNAMSIZ)) {
			/* not enough space for another interface name */
			if ((PAGE_SIZE - res) > 10)
				res = PAGE_SIZE - 10;
			res += sprintf(buf + res, "++more++ ");
			break;
		}
		res += sprintf(buf + res, "%s ", bond->dev->name);
	}
	if (res)
		buf[res-1] = '\n'; /* eat the leftover space */

	rtnl_unlock();
	return res;
}

static struct net_device *bond_get_by_name(struct net *net, const char *ifname)
{
	struct bond_net *bn = net_generic(net, bond_net_id);
	struct bonding *bond;

	list_for_each_entry(bond, &bn->dev_list, bond_list) {
		if (strncmp(bond->dev->name, ifname, IFNAMSIZ) == 0)
			return bond->dev;
	}
	return NULL;
}

/*
 * "store" function for the bond_masters attribute.  This is what
 * creates and deletes entire bonds.
 *
 * The class parameter is ignored.
 *
 */

static ssize_t bonding_store_bonds(struct class *cls,
				   struct class_attribute *attr,
				   const char *buffer, size_t count)
{
	struct net *net = current->nsproxy->net_ns;
	char command[IFNAMSIZ + 1] = {0, };
	char *ifname;
	int rv, res = count;

	sscanf(buffer, "%16s", command); /* IFNAMSIZ*/
	ifname = command + 1;
	if ((strlen(command) <= 1) ||
	    !dev_valid_name(ifname))
		goto err_no_cmd;

	if (command[0] == '+') {
		pr_info("%s is being created...\n", ifname);
		rv = bond_create(net, ifname);
		if (rv) {
			pr_info("Bond creation failed.\n");
			res = rv;
		}
	} else if (command[0] == '-') {
		struct net_device *bond_dev;

		rtnl_lock();
		bond_dev = bond_get_by_name(net, ifname);
		if (bond_dev) {
			pr_info("%s is being deleted...\n", ifname);
			unregister_netdevice(bond_dev);
		} else {
			pr_err("unable to delete non-existent %s\n", ifname);
			res = -ENODEV;
		}
		rtnl_unlock();
	} else
		goto err_no_cmd;

	/* Always return either count or an error.  If you return 0, you'll
	 * get called forever, which is bad.
	 */
	return res;

err_no_cmd:
	pr_err("no command found in bonding_masters. Use +ifname or -ifname.\n");
	return -EPERM;
}

/* class attribute for bond_masters file.  This ends up in /sys/class/net */
static CLASS_ATTR(bonding_masters,  S_IWUSR | S_IRUGO,
		  bonding_show_bonds, bonding_store_bonds);

int bond_create_slave_symlinks(struct net_device *master,
			       struct net_device *slave)
{
	char linkname[IFNAMSIZ+7];
	int ret = 0;

	/* first, create a link from the slave back to the master */
	ret = sysfs_create_link(&(slave->dev.kobj), &(master->dev.kobj),
				"master");
	if (ret)
		return ret;
	/* next, create a link from the master to the slave */
	sprintf(linkname, "slave_%s", slave->name);
	ret = sysfs_create_link(&(master->dev.kobj), &(slave->dev.kobj),
				linkname);
	return ret;

}

void bond_destroy_slave_symlinks(struct net_device *master,
				 struct net_device *slave)
{
	char linkname[IFNAMSIZ+7];

	sysfs_remove_link(&(slave->dev.kobj), "master");
	sprintf(linkname, "slave_%s", slave->name);
	sysfs_remove_link(&(master->dev.kobj), linkname);
}


/*
 * Show the slaves in the current bond.
 */
static ssize_t bonding_show_slaves(struct device *d,
				   struct device_attribute *attr, char *buf)
{
	struct slave *slave;
	int i, res = 0;
	struct bonding *bond = to_bond(d);

	read_lock(&bond->lock);
	bond_for_each_slave(bond, slave, i) {
		if (res > (PAGE_SIZE - IFNAMSIZ)) {
			/* not enough space for another interface name */
			if ((PAGE_SIZE - res) > 10)
				res = PAGE_SIZE - 10;
			res += sprintf(buf + res, "++more++ ");
			break;
		}
		res += sprintf(buf + res, "%s ", slave->dev->name);
	}
	read_unlock(&bond->lock);
	if (res)
		buf[res-1] = '\n'; /* eat the leftover space */
	return res;
}

/*
 * Set the slaves in the current bond.  The bond interface must be
 * up for this to succeed.
 * This is supposed to be only thin wrapper for bond_enslave and bond_release.
 * All hard work should be done there.
 */
static ssize_t bonding_store_slaves(struct device *d,
				    struct device_attribute *attr,
				    const char *buffer, size_t count)
{
	char command[IFNAMSIZ + 1] = { 0, };
	char *ifname;
	int res, ret = count;
	struct net_device *dev;
	struct bonding *bond = to_bond(d);

	/* Quick sanity check -- is the bond interface up? */
	if (!(bond->dev->flags & IFF_UP)) {
		pr_warning("%s: doing slave updates when interface is down.\n",
			   bond->dev->name);
	}

	if (!rtnl_trylock())
		return restart_syscall();

	sscanf(buffer, "%16s", command); /* IFNAMSIZ*/
	ifname = command + 1;
	if ((strlen(command) <= 1) ||
	    !dev_valid_name(ifname))
		goto err_no_cmd;

	dev = __dev_get_by_name(dev_net(bond->dev), ifname);
	if (!dev) {
		pr_info("%s: Interface %s does not exist!\n",
			bond->dev->name, ifname);
		ret = -ENODEV;
		goto out;
	}

	switch (command[0]) {
	case '+':
		pr_info("%s: Adding slave %s.\n", bond->dev->name, dev->name);
		res = bond_enslave(bond->dev, dev);
		break;

	case '-':
		pr_info("%s: Removing slave %s.\n", bond->dev->name, dev->name);
		res = bond_release(bond->dev, dev);
		break;

	default:
		goto err_no_cmd;
	}

	if (res)
		ret = res;
	goto out;

err_no_cmd:
	pr_err("no command found in slaves file for bond %s. Use +ifname or -ifname.\n",
	       bond->dev->name);
	ret = -EPERM;

out:
	rtnl_unlock();
	return ret;
}

static DEVICE_ATTR(slaves, S_IRUGO | S_IWUSR, bonding_show_slaves,
		   bonding_store_slaves);

/*
 * Show and set the bonding mode.  The bond interface must be down to
 * change the mode.
 */
static ssize_t bonding_show_mode(struct device *d,
				 struct device_attribute *attr, char *buf)
{
	struct bonding *bond = to_bond(d);

	return sprintf(buf, "%s %d\n",
			bond_mode_tbl[bond->params.mode].modename,
			bond->params.mode);
}

static ssize_t bonding_store_mode(struct device *d,
				  struct device_attribute *attr,
				  const char *buf, size_t count)
{
	int new_value, ret = count;
	struct bonding *bond = to_bond(d);

	if (bond->dev->flags & IFF_UP) {
		pr_err("unable to update mode of %s because interface is up.\n",
		       bond->dev->name);
		ret = -EPERM;
		goto out;
	}

	new_value = bond_parse_parm(buf, bond_mode_tbl);
	if (new_value < 0)  {
		pr_err("%s: Ignoring invalid mode value %.*s.\n",
		       bond->dev->name, (int)strlen(buf) - 1, buf);
		ret = -EINVAL;
		goto out;
	}
	if ((new_value == BOND_MODE_ALB ||
	     new_value == BOND_MODE_TLB) &&
	    bond->params.arp_interval) {
		pr_err("%s: %s mode is incompatible with arp monitoring.\n",
		       bond->dev->name, bond_mode_tbl[new_value].modename);
		ret = -EINVAL;
		goto out;
	}
	if (bond->params.mode == BOND_MODE_8023AD)
		bond_unset_master_3ad_flags(bond);

	if (bond->params.mode == BOND_MODE_ALB)
		bond_unset_master_alb_flags(bond);

	bond->params.mode = new_value;
	bond_set_mode_ops(bond, bond->params.mode);
	pr_info("%s: setting mode to %s (%d).\n",
		bond->dev->name, bond_mode_tbl[new_value].modename,
		new_value);
out:
	return ret;
}
static DEVICE_ATTR(mode, S_IRUGO | S_IWUSR,
		   bonding_show_mode, bonding_store_mode);

/*
 * Show and set the bonding transmit hash method.
 * The bond interface must be down to change the xmit hash policy.
 */
static ssize_t bonding_show_xmit_hash(struct device *d,
				      struct device_attribute *attr,
				      char *buf)
{
	struct bonding *bond = to_bond(d);

	return sprintf(buf, "%s %d\n",
		       xmit_hashtype_tbl[bond->params.xmit_policy].modename,
		       bond->params.xmit_policy);
}

static ssize_t bonding_store_xmit_hash(struct device *d,
				       struct device_attribute *attr,
				       const char *buf, size_t count)
{
	int new_value, ret = count;
	struct bonding *bond = to_bond(d);

	if (bond->dev->flags & IFF_UP) {
		pr_err("%s: Interface is up. Unable to update xmit policy.\n",
		       bond->dev->name);
		ret = -EPERM;
		goto out;
	}

	new_value = bond_parse_parm(buf, xmit_hashtype_tbl);
	if (new_value < 0)  {
		pr_err("%s: Ignoring invalid xmit hash policy value %.*s.\n",
		       bond->dev->name,
		       (int)strlen(buf) - 1, buf);
		ret = -EINVAL;
		goto out;
	} else {
		bond->params.xmit_policy = new_value;
		bond_set_mode_ops(bond, bond->params.mode);
		pr_info("%s: setting xmit hash policy to %s (%d).\n",
			bond->dev->name,
			xmit_hashtype_tbl[new_value].modename, new_value);
	}
out:
	return ret;
}
static DEVICE_ATTR(xmit_hash_policy, S_IRUGO | S_IWUSR,
		   bonding_show_xmit_hash, bonding_store_xmit_hash);

/*
 * Show and set arp_validate.
 */
static ssize_t bonding_show_arp_validate(struct device *d,
					 struct device_attribute *attr,
					 char *buf)
{
	struct bonding *bond = to_bond(d);

	return sprintf(buf, "%s %d\n",
		       arp_validate_tbl[bond->params.arp_validate].modename,
		       bond->params.arp_validate);
}

static ssize_t bonding_store_arp_validate(struct device *d,
					  struct device_attribute *attr,
					  const char *buf, size_t count)
{
	int new_value;
	struct bonding *bond = to_bond(d);

	new_value = bond_parse_parm(buf, arp_validate_tbl);
	if (new_value < 0) {
		pr_err("%s: Ignoring invalid arp_validate value %s\n",
		       bond->dev->name, buf);
		return -EINVAL;
	}
	if (new_value && (bond->params.mode != BOND_MODE_ACTIVEBACKUP)) {
		pr_err("%s: arp_validate only supported in active-backup mode.\n",
		       bond->dev->name);
		return -EINVAL;
	}
	pr_info("%s: setting arp_validate to %s (%d).\n",
		bond->dev->name, arp_validate_tbl[new_value].modename,
		new_value);

	if (!bond->params.arp_validate && new_value)
		bond_register_arp(bond);
	else if (bond->params.arp_validate && !new_value)
		bond_unregister_arp(bond);

	bond->params.arp_validate = new_value;

	return count;
}

static DEVICE_ATTR(arp_validate, S_IRUGO | S_IWUSR, bonding_show_arp_validate,
		   bonding_store_arp_validate);

/*
 * Show and store fail_over_mac.  User only allowed to change the
 * value when there are no slaves.
 */
static ssize_t bonding_show_fail_over_mac(struct device *d,
					  struct device_attribute *attr,
					  char *buf)
{
	struct bonding *bond = to_bond(d);

	return sprintf(buf, "%s %d\n",
		       fail_over_mac_tbl[bond->params.fail_over_mac].modename,
		       bond->params.fail_over_mac);
}

static ssize_t bonding_store_fail_over_mac(struct device *d,
					   struct device_attribute *attr,
					   const char *buf, size_t count)
{
	int new_value;
	struct bonding *bond = to_bond(d);

	if (bond->slave_cnt != 0) {
		pr_err("%s: Can't alter fail_over_mac with slaves in bond.\n",
		       bond->dev->name);
		return -EPERM;
	}

	new_value = bond_parse_parm(buf, fail_over_mac_tbl);
	if (new_value < 0) {
		pr_err("%s: Ignoring invalid fail_over_mac value %s.\n",
		       bond->dev->name, buf);
		return -EINVAL;
	}

	bond->params.fail_over_mac = new_value;
	pr_info("%s: Setting fail_over_mac to %s (%d).\n",
		bond->dev->name, fail_over_mac_tbl[new_value].modename,
		new_value);

	return count;
}

static DEVICE_ATTR(fail_over_mac, S_IRUGO | S_IWUSR,
		   bonding_show_fail_over_mac, bonding_store_fail_over_mac);

/*
 * Show and set the arp timer interval.  There are two tricky bits
 * here.  First, if ARP monitoring is activated, then we must disable
 * MII monitoring.  Second, if the ARP timer isn't running, we must
 * start it.
 */
static ssize_t bonding_show_arp_interval(struct device *d,
					 struct device_attribute *attr,
					 char *buf)
{
	struct bonding *bond = to_bond(d);

	return sprintf(buf, "%d\n", bond->params.arp_interval);
}

static ssize_t bonding_store_arp_interval(struct device *d,
					  struct device_attribute *attr,
					  const char *buf, size_t count)
{
	int new_value, ret = count;
	struct bonding *bond = to_bond(d);

	if (sscanf(buf, "%d", &new_value) != 1) {
		pr_err("%s: no arp_interval value specified.\n",
		       bond->dev->name);
		ret = -EINVAL;
		goto out;
	}
	if (new_value < 0) {
		pr_err("%s: Invalid arp_interval value %d not in range 1-%d; rejected.\n",
		       bond->dev->name, new_value, INT_MAX);
		ret = -EINVAL;
		goto out;
	}
	if (bond->params.mode == BOND_MODE_ALB ||
	    bond->params.mode == BOND_MODE_TLB) {
		pr_info("%s: ARP monitoring cannot be used with ALB/TLB. Only MII monitoring is supported on %s.\n",
			bond->dev->name, bond->dev->name);
		ret = -EINVAL;
		goto out;
	}
	pr_info("%s: Setting ARP monitoring interval to %d.\n",
		bond->dev->name, new_value);
	bond->params.arp_interval = new_value;
	if (bond->params.arp_interval)
		bond->dev->priv_flags |= IFF_MASTER_ARPMON;
	if (bond->params.miimon) {
		pr_info("%s: ARP monitoring cannot be used with MII monitoring. %s Disabling MII monitoring.\n",
			bond->dev->name, bond->dev->name);
		bond->params.miimon = 0;
		if (delayed_work_pending(&bond->mii_work)) {
			cancel_delayed_work(&bond->mii_work);
			flush_workqueue(bond->wq);
		}
	}
	if (!bond->params.arp_targets[0]) {
		pr_info("%s: ARP monitoring has been set up, but no ARP targets have been specified.\n",
			bond->dev->name);
	}
	if (bond->dev->flags & IFF_UP) {
		/* If the interface is up, we may need to fire off
		 * the ARP timer.  If the interface is down, the
		 * timer will get fired off when the open function
		 * is called.
		 */
		if (!delayed_work_pending(&bond->arp_work)) {
			if (bond->params.mode == BOND_MODE_ACTIVEBACKUP)
				INIT_DELAYED_WORK(&bond->arp_work,
						  bond_activebackup_arp_mon);
			else
				INIT_DELAYED_WORK(&bond->arp_work,
						  bond_loadbalance_arp_mon);

			queue_delayed_work(bond->wq, &bond->arp_work, 0);
		}
	}

out:
	return ret;
}
static DEVICE_ATTR(arp_interval, S_IRUGO | S_IWUSR,
		   bonding_show_arp_interval, bonding_store_arp_interval);

/*
 * Show and set the arp targets.
 */
static ssize_t bonding_show_arp_targets(struct device *d,
					struct device_attribute *attr,
					char *buf)
{
	int i, res = 0;
	struct bonding *bond = to_bond(d);

	for (i = 0; i < BOND_MAX_ARP_TARGETS; i++) {
		if (bond->params.arp_targets[i])
			res += sprintf(buf + res, "%pI4 ",
				       &bond->params.arp_targets[i]);
	}
	if (res)
		buf[res-1] = '\n'; /* eat the leftover space */
	return res;
}

static ssize_t bonding_store_arp_targets(struct device *d,
					 struct device_attribute *attr,
					 const char *buf, size_t count)
{
	__be32 newtarget;
	int i = 0, done = 0, ret = count;
	struct bonding *bond = to_bond(d);
	__be32 *targets;

	targets = bond->params.arp_targets;
	newtarget = in_aton(buf + 1);
	/* look for adds */
	if (buf[0] == '+') {
		if ((newtarget == 0) || (newtarget == htonl(INADDR_BROADCAST))) {
			pr_err("%s: invalid ARP target %pI4 specified for addition\n",
			       bond->dev->name, &newtarget);
			ret = -EINVAL;
			goto out;
		}
		/* look for an empty slot to put the target in, and check for dupes */
		for (i = 0; (i < BOND_MAX_ARP_TARGETS) && !done; i++) {
			if (targets[i] == newtarget) { /* duplicate */
				pr_err("%s: ARP target %pI4 is already present\n",
				       bond->dev->name, &newtarget);
				ret = -EINVAL;
				goto out;
			}
			if (targets[i] == 0) {
				pr_info("%s: adding ARP target %pI4.\n",
					bond->dev->name, &newtarget);
				done = 1;
				targets[i] = newtarget;
			}
		}
		if (!done) {
			pr_err("%s: ARP target table is full!\n",
			       bond->dev->name);
			ret = -EINVAL;
			goto out;
		}

	} else if (buf[0] == '-')	{
		if ((newtarget == 0) || (newtarget == htonl(INADDR_BROADCAST))) {
			pr_err("%s: invalid ARP target %pI4 specified for removal\n",
			       bond->dev->name, &newtarget);
			ret = -EINVAL;
			goto out;
		}

		for (i = 0; (i < BOND_MAX_ARP_TARGETS) && !done; i++) {
			if (targets[i] == newtarget) {
				int j;
				pr_info("%s: removing ARP target %pI4.\n",
					bond->dev->name, &newtarget);
				for (j = i; (j < (BOND_MAX_ARP_TARGETS-1)) && targets[j+1]; j++)
					targets[j] = targets[j+1];

				targets[j] = 0;
				done = 1;
			}
		}
		if (!done) {
			pr_info("%s: unable to remove nonexistent ARP target %pI4.\n",
				bond->dev->name, &newtarget);
			ret = -EINVAL;
			goto out;
		}
	} else {
		pr_err("no command found in arp_ip_targets file for bond %s. Use +<addr> or -<addr>.\n",
		       bond->dev->name);
		ret = -EPERM;
		goto out;
	}

out:
	return ret;
}
static DEVICE_ATTR(arp_ip_target, S_IRUGO | S_IWUSR , bonding_show_arp_targets, bonding_store_arp_targets);

/*
 * Show and set the up and down delays.  These must be multiples of the
 * MII monitoring value, and are stored internally as the multiplier.
 * Thus, we must translate to MS for the real world.
 */
static ssize_t bonding_show_downdelay(struct device *d,
				      struct device_attribute *attr,
				      char *buf)
{
	struct bonding *bond = to_bond(d);

	return sprintf(buf, "%d\n", bond->params.downdelay * bond->params.miimon);
}

static ssize_t bonding_store_downdelay(struct device *d,
				       struct device_attribute *attr,
				       const char *buf, size_t count)
{
	int new_value, ret = count;
	struct bonding *bond = to_bond(d);

	if (!(bond->params.miimon)) {
		pr_err("%s: Unable to set down delay as MII monitoring is disabled\n",
		       bond->dev->name);
		ret = -EPERM;
		goto out;
	}

	if (sscanf(buf, "%d", &new_value) != 1) {
		pr_err("%s: no down delay value specified.\n", bond->dev->name);
		ret = -EINVAL;
		goto out;
	}
	if (new_value < 0) {
		pr_err("%s: Invalid down delay value %d not in range %d-%d; rejected.\n",
		       bond->dev->name, new_value, 1, INT_MAX);
		ret = -EINVAL;
		goto out;
	} else {
		if ((new_value % bond->params.miimon) != 0) {
			pr_warning("%s: Warning: down delay (%d) is not a multiple of miimon (%d), delay rounded to %d ms\n",
				   bond->dev->name, new_value,
				   bond->params.miimon,
				   (new_value / bond->params.miimon) *
				   bond->params.miimon);
		}
		bond->params.downdelay = new_value / bond->params.miimon;
		pr_info("%s: Setting down delay to %d.\n",
			bond->dev->name,
			bond->params.downdelay * bond->params.miimon);

	}

out:
	return ret;
}
static DEVICE_ATTR(downdelay, S_IRUGO | S_IWUSR,
		   bonding_show_downdelay, bonding_store_downdelay);

static ssize_t bonding_show_updelay(struct device *d,
				    struct device_attribute *attr,
				    char *buf)
{
	struct bonding *bond = to_bond(d);

	return sprintf(buf, "%d\n", bond->params.updelay * bond->params.miimon);

}

static ssize_t bonding_store_updelay(struct device *d,
				     struct device_attribute *attr,
				     const char *buf, size_t count)
{
	int new_value, ret = count;
	struct bonding *bond = to_bond(d);

	if (!(bond->params.miimon)) {
		pr_err("%s: Unable to set up delay as MII monitoring is disabled\n",
		       bond->dev->name);
		ret = -EPERM;
		goto out;
	}

	if (sscanf(buf, "%d", &new_value) != 1) {
		pr_err("%s: no up delay value specified.\n",
		       bond->dev->name);
		ret = -EINVAL;
		goto out;
	}
	if (new_value < 0) {
		pr_err("%s: Invalid down delay value %d not in range %d-%d; rejected.\n",
		       bond->dev->name, new_value, 1, INT_MAX);
		ret = -EINVAL;
		goto out;
	} else {
		if ((new_value % bond->params.miimon) != 0) {
			pr_warning("%s: Warning: up delay (%d) is not a multiple of miimon (%d), updelay rounded to %d ms\n",
				   bond->dev->name, new_value,
				   bond->params.miimon,
				   (new_value / bond->params.miimon) *
				   bond->params.miimon);
		}
		bond->params.updelay = new_value / bond->params.miimon;
		pr_info("%s: Setting up delay to %d.\n",
			bond->dev->name,
			bond->params.updelay * bond->params.miimon);
	}

out:
	return ret;
}
static DEVICE_ATTR(updelay, S_IRUGO | S_IWUSR,
		   bonding_show_updelay, bonding_store_updelay);

/*
 * Show and set the LACP interval.  Interface must be down, and the mode
 * must be set to 802.3ad mode.
 */
static ssize_t bonding_show_lacp(struct device *d,
				 struct device_attribute *attr,
				 char *buf)
{
	struct bonding *bond = to_bond(d);

	return sprintf(buf, "%s %d\n",
		bond_lacp_tbl[bond->params.lacp_fast].modename,
		bond->params.lacp_fast);
}

static ssize_t bonding_store_lacp(struct device *d,
				  struct device_attribute *attr,
				  const char *buf, size_t count)
{
	int new_value, ret = count;
	struct bonding *bond = to_bond(d);

	if (bond->dev->flags & IFF_UP) {
		pr_err("%s: Unable to update LACP rate because interface is up.\n",
		       bond->dev->name);
		ret = -EPERM;
		goto out;
	}

	if (bond->params.mode != BOND_MODE_8023AD) {
		pr_err("%s: Unable to update LACP rate because bond is not in 802.3ad mode.\n",
		       bond->dev->name);
		ret = -EPERM;
		goto out;
	}

	new_value = bond_parse_parm(buf, bond_lacp_tbl);

	if ((new_value == 1) || (new_value == 0)) {
		bond->params.lacp_fast = new_value;
		pr_info("%s: Setting LACP rate to %s (%d).\n",
			bond->dev->name, bond_lacp_tbl[new_value].modename,
			new_value);
	} else {
		pr_err("%s: Ignoring invalid LACP rate value %.*s.\n",
		       bond->dev->name, (int)strlen(buf) - 1, buf);
		ret = -EINVAL;
	}
out:
	return ret;
}
static DEVICE_ATTR(lacp_rate, S_IRUGO | S_IWUSR,
		   bonding_show_lacp, bonding_store_lacp);

static ssize_t bonding_show_ad_select(struct device *d,
				      struct device_attribute *attr,
				      char *buf)
{
	struct bonding *bond = to_bond(d);

	return sprintf(buf, "%s %d\n",
		ad_select_tbl[bond->params.ad_select].modename,
		bond->params.ad_select);
}


static ssize_t bonding_store_ad_select(struct device *d,
				       struct device_attribute *attr,
				       const char *buf, size_t count)
{
	int new_value, ret = count;
	struct bonding *bond = to_bond(d);

	if (bond->dev->flags & IFF_UP) {
		pr_err("%s: Unable to update ad_select because interface is up.\n",
		       bond->dev->name);
		ret = -EPERM;
		goto out;
	}

	new_value = bond_parse_parm(buf, ad_select_tbl);

	if (new_value != -1) {
		bond->params.ad_select = new_value;
		pr_info("%s: Setting ad_select to %s (%d).\n",
			bond->dev->name, ad_select_tbl[new_value].modename,
			new_value);
	} else {
		pr_err("%s: Ignoring invalid ad_select value %.*s.\n",
		       bond->dev->name, (int)strlen(buf) - 1, buf);
		ret = -EINVAL;
	}
out:
	return ret;
}
static DEVICE_ATTR(ad_select, S_IRUGO | S_IWUSR,
		   bonding_show_ad_select, bonding_store_ad_select);

/*
 * Show and set the number of grat ARP to send after a failover event.
 */
static ssize_t bonding_show_n_grat_arp(struct device *d,
				   struct device_attribute *attr,
				   char *buf)
{
	struct bonding *bond = to_bond(d);

	return sprintf(buf, "%d\n", bond->params.num_grat_arp);
}

static ssize_t bonding_store_n_grat_arp(struct device *d,
				    struct device_attribute *attr,
				    const char *buf, size_t count)
{
	int new_value, ret = count;
	struct bonding *bond = to_bond(d);

	if (sscanf(buf, "%d", &new_value) != 1) {
		pr_err("%s: no num_grat_arp value specified.\n",
		       bond->dev->name);
		ret = -EINVAL;
		goto out;
	}
	if (new_value < 0 || new_value > 255) {
		pr_err("%s: Invalid num_grat_arp value %d not in range 0-255; rejected.\n",
		       bond->dev->name, new_value);
		ret = -EINVAL;
		goto out;
	} else {
		bond->params.num_grat_arp = new_value;
	}
out:
	return ret;
}
static DEVICE_ATTR(num_grat_arp, S_IRUGO | S_IWUSR,
		   bonding_show_n_grat_arp, bonding_store_n_grat_arp);

/*
 * Show and set the number of unsolicited NA's to send after a failover event.
 */
static ssize_t bonding_show_n_unsol_na(struct device *d,
				       struct device_attribute *attr,
				       char *buf)
{
	struct bonding *bond = to_bond(d);

	return sprintf(buf, "%d\n", bond->params.num_unsol_na);
}

static ssize_t bonding_store_n_unsol_na(struct device *d,
					struct device_attribute *attr,
					const char *buf, size_t count)
{
	int new_value, ret = count;
	struct bonding *bond = to_bond(d);

	if (sscanf(buf, "%d", &new_value) != 1) {
		pr_err("%s: no num_unsol_na value specified.\n",
		       bond->dev->name);
		ret = -EINVAL;
		goto out;
	}

	if (new_value < 0 || new_value > 255) {
		pr_err("%s: Invalid num_unsol_na value %d not in range 0-255; rejected.\n",
		       bond->dev->name, new_value);
		ret = -EINVAL;
		goto out;
	} else
		bond->params.num_unsol_na = new_value;
out:
	return ret;
}
static DEVICE_ATTR(num_unsol_na, S_IRUGO | S_IWUSR,
		   bonding_show_n_unsol_na, bonding_store_n_unsol_na);

/*
 * Show and set the MII monitor interval.  There are two tricky bits
 * here.  First, if MII monitoring is activated, then we must disable
 * ARP monitoring.  Second, if the timer isn't running, we must
 * start it.
 */
static ssize_t bonding_show_miimon(struct device *d,
				   struct device_attribute *attr,
				   char *buf)
{
	struct bonding *bond = to_bond(d);

	return sprintf(buf, "%d\n", bond->params.miimon);
}

static ssize_t bonding_store_miimon(struct device *d,
				    struct device_attribute *attr,
				    const char *buf, size_t count)
{
	int new_value, ret = count;
	struct bonding *bond = to_bond(d);

	if (sscanf(buf, "%d", &new_value) != 1) {
		pr_err("%s: no miimon value specified.\n",
		       bond->dev->name);
		ret = -EINVAL;
		goto out;
	}
	if (new_value < 0) {
		pr_err("%s: Invalid miimon value %d not in range %d-%d; rejected.\n",
		       bond->dev->name, new_value, 1, INT_MAX);
		ret = -EINVAL;
		goto out;
	} else {
		pr_info("%s: Setting MII monitoring interval to %d.\n",
			bond->dev->name, new_value);
		bond->params.miimon = new_value;
		if (bond->params.updelay)
			pr_info("%s: Note: Updating updelay (to %d) since it is a multiple of the miimon value.\n",
				bond->dev->name,
				bond->params.updelay * bond->params.miimon);
		if (bond->params.downdelay)
			pr_info("%s: Note: Updating downdelay (to %d) since it is a multiple of the miimon value.\n",
				bond->dev->name,
				bond->params.downdelay * bond->params.miimon);
		if (bond->params.arp_interval) {
			pr_info("%s: MII monitoring cannot be used with ARP monitoring. Disabling ARP monitoring...\n",
				bond->dev->name);
			bond->params.arp_interval = 0;
			bond->dev->priv_flags &= ~IFF_MASTER_ARPMON;
			if (bond->params.arp_validate) {
				bond_unregister_arp(bond);
				bond->params.arp_validate =
					BOND_ARP_VALIDATE_NONE;
			}
			if (delayed_work_pending(&bond->arp_work)) {
				cancel_delayed_work(&bond->arp_work);
				flush_workqueue(bond->wq);
			}
		}

		if (bond->dev->flags & IFF_UP) {
			/* If the interface is up, we may need to fire off
			 * the MII timer. If the interface is down, the
			 * timer will get fired off when the open function
			 * is called.
			 */
			if (!delayed_work_pending(&bond->mii_work)) {
				INIT_DELAYED_WORK(&bond->mii_work,
						  bond_mii_monitor);
				queue_delayed_work(bond->wq,
						   &bond->mii_work, 0);
			}
		}
	}
out:
	return ret;
}
static DEVICE_ATTR(miimon, S_IRUGO | S_IWUSR,
		   bonding_show_miimon, bonding_store_miimon);

/*
 * Show and set the primary slave.  The store function is much
 * simpler than bonding_store_slaves function because it only needs to
 * handle one interface name.
 * The bond must be a mode that supports a primary for this be
 * set.
 */
static ssize_t bonding_show_primary(struct device *d,
				    struct device_attribute *attr,
				    char *buf)
{
	int count = 0;
	struct bonding *bond = to_bond(d);

	if (bond->primary_slave)
		count = sprintf(buf, "%s\n", bond->primary_slave->dev->name);

	return count;
}

static ssize_t bonding_store_primary(struct device *d,
				     struct device_attribute *attr,
				     const char *buf, size_t count)
{
	int i;
	struct slave *slave;
	struct bonding *bond = to_bond(d);

	if (!rtnl_trylock())
		return restart_syscall();
	block_netpoll_tx();
	read_lock(&bond->lock);
	write_lock_bh(&bond->curr_slave_lock);

	if (!USES_PRIMARY(bond->params.mode)) {
		pr_info("%s: Unable to set primary slave; %s is in mode %d\n",
			bond->dev->name, bond->dev->name, bond->params.mode);
	} else {
		bond_for_each_slave(bond, slave, i) {
			if (strnicmp
			    (slave->dev->name, buf,
			     strlen(slave->dev->name)) == 0) {
				pr_info("%s: Setting %s as primary slave.\n",
					bond->dev->name, slave->dev->name);
				bond->primary_slave = slave;
				strcpy(bond->params.primary, slave->dev->name);
				bond_select_active_slave(bond);
				goto out;
			}
		}

		/* if we got here, then we didn't match the name of any slave */

		if (strlen(buf) == 0 || buf[0] == '\n') {
			pr_info("%s: Setting primary slave to None.\n",
				bond->dev->name);
			bond->primary_slave = NULL;
				bond_select_active_slave(bond);
		} else {
			pr_info("%s: Unable to set %.*s as primary slave as it is not a slave.\n",
				bond->dev->name, (int)strlen(buf) - 1, buf);
		}
	}
out:
	write_unlock_bh(&bond->curr_slave_lock);
	read_unlock(&bond->lock);
	unblock_netpoll_tx();
	rtnl_unlock();

	return count;
}
static DEVICE_ATTR(primary, S_IRUGO | S_IWUSR,
		   bonding_show_primary, bonding_store_primary);

/*
 * Show and set the primary_reselect flag.
 */
static ssize_t bonding_show_primary_reselect(struct device *d,
					     struct device_attribute *attr,
					     char *buf)
{
	struct bonding *bond = to_bond(d);

	return sprintf(buf, "%s %d\n",
		       pri_reselect_tbl[bond->params.primary_reselect].modename,
		       bond->params.primary_reselect);
}

static ssize_t bonding_store_primary_reselect(struct device *d,
					      struct device_attribute *attr,
					      const char *buf, size_t count)
{
	int new_value, ret = count;
	struct bonding *bond = to_bond(d);

	if (!rtnl_trylock())
		return restart_syscall();

	new_value = bond_parse_parm(buf, pri_reselect_tbl);
	if (new_value < 0)  {
		pr_err("%s: Ignoring invalid primary_reselect value %.*s.\n",
		       bond->dev->name,
		       (int) strlen(buf) - 1, buf);
		ret = -EINVAL;
		goto out;
	}

	bond->params.primary_reselect = new_value;
	pr_info("%s: setting primary_reselect to %s (%d).\n",
		bond->dev->name, pri_reselect_tbl[new_value].modename,
		new_value);

	block_netpoll_tx();
	read_lock(&bond->lock);
	write_lock_bh(&bond->curr_slave_lock);
	bond_select_active_slave(bond);
	write_unlock_bh(&bond->curr_slave_lock);
	read_unlock(&bond->lock);
	unblock_netpoll_tx();
out:
	rtnl_unlock();
	return ret;
}
static DEVICE_ATTR(primary_reselect, S_IRUGO | S_IWUSR,
		   bonding_show_primary_reselect,
		   bonding_store_primary_reselect);

/*
 * Show and set the use_carrier flag.
 */
static ssize_t bonding_show_carrier(struct device *d,
				    struct device_attribute *attr,
				    char *buf)
{
	struct bonding *bond = to_bond(d);

	return sprintf(buf, "%d\n", bond->params.use_carrier);
}

static ssize_t bonding_store_carrier(struct device *d,
				     struct device_attribute *attr,
				     const char *buf, size_t count)
{
	int new_value, ret = count;
	struct bonding *bond = to_bond(d);


	if (sscanf(buf, "%d", &new_value) != 1) {
		pr_err("%s: no use_carrier value specified.\n",
		       bond->dev->name);
		ret = -EINVAL;
		goto out;
	}
	if ((new_value == 0) || (new_value == 1)) {
		bond->params.use_carrier = new_value;
		pr_info("%s: Setting use_carrier to %d.\n",
			bond->dev->name, new_value);
	} else {
		pr_info("%s: Ignoring invalid use_carrier value %d.\n",
			bond->dev->name, new_value);
	}
out:
	return count;
}
static DEVICE_ATTR(use_carrier, S_IRUGO | S_IWUSR,
		   bonding_show_carrier, bonding_store_carrier);


/*
 * Show and set currently active_slave.
 */
static ssize_t bonding_show_active_slave(struct device *d,
					 struct device_attribute *attr,
					 char *buf)
{
	struct slave *curr;
	struct bonding *bond = to_bond(d);
	int count = 0;

	read_lock(&bond->curr_slave_lock);
	curr = bond->curr_active_slave;
	read_unlock(&bond->curr_slave_lock);

	if (USES_PRIMARY(bond->params.mode) && curr)
		count = sprintf(buf, "%s\n", curr->dev->name);
	return count;
}

static ssize_t bonding_store_active_slave(struct device *d,
					  struct device_attribute *attr,
					  const char *buf, size_t count)
{
	int i;
	struct slave *slave;
	struct slave *old_active = NULL;
	struct slave *new_active = NULL;
	struct bonding *bond = to_bond(d);

	if (!rtnl_trylock())
		return restart_syscall();

	block_netpoll_tx();
	read_lock(&bond->lock);
	write_lock_bh(&bond->curr_slave_lock);

	if (!USES_PRIMARY(bond->params.mode))
		pr_info("%s: Unable to change active slave; %s is in mode %d\n",
			bond->dev->name, bond->dev->name, bond->params.mode);
	else {
		bond_for_each_slave(bond, slave, i) {
			if (strnicmp
			    (slave->dev->name, buf,
			     strlen(slave->dev->name)) == 0) {
        			old_active = bond->curr_active_slave;
        			new_active = slave;
        			if (new_active == old_active) {
					/* do nothing */
					pr_info("%s: %s is already the current active slave.\n",
						bond->dev->name,
						slave->dev->name);
					goto out;
				}
				else {
        				if ((new_active) &&
            				    (old_active) &&
				            (new_active->link == BOND_LINK_UP) &&
				            IS_UP(new_active->dev)) {
						pr_info("%s: Setting %s as active slave.\n",
							bond->dev->name,
							slave->dev->name);
							bond_change_active_slave(bond, new_active);
        				}
					else {
						pr_info("%s: Could not set %s as active slave; either %s is down or the link is down.\n",
							bond->dev->name,
							slave->dev->name,
							slave->dev->name);
					}
					goto out;
				}
			}
		}

		/* if we got here, then we didn't match the name of any slave */

		if (strlen(buf) == 0 || buf[0] == '\n') {
			pr_info("%s: Setting active slave to None.\n",
				bond->dev->name);
			bond->primary_slave = NULL;
			bond_select_active_slave(bond);
		} else {
			pr_info("%s: Unable to set %.*s as active slave as it is not a slave.\n",
				bond->dev->name, (int)strlen(buf) - 1, buf);
		}
	}
 out:
	write_unlock_bh(&bond->curr_slave_lock);
	read_unlock(&bond->lock);
	unblock_netpoll_tx();

	rtnl_unlock();

	return count;

}
static DEVICE_ATTR(active_slave, S_IRUGO | S_IWUSR,
		   bonding_show_active_slave, bonding_store_active_slave);


/*
 * Show link status of the bond interface.
 */
static ssize_t bonding_show_mii_status(struct device *d,
				       struct device_attribute *attr,
				       char *buf)
{
	struct slave *curr;
	struct bonding *bond = to_bond(d);

	read_lock(&bond->curr_slave_lock);
	curr = bond->curr_active_slave;
	read_unlock(&bond->curr_slave_lock);

	return sprintf(buf, "%s\n", curr ? "up" : "down");
}
static DEVICE_ATTR(mii_status, S_IRUGO, bonding_show_mii_status, NULL);


/*
 * Show current 802.3ad aggregator ID.
 */
static ssize_t bonding_show_ad_aggregator(struct device *d,
					  struct device_attribute *attr,
					  char *buf)
{
	int count = 0;
	struct bonding *bond = to_bond(d);

	if (bond->params.mode == BOND_MODE_8023AD) {
		struct ad_info ad_info;
		count = sprintf(buf, "%d\n",
				(bond_3ad_get_active_agg_info(bond, &ad_info))
				?  0 : ad_info.aggregator_id);
	}

	return count;
}
static DEVICE_ATTR(ad_aggregator, S_IRUGO, bonding_show_ad_aggregator, NULL);


/*
 * Show number of active 802.3ad ports.
 */
static ssize_t bonding_show_ad_num_ports(struct device *d,
					 struct device_attribute *attr,
					 char *buf)
{
	int count = 0;
	struct bonding *bond = to_bond(d);

	if (bond->params.mode == BOND_MODE_8023AD) {
		struct ad_info ad_info;
		count = sprintf(buf, "%d\n",
				(bond_3ad_get_active_agg_info(bond, &ad_info))
				?  0 : ad_info.ports);
	}

	return count;
}
static DEVICE_ATTR(ad_num_ports, S_IRUGO, bonding_show_ad_num_ports, NULL);


/*
 * Show current 802.3ad actor key.
 */
static ssize_t bonding_show_ad_actor_key(struct device *d,
					 struct device_attribute *attr,
					 char *buf)
{
	int count = 0;
	struct bonding *bond = to_bond(d);

	if (bond->params.mode == BOND_MODE_8023AD) {
		struct ad_info ad_info;
		count = sprintf(buf, "%d\n",
				(bond_3ad_get_active_agg_info(bond, &ad_info))
				?  0 : ad_info.actor_key);
	}

	return count;
}
static DEVICE_ATTR(ad_actor_key, S_IRUGO, bonding_show_ad_actor_key, NULL);


/*
 * Show current 802.3ad partner key.
 */
static ssize_t bonding_show_ad_partner_key(struct device *d,
					   struct device_attribute *attr,
					   char *buf)
{
	int count = 0;
	struct bonding *bond = to_bond(d);

	if (bond->params.mode == BOND_MODE_8023AD) {
		struct ad_info ad_info;
		count = sprintf(buf, "%d\n",
				(bond_3ad_get_active_agg_info(bond, &ad_info))
				?  0 : ad_info.partner_key);
	}

	return count;
}
static DEVICE_ATTR(ad_partner_key, S_IRUGO, bonding_show_ad_partner_key, NULL);


/*
 * Show current 802.3ad partner mac.
 */
static ssize_t bonding_show_ad_partner_mac(struct device *d,
					   struct device_attribute *attr,
					   char *buf)
{
	int count = 0;
	struct bonding *bond = to_bond(d);

	if (bond->params.mode == BOND_MODE_8023AD) {
		struct ad_info ad_info;
		if (!bond_3ad_get_active_agg_info(bond, &ad_info))
			count = sprintf(buf, "%pM\n", ad_info.partner_system);
	}

	return count;
}
static DEVICE_ATTR(ad_partner_mac, S_IRUGO, bonding_show_ad_partner_mac, NULL);

/*
 * Show the queue_ids of the slaves in the current bond.
 */
static ssize_t bonding_show_queue_id(struct device *d,
				     struct device_attribute *attr,
				     char *buf)
{
	struct slave *slave;
	int i, res = 0;
	struct bonding *bond = to_bond(d);

	if (!rtnl_trylock())
		return restart_syscall();

	read_lock(&bond->lock);
	bond_for_each_slave(bond, slave, i) {
		if (res > (PAGE_SIZE - IFNAMSIZ - 6)) {
			/* not enough space for another interface_name:queue_id pair */
			if ((PAGE_SIZE - res) > 10)
				res = PAGE_SIZE - 10;
			res += sprintf(buf + res, "++more++ ");
			break;
		}
		res += sprintf(buf + res, "%s:%d ",
			       slave->dev->name, slave->queue_id);
	}
	read_unlock(&bond->lock);
	if (res)
		buf[res-1] = '\n'; /* eat the leftover space */
	rtnl_unlock();
	return res;
}

/*
 * Set the queue_ids of the  slaves in the current bond.  The bond
 * interface must be enslaved for this to work.
 */
static ssize_t bonding_store_queue_id(struct device *d,
				      struct device_attribute *attr,
				      const char *buffer, size_t count)
{
	struct slave *slave, *update_slave;
	struct bonding *bond = to_bond(d);
	u16 qid;
	int i, ret = count;
	char *delim;
	struct net_device *sdev = NULL;
<<<<<<< HEAD

	if (!rtnl_trylock())
		return restart_syscall();

	/* delim will point to queue id if successful */
	delim = strchr(buffer, ':');
	if (!delim)
		goto err_no_cmd;

	/*
	 * Terminate string that points to device name and bump it
	 * up one, so we can read the queue id there.
	 */
	*delim = '\0';
	if (sscanf(++delim, "%hd\n", &qid) != 1)
		goto err_no_cmd;

	/* Check buffer length, valid ifname and queue id */
	if (strlen(buffer) > IFNAMSIZ ||
	    !dev_valid_name(buffer) ||
	    qid > bond->params.tx_queues)
		goto err_no_cmd;

	/* Get the pointer to that interface if it exists */
	sdev = __dev_get_by_name(dev_net(bond->dev), buffer);
	if (!sdev)
		goto err_no_cmd;

	read_lock(&bond->lock);

	/* Search for thes slave and check for duplicate qids */
	update_slave = NULL;
	bond_for_each_slave(bond, slave, i) {
		if (sdev == slave->dev)
			/*
			 * We don't need to check the matching
			 * slave for dups, since we're overwriting it
			 */
			update_slave = slave;
		else if (qid && qid == slave->queue_id) {
			goto err_no_cmd_unlock;
		}
	}

	if (!update_slave)
		goto err_no_cmd_unlock;

	/* Actually set the qids for the slave */
	update_slave->queue_id = qid;

	read_unlock(&bond->lock);
out:
	rtnl_unlock();
	return ret;

err_no_cmd_unlock:
	read_unlock(&bond->lock);
err_no_cmd:
	pr_info("invalid input for queue_id set for %s.\n",
		bond->dev->name);
	ret = -EPERM;
	goto out;
}

static DEVICE_ATTR(queue_id, S_IRUGO | S_IWUSR, bonding_show_queue_id,
		   bonding_store_queue_id);


/*
 * Show and set the all_slaves_active flag.
 */
static ssize_t bonding_show_slaves_active(struct device *d,
					  struct device_attribute *attr,
					  char *buf)
{
	struct bonding *bond = to_bond(d);

	return sprintf(buf, "%d\n", bond->params.all_slaves_active);
}

static ssize_t bonding_store_slaves_active(struct device *d,
					   struct device_attribute *attr,
					   const char *buf, size_t count)
{
	int i, new_value, ret = count;
	struct bonding *bond = to_bond(d);
	struct slave *slave;

	if (sscanf(buf, "%d", &new_value) != 1) {
		pr_err("%s: no all_slaves_active value specified.\n",
		       bond->dev->name);
		ret = -EINVAL;
		goto out;
	}

	if (new_value == bond->params.all_slaves_active)
		goto out;

	if ((new_value == 0) || (new_value == 1)) {
		bond->params.all_slaves_active = new_value;
	} else {
		pr_info("%s: Ignoring invalid all_slaves_active value %d.\n",
			bond->dev->name, new_value);
		ret = -EINVAL;
		goto out;
	}

	bond_for_each_slave(bond, slave, i) {
		if (slave->state == BOND_STATE_BACKUP) {
			if (new_value)
				slave->dev->priv_flags &= ~IFF_SLAVE_INACTIVE;
			else
				slave->dev->priv_flags |= IFF_SLAVE_INACTIVE;
		}
	}
out:
	return count;
}
static DEVICE_ATTR(all_slaves_active, S_IRUGO | S_IWUSR,
		   bonding_show_slaves_active, bonding_store_slaves_active);
=======

	if (!rtnl_trylock())
		return restart_syscall();

	/* delim will point to queue id if successful */
	delim = strchr(buffer, ':');
	if (!delim)
		goto err_no_cmd;

	/*
	 * Terminate string that points to device name and bump it
	 * up one, so we can read the queue id there.
	 */
	*delim = '\0';
	if (sscanf(++delim, "%hd\n", &qid) != 1)
		goto err_no_cmd;

	/* Check buffer length, valid ifname and queue id */
	if (strlen(buffer) > IFNAMSIZ ||
	    !dev_valid_name(buffer) ||
	    qid > bond->params.tx_queues)
		goto err_no_cmd;

	/* Get the pointer to that interface if it exists */
	sdev = __dev_get_by_name(dev_net(bond->dev), buffer);
	if (!sdev)
		goto err_no_cmd;

	read_lock(&bond->lock);

	/* Search for thes slave and check for duplicate qids */
	update_slave = NULL;
	bond_for_each_slave(bond, slave, i) {
		if (sdev == slave->dev)
			/*
			 * We don't need to check the matching
			 * slave for dups, since we're overwriting it
			 */
			update_slave = slave;
		else if (qid && qid == slave->queue_id) {
			goto err_no_cmd_unlock;
		}
	}

	if (!update_slave)
		goto err_no_cmd_unlock;

	/* Actually set the qids for the slave */
	update_slave->queue_id = qid;

	read_unlock(&bond->lock);
out:
	rtnl_unlock();
	return ret;

err_no_cmd_unlock:
	read_unlock(&bond->lock);
err_no_cmd:
	pr_info("invalid input for queue_id set for %s.\n",
		bond->dev->name);
	ret = -EPERM;
	goto out;
}

static DEVICE_ATTR(queue_id, S_IRUGO | S_IWUSR, bonding_show_queue_id,
		   bonding_store_queue_id);


/*
 * Show and set the all_slaves_active flag.
 */
static ssize_t bonding_show_slaves_active(struct device *d,
					  struct device_attribute *attr,
					  char *buf)
{
	struct bonding *bond = to_bond(d);

	return sprintf(buf, "%d\n", bond->params.all_slaves_active);
}

static ssize_t bonding_store_slaves_active(struct device *d,
					   struct device_attribute *attr,
					   const char *buf, size_t count)
{
	int i, new_value, ret = count;
	struct bonding *bond = to_bond(d);
	struct slave *slave;

	if (sscanf(buf, "%d", &new_value) != 1) {
		pr_err("%s: no all_slaves_active value specified.\n",
		       bond->dev->name);
		ret = -EINVAL;
		goto out;
	}

	if (new_value == bond->params.all_slaves_active)
		goto out;

	if ((new_value == 0) || (new_value == 1)) {
		bond->params.all_slaves_active = new_value;
	} else {
		pr_info("%s: Ignoring invalid all_slaves_active value %d.\n",
			bond->dev->name, new_value);
		ret = -EINVAL;
		goto out;
	}

	bond_for_each_slave(bond, slave, i) {
		if (slave->state == BOND_STATE_BACKUP) {
			if (new_value)
				slave->dev->priv_flags &= ~IFF_SLAVE_INACTIVE;
			else
				slave->dev->priv_flags |= IFF_SLAVE_INACTIVE;
		}
	}
out:
	return count;
}
static DEVICE_ATTR(all_slaves_active, S_IRUGO | S_IWUSR,
		   bonding_show_slaves_active, bonding_store_slaves_active);

/*
 * Show and set the number of IGMP membership reports to send on link failure
 */
static ssize_t bonding_show_resend_igmp(struct device *d,
					 struct device_attribute *attr,
					 char *buf)
{
	struct bonding *bond = to_bond(d);

	return sprintf(buf, "%d\n", bond->params.resend_igmp);
}

static ssize_t bonding_store_resend_igmp(struct device *d,
					  struct device_attribute *attr,
					  const char *buf, size_t count)
{
	int new_value, ret = count;
	struct bonding *bond = to_bond(d);

	if (sscanf(buf, "%d", &new_value) != 1) {
		pr_err("%s: no resend_igmp value specified.\n",
		       bond->dev->name);
		ret = -EINVAL;
		goto out;
	}

	if (new_value < 0) {
		pr_err("%s: Invalid resend_igmp value %d not in range 0-255; rejected.\n",
		       bond->dev->name, new_value);
		ret = -EINVAL;
		goto out;
	}

	pr_info("%s: Setting resend_igmp to %d.\n",
		bond->dev->name, new_value);
	bond->params.resend_igmp = new_value;
out:
	return ret;
}

static DEVICE_ATTR(resend_igmp, S_IRUGO | S_IWUSR,
		   bonding_show_resend_igmp, bonding_store_resend_igmp);
>>>>>>> 45f53cc9

static struct attribute *per_bond_attrs[] = {
	&dev_attr_slaves.attr,
	&dev_attr_mode.attr,
	&dev_attr_fail_over_mac.attr,
	&dev_attr_arp_validate.attr,
	&dev_attr_arp_interval.attr,
	&dev_attr_arp_ip_target.attr,
	&dev_attr_downdelay.attr,
	&dev_attr_updelay.attr,
	&dev_attr_lacp_rate.attr,
	&dev_attr_ad_select.attr,
	&dev_attr_xmit_hash_policy.attr,
	&dev_attr_num_grat_arp.attr,
	&dev_attr_num_unsol_na.attr,
	&dev_attr_miimon.attr,
	&dev_attr_primary.attr,
	&dev_attr_primary_reselect.attr,
	&dev_attr_use_carrier.attr,
	&dev_attr_active_slave.attr,
	&dev_attr_mii_status.attr,
	&dev_attr_ad_aggregator.attr,
	&dev_attr_ad_num_ports.attr,
	&dev_attr_ad_actor_key.attr,
	&dev_attr_ad_partner_key.attr,
	&dev_attr_ad_partner_mac.attr,
	&dev_attr_queue_id.attr,
	&dev_attr_all_slaves_active.attr,
<<<<<<< HEAD
=======
	&dev_attr_resend_igmp.attr,
>>>>>>> 45f53cc9
	NULL,
};

static struct attribute_group bonding_group = {
	.name = "bonding",
	.attrs = per_bond_attrs,
};

/*
 * Initialize sysfs.  This sets up the bonding_masters file in
 * /sys/class/net.
 */
int bond_create_sysfs(void)
{
	int ret;

	ret = netdev_class_create_file(&class_attr_bonding_masters);
	/*
	 * Permit multiple loads of the module by ignoring failures to
	 * create the bonding_masters sysfs file.  Bonding devices
	 * created by second or subsequent loads of the module will
	 * not be listed in, or controllable by, bonding_masters, but
	 * will have the usual "bonding" sysfs directory.
	 *
	 * This is done to preserve backwards compatibility for
	 * initscripts/sysconfig, which load bonding multiple times to
	 * configure multiple bonding devices.
	 */
	if (ret == -EEXIST) {
		/* Is someone being kinky and naming a device bonding_master? */
		if (__dev_get_by_name(&init_net,
				      class_attr_bonding_masters.attr.name))
			pr_err("network device named %s already exists in sysfs",
			       class_attr_bonding_masters.attr.name);
		ret = 0;
	}

	return ret;

}

/*
 * Remove /sys/class/net/bonding_masters.
 */
void bond_destroy_sysfs(void)
{
	netdev_class_remove_file(&class_attr_bonding_masters);
}

/*
 * Initialize sysfs for each bond.  This sets up and registers
 * the 'bondctl' directory for each individual bond under /sys/class/net.
 */
void bond_prepare_sysfs_group(struct bonding *bond)
{
	bond->dev->sysfs_groups[0] = &bonding_group;
}
<|MERGE_RESOLUTION|>--- conflicted
+++ resolved
@@ -1479,7 +1479,6 @@
 	int i, ret = count;
 	char *delim;
 	struct net_device *sdev = NULL;
-<<<<<<< HEAD
 
 	if (!rtnl_trylock())
 		return restart_syscall();
@@ -1600,127 +1599,6 @@
 }
 static DEVICE_ATTR(all_slaves_active, S_IRUGO | S_IWUSR,
 		   bonding_show_slaves_active, bonding_store_slaves_active);
-=======
-
-	if (!rtnl_trylock())
-		return restart_syscall();
-
-	/* delim will point to queue id if successful */
-	delim = strchr(buffer, ':');
-	if (!delim)
-		goto err_no_cmd;
-
-	/*
-	 * Terminate string that points to device name and bump it
-	 * up one, so we can read the queue id there.
-	 */
-	*delim = '\0';
-	if (sscanf(++delim, "%hd\n", &qid) != 1)
-		goto err_no_cmd;
-
-	/* Check buffer length, valid ifname and queue id */
-	if (strlen(buffer) > IFNAMSIZ ||
-	    !dev_valid_name(buffer) ||
-	    qid > bond->params.tx_queues)
-		goto err_no_cmd;
-
-	/* Get the pointer to that interface if it exists */
-	sdev = __dev_get_by_name(dev_net(bond->dev), buffer);
-	if (!sdev)
-		goto err_no_cmd;
-
-	read_lock(&bond->lock);
-
-	/* Search for thes slave and check for duplicate qids */
-	update_slave = NULL;
-	bond_for_each_slave(bond, slave, i) {
-		if (sdev == slave->dev)
-			/*
-			 * We don't need to check the matching
-			 * slave for dups, since we're overwriting it
-			 */
-			update_slave = slave;
-		else if (qid && qid == slave->queue_id) {
-			goto err_no_cmd_unlock;
-		}
-	}
-
-	if (!update_slave)
-		goto err_no_cmd_unlock;
-
-	/* Actually set the qids for the slave */
-	update_slave->queue_id = qid;
-
-	read_unlock(&bond->lock);
-out:
-	rtnl_unlock();
-	return ret;
-
-err_no_cmd_unlock:
-	read_unlock(&bond->lock);
-err_no_cmd:
-	pr_info("invalid input for queue_id set for %s.\n",
-		bond->dev->name);
-	ret = -EPERM;
-	goto out;
-}
-
-static DEVICE_ATTR(queue_id, S_IRUGO | S_IWUSR, bonding_show_queue_id,
-		   bonding_store_queue_id);
-
-
-/*
- * Show and set the all_slaves_active flag.
- */
-static ssize_t bonding_show_slaves_active(struct device *d,
-					  struct device_attribute *attr,
-					  char *buf)
-{
-	struct bonding *bond = to_bond(d);
-
-	return sprintf(buf, "%d\n", bond->params.all_slaves_active);
-}
-
-static ssize_t bonding_store_slaves_active(struct device *d,
-					   struct device_attribute *attr,
-					   const char *buf, size_t count)
-{
-	int i, new_value, ret = count;
-	struct bonding *bond = to_bond(d);
-	struct slave *slave;
-
-	if (sscanf(buf, "%d", &new_value) != 1) {
-		pr_err("%s: no all_slaves_active value specified.\n",
-		       bond->dev->name);
-		ret = -EINVAL;
-		goto out;
-	}
-
-	if (new_value == bond->params.all_slaves_active)
-		goto out;
-
-	if ((new_value == 0) || (new_value == 1)) {
-		bond->params.all_slaves_active = new_value;
-	} else {
-		pr_info("%s: Ignoring invalid all_slaves_active value %d.\n",
-			bond->dev->name, new_value);
-		ret = -EINVAL;
-		goto out;
-	}
-
-	bond_for_each_slave(bond, slave, i) {
-		if (slave->state == BOND_STATE_BACKUP) {
-			if (new_value)
-				slave->dev->priv_flags &= ~IFF_SLAVE_INACTIVE;
-			else
-				slave->dev->priv_flags |= IFF_SLAVE_INACTIVE;
-		}
-	}
-out:
-	return count;
-}
-static DEVICE_ATTR(all_slaves_active, S_IRUGO | S_IWUSR,
-		   bonding_show_slaves_active, bonding_store_slaves_active);
 
 /*
  * Show and set the number of IGMP membership reports to send on link failure
@@ -1764,7 +1642,6 @@
 
 static DEVICE_ATTR(resend_igmp, S_IRUGO | S_IWUSR,
 		   bonding_show_resend_igmp, bonding_store_resend_igmp);
->>>>>>> 45f53cc9
 
 static struct attribute *per_bond_attrs[] = {
 	&dev_attr_slaves.attr,
@@ -1793,10 +1670,7 @@
 	&dev_attr_ad_partner_mac.attr,
 	&dev_attr_queue_id.attr,
 	&dev_attr_all_slaves_active.attr,
-<<<<<<< HEAD
-=======
 	&dev_attr_resend_igmp.attr,
->>>>>>> 45f53cc9
 	NULL,
 };
 
