/****************************************************************************
 * Driver for Solarflare Solarstorm network controllers and boards
 * Copyright 2005-2006 Fen Systems Ltd.
 * Copyright 2005-2011 Solarflare Communications Inc.
 *
 * This program is free software; you can redistribute it and/or modify it
 * under the terms of the GNU General Public License version 2 as published
 * by the Free Software Foundation, incorporated herein by reference.
 */

#include <linux/socket.h>
#include <linux/in.h>
#include <linux/slab.h>
#include <linux/ip.h>
#include <linux/tcp.h>
#include <linux/udp.h>
#include <net/ip.h>
#include <net/checksum.h>
#include "net_driver.h"
#include "efx.h"
#include "nic.h"
#include "selftest.h"
#include "workarounds.h"

/* Number of RX descriptors pushed at once. */
#define EFX_RX_BATCH  8

/* Maximum size of a buffer sharing a page */
#define EFX_RX_HALF_PAGE ((PAGE_SIZE >> 1) - sizeof(struct efx_rx_page_state))

/* Size of buffer allocated for skb header area. */
#define EFX_SKB_HEADERS  64u

/*
 * rx_alloc_method - RX buffer allocation method
 *
 * This driver supports two methods for allocating and using RX buffers:
 * each RX buffer may be backed by an skb or by an order-n page.
 *
 * When GRO is in use then the second method has a lower overhead,
 * since we don't have to allocate then free skbs on reassembled frames.
 *
 * Values:
 *   - RX_ALLOC_METHOD_AUTO = 0
 *   - RX_ALLOC_METHOD_SKB  = 1
 *   - RX_ALLOC_METHOD_PAGE = 2
 *
 * The heuristic for %RX_ALLOC_METHOD_AUTO is a simple hysteresis count
 * controlled by the parameters below.
 *
 *   - Since pushing and popping descriptors are separated by the rx_queue
 *     size, so the watermarks should be ~rxd_size.
 *   - The performance win by using page-based allocation for GRO is less
 *     than the performance hit of using page-based allocation of non-GRO,
 *     so the watermarks should reflect this.
 *
 * Per channel we maintain a single variable, updated by each channel:
 *
 *   rx_alloc_level += (gro_performed ? RX_ALLOC_FACTOR_GRO :
 *                      RX_ALLOC_FACTOR_SKB)
 * Per NAPI poll interval, we constrain rx_alloc_level to 0..MAX (which
 * limits the hysteresis), and update the allocation strategy:
 *
 *   rx_alloc_method = (rx_alloc_level > RX_ALLOC_LEVEL_GRO ?
 *                      RX_ALLOC_METHOD_PAGE : RX_ALLOC_METHOD_SKB)
 */
static int rx_alloc_method = RX_ALLOC_METHOD_AUTO;

#define RX_ALLOC_LEVEL_GRO 0x2000
#define RX_ALLOC_LEVEL_MAX 0x3000
#define RX_ALLOC_FACTOR_GRO 1
#define RX_ALLOC_FACTOR_SKB (-2)

/* This is the percentage fill level below which new RX descriptors
 * will be added to the RX descriptor ring.
 */
static unsigned int rx_refill_threshold = 90;

/* This is the percentage fill level to which an RX queue will be refilled
 * when the "RX refill threshold" is reached.
 */
static unsigned int rx_refill_limit = 95;

/*
 * RX maximum head room required.
 *
 * This must be at least 1 to prevent overflow and at least 2 to allow
 * pipelined receives.
 */
#define EFX_RXD_HEAD_ROOM 2

/* Offset of ethernet header within page */
static inline unsigned int efx_rx_buf_offset(struct efx_nic *efx,
					     struct efx_rx_buffer *buf)
{
	/* Offset is always within one page, so we don't need to consider
	 * the page order.
	 */
	return (((__force unsigned long) buf->dma_addr & (PAGE_SIZE - 1)) +
		efx->type->rx_buffer_hash_size);
}
static inline unsigned int efx_rx_buf_size(struct efx_nic *efx)
{
	return PAGE_SIZE << efx->rx_buffer_order;
}

static u8 *efx_rx_buf_eh(struct efx_nic *efx, struct efx_rx_buffer *buf)
{
	if (buf->is_page)
		return page_address(buf->u.page) + efx_rx_buf_offset(efx, buf);
	else
		return ((u8 *)buf->u.skb->data +
			efx->type->rx_buffer_hash_size);
}

static inline u32 efx_rx_buf_hash(const u8 *eh)
{
	/* The ethernet header is always directly after any hash. */
#if defined(CONFIG_HAVE_EFFICIENT_UNALIGNED_ACCESS) || NET_IP_ALIGN % 4 == 0
	return __le32_to_cpup((const __le32 *)(eh - 4));
#else
	const u8 *data = eh - 4;
	return ((u32)data[0]       |
		(u32)data[1] << 8  |
		(u32)data[2] << 16 |
		(u32)data[3] << 24);
#endif
}

/**
 * efx_init_rx_buffers_skb - create EFX_RX_BATCH skb-based RX buffers
 *
 * @rx_queue:		Efx RX queue
 *
 * This allocates EFX_RX_BATCH skbs, maps them for DMA, and populates a
 * struct efx_rx_buffer for each one. Return a negative error code or 0
 * on success. May fail having only inserted fewer than EFX_RX_BATCH
 * buffers.
 */
static int efx_init_rx_buffers_skb(struct efx_rx_queue *rx_queue)
{
	struct efx_nic *efx = rx_queue->efx;
	struct net_device *net_dev = efx->net_dev;
	struct efx_rx_buffer *rx_buf;
	struct sk_buff *skb;
	int skb_len = efx->rx_buffer_len;
	unsigned index, count;

	for (count = 0; count < EFX_RX_BATCH; ++count) {
		index = rx_queue->added_count & rx_queue->ptr_mask;
		rx_buf = efx_rx_buffer(rx_queue, index);

		rx_buf->u.skb = skb = netdev_alloc_skb(net_dev, skb_len);
		if (unlikely(!skb))
			return -ENOMEM;

		/* Adjust the SKB for padding and checksum */
		skb_reserve(skb, NET_IP_ALIGN);
		rx_buf->len = skb_len - NET_IP_ALIGN;
		rx_buf->is_page = false;
		skb->ip_summed = CHECKSUM_UNNECESSARY;

		rx_buf->dma_addr = pci_map_single(efx->pci_dev,
						  skb->data, rx_buf->len,
						  PCI_DMA_FROMDEVICE);
		if (unlikely(pci_dma_mapping_error(efx->pci_dev,
						   rx_buf->dma_addr))) {
			dev_kfree_skb_any(skb);
			rx_buf->u.skb = NULL;
			return -EIO;
		}

		++rx_queue->added_count;
		++rx_queue->alloc_skb_count;
	}

	return 0;
}

/**
 * efx_init_rx_buffers_page - create EFX_RX_BATCH page-based RX buffers
 *
 * @rx_queue:		Efx RX queue
 *
 * This allocates memory for EFX_RX_BATCH receive buffers, maps them for DMA,
 * and populates struct efx_rx_buffers for each one. Return a negative error
 * code or 0 on success. If a single page can be split between two buffers,
 * then the page will either be inserted fully, or not at at all.
 */
static int efx_init_rx_buffers_page(struct efx_rx_queue *rx_queue)
{
	struct efx_nic *efx = rx_queue->efx;
	struct efx_rx_buffer *rx_buf;
	struct page *page;
	void *page_addr;
	struct efx_rx_page_state *state;
	dma_addr_t dma_addr;
	unsigned index, count;

	/* We can split a page between two buffers */
	BUILD_BUG_ON(EFX_RX_BATCH & 1);

	for (count = 0; count < EFX_RX_BATCH; ++count) {
		page = alloc_pages(__GFP_COLD | __GFP_COMP | GFP_ATOMIC,
				   efx->rx_buffer_order);
		if (unlikely(page == NULL))
			return -ENOMEM;
		dma_addr = pci_map_page(efx->pci_dev, page, 0,
					efx_rx_buf_size(efx),
					PCI_DMA_FROMDEVICE);
		if (unlikely(pci_dma_mapping_error(efx->pci_dev, dma_addr))) {
			__free_pages(page, efx->rx_buffer_order);
			return -EIO;
		}
		page_addr = page_address(page);
		state = page_addr;
		state->refcnt = 0;
		state->dma_addr = dma_addr;

		page_addr += sizeof(struct efx_rx_page_state);
		dma_addr += sizeof(struct efx_rx_page_state);

	split:
		index = rx_queue->added_count & rx_queue->ptr_mask;
		rx_buf = efx_rx_buffer(rx_queue, index);
		rx_buf->dma_addr = dma_addr + EFX_PAGE_IP_ALIGN;
		rx_buf->u.page = page;
		rx_buf->len = efx->rx_buffer_len - EFX_PAGE_IP_ALIGN;
		rx_buf->is_page = true;
		++rx_queue->added_count;
		++rx_queue->alloc_page_count;
		++state->refcnt;

		if ((~count & 1) && (efx->rx_buffer_len <= EFX_RX_HALF_PAGE)) {
			/* Use the second half of the page */
			get_page(page);
			dma_addr += (PAGE_SIZE >> 1);
			page_addr += (PAGE_SIZE >> 1);
			++count;
			goto split;
		}
	}

	return 0;
}

static void efx_unmap_rx_buffer(struct efx_nic *efx,
				struct efx_rx_buffer *rx_buf)
{
	if (rx_buf->is_page && rx_buf->u.page) {
		struct efx_rx_page_state *state;

		state = page_address(rx_buf->u.page);
		if (--state->refcnt == 0) {
			pci_unmap_page(efx->pci_dev,
				       state->dma_addr,
				       efx_rx_buf_size(efx),
				       PCI_DMA_FROMDEVICE);
		}
	} else if (!rx_buf->is_page && rx_buf->u.skb) {
		pci_unmap_single(efx->pci_dev, rx_buf->dma_addr,
				 rx_buf->len, PCI_DMA_FROMDEVICE);
	}
}

static void efx_free_rx_buffer(struct efx_nic *efx,
			       struct efx_rx_buffer *rx_buf)
{
	if (rx_buf->is_page && rx_buf->u.page) {
		__free_pages(rx_buf->u.page, efx->rx_buffer_order);
		rx_buf->u.page = NULL;
	} else if (!rx_buf->is_page && rx_buf->u.skb) {
		dev_kfree_skb_any(rx_buf->u.skb);
		rx_buf->u.skb = NULL;
	}
}

static void efx_fini_rx_buffer(struct efx_rx_queue *rx_queue,
			       struct efx_rx_buffer *rx_buf)
{
	efx_unmap_rx_buffer(rx_queue->efx, rx_buf);
	efx_free_rx_buffer(rx_queue->efx, rx_buf);
}

/* Attempt to resurrect the other receive buffer that used to share this page,
 * which had previously been passed up to the kernel and freed. */
static void efx_resurrect_rx_buffer(struct efx_rx_queue *rx_queue,
				    struct efx_rx_buffer *rx_buf)
{
	struct efx_rx_page_state *state = page_address(rx_buf->u.page);
	struct efx_rx_buffer *new_buf;
	unsigned fill_level, index;

	/* +1 because efx_rx_packet() incremented removed_count. +1 because
	 * we'd like to insert an additional descriptor whilst leaving
	 * EFX_RXD_HEAD_ROOM for the non-recycle path */
	fill_level = (rx_queue->added_count - rx_queue->removed_count + 2);
	if (unlikely(fill_level > rx_queue->max_fill)) {
		/* We could place "state" on a list, and drain the list in
		 * efx_fast_push_rx_descriptors(). For now, this will do. */
		return;
	}

	++state->refcnt;
	get_page(rx_buf->u.page);

	index = rx_queue->added_count & rx_queue->ptr_mask;
	new_buf = efx_rx_buffer(rx_queue, index);
	new_buf->dma_addr = rx_buf->dma_addr ^ (PAGE_SIZE >> 1);
	new_buf->u.page = rx_buf->u.page;
	new_buf->len = rx_buf->len;
	new_buf->is_page = true;
	++rx_queue->added_count;
}

/* Recycle the given rx buffer directly back into the rx_queue. There is
 * always room to add this buffer, because we've just popped a buffer. */
static void efx_recycle_rx_buffer(struct efx_channel *channel,
				  struct efx_rx_buffer *rx_buf)
{
	struct efx_nic *efx = channel->efx;
	struct efx_rx_queue *rx_queue = efx_channel_get_rx_queue(channel);
	struct efx_rx_buffer *new_buf;
	unsigned index;

	if (rx_buf->is_page && efx->rx_buffer_len <= EFX_RX_HALF_PAGE &&
	    page_count(rx_buf->u.page) == 1)
		efx_resurrect_rx_buffer(rx_queue, rx_buf);

	index = rx_queue->added_count & rx_queue->ptr_mask;
	new_buf = efx_rx_buffer(rx_queue, index);

	memcpy(new_buf, rx_buf, sizeof(*new_buf));
	rx_buf->u.page = NULL;
	++rx_queue->added_count;
}

/**
 * efx_fast_push_rx_descriptors - push new RX descriptors quickly
 * @rx_queue:		RX descriptor queue
 * This will aim to fill the RX descriptor queue up to
 * @rx_queue->@fast_fill_limit. If there is insufficient atomic
 * memory to do so, a slow fill will be scheduled.
 *
 * The caller must provide serialisation (none is used here). In practise,
 * this means this function must run from the NAPI handler, or be called
 * when NAPI is disabled.
 */
void efx_fast_push_rx_descriptors(struct efx_rx_queue *rx_queue)
{
	struct efx_channel *channel = efx_rx_queue_channel(rx_queue);
	unsigned fill_level;
	int space, rc = 0;

	/* Calculate current fill level, and exit if we don't need to fill */
	fill_level = (rx_queue->added_count - rx_queue->removed_count);
	EFX_BUG_ON_PARANOID(fill_level > rx_queue->efx->rxq_entries);
	if (fill_level >= rx_queue->fast_fill_trigger)
		goto out;

	/* Record minimum fill level */
	if (unlikely(fill_level < rx_queue->min_fill)) {
		if (fill_level)
			rx_queue->min_fill = fill_level;
	}

	space = rx_queue->fast_fill_limit - fill_level;
	if (space < EFX_RX_BATCH)
		goto out;

	netif_vdbg(rx_queue->efx, rx_status, rx_queue->efx->net_dev,
		   "RX queue %d fast-filling descriptor ring from"
		   " level %d to level %d using %s allocation\n",
		   efx_rx_queue_index(rx_queue), fill_level,
		   rx_queue->fast_fill_limit,
		   channel->rx_alloc_push_pages ? "page" : "skb");

	do {
		if (channel->rx_alloc_push_pages)
			rc = efx_init_rx_buffers_page(rx_queue);
		else
			rc = efx_init_rx_buffers_skb(rx_queue);
		if (unlikely(rc)) {
			/* Ensure that we don't leave the rx queue empty */
			if (rx_queue->added_count == rx_queue->removed_count)
				efx_schedule_slow_fill(rx_queue);
			goto out;
		}
	} while ((space -= EFX_RX_BATCH) >= EFX_RX_BATCH);

	netif_vdbg(rx_queue->efx, rx_status, rx_queue->efx->net_dev,
		   "RX queue %d fast-filled descriptor ring "
		   "to level %d\n", efx_rx_queue_index(rx_queue),
		   rx_queue->added_count - rx_queue->removed_count);

 out:
	if (rx_queue->notified_count != rx_queue->added_count)
		efx_nic_notify_rx_desc(rx_queue);
}

void efx_rx_slow_fill(unsigned long context)
{
	struct efx_rx_queue *rx_queue = (struct efx_rx_queue *)context;
	struct efx_channel *channel = efx_rx_queue_channel(rx_queue);

	/* Post an event to cause NAPI to run and refill the queue */
	efx_nic_generate_fill_event(channel);
	++rx_queue->slow_fill_count;
}

static void efx_rx_packet__check_len(struct efx_rx_queue *rx_queue,
				     struct efx_rx_buffer *rx_buf,
				     int len, bool *discard,
				     bool *leak_packet)
{
	struct efx_nic *efx = rx_queue->efx;
	unsigned max_len = rx_buf->len - efx->type->rx_buffer_padding;

	if (likely(len <= max_len))
		return;

	/* The packet must be discarded, but this is only a fatal error
	 * if the caller indicated it was
	 */
	*discard = true;

	if ((len > rx_buf->len) && EFX_WORKAROUND_8071(efx)) {
		if (net_ratelimit())
			netif_err(efx, rx_err, efx->net_dev,
				  " RX queue %d seriously overlength "
				  "RX event (0x%x > 0x%x+0x%x). Leaking\n",
				  efx_rx_queue_index(rx_queue), len, max_len,
				  efx->type->rx_buffer_padding);
		/* If this buffer was skb-allocated, then the meta
		 * data at the end of the skb will be trashed. So
		 * we have no choice but to leak the fragment.
		 */
		*leak_packet = !rx_buf->is_page;
		efx_schedule_reset(efx, RESET_TYPE_RX_RECOVERY);
	} else {
		if (net_ratelimit())
			netif_err(efx, rx_err, efx->net_dev,
				  " RX queue %d overlength RX event "
				  "(0x%x > 0x%x)\n",
				  efx_rx_queue_index(rx_queue), len, max_len);
	}

	efx_rx_queue_channel(rx_queue)->n_rx_overlength++;
}

/* Pass a received packet up through the generic GRO stack
 *
 * Handles driverlink veto, and passes the fragment up via
 * the appropriate GRO method
 */
static void efx_rx_packet_gro(struct efx_channel *channel,
			      struct efx_rx_buffer *rx_buf,
			      const u8 *eh, bool checksummed)
{
	struct napi_struct *napi = &channel->napi_str;
	gro_result_t gro_result;

	/* Pass the skb/page into the GRO engine */
<<<<<<< HEAD
	if (rx_buf->page) {
=======
	if (rx_buf->is_page) {
>>>>>>> 105e53f8
		struct efx_nic *efx = channel->efx;
		struct page *page = rx_buf->u.page;
		struct sk_buff *skb;

		rx_buf->u.page = NULL;

		skb = napi_get_frags(napi);
		if (!skb) {
			put_page(page);
			return;
		}

		if (efx->net_dev->features & NETIF_F_RXHASH)
			skb->rxhash = efx_rx_buf_hash(eh);

		skb_shinfo(skb)->frags[0].page = page;
		skb_shinfo(skb)->frags[0].page_offset =
			efx_rx_buf_offset(efx, rx_buf);
		skb_shinfo(skb)->frags[0].size = rx_buf->len;
		skb_shinfo(skb)->nr_frags = 1;

		skb->len = rx_buf->len;
		skb->data_len = rx_buf->len;
		skb->truesize += rx_buf->len;
		skb->ip_summed =
			checksummed ? CHECKSUM_UNNECESSARY : CHECKSUM_NONE;

		skb_record_rx_queue(skb, channel->channel);

		gro_result = napi_gro_frags(napi);
	} else {
		struct sk_buff *skb = rx_buf->u.skb;

		EFX_BUG_ON_PARANOID(!checksummed);
		rx_buf->u.skb = NULL;

		gro_result = napi_gro_receive(napi, skb);
	}

	if (gro_result == GRO_NORMAL) {
		channel->rx_alloc_level += RX_ALLOC_FACTOR_SKB;
	} else if (gro_result != GRO_DROP) {
		channel->rx_alloc_level += RX_ALLOC_FACTOR_GRO;
		channel->irq_mod_score += 2;
	}
}

void efx_rx_packet(struct efx_rx_queue *rx_queue, unsigned int index,
		   unsigned int len, bool checksummed, bool discard)
{
	struct efx_nic *efx = rx_queue->efx;
	struct efx_channel *channel = efx_rx_queue_channel(rx_queue);
	struct efx_rx_buffer *rx_buf;
	bool leak_packet = false;

	rx_buf = efx_rx_buffer(rx_queue, index);

	/* This allows the refill path to post another buffer.
	 * EFX_RXD_HEAD_ROOM ensures that the slot we are using
	 * isn't overwritten yet.
	 */
	rx_queue->removed_count++;

	/* Validate the length encoded in the event vs the descriptor pushed */
	efx_rx_packet__check_len(rx_queue, rx_buf, len,
				 &discard, &leak_packet);

	netif_vdbg(efx, rx_status, efx->net_dev,
		   "RX queue %d received id %x at %llx+%x %s%s\n",
		   efx_rx_queue_index(rx_queue), index,
		   (unsigned long long)rx_buf->dma_addr, len,
		   (checksummed ? " [SUMMED]" : ""),
		   (discard ? " [DISCARD]" : ""));

	/* Discard packet, if instructed to do so */
	if (unlikely(discard)) {
		if (unlikely(leak_packet))
			channel->n_skbuff_leaks++;
		else
			efx_recycle_rx_buffer(channel, rx_buf);

		/* Don't hold off the previous receive */
		rx_buf = NULL;
		goto out;
	}

	/* Release card resources - assumes all RX buffers consumed in-order
	 * per RX queue
	 */
	efx_unmap_rx_buffer(efx, rx_buf);

	/* Prefetch nice and early so data will (hopefully) be in cache by
	 * the time we look at it.
	 */
	prefetch(efx_rx_buf_eh(efx, rx_buf));

	/* Pipeline receives so that we give time for packet headers to be
	 * prefetched into cache.
	 */
	rx_buf->len = len - efx->type->rx_buffer_hash_size;
out:
	if (channel->rx_pkt)
		__efx_rx_packet(channel,
				channel->rx_pkt, channel->rx_pkt_csummed);
	channel->rx_pkt = rx_buf;
	channel->rx_pkt_csummed = checksummed;
}

/* Handle a received packet.  Second half: Touches packet payload. */
void __efx_rx_packet(struct efx_channel *channel,
		     struct efx_rx_buffer *rx_buf, bool checksummed)
{
	struct efx_nic *efx = channel->efx;
	struct sk_buff *skb;
	u8 *eh = efx_rx_buf_eh(efx, rx_buf);

	/* If we're in loopback test, then pass the packet directly to the
	 * loopback layer, and free the rx_buf here
	 */
	if (unlikely(efx->loopback_selftest)) {
		efx_loopback_rx_packet(efx, eh, rx_buf->len);
		efx_free_rx_buffer(efx, rx_buf);
		return;
	}

	if (!rx_buf->is_page) {
		skb = rx_buf->u.skb;

		prefetch(skb_shinfo(skb));

		skb_reserve(skb, efx->type->rx_buffer_hash_size);
		skb_put(skb, rx_buf->len);

		if (efx->net_dev->features & NETIF_F_RXHASH)
			skb->rxhash = efx_rx_buf_hash(eh);

		/* Move past the ethernet header. rx_buf->data still points
		 * at the ethernet header */
		skb->protocol = eth_type_trans(skb, efx->net_dev);

		skb_record_rx_queue(skb, channel->channel);
	}

<<<<<<< HEAD
	if (likely(checksummed || rx_buf->page)) {
		efx_rx_packet_gro(channel, rx_buf, checksummed);
=======
	if (likely(checksummed || rx_buf->is_page)) {
		efx_rx_packet_gro(channel, rx_buf, eh, checksummed);
>>>>>>> 105e53f8
		return;
	}

	/* We now own the SKB */
	skb = rx_buf->u.skb;
	rx_buf->u.skb = NULL;

	/* Set the SKB flags */
	skb_checksum_none_assert(skb);

	/* Pass the packet up */
	netif_receive_skb(skb);

	/* Update allocation strategy method */
	channel->rx_alloc_level += RX_ALLOC_FACTOR_SKB;
}

void efx_rx_strategy(struct efx_channel *channel)
{
	enum efx_rx_alloc_method method = rx_alloc_method;

	/* Only makes sense to use page based allocation if GRO is enabled */
	if (!(channel->efx->net_dev->features & NETIF_F_GRO)) {
		method = RX_ALLOC_METHOD_SKB;
	} else if (method == RX_ALLOC_METHOD_AUTO) {
		/* Constrain the rx_alloc_level */
		if (channel->rx_alloc_level < 0)
			channel->rx_alloc_level = 0;
		else if (channel->rx_alloc_level > RX_ALLOC_LEVEL_MAX)
			channel->rx_alloc_level = RX_ALLOC_LEVEL_MAX;

		/* Decide on the allocation method */
		method = ((channel->rx_alloc_level > RX_ALLOC_LEVEL_GRO) ?
			  RX_ALLOC_METHOD_PAGE : RX_ALLOC_METHOD_SKB);
	}

	/* Push the option */
	channel->rx_alloc_push_pages = (method == RX_ALLOC_METHOD_PAGE);
}

int efx_probe_rx_queue(struct efx_rx_queue *rx_queue)
{
	struct efx_nic *efx = rx_queue->efx;
	unsigned int entries;
	int rc;

	/* Create the smallest power-of-two aligned ring */
	entries = max(roundup_pow_of_two(efx->rxq_entries), EFX_MIN_DMAQ_SIZE);
	EFX_BUG_ON_PARANOID(entries > EFX_MAX_DMAQ_SIZE);
	rx_queue->ptr_mask = entries - 1;

	netif_dbg(efx, probe, efx->net_dev,
		  "creating RX queue %d size %#x mask %#x\n",
		  efx_rx_queue_index(rx_queue), efx->rxq_entries,
		  rx_queue->ptr_mask);

	/* Allocate RX buffers */
	rx_queue->buffer = kzalloc(entries * sizeof(*rx_queue->buffer),
				   GFP_KERNEL);
	if (!rx_queue->buffer)
		return -ENOMEM;

	rc = efx_nic_probe_rx(rx_queue);
	if (rc) {
		kfree(rx_queue->buffer);
		rx_queue->buffer = NULL;
	}
	return rc;
}

void efx_init_rx_queue(struct efx_rx_queue *rx_queue)
{
	struct efx_nic *efx = rx_queue->efx;
	unsigned int max_fill, trigger, limit;

	netif_dbg(rx_queue->efx, drv, rx_queue->efx->net_dev,
		  "initialising RX queue %d\n", efx_rx_queue_index(rx_queue));

	/* Initialise ptr fields */
	rx_queue->added_count = 0;
	rx_queue->notified_count = 0;
	rx_queue->removed_count = 0;
	rx_queue->min_fill = -1U;

	/* Initialise limit fields */
	max_fill = efx->rxq_entries - EFX_RXD_HEAD_ROOM;
	trigger = max_fill * min(rx_refill_threshold, 100U) / 100U;
	limit = max_fill * min(rx_refill_limit, 100U) / 100U;

	rx_queue->max_fill = max_fill;
	rx_queue->fast_fill_trigger = trigger;
	rx_queue->fast_fill_limit = limit;

	/* Set up RX descriptor ring */
	efx_nic_init_rx(rx_queue);
}

void efx_fini_rx_queue(struct efx_rx_queue *rx_queue)
{
	int i;
	struct efx_rx_buffer *rx_buf;

	netif_dbg(rx_queue->efx, drv, rx_queue->efx->net_dev,
		  "shutting down RX queue %d\n", efx_rx_queue_index(rx_queue));

	del_timer_sync(&rx_queue->slow_fill);
	efx_nic_fini_rx(rx_queue);

	/* Release RX buffers NB start at index 0 not current HW ptr */
	if (rx_queue->buffer) {
		for (i = 0; i <= rx_queue->ptr_mask; i++) {
			rx_buf = efx_rx_buffer(rx_queue, i);
			efx_fini_rx_buffer(rx_queue, rx_buf);
		}
	}
}

void efx_remove_rx_queue(struct efx_rx_queue *rx_queue)
{
	netif_dbg(rx_queue->efx, drv, rx_queue->efx->net_dev,
		  "destroying RX queue %d\n", efx_rx_queue_index(rx_queue));

	efx_nic_remove_rx(rx_queue);

	kfree(rx_queue->buffer);
	rx_queue->buffer = NULL;
}


module_param(rx_alloc_method, int, 0644);
MODULE_PARM_DESC(rx_alloc_method, "Allocation method used for RX buffers");

module_param(rx_refill_threshold, uint, 0444);
MODULE_PARM_DESC(rx_refill_threshold,
		 "RX descriptor ring fast/slow fill threshold (%)");
<|MERGE_RESOLUTION|>--- conflicted
+++ resolved
@@ -461,11 +461,7 @@
 	gro_result_t gro_result;
 
 	/* Pass the skb/page into the GRO engine */
-<<<<<<< HEAD
-	if (rx_buf->page) {
-=======
 	if (rx_buf->is_page) {
->>>>>>> 105e53f8
 		struct efx_nic *efx = channel->efx;
 		struct page *page = rx_buf->u.page;
 		struct sk_buff *skb;
@@ -609,13 +605,8 @@
 		skb_record_rx_queue(skb, channel->channel);
 	}
 
-<<<<<<< HEAD
-	if (likely(checksummed || rx_buf->page)) {
-		efx_rx_packet_gro(channel, rx_buf, checksummed);
-=======
 	if (likely(checksummed || rx_buf->is_page)) {
 		efx_rx_packet_gro(channel, rx_buf, eh, checksummed);
->>>>>>> 105e53f8
 		return;
 	}
 
