/* Copyright 2008-2011 Broadcom Corporation
 *
 * Unless you and Broadcom execute a separate written software license
 * agreement governing use of this software, this software is licensed to you
 * under the terms of the GNU General Public License version 2, available
 * at http://www.gnu.org/licenses/old-licenses/gpl-2.0.html (the "GPL").
 *
 * Notwithstanding the above, under no circumstances may you combine this
 * software in any way with any other Broadcom software provided under a
 * license other than the GPL, without Broadcom's express prior written
 * consent.
 *
 * Written by Yaniv Rosner
 *
 */

#define pr_fmt(fmt) KBUILD_MODNAME ": " fmt

#include <linux/kernel.h>
#include <linux/errno.h>
#include <linux/pci.h>
#include <linux/netdevice.h>
#include <linux/delay.h>
#include <linux/ethtool.h>
#include <linux/mutex.h>

#include "bnx2x.h"

/********************************************************/
#define ETH_HLEN			14
/* L2 header size + 2*VLANs (8 bytes) + LLC SNAP (8 bytes) */
#define ETH_OVREHEAD			(ETH_HLEN + 8 + 8)
#define ETH_MIN_PACKET_SIZE		60
#define ETH_MAX_PACKET_SIZE		1500
#define ETH_MAX_JUMBO_PACKET_SIZE	9600
#define MDIO_ACCESS_TIMEOUT		1000
#define BMAC_CONTROL_RX_ENABLE		2

/***********************************************************/
/*			Shortcut definitions		   */
/***********************************************************/

#define NIG_LATCH_BC_ENABLE_MI_INT 0

#define NIG_STATUS_EMAC0_MI_INT \
		NIG_STATUS_INTERRUPT_PORT0_REG_STATUS_EMAC0_MISC_MI_INT
#define NIG_STATUS_XGXS0_LINK10G \
		NIG_STATUS_INTERRUPT_PORT0_REG_STATUS_XGXS0_LINK10G
#define NIG_STATUS_XGXS0_LINK_STATUS \
		NIG_STATUS_INTERRUPT_PORT0_REG_STATUS_XGXS0_LINK_STATUS
#define NIG_STATUS_XGXS0_LINK_STATUS_SIZE \
		NIG_STATUS_INTERRUPT_PORT0_REG_STATUS_XGXS0_LINK_STATUS_SIZE
#define NIG_STATUS_SERDES0_LINK_STATUS \
		NIG_STATUS_INTERRUPT_PORT0_REG_STATUS_SERDES0_LINK_STATUS
#define NIG_MASK_MI_INT \
		NIG_MASK_INTERRUPT_PORT0_REG_MASK_EMAC0_MISC_MI_INT
#define NIG_MASK_XGXS0_LINK10G \
		NIG_MASK_INTERRUPT_PORT0_REG_MASK_XGXS0_LINK10G
#define NIG_MASK_XGXS0_LINK_STATUS \
		NIG_MASK_INTERRUPT_PORT0_REG_MASK_XGXS0_LINK_STATUS
#define NIG_MASK_SERDES0_LINK_STATUS \
		NIG_MASK_INTERRUPT_PORT0_REG_MASK_SERDES0_LINK_STATUS

#define MDIO_AN_CL73_OR_37_COMPLETE \
		(MDIO_GP_STATUS_TOP_AN_STATUS1_CL73_AUTONEG_COMPLETE | \
		 MDIO_GP_STATUS_TOP_AN_STATUS1_CL37_AUTONEG_COMPLETE)

#define XGXS_RESET_BITS \
	(MISC_REGISTERS_RESET_REG_3_MISC_NIG_MUX_XGXS0_RSTB_HW |   \
	 MISC_REGISTERS_RESET_REG_3_MISC_NIG_MUX_XGXS0_IDDQ |      \
	 MISC_REGISTERS_RESET_REG_3_MISC_NIG_MUX_XGXS0_PWRDWN |    \
	 MISC_REGISTERS_RESET_REG_3_MISC_NIG_MUX_XGXS0_PWRDWN_SD | \
	 MISC_REGISTERS_RESET_REG_3_MISC_NIG_MUX_XGXS0_TXD_FIFO_RSTB)

#define SERDES_RESET_BITS \
	(MISC_REGISTERS_RESET_REG_3_MISC_NIG_MUX_SERDES0_RSTB_HW | \
	 MISC_REGISTERS_RESET_REG_3_MISC_NIG_MUX_SERDES0_IDDQ |    \
	 MISC_REGISTERS_RESET_REG_3_MISC_NIG_MUX_SERDES0_PWRDWN |  \
	 MISC_REGISTERS_RESET_REG_3_MISC_NIG_MUX_SERDES0_PWRDWN_SD)

#define AUTONEG_CL37		SHARED_HW_CFG_AN_ENABLE_CL37
#define AUTONEG_CL73		SHARED_HW_CFG_AN_ENABLE_CL73
#define AUTONEG_BAM		SHARED_HW_CFG_AN_ENABLE_BAM
#define AUTONEG_PARALLEL \
				SHARED_HW_CFG_AN_ENABLE_PARALLEL_DETECTION
#define AUTONEG_SGMII_FIBER_AUTODET \
				SHARED_HW_CFG_AN_EN_SGMII_FIBER_AUTO_DETECT
#define AUTONEG_REMOTE_PHY	SHARED_HW_CFG_AN_ENABLE_REMOTE_PHY

#define GP_STATUS_PAUSE_RSOLUTION_TXSIDE \
			MDIO_GP_STATUS_TOP_AN_STATUS1_PAUSE_RSOLUTION_TXSIDE
#define GP_STATUS_PAUSE_RSOLUTION_RXSIDE \
			MDIO_GP_STATUS_TOP_AN_STATUS1_PAUSE_RSOLUTION_RXSIDE
#define GP_STATUS_SPEED_MASK \
			MDIO_GP_STATUS_TOP_AN_STATUS1_ACTUAL_SPEED_MASK
#define GP_STATUS_10M	MDIO_GP_STATUS_TOP_AN_STATUS1_ACTUAL_SPEED_10M
#define GP_STATUS_100M	MDIO_GP_STATUS_TOP_AN_STATUS1_ACTUAL_SPEED_100M
#define GP_STATUS_1G	MDIO_GP_STATUS_TOP_AN_STATUS1_ACTUAL_SPEED_1G
#define GP_STATUS_2_5G	MDIO_GP_STATUS_TOP_AN_STATUS1_ACTUAL_SPEED_2_5G
#define GP_STATUS_5G	MDIO_GP_STATUS_TOP_AN_STATUS1_ACTUAL_SPEED_5G
#define GP_STATUS_6G	MDIO_GP_STATUS_TOP_AN_STATUS1_ACTUAL_SPEED_6G
#define GP_STATUS_10G_HIG \
			MDIO_GP_STATUS_TOP_AN_STATUS1_ACTUAL_SPEED_10G_HIG
#define GP_STATUS_10G_CX4 \
			MDIO_GP_STATUS_TOP_AN_STATUS1_ACTUAL_SPEED_10G_CX4
#define GP_STATUS_12G_HIG \
			MDIO_GP_STATUS_TOP_AN_STATUS1_ACTUAL_SPEED_12G_HIG
#define GP_STATUS_12_5G MDIO_GP_STATUS_TOP_AN_STATUS1_ACTUAL_SPEED_12_5G
#define GP_STATUS_13G	MDIO_GP_STATUS_TOP_AN_STATUS1_ACTUAL_SPEED_13G
#define GP_STATUS_15G	MDIO_GP_STATUS_TOP_AN_STATUS1_ACTUAL_SPEED_15G
#define GP_STATUS_16G	MDIO_GP_STATUS_TOP_AN_STATUS1_ACTUAL_SPEED_16G
#define GP_STATUS_1G_KX MDIO_GP_STATUS_TOP_AN_STATUS1_ACTUAL_SPEED_1G_KX
#define GP_STATUS_10G_KX4 \
			MDIO_GP_STATUS_TOP_AN_STATUS1_ACTUAL_SPEED_10G_KX4

#define LINK_10THD		LINK_STATUS_SPEED_AND_DUPLEX_10THD
#define LINK_10TFD		LINK_STATUS_SPEED_AND_DUPLEX_10TFD
#define LINK_100TXHD		LINK_STATUS_SPEED_AND_DUPLEX_100TXHD
#define LINK_100T4		LINK_STATUS_SPEED_AND_DUPLEX_100T4
#define LINK_100TXFD		LINK_STATUS_SPEED_AND_DUPLEX_100TXFD
#define LINK_1000THD		LINK_STATUS_SPEED_AND_DUPLEX_1000THD
#define LINK_1000TFD		LINK_STATUS_SPEED_AND_DUPLEX_1000TFD
#define LINK_1000XFD		LINK_STATUS_SPEED_AND_DUPLEX_1000XFD
#define LINK_2500THD		LINK_STATUS_SPEED_AND_DUPLEX_2500THD
#define LINK_2500TFD		LINK_STATUS_SPEED_AND_DUPLEX_2500TFD
#define LINK_2500XFD		LINK_STATUS_SPEED_AND_DUPLEX_2500XFD
#define LINK_10GTFD		LINK_STATUS_SPEED_AND_DUPLEX_10GTFD
#define LINK_10GXFD		LINK_STATUS_SPEED_AND_DUPLEX_10GXFD
#define LINK_12GTFD		LINK_STATUS_SPEED_AND_DUPLEX_12GTFD
#define LINK_12GXFD		LINK_STATUS_SPEED_AND_DUPLEX_12GXFD
#define LINK_12_5GTFD		LINK_STATUS_SPEED_AND_DUPLEX_12_5GTFD
#define LINK_12_5GXFD		LINK_STATUS_SPEED_AND_DUPLEX_12_5GXFD
#define LINK_13GTFD		LINK_STATUS_SPEED_AND_DUPLEX_13GTFD
#define LINK_13GXFD		LINK_STATUS_SPEED_AND_DUPLEX_13GXFD
#define LINK_15GTFD		LINK_STATUS_SPEED_AND_DUPLEX_15GTFD
#define LINK_15GXFD		LINK_STATUS_SPEED_AND_DUPLEX_15GXFD
#define LINK_16GTFD		LINK_STATUS_SPEED_AND_DUPLEX_16GTFD
#define LINK_16GXFD		LINK_STATUS_SPEED_AND_DUPLEX_16GXFD

#define PHY_XGXS_FLAG			0x1
#define PHY_SGMII_FLAG			0x2
#define PHY_SERDES_FLAG			0x4

/* */
#define SFP_EEPROM_CON_TYPE_ADDR		0x2
	#define SFP_EEPROM_CON_TYPE_VAL_LC	0x7
	#define SFP_EEPROM_CON_TYPE_VAL_COPPER	0x21


#define SFP_EEPROM_COMP_CODE_ADDR		0x3
	#define SFP_EEPROM_COMP_CODE_SR_MASK	(1<<4)
	#define SFP_EEPROM_COMP_CODE_LR_MASK	(1<<5)
	#define SFP_EEPROM_COMP_CODE_LRM_MASK	(1<<6)

#define SFP_EEPROM_FC_TX_TECH_ADDR		0x8
	#define SFP_EEPROM_FC_TX_TECH_BITMASK_COPPER_PASSIVE 0x4
	#define SFP_EEPROM_FC_TX_TECH_BITMASK_COPPER_ACTIVE  0x8

#define SFP_EEPROM_OPTIONS_ADDR			0x40
	#define SFP_EEPROM_OPTIONS_LINEAR_RX_OUT_MASK 0x1
#define SFP_EEPROM_OPTIONS_SIZE			2

#define EDC_MODE_LINEAR				0x0022
#define EDC_MODE_LIMITING				0x0044
#define EDC_MODE_PASSIVE_DAC			0x0055

<<<<<<< HEAD
=======

>>>>>>> 105e53f8
#define ETS_BW_LIMIT_CREDIT_UPPER_BOUND		(0x5000)
#define ETS_BW_LIMIT_CREDIT_WEIGHT		(0x5000)
/**********************************************************/
/*                     INTERFACE                          */
/**********************************************************/

#define CL22_WR_OVER_CL45(_bp, _phy, _bank, _addr, _val) \
	bnx2x_cl45_write(_bp, _phy, \
		(_phy)->def_md_devad, \
		(_bank + (_addr & 0xf)), \
		_val)

#define CL22_RD_OVER_CL45(_bp, _phy, _bank, _addr, _val) \
	bnx2x_cl45_read(_bp, _phy, \
		(_phy)->def_md_devad, \
		(_bank + (_addr & 0xf)), \
		_val)

static u32 bnx2x_bits_en(struct bnx2x *bp, u32 reg, u32 bits)
{
	u32 val = REG_RD(bp, reg);

	val |= bits;
	REG_WR(bp, reg, val);
	return val;
}

static u32 bnx2x_bits_dis(struct bnx2x *bp, u32 reg, u32 bits)
{
	u32 val = REG_RD(bp, reg);

	val &= ~bits;
	REG_WR(bp, reg, val);
	return val;
}

/******************************************************************/
/*				ETS section			  */
/******************************************************************/
void bnx2x_ets_disabled(struct link_params *params)
{
	/* ETS disabled configuration*/
	struct bnx2x *bp = params->bp;

	DP(NETIF_MSG_LINK, "ETS disabled configuration\n");

<<<<<<< HEAD
	/**
=======
	/*
>>>>>>> 105e53f8
	 * mapping between entry  priority to client number (0,1,2 -debug and
	 * management clients, 3 - COS0 client, 4 - COS client)(HIGHEST)
	 * 3bits client num.
	 *   PRI4    |    PRI3    |    PRI2    |    PRI1    |    PRI0
	 * cos1-100     cos0-011     dbg1-010     dbg0-001     MCP-000
	 */

	REG_WR(bp, NIG_REG_P0_TX_ARB_PRIORITY_CLIENT, 0x4688);
<<<<<<< HEAD
	/**
=======
	/*
>>>>>>> 105e53f8
	 * Bitmap of 5bits length. Each bit specifies whether the entry behaves
	 * as strict.  Bits 0,1,2 - debug and management entries, 3 -
	 * COS0 entry, 4 - COS1 entry.
	 * COS1 | COS0 | DEBUG1 | DEBUG0 | MGMT
	 * bit4   bit3	  bit2   bit1	  bit0
	 * MCP and debug are strict
	 */

	REG_WR(bp, NIG_REG_P0_TX_ARB_CLIENT_IS_STRICT, 0x7);
	/* defines which entries (clients) are subjected to WFQ arbitration */
	REG_WR(bp, NIG_REG_P0_TX_ARB_CLIENT_IS_SUBJECT2WFQ, 0);
<<<<<<< HEAD
	/**
	* For strict priority entries defines the number of consecutive
	* slots for the highest priority.
	*/
	REG_WR(bp, NIG_REG_P0_TX_ARB_NUM_STRICT_ARB_SLOTS, 0x100);
	/**
=======
	/*
	 * For strict priority entries defines the number of consecutive
	 * slots for the highest priority.
	 */
	REG_WR(bp, NIG_REG_P0_TX_ARB_NUM_STRICT_ARB_SLOTS, 0x100);
	/*
>>>>>>> 105e53f8
	 * mapping between the CREDIT_WEIGHT registers and actual client
	 * numbers
	 */
	REG_WR(bp, NIG_REG_P0_TX_ARB_CLIENT_CREDIT_MAP, 0);
	REG_WR(bp, NIG_REG_P0_TX_ARB_CREDIT_WEIGHT_0, 0);
	REG_WR(bp, NIG_REG_P0_TX_ARB_CREDIT_WEIGHT_1, 0);

	REG_WR(bp, NIG_REG_P0_TX_ARB_CREDIT_UPPER_BOUND_0, 0);
	REG_WR(bp, NIG_REG_P0_TX_ARB_CREDIT_UPPER_BOUND_1, 0);
	REG_WR(bp, PBF_REG_HIGH_PRIORITY_COS_NUM, 0);
	/* ETS mode disable */
	REG_WR(bp, PBF_REG_ETS_ENABLED, 0);
<<<<<<< HEAD
	/**
=======
	/*
>>>>>>> 105e53f8
	 * If ETS mode is enabled (there is no strict priority) defines a WFQ
	 * weight for COS0/COS1.
	 */
	REG_WR(bp, PBF_REG_COS0_WEIGHT, 0x2710);
	REG_WR(bp, PBF_REG_COS1_WEIGHT, 0x2710);
	/* Upper bound that COS0_WEIGHT can reach in the WFQ arbiter */
	REG_WR(bp, PBF_REG_COS0_UPPER_BOUND, 0x989680);
	REG_WR(bp, PBF_REG_COS1_UPPER_BOUND, 0x989680);
	/* Defines the number of consecutive slots for the strict priority */
	REG_WR(bp, PBF_REG_NUM_STRICT_ARB_SLOTS, 0);
}

<<<<<<< HEAD
void bnx2x_ets_bw_limit_common(const struct link_params *params)
=======
static void bnx2x_ets_bw_limit_common(const struct link_params *params)
>>>>>>> 105e53f8
{
	/* ETS disabled configuration */
	struct bnx2x *bp = params->bp;
	DP(NETIF_MSG_LINK, "ETS enabled BW limit configuration\n");
<<<<<<< HEAD
	/**
	* defines which entries (clients) are subjected to WFQ arbitration
	* COS0 0x8
	* COS1 0x10
	*/
	REG_WR(bp, NIG_REG_P0_TX_ARB_CLIENT_IS_SUBJECT2WFQ, 0x18);
	/**
	* mapping between the ARB_CREDIT_WEIGHT registers and actual
	* client numbers (WEIGHT_0 does not actually have to represent
	* client 0)
	*    PRI4    |    PRI3    |    PRI2    |    PRI1    |    PRI0
	*  cos1-001     cos0-000     dbg1-100     dbg0-011     MCP-010
	*/
=======
	/*
	 * defines which entries (clients) are subjected to WFQ arbitration
	 * COS0 0x8
	 * COS1 0x10
	 */
	REG_WR(bp, NIG_REG_P0_TX_ARB_CLIENT_IS_SUBJECT2WFQ, 0x18);
	/*
	 * mapping between the ARB_CREDIT_WEIGHT registers and actual
	 * client numbers (WEIGHT_0 does not actually have to represent
	 * client 0)
	 *    PRI4    |    PRI3    |    PRI2    |    PRI1    |    PRI0
	 *  cos1-001     cos0-000     dbg1-100     dbg0-011     MCP-010
	 */
>>>>>>> 105e53f8
	REG_WR(bp, NIG_REG_P0_TX_ARB_CLIENT_CREDIT_MAP, 0x111A);

	REG_WR(bp, NIG_REG_P0_TX_ARB_CREDIT_UPPER_BOUND_0,
	       ETS_BW_LIMIT_CREDIT_UPPER_BOUND);
	REG_WR(bp, NIG_REG_P0_TX_ARB_CREDIT_UPPER_BOUND_1,
	       ETS_BW_LIMIT_CREDIT_UPPER_BOUND);

	/* ETS mode enabled*/
	REG_WR(bp, PBF_REG_ETS_ENABLED, 1);

	/* Defines the number of consecutive slots for the strict priority */
	REG_WR(bp, PBF_REG_NUM_STRICT_ARB_SLOTS, 0);
<<<<<<< HEAD
	/**
	* Bitmap of 5bits length. Each bit specifies whether the entry behaves
	* as strict.  Bits 0,1,2 - debug and management entries, 3 - COS0
	* entry, 4 - COS1 entry.
	* COS1 | COS0 | DEBUG21 | DEBUG0 | MGMT
	* bit4   bit3	  bit2     bit1	   bit0
	* MCP and debug are strict
	*/
=======
	/*
	 * Bitmap of 5bits length. Each bit specifies whether the entry behaves
	 * as strict.  Bits 0,1,2 - debug and management entries, 3 - COS0
	 * entry, 4 - COS1 entry.
	 * COS1 | COS0 | DEBUG21 | DEBUG0 | MGMT
	 * bit4   bit3	  bit2     bit1	   bit0
	 * MCP and debug are strict
	 */
>>>>>>> 105e53f8
	REG_WR(bp, NIG_REG_P0_TX_ARB_CLIENT_IS_STRICT, 0x7);

	/* Upper bound that COS0_WEIGHT can reach in the WFQ arbiter.*/
	REG_WR(bp, PBF_REG_COS0_UPPER_BOUND,
	       ETS_BW_LIMIT_CREDIT_UPPER_BOUND);
	REG_WR(bp, PBF_REG_COS1_UPPER_BOUND,
	       ETS_BW_LIMIT_CREDIT_UPPER_BOUND);
}

void bnx2x_ets_bw_limit(const struct link_params *params, const u32 cos0_bw,
			const u32 cos1_bw)
{
	/* ETS disabled configuration*/
	struct bnx2x *bp = params->bp;
	const u32 total_bw = cos0_bw + cos1_bw;
	u32 cos0_credit_weight = 0;
	u32 cos1_credit_weight = 0;

	DP(NETIF_MSG_LINK, "ETS enabled BW limit configuration\n");

	if ((0 == total_bw) ||
	    (0 == cos0_bw) ||
	    (0 == cos1_bw)) {
<<<<<<< HEAD
		DP(NETIF_MSG_LINK,
		   "bnx2x_ets_bw_limit: Total BW can't be zero\n");
=======
		DP(NETIF_MSG_LINK, "Total BW can't be zero\n");
>>>>>>> 105e53f8
		return;
	}

	cos0_credit_weight = (cos0_bw * ETS_BW_LIMIT_CREDIT_WEIGHT)/
		total_bw;
	cos1_credit_weight = (cos1_bw * ETS_BW_LIMIT_CREDIT_WEIGHT)/
		total_bw;

	bnx2x_ets_bw_limit_common(params);

	REG_WR(bp, NIG_REG_P0_TX_ARB_CREDIT_WEIGHT_0, cos0_credit_weight);
	REG_WR(bp, NIG_REG_P0_TX_ARB_CREDIT_WEIGHT_1, cos1_credit_weight);

	REG_WR(bp, PBF_REG_COS0_WEIGHT, cos0_credit_weight);
	REG_WR(bp, PBF_REG_COS1_WEIGHT, cos1_credit_weight);
}

u8 bnx2x_ets_strict(const struct link_params *params, const u8 strict_cos)
{
	/* ETS disabled configuration*/
	struct bnx2x *bp = params->bp;
	u32 val	= 0;

	DP(NETIF_MSG_LINK, "ETS enabled strict configuration\n");
<<<<<<< HEAD
	/**
=======
	/*
>>>>>>> 105e53f8
	 * Bitmap of 5bits length. Each bit specifies whether the entry behaves
	 * as strict.  Bits 0,1,2 - debug and management entries,
	 * 3 - COS0 entry, 4 - COS1 entry.
	 *  COS1 | COS0 | DEBUG21 | DEBUG0 | MGMT
	 *  bit4   bit3	  bit2      bit1     bit0
	 * MCP and debug are strict
	 */
	REG_WR(bp, NIG_REG_P0_TX_ARB_CLIENT_IS_STRICT, 0x1F);
<<<<<<< HEAD
	/**
=======
	/*
>>>>>>> 105e53f8
	 * For strict priority entries defines the number of consecutive slots
	 * for the highest priority.
	 */
	REG_WR(bp, NIG_REG_P0_TX_ARB_NUM_STRICT_ARB_SLOTS, 0x100);
	/* ETS mode disable */
	REG_WR(bp, PBF_REG_ETS_ENABLED, 0);
	/* Defines the number of consecutive slots for the strict priority */
	REG_WR(bp, PBF_REG_NUM_STRICT_ARB_SLOTS, 0x100);

	/* Defines the number of consecutive slots for the strict priority */
	REG_WR(bp, PBF_REG_HIGH_PRIORITY_COS_NUM, strict_cos);

<<<<<<< HEAD
	/**
	* mapping between entry  priority to client number (0,1,2 -debug and
	* management clients, 3 - COS0 client, 4 - COS client)(HIGHEST)
	* 3bits client num.
	*   PRI4    |    PRI3    |    PRI2    |    PRI1    |    PRI0
	* dbg0-010     dbg1-001     cos1-100     cos0-011     MCP-000
	* dbg0-010     dbg1-001     cos0-011     cos1-100     MCP-000
	*/
=======
	/*
	 * mapping between entry  priority to client number (0,1,2 -debug and
	 * management clients, 3 - COS0 client, 4 - COS client)(HIGHEST)
	 * 3bits client num.
	 *   PRI4    |    PRI3    |    PRI2    |    PRI1    |    PRI0
	 * dbg0-010     dbg1-001     cos1-100     cos0-011     MCP-000
	 * dbg0-010     dbg1-001     cos0-011     cos1-100     MCP-000
	 */
>>>>>>> 105e53f8
	val = (0 == strict_cos) ? 0x2318 : 0x22E0;
	REG_WR(bp, NIG_REG_P0_TX_ARB_PRIORITY_CLIENT, val);

	return 0;
}
/******************************************************************/
/*			ETS section				  */
/******************************************************************/

static void bnx2x_bmac2_get_pfc_stat(struct link_params *params,
				     u32 pfc_frames_sent[2],
				     u32 pfc_frames_received[2])
{
	/* Read pfc statistic */
	struct bnx2x *bp = params->bp;
	u32 bmac_addr = params->port ? NIG_REG_INGRESS_BMAC1_MEM :
		NIG_REG_INGRESS_BMAC0_MEM;

	DP(NETIF_MSG_LINK, "pfc statistic read from BMAC\n");

	REG_RD_DMAE(bp, bmac_addr + BIGMAC2_REGISTER_TX_STAT_GTPP,
					pfc_frames_sent, 2);

	REG_RD_DMAE(bp, bmac_addr + BIGMAC2_REGISTER_RX_STAT_GRPP,
					pfc_frames_received, 2);

}
static void bnx2x_emac_get_pfc_stat(struct link_params *params,
				    u32 pfc_frames_sent[2],
				    u32 pfc_frames_received[2])
{
	/* Read pfc statistic */
	struct bnx2x *bp = params->bp;
	u32 emac_base = params->port ? GRCBASE_EMAC1 : GRCBASE_EMAC0;
	u32 val_xon = 0;
	u32 val_xoff = 0;

	DP(NETIF_MSG_LINK, "pfc statistic read from EMAC\n");

	/* PFC received frames */
	val_xoff = REG_RD(bp, emac_base +
				EMAC_REG_RX_PFC_STATS_XOFF_RCVD);
	val_xoff &= EMAC_REG_RX_PFC_STATS_XOFF_RCVD_COUNT;
	val_xon = REG_RD(bp, emac_base + EMAC_REG_RX_PFC_STATS_XON_RCVD);
	val_xon &= EMAC_REG_RX_PFC_STATS_XON_RCVD_COUNT;

	pfc_frames_received[0] = val_xon + val_xoff;

	/* PFC received sent */
	val_xoff = REG_RD(bp, emac_base +
				EMAC_REG_RX_PFC_STATS_XOFF_SENT);
	val_xoff &= EMAC_REG_RX_PFC_STATS_XOFF_SENT_COUNT;
	val_xon = REG_RD(bp, emac_base + EMAC_REG_RX_PFC_STATS_XON_SENT);
	val_xon &= EMAC_REG_RX_PFC_STATS_XON_SENT_COUNT;

	pfc_frames_sent[0] = val_xon + val_xoff;
}

void bnx2x_pfc_statistic(struct link_params *params, struct link_vars *vars,
			 u32 pfc_frames_sent[2],
			 u32 pfc_frames_received[2])
{
	/* Read pfc statistic */
	struct bnx2x *bp = params->bp;
	u32 val	= 0;
	DP(NETIF_MSG_LINK, "pfc statistic\n");

	if (!vars->link_up)
		return;

	val = REG_RD(bp, MISC_REG_RESET_REG_2);
	if ((val & (MISC_REGISTERS_RESET_REG_2_RST_BMAC0 << params->port))
	    == 0) {
		DP(NETIF_MSG_LINK, "About to read stats from EMAC\n");
		bnx2x_emac_get_pfc_stat(params, pfc_frames_sent,
					pfc_frames_received);
	} else {
		DP(NETIF_MSG_LINK, "About to read stats from BMAC\n");
		bnx2x_bmac2_get_pfc_stat(params, pfc_frames_sent,
					 pfc_frames_received);
	}
}
/******************************************************************/
/*			MAC/PBF section				  */
/******************************************************************/
static void bnx2x_emac_init(struct link_params *params,
			    struct link_vars *vars)
{
	/* reset and unreset the emac core */
	struct bnx2x *bp = params->bp;
	u8 port = params->port;
	u32 emac_base = port ? GRCBASE_EMAC1 : GRCBASE_EMAC0;
	u32 val;
	u16 timeout;

	REG_WR(bp, GRCBASE_MISC + MISC_REGISTERS_RESET_REG_2_CLEAR,
	       (MISC_REGISTERS_RESET_REG_2_RST_EMAC0_HARD_CORE << port));
	udelay(5);
	REG_WR(bp, GRCBASE_MISC + MISC_REGISTERS_RESET_REG_2_SET,
	       (MISC_REGISTERS_RESET_REG_2_RST_EMAC0_HARD_CORE << port));

	/* init emac - use read-modify-write */
	/* self clear reset */
	val = REG_RD(bp, emac_base + EMAC_REG_EMAC_MODE);
	EMAC_WR(bp, EMAC_REG_EMAC_MODE, (val | EMAC_MODE_RESET));

	timeout = 200;
	do {
		val = REG_RD(bp, emac_base + EMAC_REG_EMAC_MODE);
		DP(NETIF_MSG_LINK, "EMAC reset reg is %u\n", val);
		if (!timeout) {
			DP(NETIF_MSG_LINK, "EMAC timeout!\n");
			return;
		}
		timeout--;
	} while (val & EMAC_MODE_RESET);

	/* Set mac address */
	val = ((params->mac_addr[0] << 8) |
		params->mac_addr[1]);
	EMAC_WR(bp, EMAC_REG_EMAC_MAC_MATCH, val);

	val = ((params->mac_addr[2] << 24) |
	       (params->mac_addr[3] << 16) |
	       (params->mac_addr[4] << 8) |
		params->mac_addr[5]);
	EMAC_WR(bp, EMAC_REG_EMAC_MAC_MATCH + 4, val);
}

static u8 bnx2x_emac_enable(struct link_params *params,
			    struct link_vars *vars, u8 lb)
{
	struct bnx2x *bp = params->bp;
	u8 port = params->port;
	u32 emac_base = port ? GRCBASE_EMAC1 : GRCBASE_EMAC0;
	u32 val;

	DP(NETIF_MSG_LINK, "enabling EMAC\n");

	/* enable emac and not bmac */
	REG_WR(bp, NIG_REG_EGRESS_EMAC0_PORT + port*4, 1);

	/* ASIC */
	if (vars->phy_flags & PHY_XGXS_FLAG) {
		u32 ser_lane = ((params->lane_config &
				 PORT_HW_CFG_LANE_SWAP_CFG_MASTER_MASK) >>
				PORT_HW_CFG_LANE_SWAP_CFG_MASTER_SHIFT);

		DP(NETIF_MSG_LINK, "XGXS\n");
		/* select the master lanes (out of 0-3) */
		REG_WR(bp, NIG_REG_XGXS_LANE_SEL_P0 + port*4, ser_lane);
		/* select XGXS */
		REG_WR(bp, NIG_REG_XGXS_SERDES0_MODE_SEL + port*4, 1);

	} else { /* SerDes */
		DP(NETIF_MSG_LINK, "SerDes\n");
		/* select SerDes */
		REG_WR(bp, NIG_REG_XGXS_SERDES0_MODE_SEL + port*4, 0);
	}

	bnx2x_bits_en(bp, emac_base + EMAC_REG_EMAC_RX_MODE,
		      EMAC_RX_MODE_RESET);
	bnx2x_bits_en(bp, emac_base + EMAC_REG_EMAC_TX_MODE,
		      EMAC_TX_MODE_RESET);

	if (CHIP_REV_IS_SLOW(bp)) {
		/* config GMII mode */
		val = REG_RD(bp, emac_base + EMAC_REG_EMAC_MODE);
		EMAC_WR(bp, EMAC_REG_EMAC_MODE, (val | EMAC_MODE_PORT_GMII));
	} else { /* ASIC */
		/* pause enable/disable */
		bnx2x_bits_dis(bp, emac_base + EMAC_REG_EMAC_RX_MODE,
			       EMAC_RX_MODE_FLOW_EN);

		bnx2x_bits_dis(bp,  emac_base + EMAC_REG_EMAC_TX_MODE,
			       (EMAC_TX_MODE_EXT_PAUSE_EN |
				EMAC_TX_MODE_FLOW_EN));
		if (!(params->feature_config_flags &
		      FEATURE_CONFIG_PFC_ENABLED)) {
			if (vars->flow_ctrl & BNX2X_FLOW_CTRL_RX)
				bnx2x_bits_en(bp, emac_base +
					      EMAC_REG_EMAC_RX_MODE,
					      EMAC_RX_MODE_FLOW_EN);

			if (vars->flow_ctrl & BNX2X_FLOW_CTRL_TX)
				bnx2x_bits_en(bp, emac_base +
					      EMAC_REG_EMAC_TX_MODE,
					      (EMAC_TX_MODE_EXT_PAUSE_EN |
					       EMAC_TX_MODE_FLOW_EN));
		} else
			bnx2x_bits_en(bp, emac_base + EMAC_REG_EMAC_TX_MODE,
				      EMAC_TX_MODE_FLOW_EN);
	}

	/* KEEP_VLAN_TAG, promiscuous */
	val = REG_RD(bp, emac_base + EMAC_REG_EMAC_RX_MODE);
	val |= EMAC_RX_MODE_KEEP_VLAN_TAG | EMAC_RX_MODE_PROMISCUOUS;

<<<<<<< HEAD
	/**
	* Setting this bit causes MAC control frames (except for pause
	* frames) to be passed on for processing. This setting has no
	* affect on the operation of the pause frames. This bit effects
	* all packets regardless of RX Parser packet sorting logic.
	* Turn the PFC off to make sure we are in Xon state before
	* enabling it.
	*/
=======
	/*
	 * Setting this bit causes MAC control frames (except for pause
	 * frames) to be passed on for processing. This setting has no
	 * affect on the operation of the pause frames. This bit effects
	 * all packets regardless of RX Parser packet sorting logic.
	 * Turn the PFC off to make sure we are in Xon state before
	 * enabling it.
	 */
>>>>>>> 105e53f8
	EMAC_WR(bp, EMAC_REG_RX_PFC_MODE, 0);
	if (params->feature_config_flags & FEATURE_CONFIG_PFC_ENABLED) {
		DP(NETIF_MSG_LINK, "PFC is enabled\n");
		/* Enable PFC again */
		EMAC_WR(bp, EMAC_REG_RX_PFC_MODE,
			EMAC_REG_RX_PFC_MODE_RX_EN |
			EMAC_REG_RX_PFC_MODE_TX_EN |
			EMAC_REG_RX_PFC_MODE_PRIORITIES);

		EMAC_WR(bp, EMAC_REG_RX_PFC_PARAM,
			((0x0101 <<
			  EMAC_REG_RX_PFC_PARAM_OPCODE_BITSHIFT) |
			 (0x00ff <<
			  EMAC_REG_RX_PFC_PARAM_PRIORITY_EN_BITSHIFT)));
		val |= EMAC_RX_MODE_KEEP_MAC_CONTROL;
	}
	EMAC_WR(bp, EMAC_REG_EMAC_RX_MODE, val);

	/* Set Loopback */
	val = REG_RD(bp, emac_base + EMAC_REG_EMAC_MODE);
	if (lb)
		val |= 0x810;
	else
		val &= ~0x810;
	EMAC_WR(bp, EMAC_REG_EMAC_MODE, val);

	/* enable emac */
	REG_WR(bp, NIG_REG_NIG_EMAC0_EN + port*4, 1);

	/* enable emac for jumbo packets */
	EMAC_WR(bp, EMAC_REG_EMAC_RX_MTU_SIZE,
		(EMAC_RX_MTU_SIZE_JUMBO_ENA |
		 (ETH_MAX_JUMBO_PACKET_SIZE + ETH_OVREHEAD)));

	/* strip CRC */
	REG_WR(bp, NIG_REG_NIG_INGRESS_EMAC0_NO_CRC + port*4, 0x1);

	/* disable the NIG in/out to the bmac */
	REG_WR(bp, NIG_REG_BMAC0_IN_EN + port*4, 0x0);
	REG_WR(bp, NIG_REG_BMAC0_PAUSE_OUT_EN + port*4, 0x0);
	REG_WR(bp, NIG_REG_BMAC0_OUT_EN + port*4, 0x0);

	/* enable the NIG in/out to the emac */
	REG_WR(bp, NIG_REG_EMAC0_IN_EN + port*4, 0x1);
	val = 0;
	if ((params->feature_config_flags &
	      FEATURE_CONFIG_PFC_ENABLED) ||
	    (vars->flow_ctrl & BNX2X_FLOW_CTRL_TX))
		val = 1;

	REG_WR(bp, NIG_REG_EMAC0_PAUSE_OUT_EN + port*4, val);
	REG_WR(bp, NIG_REG_EGRESS_EMAC0_OUT_EN + port*4, 0x1);

	REG_WR(bp, NIG_REG_BMAC0_REGS_OUT_EN + port*4, 0x0);

	vars->mac_type = MAC_TYPE_EMAC;
	return 0;
}

static void bnx2x_update_pfc_bmac1(struct link_params *params,
				   struct link_vars *vars)
{
	u32 wb_data[2];
	struct bnx2x *bp = params->bp;
	u32 bmac_addr =  params->port ? NIG_REG_INGRESS_BMAC1_MEM :
		NIG_REG_INGRESS_BMAC0_MEM;

	u32 val = 0x14;
	if ((!(params->feature_config_flags &
	      FEATURE_CONFIG_PFC_ENABLED)) &&
		(vars->flow_ctrl & BNX2X_FLOW_CTRL_RX))
		/* Enable BigMAC to react on received Pause packets */
		val |= (1<<5);
	wb_data[0] = val;
	wb_data[1] = 0;
	REG_WR_DMAE(bp, bmac_addr + BIGMAC_REGISTER_RX_CONTROL, wb_data, 2);

	/* tx control */
	val = 0xc0;
	if (!(params->feature_config_flags &
	      FEATURE_CONFIG_PFC_ENABLED) &&
		(vars->flow_ctrl & BNX2X_FLOW_CTRL_TX))
		val |= 0x800000;
	wb_data[0] = val;
	wb_data[1] = 0;
	REG_WR_DMAE(bp, bmac_addr + BIGMAC_REGISTER_TX_CONTROL, wb_data, 2);
}

static void bnx2x_update_pfc_bmac2(struct link_params *params,
				   struct link_vars *vars,
				   u8 is_lb)
{
	/*
	 * Set rx control: Strip CRC and enable BigMAC to relay
	 * control packets to the system as well
	 */
	u32 wb_data[2];
	struct bnx2x *bp = params->bp;
	u32 bmac_addr = params->port ? NIG_REG_INGRESS_BMAC1_MEM :
		NIG_REG_INGRESS_BMAC0_MEM;
	u32 val = 0x14;

	if ((!(params->feature_config_flags &
	      FEATURE_CONFIG_PFC_ENABLED)) &&
		(vars->flow_ctrl & BNX2X_FLOW_CTRL_RX))
		/* Enable BigMAC to react on received Pause packets */
		val |= (1<<5);
	wb_data[0] = val;
	wb_data[1] = 0;
	REG_WR_DMAE(bp, bmac_addr + BIGMAC2_REGISTER_RX_CONTROL, wb_data, 2);
	udelay(30);

	/* Tx control */
	val = 0xc0;
	if (!(params->feature_config_flags &
				FEATURE_CONFIG_PFC_ENABLED) &&
	    (vars->flow_ctrl & BNX2X_FLOW_CTRL_TX))
		val |= 0x800000;
	wb_data[0] = val;
	wb_data[1] = 0;
	REG_WR_DMAE(bp, bmac_addr + BIGMAC2_REGISTER_TX_CONTROL, wb_data, 2);

	if (params->feature_config_flags & FEATURE_CONFIG_PFC_ENABLED) {
		DP(NETIF_MSG_LINK, "PFC is enabled\n");
		/* Enable PFC RX & TX & STATS and set 8 COS  */
		wb_data[0] = 0x0;
		wb_data[0] |= (1<<0);  /* RX */
		wb_data[0] |= (1<<1);  /* TX */
		wb_data[0] |= (1<<2);  /* Force initial Xon */
		wb_data[0] |= (1<<3);  /* 8 cos */
		wb_data[0] |= (1<<5);  /* STATS */
		wb_data[1] = 0;
		REG_WR_DMAE(bp, bmac_addr + BIGMAC2_REGISTER_PFC_CONTROL,
			    wb_data, 2);
		/* Clear the force Xon */
		wb_data[0] &= ~(1<<2);
	} else {
		DP(NETIF_MSG_LINK, "PFC is disabled\n");
		/* disable PFC RX & TX & STATS and set 8 COS */
		wb_data[0] = 0x8;
		wb_data[1] = 0;
	}

	REG_WR_DMAE(bp, bmac_addr + BIGMAC2_REGISTER_PFC_CONTROL, wb_data, 2);

<<<<<<< HEAD
	/**
	* Set Time (based unit is 512 bit time) between automatic
	* re-sending of PP packets amd enable automatic re-send of
	* Per-Priroity Packet as long as pp_gen is asserted and
	* pp_disable is low.
	*/
=======
	/*
	 * Set Time (based unit is 512 bit time) between automatic
	 * re-sending of PP packets amd enable automatic re-send of
	 * Per-Priroity Packet as long as pp_gen is asserted and
	 * pp_disable is low.
	 */
>>>>>>> 105e53f8
	val = 0x8000;
	if (params->feature_config_flags & FEATURE_CONFIG_PFC_ENABLED)
		val |= (1<<16); /* enable automatic re-send */

	wb_data[0] = val;
	wb_data[1] = 0;
	REG_WR_DMAE(bp, bmac_addr + BIGMAC2_REGISTER_TX_PAUSE_CONTROL,
		    wb_data, 2);

	/* mac control */
	val = 0x3; /* Enable RX and TX */
	if (is_lb) {
		val |= 0x4; /* Local loopback */
		DP(NETIF_MSG_LINK, "enable bmac loopback\n");
	}
	/* When PFC enabled, Pass pause frames towards the NIG. */
	if (params->feature_config_flags & FEATURE_CONFIG_PFC_ENABLED)
		val |= ((1<<6)|(1<<5));

	wb_data[0] = val;
	wb_data[1] = 0;
	REG_WR_DMAE(bp, bmac_addr + BIGMAC2_REGISTER_BMAC_CONTROL, wb_data, 2);
}

static void bnx2x_update_pfc_brb(struct link_params *params,
		struct link_vars *vars,
		struct bnx2x_nig_brb_pfc_port_params *pfc_params)
{
	struct bnx2x *bp = params->bp;
	int set_pfc = params->feature_config_flags &
		FEATURE_CONFIG_PFC_ENABLED;

	/* default - pause configuration */
	u32 pause_xoff_th = PFC_BRB_MAC_PAUSE_XOFF_THRESHOLD_PAUSEABLE;
	u32 pause_xon_th = PFC_BRB_MAC_PAUSE_XON_THRESHOLD_PAUSEABLE;
	u32 full_xoff_th = PFC_BRB_MAC_FULL_XOFF_THRESHOLD_PAUSEABLE;
	u32 full_xon_th = PFC_BRB_MAC_FULL_XON_THRESHOLD_PAUSEABLE;

	if (set_pfc && pfc_params)
		/* First COS */
		if (!pfc_params->cos0_pauseable) {
			pause_xoff_th =
			  PFC_BRB_MAC_PAUSE_XOFF_THRESHOLD_NON_PAUSEABLE;
			pause_xon_th =
			  PFC_BRB_MAC_PAUSE_XON_THRESHOLD_NON_PAUSEABLE;
			full_xoff_th =
			  PFC_BRB_MAC_FULL_XOFF_THRESHOLD_NON_PAUSEABLE;
			full_xon_th =
			  PFC_BRB_MAC_FULL_XON_THRESHOLD_NON_PAUSEABLE;
		}
	/*
	 * The number of free blocks below which the pause signal to class 0
	 * of MAC #n is asserted. n=0,1
	 */
	REG_WR(bp, BRB1_REG_PAUSE_0_XOFF_THRESHOLD_0 , pause_xoff_th);
	/*
	 * The number of free blocks above which the pause signal to class 0
	 * of MAC #n is de-asserted. n=0,1
	 */
	REG_WR(bp, BRB1_REG_PAUSE_0_XON_THRESHOLD_0 , pause_xon_th);
	/*
	 * The number of free blocks below which the full signal to class 0
	 * of MAC #n is asserted. n=0,1
	 */
	REG_WR(bp, BRB1_REG_FULL_0_XOFF_THRESHOLD_0 , full_xoff_th);
	/*
	 * The number of free blocks above which the full signal to class 0
	 * of MAC #n is de-asserted. n=0,1
	 */
	REG_WR(bp, BRB1_REG_FULL_0_XON_THRESHOLD_0 , full_xon_th);

	if (set_pfc && pfc_params) {
		/* Second COS */
		if (pfc_params->cos1_pauseable) {
			pause_xoff_th =
			  PFC_BRB_MAC_PAUSE_XOFF_THRESHOLD_PAUSEABLE;
			pause_xon_th =
			  PFC_BRB_MAC_PAUSE_XON_THRESHOLD_PAUSEABLE;
			full_xoff_th =
			  PFC_BRB_MAC_FULL_XOFF_THRESHOLD_PAUSEABLE;
			full_xon_th =
			  PFC_BRB_MAC_FULL_XON_THRESHOLD_PAUSEABLE;
		} else {
			pause_xoff_th =
			  PFC_BRB_MAC_PAUSE_XOFF_THRESHOLD_NON_PAUSEABLE;
			pause_xon_th =
			  PFC_BRB_MAC_PAUSE_XON_THRESHOLD_NON_PAUSEABLE;
			full_xoff_th =
			  PFC_BRB_MAC_FULL_XOFF_THRESHOLD_NON_PAUSEABLE;
			full_xon_th =
			  PFC_BRB_MAC_FULL_XON_THRESHOLD_NON_PAUSEABLE;
		}
		/*
		 * The number of free blocks below which the pause signal to
		 * class 1 of MAC #n is asserted. n=0,1
		 */
		REG_WR(bp, BRB1_REG_PAUSE_1_XOFF_THRESHOLD_0, pause_xoff_th);
		/*
		 * The number of free blocks above which the pause signal to
		 * class 1 of MAC #n is de-asserted. n=0,1
		 */
		REG_WR(bp, BRB1_REG_PAUSE_1_XON_THRESHOLD_0, pause_xon_th);
		/*
		 * The number of free blocks below which the full signal to
		 * class 1 of MAC #n is asserted. n=0,1
		 */
		REG_WR(bp, BRB1_REG_FULL_1_XOFF_THRESHOLD_0, full_xoff_th);
		/*
		 * The number of free blocks above which the full signal to
		 * class 1 of MAC #n is de-asserted. n=0,1
		 */
		REG_WR(bp, BRB1_REG_FULL_1_XON_THRESHOLD_0, full_xon_th);
	}
}

static void bnx2x_update_pfc_nig(struct link_params *params,
		struct link_vars *vars,
		struct bnx2x_nig_brb_pfc_port_params *nig_params)
{
	u32 xcm_mask = 0, ppp_enable = 0, pause_enable = 0, llfc_out_en = 0;
	u32 llfc_enable = 0, xcm0_out_en = 0, p0_hwpfc_enable = 0;
	u32 pkt_priority_to_cos = 0;
	u32 val;
	struct bnx2x *bp = params->bp;
	int port = params->port;
	int set_pfc = params->feature_config_flags &
		FEATURE_CONFIG_PFC_ENABLED;
	DP(NETIF_MSG_LINK, "updating pfc nig parameters\n");

	/*
	 * When NIG_LLH0_XCM_MASK_REG_LLHX_XCM_MASK_BCN bit is set
	 * MAC control frames (that are not pause packets)
	 * will be forwarded to the XCM.
	 */
	xcm_mask = REG_RD(bp,
				port ? NIG_REG_LLH1_XCM_MASK :
				NIG_REG_LLH0_XCM_MASK);
	/*
	 * nig params will override non PFC params, since it's possible to
	 * do transition from PFC to SAFC
	 */
	if (set_pfc) {
		pause_enable = 0;
		llfc_out_en = 0;
		llfc_enable = 0;
		ppp_enable = 1;
		xcm_mask &= ~(port ? NIG_LLH1_XCM_MASK_REG_LLH1_XCM_MASK_BCN :
				     NIG_LLH0_XCM_MASK_REG_LLH0_XCM_MASK_BCN);
		xcm0_out_en = 0;
		p0_hwpfc_enable = 1;
	} else  {
		if (nig_params) {
			llfc_out_en = nig_params->llfc_out_en;
			llfc_enable = nig_params->llfc_enable;
			pause_enable = nig_params->pause_enable;
		} else  /*defaul non PFC mode - PAUSE */
			pause_enable = 1;

		xcm_mask |= (port ? NIG_LLH1_XCM_MASK_REG_LLH1_XCM_MASK_BCN :
			NIG_LLH0_XCM_MASK_REG_LLH0_XCM_MASK_BCN);
		xcm0_out_en = 1;
	}

	REG_WR(bp, port ? NIG_REG_LLFC_OUT_EN_1 :
	       NIG_REG_LLFC_OUT_EN_0, llfc_out_en);
	REG_WR(bp, port ? NIG_REG_LLFC_ENABLE_1 :
	       NIG_REG_LLFC_ENABLE_0, llfc_enable);
	REG_WR(bp, port ? NIG_REG_PAUSE_ENABLE_1 :
	       NIG_REG_PAUSE_ENABLE_0, pause_enable);

	REG_WR(bp, port ? NIG_REG_PPP_ENABLE_1 :
	       NIG_REG_PPP_ENABLE_0, ppp_enable);

	REG_WR(bp, port ? NIG_REG_LLH1_XCM_MASK :
	       NIG_REG_LLH0_XCM_MASK, xcm_mask);

	REG_WR(bp,  NIG_REG_LLFC_EGRESS_SRC_ENABLE_0, 0x7);

	/* output enable for RX_XCM # IF */
	REG_WR(bp, NIG_REG_XCM0_OUT_EN, xcm0_out_en);

	/* HW PFC TX enable */
	REG_WR(bp, NIG_REG_P0_HWPFC_ENABLE, p0_hwpfc_enable);

	/* 0x2 = BMAC, 0x1= EMAC */
	switch (vars->mac_type) {
	case MAC_TYPE_EMAC:
		val = 1;
		break;
	case MAC_TYPE_BMAC:
		val = 0;
		break;
	default:
		val = 0;
		break;
	}
	REG_WR(bp, NIG_REG_EGRESS_EMAC0_PORT, val);

	if (nig_params) {
		pkt_priority_to_cos = nig_params->pkt_priority_to_cos;

		REG_WR(bp, port ? NIG_REG_P1_RX_COS0_PRIORITY_MASK :
		       NIG_REG_P0_RX_COS0_PRIORITY_MASK,
		       nig_params->rx_cos0_priority_mask);

		REG_WR(bp, port ? NIG_REG_P1_RX_COS1_PRIORITY_MASK :
		       NIG_REG_P0_RX_COS1_PRIORITY_MASK,
		       nig_params->rx_cos1_priority_mask);

		REG_WR(bp, port ? NIG_REG_LLFC_HIGH_PRIORITY_CLASSES_1 :
		       NIG_REG_LLFC_HIGH_PRIORITY_CLASSES_0,
		       nig_params->llfc_high_priority_classes);

		REG_WR(bp, port ? NIG_REG_LLFC_LOW_PRIORITY_CLASSES_1 :
		       NIG_REG_LLFC_LOW_PRIORITY_CLASSES_0,
		       nig_params->llfc_low_priority_classes);
	}
	REG_WR(bp, port ? NIG_REG_P1_PKT_PRIORITY_TO_COS :
	       NIG_REG_P0_PKT_PRIORITY_TO_COS,
	       pkt_priority_to_cos);
}

static void bnx2x_update_pfc_brb(struct link_params *params,
		struct link_vars *vars,
		struct bnx2x_nig_brb_pfc_port_params *pfc_params)
{
	struct bnx2x *bp = params->bp;
	int set_pfc = params->feature_config_flags &
		FEATURE_CONFIG_PFC_ENABLED;

	/* default - pause configuration */
	u32 pause_xoff_th = PFC_BRB_MAC_PAUSE_XOFF_THRESHOLD_PAUSEABLE;
	u32 pause_xon_th = PFC_BRB_MAC_PAUSE_XON_THRESHOLD_PAUSEABLE;
	u32 full_xoff_th = PFC_BRB_MAC_FULL_XOFF_THRESHOLD_PAUSEABLE;
	u32 full_xon_th = PFC_BRB_MAC_FULL_XON_THRESHOLD_PAUSEABLE;

	if (set_pfc && pfc_params)
		/* First COS */
		if (!pfc_params->cos0_pauseable) {
			pause_xoff_th =
			  PFC_BRB_MAC_PAUSE_XOFF_THRESHOLD_NON_PAUSEABLE;
			pause_xon_th =
			  PFC_BRB_MAC_PAUSE_XON_THRESHOLD_NON_PAUSEABLE;
			full_xoff_th =
			  PFC_BRB_MAC_FULL_XOFF_THRESHOLD_NON_PAUSEABLE;
			full_xon_th =
			  PFC_BRB_MAC_FULL_XON_THRESHOLD_NON_PAUSEABLE;
		}
	/* The number of free blocks below which the pause signal to class 0
	   of MAC #n is asserted. n=0,1 */
	REG_WR(bp, BRB1_REG_PAUSE_0_XOFF_THRESHOLD_0 , pause_xoff_th);
	/* The number of free blocks above which the pause signal to class 0
	   of MAC #n is de-asserted. n=0,1 */
	REG_WR(bp, BRB1_REG_PAUSE_0_XON_THRESHOLD_0 , pause_xon_th);
	/* The number of free blocks below which the full signal to class 0
	   of MAC #n is asserted. n=0,1 */
	REG_WR(bp, BRB1_REG_FULL_0_XOFF_THRESHOLD_0 , full_xoff_th);
	/* The number of free blocks above which the full signal to class 0
	   of MAC #n is de-asserted. n=0,1 */
	REG_WR(bp, BRB1_REG_FULL_0_XON_THRESHOLD_0 , full_xon_th);

	if (set_pfc && pfc_params) {
		/* Second COS */
		if (pfc_params->cos1_pauseable) {
			pause_xoff_th =
			  PFC_BRB_MAC_PAUSE_XOFF_THRESHOLD_PAUSEABLE;
			pause_xon_th =
			  PFC_BRB_MAC_PAUSE_XON_THRESHOLD_PAUSEABLE;
			full_xoff_th =
			  PFC_BRB_MAC_FULL_XOFF_THRESHOLD_PAUSEABLE;
			full_xon_th =
			  PFC_BRB_MAC_FULL_XON_THRESHOLD_PAUSEABLE;
		} else {
			pause_xoff_th =
			  PFC_BRB_MAC_PAUSE_XOFF_THRESHOLD_NON_PAUSEABLE;
			pause_xon_th =
			  PFC_BRB_MAC_PAUSE_XON_THRESHOLD_NON_PAUSEABLE;
			full_xoff_th =
			  PFC_BRB_MAC_FULL_XOFF_THRESHOLD_NON_PAUSEABLE;
			full_xon_th =
			  PFC_BRB_MAC_FULL_XON_THRESHOLD_NON_PAUSEABLE;
		}
		/**
		 * The number of free blocks below which the pause signal to
		 * class 1 of MAC #n is asserted. n=0,1
		 **/
		REG_WR(bp, BRB1_REG_PAUSE_1_XOFF_THRESHOLD_0, pause_xoff_th);
		/**
		 * The number of free blocks above which the pause signal to
		 * class 1 of MAC #n is de-asserted. n=0,1
		 **/
		REG_WR(bp, BRB1_REG_PAUSE_1_XON_THRESHOLD_0, pause_xon_th);
		/**
		 * The number of free blocks below which the full signal to
		 * class 1 of MAC #n is asserted. n=0,1
		 **/
		REG_WR(bp, BRB1_REG_FULL_1_XOFF_THRESHOLD_0, full_xoff_th);
		/**
		 * The number of free blocks above which the full signal to
		 * class 1 of MAC #n is de-asserted. n=0,1
		 **/
		REG_WR(bp, BRB1_REG_FULL_1_XON_THRESHOLD_0, full_xon_th);
	}
}

static void bnx2x_update_pfc_nig(struct link_params *params,
		struct link_vars *vars,
		struct bnx2x_nig_brb_pfc_port_params *nig_params)
{
	u32 xcm_mask = 0, ppp_enable = 0, pause_enable = 0, llfc_out_en = 0;
	u32 llfc_enable = 0, xcm0_out_en = 0, p0_hwpfc_enable = 0;
	u32 pkt_priority_to_cos = 0;
	u32 val;
	struct bnx2x *bp = params->bp;
	int port = params->port;
	int set_pfc = params->feature_config_flags &
		FEATURE_CONFIG_PFC_ENABLED;
	DP(NETIF_MSG_LINK, "updating pfc nig parameters\n");

	/**
	 * When NIG_LLH0_XCM_MASK_REG_LLHX_XCM_MASK_BCN bit is set
	 * MAC control frames (that are not pause packets)
	 * will be forwarded to the XCM.
	 */
	xcm_mask = REG_RD(bp,
				port ? NIG_REG_LLH1_XCM_MASK :
				NIG_REG_LLH0_XCM_MASK);
	/**
	 * nig params will override non PFC params, since it's possible to
	 * do transition from PFC to SAFC
	 */
	if (set_pfc) {
		pause_enable = 0;
		llfc_out_en = 0;
		llfc_enable = 0;
		ppp_enable = 1;
		xcm_mask &= ~(port ? NIG_LLH1_XCM_MASK_REG_LLH1_XCM_MASK_BCN :
				     NIG_LLH0_XCM_MASK_REG_LLH0_XCM_MASK_BCN);
		xcm0_out_en = 0;
		p0_hwpfc_enable = 1;
	} else  {
		if (nig_params) {
			llfc_out_en = nig_params->llfc_out_en;
			llfc_enable = nig_params->llfc_enable;
			pause_enable = nig_params->pause_enable;
		} else  /*defaul non PFC mode - PAUSE */
			pause_enable = 1;

		xcm_mask |= (port ? NIG_LLH1_XCM_MASK_REG_LLH1_XCM_MASK_BCN :
			NIG_LLH0_XCM_MASK_REG_LLH0_XCM_MASK_BCN);
		xcm0_out_en = 1;
	}

	REG_WR(bp, port ? NIG_REG_LLFC_OUT_EN_1 :
	       NIG_REG_LLFC_OUT_EN_0, llfc_out_en);
	REG_WR(bp, port ? NIG_REG_LLFC_ENABLE_1 :
	       NIG_REG_LLFC_ENABLE_0, llfc_enable);
	REG_WR(bp, port ? NIG_REG_PAUSE_ENABLE_1 :
	       NIG_REG_PAUSE_ENABLE_0, pause_enable);

	REG_WR(bp, port ? NIG_REG_PPP_ENABLE_1 :
	       NIG_REG_PPP_ENABLE_0, ppp_enable);

	REG_WR(bp, port ? NIG_REG_LLH1_XCM_MASK :
	       NIG_REG_LLH0_XCM_MASK, xcm_mask);

	REG_WR(bp,  NIG_REG_LLFC_EGRESS_SRC_ENABLE_0, 0x7);

	/* output enable for RX_XCM # IF */
	REG_WR(bp, NIG_REG_XCM0_OUT_EN, xcm0_out_en);

	/* HW PFC TX enable */
	REG_WR(bp, NIG_REG_P0_HWPFC_ENABLE, p0_hwpfc_enable);

	/* 0x2 = BMAC, 0x1= EMAC */
	switch (vars->mac_type) {
	case MAC_TYPE_EMAC:
		val = 1;
		break;
	case MAC_TYPE_BMAC:
		val = 0;
		break;
	default:
		val = 0;
		break;
	}
	REG_WR(bp, NIG_REG_EGRESS_EMAC0_PORT, val);

	if (nig_params) {
		pkt_priority_to_cos = nig_params->pkt_priority_to_cos;

		REG_WR(bp, port ? NIG_REG_P1_RX_COS0_PRIORITY_MASK :
		       NIG_REG_P0_RX_COS0_PRIORITY_MASK,
		       nig_params->rx_cos0_priority_mask);

		REG_WR(bp, port ? NIG_REG_P1_RX_COS1_PRIORITY_MASK :
		       NIG_REG_P0_RX_COS1_PRIORITY_MASK,
		       nig_params->rx_cos1_priority_mask);

		REG_WR(bp, port ? NIG_REG_LLFC_HIGH_PRIORITY_CLASSES_1 :
		       NIG_REG_LLFC_HIGH_PRIORITY_CLASSES_0,
		       nig_params->llfc_high_priority_classes);

		REG_WR(bp, port ? NIG_REG_LLFC_LOW_PRIORITY_CLASSES_1 :
		       NIG_REG_LLFC_LOW_PRIORITY_CLASSES_0,
		       nig_params->llfc_low_priority_classes);
	}
	REG_WR(bp, port ? NIG_REG_P1_PKT_PRIORITY_TO_COS :
	       NIG_REG_P0_PKT_PRIORITY_TO_COS,
	       pkt_priority_to_cos);
}


void bnx2x_update_pfc(struct link_params *params,
		      struct link_vars *vars,
		      struct bnx2x_nig_brb_pfc_port_params *pfc_params)
{
	/**
	 * The PFC and pause are orthogonal to one another, meaning when
	 * PFC is enabled, the pause are disabled, and when PFC is
	 * disabled, pause are set according to the pause result.
	 */
	u32 val;
	struct bnx2x *bp = params->bp;

	/* update NIG params */
	bnx2x_update_pfc_nig(params, vars, pfc_params);

	/* update BRB params */
	bnx2x_update_pfc_brb(params, vars, pfc_params);

	if (!vars->link_up)
		return;

	val = REG_RD(bp, MISC_REG_RESET_REG_2);
	if ((val & (MISC_REGISTERS_RESET_REG_2_RST_BMAC0 << params->port))
	    == 0) {
		DP(NETIF_MSG_LINK, "About to update PFC in EMAC\n");
		bnx2x_emac_enable(params, vars, 0);
		return;
	}

	DP(NETIF_MSG_LINK, "About to update PFC in BMAC\n");
	if (CHIP_IS_E2(bp))
		bnx2x_update_pfc_bmac2(params, vars, 0);
	else
		bnx2x_update_pfc_bmac1(params, vars);

	val = 0;
	if ((params->feature_config_flags &
	      FEATURE_CONFIG_PFC_ENABLED) ||
	    (vars->flow_ctrl & BNX2X_FLOW_CTRL_TX))
		val = 1;
	REG_WR(bp, NIG_REG_BMAC0_PAUSE_OUT_EN + params->port*4, val);
}

void bnx2x_update_pfc(struct link_params *params,
		      struct link_vars *vars,
		      struct bnx2x_nig_brb_pfc_port_params *pfc_params)
{
	/*
	 * The PFC and pause are orthogonal to one another, meaning when
	 * PFC is enabled, the pause are disabled, and when PFC is
	 * disabled, pause are set according to the pause result.
	 */
	u32 val;
	struct bnx2x *bp = params->bp;

	/* update NIG params */
	bnx2x_update_pfc_nig(params, vars, pfc_params);

	/* update BRB params */
	bnx2x_update_pfc_brb(params, vars, pfc_params);

	if (!vars->link_up)
		return;

	val = REG_RD(bp, MISC_REG_RESET_REG_2);
	if ((val & (MISC_REGISTERS_RESET_REG_2_RST_BMAC0 << params->port))
	    == 0) {
		DP(NETIF_MSG_LINK, "About to update PFC in EMAC\n");
		bnx2x_emac_enable(params, vars, 0);
		return;
	}

	DP(NETIF_MSG_LINK, "About to update PFC in BMAC\n");
	if (CHIP_IS_E2(bp))
		bnx2x_update_pfc_bmac2(params, vars, 0);
	else
		bnx2x_update_pfc_bmac1(params, vars);

	val = 0;
	if ((params->feature_config_flags &
	      FEATURE_CONFIG_PFC_ENABLED) ||
	    (vars->flow_ctrl & BNX2X_FLOW_CTRL_TX))
		val = 1;
	REG_WR(bp, NIG_REG_BMAC0_PAUSE_OUT_EN + params->port*4, val);
}

static u8 bnx2x_bmac1_enable(struct link_params *params,
			     struct link_vars *vars,
			     u8 is_lb)
{
	struct bnx2x *bp = params->bp;
	u8 port = params->port;
	u32 bmac_addr = port ? NIG_REG_INGRESS_BMAC1_MEM :
			       NIG_REG_INGRESS_BMAC0_MEM;
	u32 wb_data[2];
	u32 val;

	DP(NETIF_MSG_LINK, "Enabling BigMAC1\n");

	/* XGXS control */
	wb_data[0] = 0x3c;
	wb_data[1] = 0;
	REG_WR_DMAE(bp, bmac_addr + BIGMAC_REGISTER_BMAC_XGXS_CONTROL,
		    wb_data, 2);

	/* tx MAC SA */
	wb_data[0] = ((params->mac_addr[2] << 24) |
		       (params->mac_addr[3] << 16) |
		       (params->mac_addr[4] << 8) |
			params->mac_addr[5]);
	wb_data[1] = ((params->mac_addr[0] << 8) |
			params->mac_addr[1]);
<<<<<<< HEAD
	REG_WR_DMAE(bp, bmac_addr + BIGMAC_REGISTER_TX_SOURCE_ADDR,
		    wb_data, 2);
=======
	REG_WR_DMAE(bp, bmac_addr + BIGMAC_REGISTER_TX_SOURCE_ADDR, wb_data, 2);
>>>>>>> 105e53f8

	/* mac control */
	val = 0x3;
	if (is_lb) {
		val |= 0x4;
		DP(NETIF_MSG_LINK, "enable bmac loopback\n");
	}
	wb_data[0] = val;
	wb_data[1] = 0;
	REG_WR_DMAE(bp, bmac_addr + BIGMAC_REGISTER_BMAC_CONTROL, wb_data, 2);

	/* set rx mtu */
	wb_data[0] = ETH_MAX_JUMBO_PACKET_SIZE + ETH_OVREHEAD;
	wb_data[1] = 0;
	REG_WR_DMAE(bp, bmac_addr + BIGMAC_REGISTER_RX_MAX_SIZE, wb_data, 2);

	bnx2x_update_pfc_bmac1(params, vars);

	/* set tx mtu */
	wb_data[0] = ETH_MAX_JUMBO_PACKET_SIZE + ETH_OVREHEAD;
	wb_data[1] = 0;
	REG_WR_DMAE(bp, bmac_addr + BIGMAC_REGISTER_TX_MAX_SIZE, wb_data, 2);

	/* set cnt max size */
	wb_data[0] = ETH_MAX_JUMBO_PACKET_SIZE + ETH_OVREHEAD;
	wb_data[1] = 0;
	REG_WR_DMAE(bp, bmac_addr + BIGMAC_REGISTER_CNT_MAX_SIZE, wb_data, 2);

	/* configure safc */
	wb_data[0] = 0x1000200;
	wb_data[1] = 0;
	REG_WR_DMAE(bp, bmac_addr + BIGMAC_REGISTER_RX_LLFC_MSG_FLDS,
		    wb_data, 2);

	return 0;
}

static u8 bnx2x_bmac2_enable(struct link_params *params,
			     struct link_vars *vars,
			     u8 is_lb)
{
	struct bnx2x *bp = params->bp;
	u8 port = params->port;
	u32 bmac_addr = port ? NIG_REG_INGRESS_BMAC1_MEM :
			       NIG_REG_INGRESS_BMAC0_MEM;
	u32 wb_data[2];

	DP(NETIF_MSG_LINK, "Enabling BigMAC2\n");

	wb_data[0] = 0;
	wb_data[1] = 0;
	REG_WR_DMAE(bp, bmac_addr + BIGMAC2_REGISTER_BMAC_CONTROL, wb_data, 2);
	udelay(30);

	/* XGXS control: Reset phy HW, MDIO registers, PHY PLL and BMAC */
	wb_data[0] = 0x3c;
	wb_data[1] = 0;
	REG_WR_DMAE(bp, bmac_addr + BIGMAC2_REGISTER_BMAC_XGXS_CONTROL,
		    wb_data, 2);

	udelay(30);

	/* tx MAC SA */
	wb_data[0] = ((params->mac_addr[2] << 24) |
		       (params->mac_addr[3] << 16) |
		       (params->mac_addr[4] << 8) |
			params->mac_addr[5]);
	wb_data[1] = ((params->mac_addr[0] << 8) |
			params->mac_addr[1]);
	REG_WR_DMAE(bp, bmac_addr + BIGMAC2_REGISTER_TX_SOURCE_ADDR,
		    wb_data, 2);

	udelay(30);

	/* Configure SAFC */
	wb_data[0] = 0x1000200;
	wb_data[1] = 0;
	REG_WR_DMAE(bp, bmac_addr + BIGMAC2_REGISTER_RX_LLFC_MSG_FLDS,
		    wb_data, 2);
	udelay(30);

	/* set rx mtu */
	wb_data[0] = ETH_MAX_JUMBO_PACKET_SIZE + ETH_OVREHEAD;
	wb_data[1] = 0;
	REG_WR_DMAE(bp, bmac_addr + BIGMAC2_REGISTER_RX_MAX_SIZE, wb_data, 2);
	udelay(30);

	/* set tx mtu */
	wb_data[0] = ETH_MAX_JUMBO_PACKET_SIZE + ETH_OVREHEAD;
	wb_data[1] = 0;
	REG_WR_DMAE(bp, bmac_addr + BIGMAC2_REGISTER_TX_MAX_SIZE, wb_data, 2);
	udelay(30);
	/* set cnt max size */
	wb_data[0] = ETH_MAX_JUMBO_PACKET_SIZE + ETH_OVREHEAD - 2;
	wb_data[1] = 0;
	REG_WR_DMAE(bp, bmac_addr + BIGMAC2_REGISTER_CNT_MAX_SIZE, wb_data, 2);
	udelay(30);
	bnx2x_update_pfc_bmac2(params, vars, is_lb);

	return 0;
}

static u8 bnx2x_bmac_enable(struct link_params *params,
			    struct link_vars *vars,
			    u8 is_lb)
{
	u8 rc, port = params->port;
	struct bnx2x *bp = params->bp;
	u32 val;
	/* reset and unreset the BigMac */
	REG_WR(bp, GRCBASE_MISC + MISC_REGISTERS_RESET_REG_2_CLEAR,
	       (MISC_REGISTERS_RESET_REG_2_RST_BMAC0 << port));
	msleep(1);

	REG_WR(bp, GRCBASE_MISC + MISC_REGISTERS_RESET_REG_2_SET,
	       (MISC_REGISTERS_RESET_REG_2_RST_BMAC0 << port));

	/* enable access for bmac registers */
	REG_WR(bp, NIG_REG_BMAC0_REGS_OUT_EN + port*4, 0x1);

	/* Enable BMAC according to BMAC type*/
	if (CHIP_IS_E2(bp))
		rc = bnx2x_bmac2_enable(params, vars, is_lb);
	else
		rc = bnx2x_bmac1_enable(params, vars, is_lb);
	REG_WR(bp, NIG_REG_XGXS_SERDES0_MODE_SEL + port*4, 0x1);
	REG_WR(bp, NIG_REG_XGXS_LANE_SEL_P0 + port*4, 0x0);
	REG_WR(bp, NIG_REG_EGRESS_EMAC0_PORT + port*4, 0x0);
	val = 0;
	if ((params->feature_config_flags &
	      FEATURE_CONFIG_PFC_ENABLED) ||
	    (vars->flow_ctrl & BNX2X_FLOW_CTRL_TX))
		val = 1;
	REG_WR(bp, NIG_REG_BMAC0_PAUSE_OUT_EN + port*4, val);
	REG_WR(bp, NIG_REG_EGRESS_EMAC0_OUT_EN + port*4, 0x0);
	REG_WR(bp, NIG_REG_EMAC0_IN_EN + port*4, 0x0);
	REG_WR(bp, NIG_REG_EMAC0_PAUSE_OUT_EN + port*4, 0x0);
	REG_WR(bp, NIG_REG_BMAC0_IN_EN + port*4, 0x1);
	REG_WR(bp, NIG_REG_BMAC0_OUT_EN + port*4, 0x1);

	vars->mac_type = MAC_TYPE_BMAC;
	return rc;
}


static void bnx2x_update_mng(struct link_params *params, u32 link_status)
{
	struct bnx2x *bp = params->bp;

	REG_WR(bp, params->shmem_base +
	       offsetof(struct shmem_region,
			port_mb[params->port].link_status), link_status);
}

static void bnx2x_bmac_rx_disable(struct bnx2x *bp, u8 port)
{
	u32 bmac_addr = port ? NIG_REG_INGRESS_BMAC1_MEM :
			NIG_REG_INGRESS_BMAC0_MEM;
	u32 wb_data[2];
	u32 nig_bmac_enable = REG_RD(bp, NIG_REG_BMAC0_REGS_OUT_EN + port*4);

	/* Only if the bmac is out of reset */
	if (REG_RD(bp, MISC_REG_RESET_REG_2) &
			(MISC_REGISTERS_RESET_REG_2_RST_BMAC0 << port) &&
	    nig_bmac_enable) {

		if (CHIP_IS_E2(bp)) {
			/* Clear Rx Enable bit in BMAC_CONTROL register */
			REG_RD_DMAE(bp, bmac_addr +
				    BIGMAC2_REGISTER_BMAC_CONTROL,
				    wb_data, 2);
			wb_data[0] &= ~BMAC_CONTROL_RX_ENABLE;
			REG_WR_DMAE(bp, bmac_addr +
				    BIGMAC2_REGISTER_BMAC_CONTROL,
				    wb_data, 2);
		} else {
			/* Clear Rx Enable bit in BMAC_CONTROL register */
			REG_RD_DMAE(bp, bmac_addr +
					BIGMAC_REGISTER_BMAC_CONTROL,
					wb_data, 2);
			wb_data[0] &= ~BMAC_CONTROL_RX_ENABLE;
			REG_WR_DMAE(bp, bmac_addr +
					BIGMAC_REGISTER_BMAC_CONTROL,
					wb_data, 2);
		}
		msleep(1);
	}
}

static u8 bnx2x_pbf_update(struct link_params *params, u32 flow_ctrl,
			   u32 line_speed)
{
	struct bnx2x *bp = params->bp;
	u8 port = params->port;
	u32 init_crd, crd;
	u32 count = 1000;

	/* disable port */
	REG_WR(bp, PBF_REG_DISABLE_NEW_TASK_PROC_P0 + port*4, 0x1);

	/* wait for init credit */
	init_crd = REG_RD(bp, PBF_REG_P0_INIT_CRD + port*4);
	crd = REG_RD(bp, PBF_REG_P0_CREDIT + port*8);
	DP(NETIF_MSG_LINK, "init_crd 0x%x  crd 0x%x\n", init_crd, crd);

	while ((init_crd != crd) && count) {
		msleep(5);

		crd = REG_RD(bp, PBF_REG_P0_CREDIT + port*8);
		count--;
	}
	crd = REG_RD(bp, PBF_REG_P0_CREDIT + port*8);
	if (init_crd != crd) {
		DP(NETIF_MSG_LINK, "BUG! init_crd 0x%x != crd 0x%x\n",
			  init_crd, crd);
		return -EINVAL;
	}

	if (flow_ctrl & BNX2X_FLOW_CTRL_RX ||
	    line_speed == SPEED_10 ||
	    line_speed == SPEED_100 ||
	    line_speed == SPEED_1000 ||
	    line_speed == SPEED_2500) {
		REG_WR(bp, PBF_REG_P0_PAUSE_ENABLE + port*4, 1);
		/* update threshold */
		REG_WR(bp, PBF_REG_P0_ARB_THRSH + port*4, 0);
		/* update init credit */
		init_crd = 778;		/* (800-18-4) */

	} else {
		u32 thresh = (ETH_MAX_JUMBO_PACKET_SIZE +
			      ETH_OVREHEAD)/16;
		REG_WR(bp, PBF_REG_P0_PAUSE_ENABLE + port*4, 0);
		/* update threshold */
		REG_WR(bp, PBF_REG_P0_ARB_THRSH + port*4, thresh);
		/* update init credit */
		switch (line_speed) {
		case SPEED_10000:
			init_crd = thresh + 553 - 22;
			break;

		case SPEED_12000:
			init_crd = thresh + 664 - 22;
			break;

		case SPEED_13000:
			init_crd = thresh + 742 - 22;
			break;

		case SPEED_16000:
			init_crd = thresh + 778 - 22;
			break;
		default:
			DP(NETIF_MSG_LINK, "Invalid line_speed 0x%x\n",
				  line_speed);
			return -EINVAL;
		}
	}
	REG_WR(bp, PBF_REG_P0_INIT_CRD + port*4, init_crd);
	DP(NETIF_MSG_LINK, "PBF updated to speed %d credit %d\n",
		 line_speed, init_crd);

	/* probe the credit changes */
	REG_WR(bp, PBF_REG_INIT_P0 + port*4, 0x1);
	msleep(5);
	REG_WR(bp, PBF_REG_INIT_P0 + port*4, 0x0);

	/* enable port */
	REG_WR(bp, PBF_REG_DISABLE_NEW_TASK_PROC_P0 + port*4, 0x0);
	return 0;
}

/*
 * get_emac_base
 *
 * @param cb
 * @param mdc_mdio_access
 * @param port
 *
 * @return u32
 *
 * This function selects the MDC/MDIO access (through emac0 or
 * emac1) depend on the mdc_mdio_access, port, port swapped. Each
 * phy has a default access mode, which could also be overridden
 * by nvram configuration. This parameter, whether this is the
 * default phy configuration, or the nvram overrun
 * configuration, is passed here as mdc_mdio_access and selects
 * the emac_base for the CL45 read/writes operations
 */
static u32 bnx2x_get_emac_base(struct bnx2x *bp,
			       u32 mdc_mdio_access, u8 port)
{
	u32 emac_base = 0;
	switch (mdc_mdio_access) {
	case SHARED_HW_CFG_MDC_MDIO_ACCESS1_PHY_TYPE:
		break;
	case SHARED_HW_CFG_MDC_MDIO_ACCESS1_EMAC0:
		if (REG_RD(bp, NIG_REG_PORT_SWAP))
			emac_base = GRCBASE_EMAC1;
		else
			emac_base = GRCBASE_EMAC0;
		break;
	case SHARED_HW_CFG_MDC_MDIO_ACCESS1_EMAC1:
		if (REG_RD(bp, NIG_REG_PORT_SWAP))
			emac_base = GRCBASE_EMAC0;
		else
			emac_base = GRCBASE_EMAC1;
		break;
	case SHARED_HW_CFG_MDC_MDIO_ACCESS1_BOTH:
		emac_base = (port) ? GRCBASE_EMAC1 : GRCBASE_EMAC0;
		break;
	case SHARED_HW_CFG_MDC_MDIO_ACCESS1_SWAPPED:
		emac_base = (port) ? GRCBASE_EMAC0 : GRCBASE_EMAC1;
		break;
	default:
		break;
	}
	return emac_base;

}

/******************************************************************/
/*			CL45 access functions			  */
/******************************************************************/
static u8 bnx2x_cl45_write(struct bnx2x *bp, struct bnx2x_phy *phy,
			   u8 devad, u16 reg, u16 val)
{
	u32 tmp, saved_mode;
	u8 i, rc = 0;
	/*
	 * Set clause 45 mode, slow down the MDIO clock to 2.5MHz
	 * (a value of 49==0x31) and make sure that the AUTO poll is off
	 */

	saved_mode = REG_RD(bp, phy->mdio_ctrl + EMAC_REG_EMAC_MDIO_MODE);
	tmp = saved_mode & ~(EMAC_MDIO_MODE_AUTO_POLL |
			     EMAC_MDIO_MODE_CLOCK_CNT);
	tmp |= (EMAC_MDIO_MODE_CLAUSE_45 |
		(49 << EMAC_MDIO_MODE_CLOCK_CNT_BITSHIFT));
	REG_WR(bp, phy->mdio_ctrl + EMAC_REG_EMAC_MDIO_MODE, tmp);
	REG_RD(bp, phy->mdio_ctrl + EMAC_REG_EMAC_MDIO_MODE);
	udelay(40);

	/* address */

	tmp = ((phy->addr << 21) | (devad << 16) | reg |
	       EMAC_MDIO_COMM_COMMAND_ADDRESS |
	       EMAC_MDIO_COMM_START_BUSY);
	REG_WR(bp, phy->mdio_ctrl + EMAC_REG_EMAC_MDIO_COMM, tmp);

	for (i = 0; i < 50; i++) {
		udelay(10);

		tmp = REG_RD(bp, phy->mdio_ctrl + EMAC_REG_EMAC_MDIO_COMM);
		if (!(tmp & EMAC_MDIO_COMM_START_BUSY)) {
			udelay(5);
			break;
		}
	}
	if (tmp & EMAC_MDIO_COMM_START_BUSY) {
		DP(NETIF_MSG_LINK, "write phy register failed\n");
		netdev_err(bp->dev,  "MDC/MDIO access timeout\n");
		rc = -EFAULT;
	} else {
		/* data */
		tmp = ((phy->addr << 21) | (devad << 16) | val |
		       EMAC_MDIO_COMM_COMMAND_WRITE_45 |
		       EMAC_MDIO_COMM_START_BUSY);
		REG_WR(bp, phy->mdio_ctrl + EMAC_REG_EMAC_MDIO_COMM, tmp);

		for (i = 0; i < 50; i++) {
			udelay(10);

			tmp = REG_RD(bp, phy->mdio_ctrl +
				     EMAC_REG_EMAC_MDIO_COMM);
			if (!(tmp & EMAC_MDIO_COMM_START_BUSY)) {
				udelay(5);
				break;
			}
		}
		if (tmp & EMAC_MDIO_COMM_START_BUSY) {
			DP(NETIF_MSG_LINK, "write phy register failed\n");
			netdev_err(bp->dev,  "MDC/MDIO access timeout\n");
			rc = -EFAULT;
		}
	}

	/* Restore the saved mode */
	REG_WR(bp, phy->mdio_ctrl + EMAC_REG_EMAC_MDIO_MODE, saved_mode);

	return rc;
}

static u8 bnx2x_cl45_read(struct bnx2x *bp, struct bnx2x_phy *phy,
			  u8 devad, u16 reg, u16 *ret_val)
{
	u32 val, saved_mode;
	u16 i;
	u8 rc = 0;
	/*
	 * Set clause 45 mode, slow down the MDIO clock to 2.5MHz
	 * (a value of 49==0x31) and make sure that the AUTO poll is off
	 */

	saved_mode = REG_RD(bp, phy->mdio_ctrl + EMAC_REG_EMAC_MDIO_MODE);
	val = saved_mode & ~((EMAC_MDIO_MODE_AUTO_POLL |
			      EMAC_MDIO_MODE_CLOCK_CNT));
	val |= (EMAC_MDIO_MODE_CLAUSE_45 |
		(49L << EMAC_MDIO_MODE_CLOCK_CNT_BITSHIFT));
	REG_WR(bp, phy->mdio_ctrl + EMAC_REG_EMAC_MDIO_MODE, val);
	REG_RD(bp, phy->mdio_ctrl + EMAC_REG_EMAC_MDIO_MODE);
	udelay(40);

	/* address */
	val = ((phy->addr << 21) | (devad << 16) | reg |
	       EMAC_MDIO_COMM_COMMAND_ADDRESS |
	       EMAC_MDIO_COMM_START_BUSY);
	REG_WR(bp, phy->mdio_ctrl + EMAC_REG_EMAC_MDIO_COMM, val);

	for (i = 0; i < 50; i++) {
		udelay(10);

		val = REG_RD(bp, phy->mdio_ctrl + EMAC_REG_EMAC_MDIO_COMM);
		if (!(val & EMAC_MDIO_COMM_START_BUSY)) {
			udelay(5);
			break;
		}
	}
	if (val & EMAC_MDIO_COMM_START_BUSY) {
		DP(NETIF_MSG_LINK, "read phy register failed\n");
		netdev_err(bp->dev,  "MDC/MDIO access timeout\n");
		*ret_val = 0;
		rc = -EFAULT;

	} else {
		/* data */
		val = ((phy->addr << 21) | (devad << 16) |
		       EMAC_MDIO_COMM_COMMAND_READ_45 |
		       EMAC_MDIO_COMM_START_BUSY);
		REG_WR(bp, phy->mdio_ctrl + EMAC_REG_EMAC_MDIO_COMM, val);

		for (i = 0; i < 50; i++) {
			udelay(10);

			val = REG_RD(bp, phy->mdio_ctrl +
				     EMAC_REG_EMAC_MDIO_COMM);
			if (!(val & EMAC_MDIO_COMM_START_BUSY)) {
				*ret_val = (u16)(val & EMAC_MDIO_COMM_DATA);
				break;
			}
		}
		if (val & EMAC_MDIO_COMM_START_BUSY) {
			DP(NETIF_MSG_LINK, "read phy register failed\n");
			netdev_err(bp->dev,  "MDC/MDIO access timeout\n");
			*ret_val = 0;
			rc = -EFAULT;
		}
	}

	/* Restore the saved mode */
	REG_WR(bp, phy->mdio_ctrl + EMAC_REG_EMAC_MDIO_MODE, saved_mode);

	return rc;
}

u8 bnx2x_phy_read(struct link_params *params, u8 phy_addr,
		  u8 devad, u16 reg, u16 *ret_val)
{
	u8 phy_index;
	/*
	 * Probe for the phy according to the given phy_addr, and execute
	 * the read request on it
	 */
	for (phy_index = 0; phy_index < params->num_phys; phy_index++) {
		if (params->phy[phy_index].addr == phy_addr) {
			return bnx2x_cl45_read(params->bp,
					       &params->phy[phy_index], devad,
					       reg, ret_val);
		}
	}
	return -EINVAL;
}

u8 bnx2x_phy_write(struct link_params *params, u8 phy_addr,
		   u8 devad, u16 reg, u16 val)
{
	u8 phy_index;
	/*
	 * Probe for the phy according to the given phy_addr, and execute
	 * the write request on it
	 */
	for (phy_index = 0; phy_index < params->num_phys; phy_index++) {
		if (params->phy[phy_index].addr == phy_addr) {
			return bnx2x_cl45_write(params->bp,
						&params->phy[phy_index], devad,
						reg, val);
		}
	}
	return -EINVAL;
}

static void bnx2x_set_aer_mmd_xgxs(struct link_params *params,
				   struct bnx2x_phy *phy)
{
	u32 ser_lane;
	u16 offset, aer_val;
	struct bnx2x *bp = params->bp;
	ser_lane = ((params->lane_config &
		     PORT_HW_CFG_LANE_SWAP_CFG_MASTER_MASK) >>
		     PORT_HW_CFG_LANE_SWAP_CFG_MASTER_SHIFT);

	offset = phy->addr + ser_lane;
	if (CHIP_IS_E2(bp))
		aer_val = 0x3800 + offset - 1;
	else
		aer_val = 0x3800 + offset;
	CL22_WR_OVER_CL45(bp, phy, MDIO_REG_BANK_AER_BLOCK,
			  MDIO_AER_BLOCK_AER_REG, aer_val);
}
static void bnx2x_set_aer_mmd_serdes(struct bnx2x *bp,
				     struct bnx2x_phy *phy)
{
	CL22_WR_OVER_CL45(bp, phy,
			  MDIO_REG_BANK_AER_BLOCK,
			  MDIO_AER_BLOCK_AER_REG, 0x3800);
}

/******************************************************************/
/*			Internal phy section			  */
/******************************************************************/

static void bnx2x_set_serdes_access(struct bnx2x *bp, u8 port)
{
	u32 emac_base = (port) ? GRCBASE_EMAC1 : GRCBASE_EMAC0;

	/* Set Clause 22 */
	REG_WR(bp, NIG_REG_SERDES0_CTRL_MD_ST + port*0x10, 1);
	REG_WR(bp, emac_base + EMAC_REG_EMAC_MDIO_COMM, 0x245f8000);
	udelay(500);
	REG_WR(bp, emac_base + EMAC_REG_EMAC_MDIO_COMM, 0x245d000f);
	udelay(500);
	 /* Set Clause 45 */
	REG_WR(bp, NIG_REG_SERDES0_CTRL_MD_ST + port*0x10, 0);
}

static void bnx2x_serdes_deassert(struct bnx2x *bp, u8 port)
{
	u32 val;

	DP(NETIF_MSG_LINK, "bnx2x_serdes_deassert\n");

	val = SERDES_RESET_BITS << (port*16);

	/* reset and unreset the SerDes/XGXS */
	REG_WR(bp, GRCBASE_MISC + MISC_REGISTERS_RESET_REG_3_CLEAR, val);
	udelay(500);
	REG_WR(bp, GRCBASE_MISC + MISC_REGISTERS_RESET_REG_3_SET, val);

	bnx2x_set_serdes_access(bp, port);

	REG_WR(bp, NIG_REG_SERDES0_CTRL_MD_DEVAD + port*0x10,
	       DEFAULT_PHY_DEV_ADDR);
}

static void bnx2x_xgxs_deassert(struct link_params *params)
{
	struct bnx2x *bp = params->bp;
	u8 port;
	u32 val;
	DP(NETIF_MSG_LINK, "bnx2x_xgxs_deassert\n");
	port = params->port;

	val = XGXS_RESET_BITS << (port*16);

	/* reset and unreset the SerDes/XGXS */
	REG_WR(bp, GRCBASE_MISC + MISC_REGISTERS_RESET_REG_3_CLEAR, val);
	udelay(500);
	REG_WR(bp, GRCBASE_MISC + MISC_REGISTERS_RESET_REG_3_SET, val);

	REG_WR(bp, NIG_REG_XGXS0_CTRL_MD_ST + port*0x18, 0);
	REG_WR(bp, NIG_REG_XGXS0_CTRL_MD_DEVAD + port*0x18,
	       params->phy[INT_PHY].def_md_devad);
}


void bnx2x_link_status_update(struct link_params *params,
			      struct link_vars *vars)
{
	struct bnx2x *bp = params->bp;
	u8 link_10g;
	u8 port = params->port;

	vars->link_status = REG_RD(bp, params->shmem_base +
				   offsetof(struct shmem_region,
					    port_mb[port].link_status));

	vars->link_up = (vars->link_status & LINK_STATUS_LINK_UP);

	if (vars->link_up) {
		DP(NETIF_MSG_LINK, "phy link up\n");

		vars->phy_link_up = 1;
		vars->duplex = DUPLEX_FULL;
		switch (vars->link_status &
			LINK_STATUS_SPEED_AND_DUPLEX_MASK) {
			case LINK_10THD:
				vars->duplex = DUPLEX_HALF;
				/* fall thru */
			case LINK_10TFD:
				vars->line_speed = SPEED_10;
				break;

			case LINK_100TXHD:
				vars->duplex = DUPLEX_HALF;
				/* fall thru */
			case LINK_100T4:
			case LINK_100TXFD:
				vars->line_speed = SPEED_100;
				break;

			case LINK_1000THD:
				vars->duplex = DUPLEX_HALF;
				/* fall thru */
			case LINK_1000TFD:
				vars->line_speed = SPEED_1000;
				break;

			case LINK_2500THD:
				vars->duplex = DUPLEX_HALF;
				/* fall thru */
			case LINK_2500TFD:
				vars->line_speed = SPEED_2500;
				break;

			case LINK_10GTFD:
				vars->line_speed = SPEED_10000;
				break;

			case LINK_12GTFD:
				vars->line_speed = SPEED_12000;
				break;

			case LINK_12_5GTFD:
				vars->line_speed = SPEED_12500;
				break;

			case LINK_13GTFD:
				vars->line_speed = SPEED_13000;
				break;

			case LINK_15GTFD:
				vars->line_speed = SPEED_15000;
				break;

			case LINK_16GTFD:
				vars->line_speed = SPEED_16000;
				break;

			default:
				break;
		}
		vars->flow_ctrl = 0;
		if (vars->link_status & LINK_STATUS_TX_FLOW_CONTROL_ENABLED)
			vars->flow_ctrl |= BNX2X_FLOW_CTRL_TX;

		if (vars->link_status & LINK_STATUS_RX_FLOW_CONTROL_ENABLED)
			vars->flow_ctrl |= BNX2X_FLOW_CTRL_RX;

		if (!vars->flow_ctrl)
			vars->flow_ctrl = BNX2X_FLOW_CTRL_NONE;

		if (vars->line_speed &&
		    ((vars->line_speed == SPEED_10) ||
		     (vars->line_speed == SPEED_100))) {
			vars->phy_flags |= PHY_SGMII_FLAG;
		} else {
			vars->phy_flags &= ~PHY_SGMII_FLAG;
		}

		/* anything 10 and over uses the bmac */
		link_10g = ((vars->line_speed == SPEED_10000) ||
			    (vars->line_speed == SPEED_12000) ||
			    (vars->line_speed == SPEED_12500) ||
			    (vars->line_speed == SPEED_13000) ||
			    (vars->line_speed == SPEED_15000) ||
			    (vars->line_speed == SPEED_16000));
		if (link_10g)
			vars->mac_type = MAC_TYPE_BMAC;
		else
			vars->mac_type = MAC_TYPE_EMAC;

	} else { /* link down */
		DP(NETIF_MSG_LINK, "phy link down\n");

		vars->phy_link_up = 0;

		vars->line_speed = 0;
		vars->duplex = DUPLEX_FULL;
		vars->flow_ctrl = BNX2X_FLOW_CTRL_NONE;

		/* indicate no mac active */
		vars->mac_type = MAC_TYPE_NONE;
	}

	DP(NETIF_MSG_LINK, "link_status 0x%x  phy_link_up %x\n",
		 vars->link_status, vars->phy_link_up);
	DP(NETIF_MSG_LINK, "line_speed %x  duplex %x  flow_ctrl 0x%x\n",
		 vars->line_speed, vars->duplex, vars->flow_ctrl);
}


static void bnx2x_set_master_ln(struct link_params *params,
				struct bnx2x_phy *phy)
{
	struct bnx2x *bp = params->bp;
	u16 new_master_ln, ser_lane;
	ser_lane = ((params->lane_config &
		     PORT_HW_CFG_LANE_SWAP_CFG_MASTER_MASK) >>
		    PORT_HW_CFG_LANE_SWAP_CFG_MASTER_SHIFT);

	/* set the master_ln for AN */
	CL22_RD_OVER_CL45(bp, phy,
			  MDIO_REG_BANK_XGXS_BLOCK2,
			  MDIO_XGXS_BLOCK2_TEST_MODE_LANE,
			  &new_master_ln);

	CL22_WR_OVER_CL45(bp, phy,
			  MDIO_REG_BANK_XGXS_BLOCK2 ,
			  MDIO_XGXS_BLOCK2_TEST_MODE_LANE,
			  (new_master_ln | ser_lane));
}

static u8 bnx2x_reset_unicore(struct link_params *params,
			      struct bnx2x_phy *phy,
			      u8 set_serdes)
{
	struct bnx2x *bp = params->bp;
	u16 mii_control;
	u16 i;
	CL22_RD_OVER_CL45(bp, phy,
			  MDIO_REG_BANK_COMBO_IEEE0,
			  MDIO_COMBO_IEEE0_MII_CONTROL, &mii_control);

	/* reset the unicore */
	CL22_WR_OVER_CL45(bp, phy,
			  MDIO_REG_BANK_COMBO_IEEE0,
			  MDIO_COMBO_IEEE0_MII_CONTROL,
			  (mii_control |
			   MDIO_COMBO_IEEO_MII_CONTROL_RESET));
	if (set_serdes)
		bnx2x_set_serdes_access(bp, params->port);

	/* wait for the reset to self clear */
	for (i = 0; i < MDIO_ACCESS_TIMEOUT; i++) {
		udelay(5);

		/* the reset erased the previous bank value */
		CL22_RD_OVER_CL45(bp, phy,
				  MDIO_REG_BANK_COMBO_IEEE0,
				  MDIO_COMBO_IEEE0_MII_CONTROL,
				  &mii_control);

		if (!(mii_control & MDIO_COMBO_IEEO_MII_CONTROL_RESET)) {
			udelay(5);
			return 0;
		}
	}

	netdev_err(bp->dev,  "Warning: PHY was not initialized,"
			      " Port %d\n",
			 params->port);
	DP(NETIF_MSG_LINK, "BUG! XGXS is still in reset!\n");
	return -EINVAL;

}

static void bnx2x_set_swap_lanes(struct link_params *params,
				 struct bnx2x_phy *phy)
{
	struct bnx2x *bp = params->bp;
	/*
	 *  Each two bits represents a lane number:
	 *  No swap is 0123 => 0x1b no need to enable the swap
	 */
	u16 ser_lane, rx_lane_swap, tx_lane_swap;

	ser_lane = ((params->lane_config &
		     PORT_HW_CFG_LANE_SWAP_CFG_MASTER_MASK) >>
		    PORT_HW_CFG_LANE_SWAP_CFG_MASTER_SHIFT);
	rx_lane_swap = ((params->lane_config &
			 PORT_HW_CFG_LANE_SWAP_CFG_RX_MASK) >>
			PORT_HW_CFG_LANE_SWAP_CFG_RX_SHIFT);
	tx_lane_swap = ((params->lane_config &
			 PORT_HW_CFG_LANE_SWAP_CFG_TX_MASK) >>
			PORT_HW_CFG_LANE_SWAP_CFG_TX_SHIFT);

	if (rx_lane_swap != 0x1b) {
		CL22_WR_OVER_CL45(bp, phy,
				  MDIO_REG_BANK_XGXS_BLOCK2,
				  MDIO_XGXS_BLOCK2_RX_LN_SWAP,
				  (rx_lane_swap |
				   MDIO_XGXS_BLOCK2_RX_LN_SWAP_ENABLE |
				   MDIO_XGXS_BLOCK2_RX_LN_SWAP_FORCE_ENABLE));
	} else {
		CL22_WR_OVER_CL45(bp, phy,
				  MDIO_REG_BANK_XGXS_BLOCK2,
				  MDIO_XGXS_BLOCK2_RX_LN_SWAP, 0);
	}

	if (tx_lane_swap != 0x1b) {
		CL22_WR_OVER_CL45(bp, phy,
				  MDIO_REG_BANK_XGXS_BLOCK2,
				  MDIO_XGXS_BLOCK2_TX_LN_SWAP,
				  (tx_lane_swap |
				   MDIO_XGXS_BLOCK2_TX_LN_SWAP_ENABLE));
	} else {
		CL22_WR_OVER_CL45(bp, phy,
				  MDIO_REG_BANK_XGXS_BLOCK2,
				  MDIO_XGXS_BLOCK2_TX_LN_SWAP, 0);
	}
}

static void bnx2x_set_parallel_detection(struct bnx2x_phy *phy,
					 struct link_params *params)
{
	struct bnx2x *bp = params->bp;
	u16 control2;
	CL22_RD_OVER_CL45(bp, phy,
			  MDIO_REG_BANK_SERDES_DIGITAL,
			  MDIO_SERDES_DIGITAL_A_1000X_CONTROL2,
			  &control2);
	if (phy->speed_cap_mask & PORT_HW_CFG_SPEED_CAPABILITY_D0_1G)
		control2 |= MDIO_SERDES_DIGITAL_A_1000X_CONTROL2_PRL_DT_EN;
	else
		control2 &= ~MDIO_SERDES_DIGITAL_A_1000X_CONTROL2_PRL_DT_EN;
	DP(NETIF_MSG_LINK, "phy->speed_cap_mask = 0x%x, control2 = 0x%x\n",
		phy->speed_cap_mask, control2);
	CL22_WR_OVER_CL45(bp, phy,
			  MDIO_REG_BANK_SERDES_DIGITAL,
			  MDIO_SERDES_DIGITAL_A_1000X_CONTROL2,
			  control2);

	if ((phy->type == PORT_HW_CFG_XGXS_EXT_PHY_TYPE_DIRECT) &&
	     (phy->speed_cap_mask &
		    PORT_HW_CFG_SPEED_CAPABILITY_D0_10G)) {
		DP(NETIF_MSG_LINK, "XGXS\n");

		CL22_WR_OVER_CL45(bp, phy,
				 MDIO_REG_BANK_10G_PARALLEL_DETECT,
				 MDIO_10G_PARALLEL_DETECT_PAR_DET_10G_LINK,
				 MDIO_10G_PARALLEL_DETECT_PAR_DET_10G_LINK_CNT);

		CL22_RD_OVER_CL45(bp, phy,
				  MDIO_REG_BANK_10G_PARALLEL_DETECT,
				  MDIO_10G_PARALLEL_DETECT_PAR_DET_10G_CONTROL,
				  &control2);


		control2 |=
		    MDIO_10G_PARALLEL_DETECT_PAR_DET_10G_CONTROL_PARDET10G_EN;

		CL22_WR_OVER_CL45(bp, phy,
				  MDIO_REG_BANK_10G_PARALLEL_DETECT,
				  MDIO_10G_PARALLEL_DETECT_PAR_DET_10G_CONTROL,
				  control2);

		/* Disable parallel detection of HiG */
		CL22_WR_OVER_CL45(bp, phy,
				  MDIO_REG_BANK_XGXS_BLOCK2,
				  MDIO_XGXS_BLOCK2_UNICORE_MODE_10G,
				  MDIO_XGXS_BLOCK2_UNICORE_MODE_10G_CX4_XGXS |
				  MDIO_XGXS_BLOCK2_UNICORE_MODE_10G_HIGIG_XGXS);
	}
}

static void bnx2x_set_autoneg(struct bnx2x_phy *phy,
			      struct link_params *params,
			      struct link_vars *vars,
			      u8 enable_cl73)
{
	struct bnx2x *bp = params->bp;
	u16 reg_val;

	/* CL37 Autoneg */
	CL22_RD_OVER_CL45(bp, phy,
			  MDIO_REG_BANK_COMBO_IEEE0,
			  MDIO_COMBO_IEEE0_MII_CONTROL, &reg_val);

	/* CL37 Autoneg Enabled */
	if (vars->line_speed == SPEED_AUTO_NEG)
		reg_val |= MDIO_COMBO_IEEO_MII_CONTROL_AN_EN;
	else /* CL37 Autoneg Disabled */
		reg_val &= ~(MDIO_COMBO_IEEO_MII_CONTROL_AN_EN |
			     MDIO_COMBO_IEEO_MII_CONTROL_RESTART_AN);

	CL22_WR_OVER_CL45(bp, phy,
			  MDIO_REG_BANK_COMBO_IEEE0,
			  MDIO_COMBO_IEEE0_MII_CONTROL, reg_val);

	/* Enable/Disable Autodetection */

	CL22_RD_OVER_CL45(bp, phy,
			  MDIO_REG_BANK_SERDES_DIGITAL,
			  MDIO_SERDES_DIGITAL_A_1000X_CONTROL1, &reg_val);
	reg_val &= ~(MDIO_SERDES_DIGITAL_A_1000X_CONTROL1_SIGNAL_DETECT_EN |
		    MDIO_SERDES_DIGITAL_A_1000X_CONTROL1_INVERT_SIGNAL_DETECT);
	reg_val |= MDIO_SERDES_DIGITAL_A_1000X_CONTROL1_FIBER_MODE;
	if (vars->line_speed == SPEED_AUTO_NEG)
		reg_val |= MDIO_SERDES_DIGITAL_A_1000X_CONTROL1_AUTODET;
	else
		reg_val &= ~MDIO_SERDES_DIGITAL_A_1000X_CONTROL1_AUTODET;

	CL22_WR_OVER_CL45(bp, phy,
			  MDIO_REG_BANK_SERDES_DIGITAL,
			  MDIO_SERDES_DIGITAL_A_1000X_CONTROL1, reg_val);

	/* Enable TetonII and BAM autoneg */
	CL22_RD_OVER_CL45(bp, phy,
			  MDIO_REG_BANK_BAM_NEXT_PAGE,
			  MDIO_BAM_NEXT_PAGE_MP5_NEXT_PAGE_CTRL,
			  &reg_val);
	if (vars->line_speed == SPEED_AUTO_NEG) {
		/* Enable BAM aneg Mode and TetonII aneg Mode */
		reg_val |= (MDIO_BAM_NEXT_PAGE_MP5_NEXT_PAGE_CTRL_BAM_MODE |
			    MDIO_BAM_NEXT_PAGE_MP5_NEXT_PAGE_CTRL_TETON_AN);
	} else {
		/* TetonII and BAM Autoneg Disabled */
		reg_val &= ~(MDIO_BAM_NEXT_PAGE_MP5_NEXT_PAGE_CTRL_BAM_MODE |
			     MDIO_BAM_NEXT_PAGE_MP5_NEXT_PAGE_CTRL_TETON_AN);
	}
	CL22_WR_OVER_CL45(bp, phy,
			  MDIO_REG_BANK_BAM_NEXT_PAGE,
			  MDIO_BAM_NEXT_PAGE_MP5_NEXT_PAGE_CTRL,
			  reg_val);

	if (enable_cl73) {
		/* Enable Cl73 FSM status bits */
		CL22_WR_OVER_CL45(bp, phy,
				  MDIO_REG_BANK_CL73_USERB0,
				  MDIO_CL73_USERB0_CL73_UCTRL,
				  0xe);

		/* Enable BAM Station Manager*/
		CL22_WR_OVER_CL45(bp, phy,
			MDIO_REG_BANK_CL73_USERB0,
			MDIO_CL73_USERB0_CL73_BAM_CTRL1,
			MDIO_CL73_USERB0_CL73_BAM_CTRL1_BAM_EN |
			MDIO_CL73_USERB0_CL73_BAM_CTRL1_BAM_STATION_MNGR_EN |
			MDIO_CL73_USERB0_CL73_BAM_CTRL1_BAM_NP_AFTER_BP_EN);

		/* Advertise CL73 link speeds */
		CL22_RD_OVER_CL45(bp, phy,
				  MDIO_REG_BANK_CL73_IEEEB1,
				  MDIO_CL73_IEEEB1_AN_ADV2,
				  &reg_val);
		if (phy->speed_cap_mask &
		    PORT_HW_CFG_SPEED_CAPABILITY_D0_10G)
			reg_val |= MDIO_CL73_IEEEB1_AN_ADV2_ADVR_10G_KX4;
		if (phy->speed_cap_mask &
		    PORT_HW_CFG_SPEED_CAPABILITY_D0_1G)
			reg_val |= MDIO_CL73_IEEEB1_AN_ADV2_ADVR_1000M_KX;

		CL22_WR_OVER_CL45(bp, phy,
				  MDIO_REG_BANK_CL73_IEEEB1,
				  MDIO_CL73_IEEEB1_AN_ADV2,
				  reg_val);

		/* CL73 Autoneg Enabled */
		reg_val = MDIO_CL73_IEEEB0_CL73_AN_CONTROL_AN_EN;

	} else /* CL73 Autoneg Disabled */
		reg_val = 0;

	CL22_WR_OVER_CL45(bp, phy,
			  MDIO_REG_BANK_CL73_IEEEB0,
			  MDIO_CL73_IEEEB0_CL73_AN_CONTROL, reg_val);
}

/* program SerDes, forced speed */
static void bnx2x_program_serdes(struct bnx2x_phy *phy,
				 struct link_params *params,
				 struct link_vars *vars)
{
	struct bnx2x *bp = params->bp;
	u16 reg_val;

	/* program duplex, disable autoneg and sgmii*/
	CL22_RD_OVER_CL45(bp, phy,
			  MDIO_REG_BANK_COMBO_IEEE0,
			  MDIO_COMBO_IEEE0_MII_CONTROL, &reg_val);
	reg_val &= ~(MDIO_COMBO_IEEO_MII_CONTROL_FULL_DUPLEX |
		     MDIO_COMBO_IEEO_MII_CONTROL_AN_EN |
		     MDIO_COMBO_IEEO_MII_CONTROL_MAN_SGMII_SP_MASK);
	if (phy->req_duplex == DUPLEX_FULL)
		reg_val |= MDIO_COMBO_IEEO_MII_CONTROL_FULL_DUPLEX;
	CL22_WR_OVER_CL45(bp, phy,
			  MDIO_REG_BANK_COMBO_IEEE0,
			  MDIO_COMBO_IEEE0_MII_CONTROL, reg_val);

	/*
	 * program speed
	 *  - needed only if the speed is greater than 1G (2.5G or 10G)
	 */
	CL22_RD_OVER_CL45(bp, phy,
			  MDIO_REG_BANK_SERDES_DIGITAL,
			  MDIO_SERDES_DIGITAL_MISC1, &reg_val);
	/* clearing the speed value before setting the right speed */
	DP(NETIF_MSG_LINK, "MDIO_REG_BANK_SERDES_DIGITAL = 0x%x\n", reg_val);

	reg_val &= ~(MDIO_SERDES_DIGITAL_MISC1_FORCE_SPEED_MASK |
		     MDIO_SERDES_DIGITAL_MISC1_FORCE_SPEED_SEL);

	if (!((vars->line_speed == SPEED_1000) ||
	      (vars->line_speed == SPEED_100) ||
	      (vars->line_speed == SPEED_10))) {

		reg_val |= (MDIO_SERDES_DIGITAL_MISC1_REFCLK_SEL_156_25M |
			    MDIO_SERDES_DIGITAL_MISC1_FORCE_SPEED_SEL);
		if (vars->line_speed == SPEED_10000)
			reg_val |=
				MDIO_SERDES_DIGITAL_MISC1_FORCE_SPEED_10G_CX4;
		if (vars->line_speed == SPEED_13000)
			reg_val |=
				MDIO_SERDES_DIGITAL_MISC1_FORCE_SPEED_13G;
	}

	CL22_WR_OVER_CL45(bp, phy,
			  MDIO_REG_BANK_SERDES_DIGITAL,
			  MDIO_SERDES_DIGITAL_MISC1, reg_val);

}

static void bnx2x_set_brcm_cl37_advertisment(struct bnx2x_phy *phy,
					     struct link_params *params)
{
	struct bnx2x *bp = params->bp;
	u16 val = 0;

	/* configure the 48 bits for BAM AN */

	/* set extended capabilities */
	if (phy->speed_cap_mask & PORT_HW_CFG_SPEED_CAPABILITY_D0_2_5G)
		val |= MDIO_OVER_1G_UP1_2_5G;
	if (phy->speed_cap_mask & PORT_HW_CFG_SPEED_CAPABILITY_D0_10G)
		val |= MDIO_OVER_1G_UP1_10G;
	CL22_WR_OVER_CL45(bp, phy,
			  MDIO_REG_BANK_OVER_1G,
			  MDIO_OVER_1G_UP1, val);

	CL22_WR_OVER_CL45(bp, phy,
			  MDIO_REG_BANK_OVER_1G,
			  MDIO_OVER_1G_UP3, 0x400);
}

static void bnx2x_calc_ieee_aneg_adv(struct bnx2x_phy *phy,
				     struct link_params *params, u16 *ieee_fc)
{
	struct bnx2x *bp = params->bp;
	*ieee_fc = MDIO_COMBO_IEEE0_AUTO_NEG_ADV_FULL_DUPLEX;
	/*
	 * Resolve pause mode and advertisement.
	 * Please refer to Table 28B-3 of the 802.3ab-1999 spec
	 */

	switch (phy->req_flow_ctrl) {
	case BNX2X_FLOW_CTRL_AUTO:
		if (params->req_fc_auto_adv == BNX2X_FLOW_CTRL_BOTH)
			*ieee_fc |= MDIO_COMBO_IEEE0_AUTO_NEG_ADV_PAUSE_BOTH;
		else
			*ieee_fc |=
			MDIO_COMBO_IEEE0_AUTO_NEG_ADV_PAUSE_ASYMMETRIC;
		break;
	case BNX2X_FLOW_CTRL_TX:
		*ieee_fc |= MDIO_COMBO_IEEE0_AUTO_NEG_ADV_PAUSE_ASYMMETRIC;
		break;

	case BNX2X_FLOW_CTRL_RX:
	case BNX2X_FLOW_CTRL_BOTH:
		*ieee_fc |= MDIO_COMBO_IEEE0_AUTO_NEG_ADV_PAUSE_BOTH;
		break;

	case BNX2X_FLOW_CTRL_NONE:
	default:
		*ieee_fc |= MDIO_COMBO_IEEE0_AUTO_NEG_ADV_PAUSE_NONE;
		break;
	}
	DP(NETIF_MSG_LINK, "ieee_fc = 0x%x\n", *ieee_fc);
}

static void bnx2x_set_ieee_aneg_advertisment(struct bnx2x_phy *phy,
					     struct link_params *params,
					     u16 ieee_fc)
{
	struct bnx2x *bp = params->bp;
	u16 val;
	/* for AN, we are always publishing full duplex */

	CL22_WR_OVER_CL45(bp, phy,
			  MDIO_REG_BANK_COMBO_IEEE0,
			  MDIO_COMBO_IEEE0_AUTO_NEG_ADV, ieee_fc);
	CL22_RD_OVER_CL45(bp, phy,
			  MDIO_REG_BANK_CL73_IEEEB1,
			  MDIO_CL73_IEEEB1_AN_ADV1, &val);
	val &= ~MDIO_CL73_IEEEB1_AN_ADV1_PAUSE_BOTH;
	val |= ((ieee_fc<<3) & MDIO_CL73_IEEEB1_AN_ADV1_PAUSE_MASK);
	CL22_WR_OVER_CL45(bp, phy,
			  MDIO_REG_BANK_CL73_IEEEB1,
			  MDIO_CL73_IEEEB1_AN_ADV1, val);
}

static void bnx2x_restart_autoneg(struct bnx2x_phy *phy,
				  struct link_params *params,
				  u8 enable_cl73)
{
	struct bnx2x *bp = params->bp;
	u16 mii_control;

	DP(NETIF_MSG_LINK, "bnx2x_restart_autoneg\n");
	/* Enable and restart BAM/CL37 aneg */

	if (enable_cl73) {
		CL22_RD_OVER_CL45(bp, phy,
				  MDIO_REG_BANK_CL73_IEEEB0,
				  MDIO_CL73_IEEEB0_CL73_AN_CONTROL,
				  &mii_control);

		CL22_WR_OVER_CL45(bp, phy,
				  MDIO_REG_BANK_CL73_IEEEB0,
				  MDIO_CL73_IEEEB0_CL73_AN_CONTROL,
				  (mii_control |
				  MDIO_CL73_IEEEB0_CL73_AN_CONTROL_AN_EN |
				  MDIO_CL73_IEEEB0_CL73_AN_CONTROL_RESTART_AN));
	} else {

		CL22_RD_OVER_CL45(bp, phy,
				  MDIO_REG_BANK_COMBO_IEEE0,
				  MDIO_COMBO_IEEE0_MII_CONTROL,
				  &mii_control);
		DP(NETIF_MSG_LINK,
			 "bnx2x_restart_autoneg mii_control before = 0x%x\n",
			 mii_control);
		CL22_WR_OVER_CL45(bp, phy,
				  MDIO_REG_BANK_COMBO_IEEE0,
				  MDIO_COMBO_IEEE0_MII_CONTROL,
				  (mii_control |
				   MDIO_COMBO_IEEO_MII_CONTROL_AN_EN |
				   MDIO_COMBO_IEEO_MII_CONTROL_RESTART_AN));
	}
}

static void bnx2x_initialize_sgmii_process(struct bnx2x_phy *phy,
					   struct link_params *params,
					   struct link_vars *vars)
{
	struct bnx2x *bp = params->bp;
	u16 control1;

	/* in SGMII mode, the unicore is always slave */

	CL22_RD_OVER_CL45(bp, phy,
			  MDIO_REG_BANK_SERDES_DIGITAL,
			  MDIO_SERDES_DIGITAL_A_1000X_CONTROL1,
			  &control1);
	control1 |= MDIO_SERDES_DIGITAL_A_1000X_CONTROL1_INVERT_SIGNAL_DETECT;
	/* set sgmii mode (and not fiber) */
	control1 &= ~(MDIO_SERDES_DIGITAL_A_1000X_CONTROL1_FIBER_MODE |
		      MDIO_SERDES_DIGITAL_A_1000X_CONTROL1_AUTODET |
		      MDIO_SERDES_DIGITAL_A_1000X_CONTROL1_MSTR_MODE);
	CL22_WR_OVER_CL45(bp, phy,
			  MDIO_REG_BANK_SERDES_DIGITAL,
			  MDIO_SERDES_DIGITAL_A_1000X_CONTROL1,
			  control1);

	/* if forced speed */
	if (!(vars->line_speed == SPEED_AUTO_NEG)) {
		/* set speed, disable autoneg */
		u16 mii_control;

		CL22_RD_OVER_CL45(bp, phy,
				  MDIO_REG_BANK_COMBO_IEEE0,
				  MDIO_COMBO_IEEE0_MII_CONTROL,
				  &mii_control);
		mii_control &= ~(MDIO_COMBO_IEEO_MII_CONTROL_AN_EN |
				 MDIO_COMBO_IEEO_MII_CONTROL_MAN_SGMII_SP_MASK|
				 MDIO_COMBO_IEEO_MII_CONTROL_FULL_DUPLEX);

		switch (vars->line_speed) {
		case SPEED_100:
			mii_control |=
				MDIO_COMBO_IEEO_MII_CONTROL_MAN_SGMII_SP_100;
			break;
		case SPEED_1000:
			mii_control |=
				MDIO_COMBO_IEEO_MII_CONTROL_MAN_SGMII_SP_1000;
			break;
		case SPEED_10:
			/* there is nothing to set for 10M */
			break;
		default:
			/* invalid speed for SGMII */
			DP(NETIF_MSG_LINK, "Invalid line_speed 0x%x\n",
				  vars->line_speed);
			break;
		}

		/* setting the full duplex */
		if (phy->req_duplex == DUPLEX_FULL)
			mii_control |=
				MDIO_COMBO_IEEO_MII_CONTROL_FULL_DUPLEX;
		CL22_WR_OVER_CL45(bp, phy,
				  MDIO_REG_BANK_COMBO_IEEE0,
				  MDIO_COMBO_IEEE0_MII_CONTROL,
				  mii_control);

	} else { /* AN mode */
		/* enable and restart AN */
		bnx2x_restart_autoneg(phy, params, 0);
	}
}


/*
 * link management
 */

static void bnx2x_pause_resolve(struct link_vars *vars, u32 pause_result)
{						/*  LD	    LP	 */
	switch (pause_result) {			/* ASYM P ASYM P */
	case 0xb:				/*   1  0   1  1 */
		vars->flow_ctrl = BNX2X_FLOW_CTRL_TX;
		break;

	case 0xe:				/*   1  1   1  0 */
		vars->flow_ctrl = BNX2X_FLOW_CTRL_RX;
		break;

	case 0x5:				/*   0  1   0  1 */
	case 0x7:				/*   0  1   1  1 */
	case 0xd:				/*   1  1   0  1 */
	case 0xf:				/*   1  1   1  1 */
		vars->flow_ctrl = BNX2X_FLOW_CTRL_BOTH;
		break;

	default:
		break;
	}
	if (pause_result & (1<<0))
		vars->link_status |= LINK_STATUS_LINK_PARTNER_SYMMETRIC_PAUSE;
	if (pause_result & (1<<1))
		vars->link_status |= LINK_STATUS_LINK_PARTNER_ASYMMETRIC_PAUSE;
}

static u8 bnx2x_direct_parallel_detect_used(struct bnx2x_phy *phy,
					    struct link_params *params)
{
	struct bnx2x *bp = params->bp;
	u16 pd_10g, status2_1000x;
	if (phy->req_line_speed != SPEED_AUTO_NEG)
		return 0;
	CL22_RD_OVER_CL45(bp, phy,
			  MDIO_REG_BANK_SERDES_DIGITAL,
			  MDIO_SERDES_DIGITAL_A_1000X_STATUS2,
			  &status2_1000x);
	CL22_RD_OVER_CL45(bp, phy,
			  MDIO_REG_BANK_SERDES_DIGITAL,
			  MDIO_SERDES_DIGITAL_A_1000X_STATUS2,
			  &status2_1000x);
	if (status2_1000x & MDIO_SERDES_DIGITAL_A_1000X_STATUS2_AN_DISABLED) {
		DP(NETIF_MSG_LINK, "1G parallel detect link on port %d\n",
			 params->port);
		return 1;
	}

	CL22_RD_OVER_CL45(bp, phy,
			  MDIO_REG_BANK_10G_PARALLEL_DETECT,
			  MDIO_10G_PARALLEL_DETECT_PAR_DET_10G_STATUS,
			  &pd_10g);

	if (pd_10g & MDIO_10G_PARALLEL_DETECT_PAR_DET_10G_STATUS_PD_LINK) {
		DP(NETIF_MSG_LINK, "10G parallel detect link on port %d\n",
			 params->port);
		return 1;
	}
	return 0;
}

static void bnx2x_flow_ctrl_resolve(struct bnx2x_phy *phy,
				    struct link_params *params,
				    struct link_vars *vars,
				    u32 gp_status)
{
	struct bnx2x *bp = params->bp;
	u16 ld_pause;   /* local driver */
	u16 lp_pause;   /* link partner */
	u16 pause_result;

	vars->flow_ctrl = BNX2X_FLOW_CTRL_NONE;

	/* resolve from gp_status in case of AN complete and not sgmii */
	if (phy->req_flow_ctrl != BNX2X_FLOW_CTRL_AUTO)
		vars->flow_ctrl = phy->req_flow_ctrl;
	else if (phy->req_line_speed != SPEED_AUTO_NEG)
		vars->flow_ctrl = params->req_fc_auto_adv;
	else if ((gp_status & MDIO_AN_CL73_OR_37_COMPLETE) &&
		 (!(vars->phy_flags & PHY_SGMII_FLAG))) {
		if (bnx2x_direct_parallel_detect_used(phy, params)) {
			vars->flow_ctrl = params->req_fc_auto_adv;
			return;
		}
		if ((gp_status &
		    (MDIO_GP_STATUS_TOP_AN_STATUS1_CL73_AUTONEG_COMPLETE |
		     MDIO_GP_STATUS_TOP_AN_STATUS1_CL73_MR_LP_NP_AN_ABLE)) ==
		    (MDIO_GP_STATUS_TOP_AN_STATUS1_CL73_AUTONEG_COMPLETE |
		     MDIO_GP_STATUS_TOP_AN_STATUS1_CL73_MR_LP_NP_AN_ABLE)) {

			CL22_RD_OVER_CL45(bp, phy,
					  MDIO_REG_BANK_CL73_IEEEB1,
					  MDIO_CL73_IEEEB1_AN_ADV1,
					  &ld_pause);
			CL22_RD_OVER_CL45(bp, phy,
					  MDIO_REG_BANK_CL73_IEEEB1,
					  MDIO_CL73_IEEEB1_AN_LP_ADV1,
					  &lp_pause);
			pause_result = (ld_pause &
					MDIO_CL73_IEEEB1_AN_ADV1_PAUSE_MASK)
					>> 8;
			pause_result |= (lp_pause &
					MDIO_CL73_IEEEB1_AN_LP_ADV1_PAUSE_MASK)
					>> 10;
			DP(NETIF_MSG_LINK, "pause_result CL73 0x%x\n",
				 pause_result);
		} else {
			CL22_RD_OVER_CL45(bp, phy,
					  MDIO_REG_BANK_COMBO_IEEE0,
					  MDIO_COMBO_IEEE0_AUTO_NEG_ADV,
					  &ld_pause);
			CL22_RD_OVER_CL45(bp, phy,
				MDIO_REG_BANK_COMBO_IEEE0,
				MDIO_COMBO_IEEE0_AUTO_NEG_LINK_PARTNER_ABILITY1,
				&lp_pause);
			pause_result = (ld_pause &
				MDIO_COMBO_IEEE0_AUTO_NEG_ADV_PAUSE_MASK)>>5;
			pause_result |= (lp_pause &
				MDIO_COMBO_IEEE0_AUTO_NEG_ADV_PAUSE_MASK)>>7;
			DP(NETIF_MSG_LINK, "pause_result CL37 0x%x\n",
				 pause_result);
		}
		bnx2x_pause_resolve(vars, pause_result);
	}
	DP(NETIF_MSG_LINK, "flow_ctrl 0x%x\n", vars->flow_ctrl);
}

static void bnx2x_check_fallback_to_cl37(struct bnx2x_phy *phy,
					 struct link_params *params)
{
	struct bnx2x *bp = params->bp;
	u16 rx_status, ustat_val, cl37_fsm_recieved;
	DP(NETIF_MSG_LINK, "bnx2x_check_fallback_to_cl37\n");
	/* Step 1: Make sure signal is detected */
	CL22_RD_OVER_CL45(bp, phy,
			  MDIO_REG_BANK_RX0,
			  MDIO_RX0_RX_STATUS,
			  &rx_status);
	if ((rx_status & MDIO_RX0_RX_STATUS_SIGDET) !=
	    (MDIO_RX0_RX_STATUS_SIGDET)) {
		DP(NETIF_MSG_LINK, "Signal is not detected. Restoring CL73."
			     "rx_status(0x80b0) = 0x%x\n", rx_status);
		CL22_WR_OVER_CL45(bp, phy,
				  MDIO_REG_BANK_CL73_IEEEB0,
				  MDIO_CL73_IEEEB0_CL73_AN_CONTROL,
				  MDIO_CL73_IEEEB0_CL73_AN_CONTROL_AN_EN);
		return;
	}
	/* Step 2: Check CL73 state machine */
	CL22_RD_OVER_CL45(bp, phy,
			  MDIO_REG_BANK_CL73_USERB0,
			  MDIO_CL73_USERB0_CL73_USTAT1,
			  &ustat_val);
	if ((ustat_val &
	     (MDIO_CL73_USERB0_CL73_USTAT1_LINK_STATUS_CHECK |
	      MDIO_CL73_USERB0_CL73_USTAT1_AN_GOOD_CHECK_BAM37)) !=
	    (MDIO_CL73_USERB0_CL73_USTAT1_LINK_STATUS_CHECK |
	      MDIO_CL73_USERB0_CL73_USTAT1_AN_GOOD_CHECK_BAM37)) {
		DP(NETIF_MSG_LINK, "CL73 state-machine is not stable. "
			     "ustat_val(0x8371) = 0x%x\n", ustat_val);
		return;
	}
	/*
	 * Step 3: Check CL37 Message Pages received to indicate LP
	 * supports only CL37
	 */
	CL22_RD_OVER_CL45(bp, phy,
			  MDIO_REG_BANK_REMOTE_PHY,
			  MDIO_REMOTE_PHY_MISC_RX_STATUS,
			  &cl37_fsm_recieved);
	if ((cl37_fsm_recieved &
	     (MDIO_REMOTE_PHY_MISC_RX_STATUS_CL37_FSM_RECEIVED_OVER1G_MSG |
	     MDIO_REMOTE_PHY_MISC_RX_STATUS_CL37_FSM_RECEIVED_BRCM_OUI_MSG)) !=
	    (MDIO_REMOTE_PHY_MISC_RX_STATUS_CL37_FSM_RECEIVED_OVER1G_MSG |
	      MDIO_REMOTE_PHY_MISC_RX_STATUS_CL37_FSM_RECEIVED_BRCM_OUI_MSG)) {
		DP(NETIF_MSG_LINK, "No CL37 FSM were received. "
			     "misc_rx_status(0x8330) = 0x%x\n",
			 cl37_fsm_recieved);
		return;
	}
	/*
	 * The combined cl37/cl73 fsm state information indicating that
	 * we are connected to a device which does not support cl73, but
	 * does support cl37 BAM. In this case we disable cl73 and
	 * restart cl37 auto-neg
	 */

	/* Disable CL73 */
	CL22_WR_OVER_CL45(bp, phy,
			  MDIO_REG_BANK_CL73_IEEEB0,
			  MDIO_CL73_IEEEB0_CL73_AN_CONTROL,
			  0);
	/* Restart CL37 autoneg */
	bnx2x_restart_autoneg(phy, params, 0);
	DP(NETIF_MSG_LINK, "Disabling CL73, and restarting CL37 autoneg\n");
}

static void bnx2x_xgxs_an_resolve(struct bnx2x_phy *phy,
				  struct link_params *params,
				  struct link_vars *vars,
				  u32 gp_status)
{
	if (gp_status & MDIO_AN_CL73_OR_37_COMPLETE)
		vars->link_status |=
			LINK_STATUS_AUTO_NEGOTIATE_COMPLETE;

	if (bnx2x_direct_parallel_detect_used(phy, params))
		vars->link_status |=
			LINK_STATUS_PARALLEL_DETECTION_USED;
}

static u8 bnx2x_link_settings_status(struct bnx2x_phy *phy,
				     struct link_params *params,
				     struct link_vars *vars)
{
	struct bnx2x *bp = params->bp;
	u16 new_line_speed, gp_status;
	u8 rc = 0;

	/* Read gp_status */
	CL22_RD_OVER_CL45(bp, phy,
			  MDIO_REG_BANK_GP_STATUS,
			  MDIO_GP_STATUS_TOP_AN_STATUS1,
			  &gp_status);

	if (phy->req_line_speed == SPEED_AUTO_NEG)
		vars->link_status |= LINK_STATUS_AUTO_NEGOTIATE_ENABLED;
	if (gp_status & MDIO_GP_STATUS_TOP_AN_STATUS1_LINK_STATUS) {
		DP(NETIF_MSG_LINK, "phy link up gp_status=0x%x\n",
			 gp_status);

		vars->phy_link_up = 1;
		vars->link_status |= LINK_STATUS_LINK_UP;

		if (gp_status & MDIO_GP_STATUS_TOP_AN_STATUS1_DUPLEX_STATUS)
			vars->duplex = DUPLEX_FULL;
		else
			vars->duplex = DUPLEX_HALF;

		if (SINGLE_MEDIA_DIRECT(params)) {
			bnx2x_flow_ctrl_resolve(phy, params, vars, gp_status);
			if (phy->req_line_speed == SPEED_AUTO_NEG)
				bnx2x_xgxs_an_resolve(phy, params, vars,
						      gp_status);
		}

		switch (gp_status & GP_STATUS_SPEED_MASK) {
		case GP_STATUS_10M:
			new_line_speed = SPEED_10;
			if (vars->duplex == DUPLEX_FULL)
				vars->link_status |= LINK_10TFD;
			else
				vars->link_status |= LINK_10THD;
			break;

		case GP_STATUS_100M:
			new_line_speed = SPEED_100;
			if (vars->duplex == DUPLEX_FULL)
				vars->link_status |= LINK_100TXFD;
			else
				vars->link_status |= LINK_100TXHD;
			break;

		case GP_STATUS_1G:
		case GP_STATUS_1G_KX:
			new_line_speed = SPEED_1000;
			if (vars->duplex == DUPLEX_FULL)
				vars->link_status |= LINK_1000TFD;
			else
				vars->link_status |= LINK_1000THD;
			break;

		case GP_STATUS_2_5G:
			new_line_speed = SPEED_2500;
			if (vars->duplex == DUPLEX_FULL)
				vars->link_status |= LINK_2500TFD;
			else
				vars->link_status |= LINK_2500THD;
			break;

		case GP_STATUS_5G:
		case GP_STATUS_6G:
			DP(NETIF_MSG_LINK,
				 "link speed unsupported  gp_status 0x%x\n",
				  gp_status);
			return -EINVAL;

		case GP_STATUS_10G_KX4:
		case GP_STATUS_10G_HIG:
		case GP_STATUS_10G_CX4:
			new_line_speed = SPEED_10000;
			vars->link_status |= LINK_10GTFD;
			break;

		case GP_STATUS_12G_HIG:
			new_line_speed = SPEED_12000;
			vars->link_status |= LINK_12GTFD;
			break;

		case GP_STATUS_12_5G:
			new_line_speed = SPEED_12500;
			vars->link_status |= LINK_12_5GTFD;
			break;

		case GP_STATUS_13G:
			new_line_speed = SPEED_13000;
			vars->link_status |= LINK_13GTFD;
			break;

		case GP_STATUS_15G:
			new_line_speed = SPEED_15000;
			vars->link_status |= LINK_15GTFD;
			break;

		case GP_STATUS_16G:
			new_line_speed = SPEED_16000;
			vars->link_status |= LINK_16GTFD;
			break;

		default:
			DP(NETIF_MSG_LINK,
				  "link speed unsupported gp_status 0x%x\n",
				  gp_status);
			return -EINVAL;
		}

		vars->line_speed = new_line_speed;

	} else { /* link_down */
		DP(NETIF_MSG_LINK, "phy link down\n");

		vars->phy_link_up = 0;

		vars->duplex = DUPLEX_FULL;
		vars->flow_ctrl = BNX2X_FLOW_CTRL_NONE;
		vars->mac_type = MAC_TYPE_NONE;

		if ((phy->req_line_speed == SPEED_AUTO_NEG) &&
		    SINGLE_MEDIA_DIRECT(params)) {
			/* Check signal is detected */
			bnx2x_check_fallback_to_cl37(phy, params);
		}
	}

	DP(NETIF_MSG_LINK, "gp_status 0x%x  phy_link_up %x line_speed %x\n",
		 gp_status, vars->phy_link_up, vars->line_speed);
	DP(NETIF_MSG_LINK, "duplex %x  flow_ctrl 0x%x link_status 0x%x\n",
		   vars->duplex, vars->flow_ctrl, vars->link_status);
	return rc;
}

static void bnx2x_set_gmii_tx_driver(struct link_params *params)
{
	struct bnx2x *bp = params->bp;
	struct bnx2x_phy *phy = &params->phy[INT_PHY];
	u16 lp_up2;
	u16 tx_driver;
	u16 bank;

	/* read precomp */
	CL22_RD_OVER_CL45(bp, phy,
			  MDIO_REG_BANK_OVER_1G,
			  MDIO_OVER_1G_LP_UP2, &lp_up2);

	/* bits [10:7] at lp_up2, positioned at [15:12] */
	lp_up2 = (((lp_up2 & MDIO_OVER_1G_LP_UP2_PREEMPHASIS_MASK) >>
		   MDIO_OVER_1G_LP_UP2_PREEMPHASIS_SHIFT) <<
		  MDIO_TX0_TX_DRIVER_PREEMPHASIS_SHIFT);

	if (lp_up2 == 0)
		return;

	for (bank = MDIO_REG_BANK_TX0; bank <= MDIO_REG_BANK_TX3;
	      bank += (MDIO_REG_BANK_TX1 - MDIO_REG_BANK_TX0)) {
		CL22_RD_OVER_CL45(bp, phy,
				  bank,
				  MDIO_TX0_TX_DRIVER, &tx_driver);

		/* replace tx_driver bits [15:12] */
		if (lp_up2 !=
		    (tx_driver & MDIO_TX0_TX_DRIVER_PREEMPHASIS_MASK)) {
			tx_driver &= ~MDIO_TX0_TX_DRIVER_PREEMPHASIS_MASK;
			tx_driver |= lp_up2;
			CL22_WR_OVER_CL45(bp, phy,
					  bank,
					  MDIO_TX0_TX_DRIVER, tx_driver);
		}
	}
}

static u8 bnx2x_emac_program(struct link_params *params,
			     struct link_vars *vars)
{
	struct bnx2x *bp = params->bp;
	u8 port = params->port;
	u16 mode = 0;

	DP(NETIF_MSG_LINK, "setting link speed & duplex\n");
	bnx2x_bits_dis(bp, GRCBASE_EMAC0 + port*0x400 +
		       EMAC_REG_EMAC_MODE,
		       (EMAC_MODE_25G_MODE |
			EMAC_MODE_PORT_MII_10M |
			EMAC_MODE_HALF_DUPLEX));
	switch (vars->line_speed) {
	case SPEED_10:
		mode |= EMAC_MODE_PORT_MII_10M;
		break;

	case SPEED_100:
		mode |= EMAC_MODE_PORT_MII;
		break;

	case SPEED_1000:
		mode |= EMAC_MODE_PORT_GMII;
		break;

	case SPEED_2500:
		mode |= (EMAC_MODE_25G_MODE | EMAC_MODE_PORT_GMII);
		break;

	default:
		/* 10G not valid for EMAC */
		DP(NETIF_MSG_LINK, "Invalid line_speed 0x%x\n",
			   vars->line_speed);
		return -EINVAL;
	}

	if (vars->duplex == DUPLEX_HALF)
		mode |= EMAC_MODE_HALF_DUPLEX;
	bnx2x_bits_en(bp,
		      GRCBASE_EMAC0 + port*0x400 + EMAC_REG_EMAC_MODE,
		      mode);

	bnx2x_set_led(params, vars, LED_MODE_OPER, vars->line_speed);
	return 0;
}

static void bnx2x_set_preemphasis(struct bnx2x_phy *phy,
				  struct link_params *params)
{

	u16 bank, i = 0;
	struct bnx2x *bp = params->bp;

	for (bank = MDIO_REG_BANK_RX0, i = 0; bank <= MDIO_REG_BANK_RX3;
	      bank += (MDIO_REG_BANK_RX1-MDIO_REG_BANK_RX0), i++) {
			CL22_WR_OVER_CL45(bp, phy,
					  bank,
					  MDIO_RX0_RX_EQ_BOOST,
					  phy->rx_preemphasis[i]);
	}

	for (bank = MDIO_REG_BANK_TX0, i = 0; bank <= MDIO_REG_BANK_TX3;
		      bank += (MDIO_REG_BANK_TX1 - MDIO_REG_BANK_TX0), i++) {
			CL22_WR_OVER_CL45(bp, phy,
					  bank,
					  MDIO_TX0_TX_DRIVER,
					  phy->tx_preemphasis[i]);
	}
}

static void bnx2x_init_internal_phy(struct bnx2x_phy *phy,
				    struct link_params *params,
				    struct link_vars *vars)
{
	struct bnx2x *bp = params->bp;
	u8 enable_cl73 = (SINGLE_MEDIA_DIRECT(params) ||
			  (params->loopback_mode == LOOPBACK_XGXS));
	if (!(vars->phy_flags & PHY_SGMII_FLAG)) {
		if (SINGLE_MEDIA_DIRECT(params) &&
		    (params->feature_config_flags &
		     FEATURE_CONFIG_OVERRIDE_PREEMPHASIS_ENABLED))
			bnx2x_set_preemphasis(phy, params);

		/* forced speed requested? */
		if (vars->line_speed != SPEED_AUTO_NEG ||
		    (SINGLE_MEDIA_DIRECT(params) &&
		     params->loopback_mode == LOOPBACK_EXT)) {
			DP(NETIF_MSG_LINK, "not SGMII, no AN\n");

			/* disable autoneg */
			bnx2x_set_autoneg(phy, params, vars, 0);

			/* program speed and duplex */
			bnx2x_program_serdes(phy, params, vars);

		} else { /* AN_mode */
			DP(NETIF_MSG_LINK, "not SGMII, AN\n");

			/* AN enabled */
			bnx2x_set_brcm_cl37_advertisment(phy, params);

			/* program duplex & pause advertisement (for aneg) */
			bnx2x_set_ieee_aneg_advertisment(phy, params,
							 vars->ieee_fc);

			/* enable autoneg */
			bnx2x_set_autoneg(phy, params, vars, enable_cl73);

			/* enable and restart AN */
			bnx2x_restart_autoneg(phy, params, enable_cl73);
		}

	} else { /* SGMII mode */
		DP(NETIF_MSG_LINK, "SGMII\n");

		bnx2x_initialize_sgmii_process(phy, params, vars);
	}
}

static u8 bnx2x_init_serdes(struct bnx2x_phy *phy,
			    struct link_params *params,
			    struct link_vars *vars)
{
	u8 rc;
	vars->phy_flags |= PHY_SGMII_FLAG;
	bnx2x_calc_ieee_aneg_adv(phy, params, &vars->ieee_fc);
	bnx2x_set_aer_mmd_serdes(params->bp, phy);
	rc = bnx2x_reset_unicore(params, phy, 1);
	/* reset the SerDes and wait for reset bit return low */
	if (rc != 0)
		return rc;
	bnx2x_set_aer_mmd_serdes(params->bp, phy);

	return rc;
}

static u8 bnx2x_init_xgxs(struct bnx2x_phy *phy,
			  struct link_params *params,
			  struct link_vars *vars)
{
	u8 rc;
	vars->phy_flags = PHY_XGXS_FLAG;
	if ((phy->req_line_speed &&
	     ((phy->req_line_speed == SPEED_100) ||
	      (phy->req_line_speed == SPEED_10))) ||
	    (!phy->req_line_speed &&
	     (phy->speed_cap_mask >=
	      PORT_HW_CFG_SPEED_CAPABILITY_D0_10M_FULL) &&
	     (phy->speed_cap_mask <
	      PORT_HW_CFG_SPEED_CAPABILITY_D0_1G)
	     ))
		vars->phy_flags |= PHY_SGMII_FLAG;
	else
		vars->phy_flags &= ~PHY_SGMII_FLAG;

	bnx2x_calc_ieee_aneg_adv(phy, params, &vars->ieee_fc);
	bnx2x_set_aer_mmd_xgxs(params, phy);
	bnx2x_set_master_ln(params, phy);

	rc = bnx2x_reset_unicore(params, phy, 0);
	/* reset the SerDes and wait for reset bit return low */
	if (rc != 0)
		return rc;

	bnx2x_set_aer_mmd_xgxs(params, phy);

	/* setting the masterLn_def again after the reset */
	bnx2x_set_master_ln(params, phy);
	bnx2x_set_swap_lanes(params, phy);

	return rc;
}

static u16 bnx2x_wait_reset_complete(struct bnx2x *bp,
				     struct bnx2x_phy *phy,
				     struct link_params *params)
{
	u16 cnt, ctrl;
	/* Wait for soft reset to get cleared up to 1 sec */
	for (cnt = 0; cnt < 1000; cnt++) {
		bnx2x_cl45_read(bp, phy,
				MDIO_PMA_DEVAD, MDIO_PMA_REG_CTRL, &ctrl);
		if (!(ctrl & (1<<15)))
			break;
		msleep(1);
	}

	if (cnt == 1000)
		netdev_err(bp->dev,  "Warning: PHY was not initialized,"
				      " Port %d\n",
			 params->port);
	DP(NETIF_MSG_LINK, "control reg 0x%x (after %d ms)\n", ctrl, cnt);
	return cnt;
}

static void bnx2x_link_int_enable(struct link_params *params)
{
	u8 port = params->port;
	u32 mask;
	struct bnx2x *bp = params->bp;

	/* Setting the status to report on link up for either XGXS or SerDes */
	if (params->switch_cfg == SWITCH_CFG_10G) {
		mask = (NIG_MASK_XGXS0_LINK10G |
			NIG_MASK_XGXS0_LINK_STATUS);
		DP(NETIF_MSG_LINK, "enabled XGXS interrupt\n");
		if (!(SINGLE_MEDIA_DIRECT(params)) &&
			params->phy[INT_PHY].type !=
				PORT_HW_CFG_XGXS_EXT_PHY_TYPE_FAILURE) {
			mask |= NIG_MASK_MI_INT;
			DP(NETIF_MSG_LINK, "enabled external phy int\n");
		}

	} else { /* SerDes */
		mask = NIG_MASK_SERDES0_LINK_STATUS;
		DP(NETIF_MSG_LINK, "enabled SerDes interrupt\n");
		if (!(SINGLE_MEDIA_DIRECT(params)) &&
			params->phy[INT_PHY].type !=
				PORT_HW_CFG_SERDES_EXT_PHY_TYPE_NOT_CONN) {
			mask |= NIG_MASK_MI_INT;
			DP(NETIF_MSG_LINK, "enabled external phy int\n");
		}
	}
	bnx2x_bits_en(bp,
		      NIG_REG_MASK_INTERRUPT_PORT0 + port*4,
		      mask);

	DP(NETIF_MSG_LINK, "port %x, is_xgxs %x, int_status 0x%x\n", port,
		 (params->switch_cfg == SWITCH_CFG_10G),
		 REG_RD(bp, NIG_REG_STATUS_INTERRUPT_PORT0 + port*4));
	DP(NETIF_MSG_LINK, " int_mask 0x%x, MI_INT %x, SERDES_LINK %x\n",
		 REG_RD(bp, NIG_REG_MASK_INTERRUPT_PORT0 + port*4),
		 REG_RD(bp, NIG_REG_EMAC0_STATUS_MISC_MI_INT + port*0x18),
		 REG_RD(bp, NIG_REG_SERDES0_STATUS_LINK_STATUS+port*0x3c));
	DP(NETIF_MSG_LINK, " 10G %x, XGXS_LINK %x\n",
	   REG_RD(bp, NIG_REG_XGXS0_STATUS_LINK10G + port*0x68),
	   REG_RD(bp, NIG_REG_XGXS0_STATUS_LINK_STATUS + port*0x68));
}

static void bnx2x_rearm_latch_signal(struct bnx2x *bp, u8 port,
				     u8 exp_mi_int)
{
	u32 latch_status = 0;

	/*
	 * Disable the MI INT ( external phy int ) by writing 1 to the
	 * status register. Link down indication is high-active-signal,
	 * so in this case we need to write the status to clear the XOR
	 */
	/* Read Latched signals */
	latch_status = REG_RD(bp,
				    NIG_REG_LATCH_STATUS_0 + port*8);
	DP(NETIF_MSG_LINK, "latch_status = 0x%x\n", latch_status);
	/* Handle only those with latched-signal=up.*/
	if (exp_mi_int)
		bnx2x_bits_en(bp,
			      NIG_REG_STATUS_INTERRUPT_PORT0
			      + port*4,
			      NIG_STATUS_EMAC0_MI_INT);
	else
		bnx2x_bits_dis(bp,
			       NIG_REG_STATUS_INTERRUPT_PORT0
			       + port*4,
			       NIG_STATUS_EMAC0_MI_INT);

	if (latch_status & 1) {

		/* For all latched-signal=up : Re-Arm Latch signals */
		REG_WR(bp, NIG_REG_LATCH_STATUS_0 + port*8,
		       (latch_status & 0xfffe) | (latch_status & 1));
	}
	/* For all latched-signal=up,Write original_signal to status */
}

static void bnx2x_link_int_ack(struct link_params *params,
			       struct link_vars *vars, u8 is_10g)
{
	struct bnx2x *bp = params->bp;
	u8 port = params->port;

	/*
	 * First reset all status we assume only one line will be
	 * change at a time
	 */
	bnx2x_bits_dis(bp, NIG_REG_STATUS_INTERRUPT_PORT0 + port*4,
		       (NIG_STATUS_XGXS0_LINK10G |
			NIG_STATUS_XGXS0_LINK_STATUS |
			NIG_STATUS_SERDES0_LINK_STATUS));
	if (vars->phy_link_up) {
		if (is_10g) {
			/*
			 * Disable the 10G link interrupt by writing 1 to the
			 * status register
			 */
			DP(NETIF_MSG_LINK, "10G XGXS phy link up\n");
			bnx2x_bits_en(bp,
				      NIG_REG_STATUS_INTERRUPT_PORT0 + port*4,
				      NIG_STATUS_XGXS0_LINK10G);

		} else if (params->switch_cfg == SWITCH_CFG_10G) {
			/*
			 * Disable the link interrupt by writing 1 to the
			 * relevant lane in the status register
			 */
			u32 ser_lane = ((params->lane_config &
				    PORT_HW_CFG_LANE_SWAP_CFG_MASTER_MASK) >>
				    PORT_HW_CFG_LANE_SWAP_CFG_MASTER_SHIFT);

			DP(NETIF_MSG_LINK, "%d speed XGXS phy link up\n",
				 vars->line_speed);
			bnx2x_bits_en(bp,
				      NIG_REG_STATUS_INTERRUPT_PORT0 + port*4,
				      ((1 << ser_lane) <<
				       NIG_STATUS_XGXS0_LINK_STATUS_SIZE));

		} else { /* SerDes */
			DP(NETIF_MSG_LINK, "SerDes phy link up\n");
			/*
			 * Disable the link interrupt by writing 1 to the status
			 * register
			 */
			bnx2x_bits_en(bp,
				      NIG_REG_STATUS_INTERRUPT_PORT0 + port*4,
				      NIG_STATUS_SERDES0_LINK_STATUS);
		}

	}
}

static u8 bnx2x_format_ver(u32 num, u8 *str, u16 *len)
{
	u8 *str_ptr = str;
	u32 mask = 0xf0000000;
	u8 shift = 8*4;
	u8 digit;
	u8 remove_leading_zeros = 1;
	if (*len < 10) {
		/* Need more than 10chars for this format */
		*str_ptr = '\0';
		(*len)--;
		return -EINVAL;
	}
	while (shift > 0) {

		shift -= 4;
		digit = ((num & mask) >> shift);
		if (digit == 0 && remove_leading_zeros) {
			mask = mask >> 4;
			continue;
		} else if (digit < 0xa)
			*str_ptr = digit + '0';
		else
			*str_ptr = digit - 0xa + 'a';
		remove_leading_zeros = 0;
		str_ptr++;
		(*len)--;
		mask = mask >> 4;
		if (shift == 4*4) {
			*str_ptr = '.';
			str_ptr++;
			(*len)--;
			remove_leading_zeros = 1;
		}
	}
	return 0;
}


static u8 bnx2x_null_format_ver(u32 spirom_ver, u8 *str, u16 *len)
{
	str[0] = '\0';
	(*len)--;
	return 0;
}

u8 bnx2x_get_ext_phy_fw_version(struct link_params *params, u8 driver_loaded,
			      u8 *version, u16 len)
{
	struct bnx2x *bp;
	u32 spirom_ver = 0;
	u8 status = 0;
	u8 *ver_p = version;
	u16 remain_len = len;
	if (version == NULL || params == NULL)
		return -EINVAL;
	bp = params->bp;

	/* Extract first external phy*/
	version[0] = '\0';
	spirom_ver = REG_RD(bp, params->phy[EXT_PHY1].ver_addr);

	if (params->phy[EXT_PHY1].format_fw_ver) {
		status |= params->phy[EXT_PHY1].format_fw_ver(spirom_ver,
							      ver_p,
							      &remain_len);
		ver_p += (len - remain_len);
	}
	if ((params->num_phys == MAX_PHYS) &&
	    (params->phy[EXT_PHY2].ver_addr != 0)) {
		spirom_ver = REG_RD(bp, params->phy[EXT_PHY2].ver_addr);
		if (params->phy[EXT_PHY2].format_fw_ver) {
			*ver_p = '/';
			ver_p++;
			remain_len--;
			status |= params->phy[EXT_PHY2].format_fw_ver(
				spirom_ver,
				ver_p,
				&remain_len);
			ver_p = version + (len - remain_len);
		}
	}
	*ver_p = '\0';
	return status;
}

static void bnx2x_set_xgxs_loopback(struct bnx2x_phy *phy,
				    struct link_params *params)
{
	u8 port = params->port;
	struct bnx2x *bp = params->bp;

	if (phy->req_line_speed != SPEED_1000) {
		u32 md_devad;

		DP(NETIF_MSG_LINK, "XGXS 10G loopback enable\n");

		/* change the uni_phy_addr in the nig */
		md_devad = REG_RD(bp, (NIG_REG_XGXS0_CTRL_MD_DEVAD +
				       port*0x18));

		REG_WR(bp, NIG_REG_XGXS0_CTRL_MD_DEVAD + port*0x18, 0x5);

		bnx2x_cl45_write(bp, phy,
				 5,
				 (MDIO_REG_BANK_AER_BLOCK +
				  (MDIO_AER_BLOCK_AER_REG & 0xf)),
				 0x2800);

		bnx2x_cl45_write(bp, phy,
				 5,
				 (MDIO_REG_BANK_CL73_IEEEB0 +
				  (MDIO_CL73_IEEEB0_CL73_AN_CONTROL & 0xf)),
				 0x6041);
		msleep(200);
		/* set aer mmd back */
		bnx2x_set_aer_mmd_xgxs(params, phy);

		/* and md_devad */
		REG_WR(bp, NIG_REG_XGXS0_CTRL_MD_DEVAD + port*0x18, md_devad);
	} else {
		u16 mii_ctrl;
		DP(NETIF_MSG_LINK, "XGXS 1G loopback enable\n");
		bnx2x_cl45_read(bp, phy, 5,
				(MDIO_REG_BANK_COMBO_IEEE0 +
				(MDIO_COMBO_IEEE0_MII_CONTROL & 0xf)),
				&mii_ctrl);
		bnx2x_cl45_write(bp, phy, 5,
				 (MDIO_REG_BANK_COMBO_IEEE0 +
				 (MDIO_COMBO_IEEE0_MII_CONTROL & 0xf)),
				 mii_ctrl |
				 MDIO_COMBO_IEEO_MII_CONTROL_LOOPBACK);
	}
}

u8 bnx2x_set_led(struct link_params *params,
		 struct link_vars *vars, u8 mode, u32 speed)
{
	u8 port = params->port;
	u16 hw_led_mode = params->hw_led_mode;
	u8 rc = 0, phy_idx;
	u32 tmp;
	u32 emac_base = port ? GRCBASE_EMAC1 : GRCBASE_EMAC0;
	struct bnx2x *bp = params->bp;
	DP(NETIF_MSG_LINK, "bnx2x_set_led: port %x, mode %d\n", port, mode);
	DP(NETIF_MSG_LINK, "speed 0x%x, hw_led_mode 0x%x\n",
		 speed, hw_led_mode);
	/* In case */
	for (phy_idx = EXT_PHY1; phy_idx < MAX_PHYS; phy_idx++) {
		if (params->phy[phy_idx].set_link_led) {
			params->phy[phy_idx].set_link_led(
				&params->phy[phy_idx], params, mode);
		}
	}

	switch (mode) {
	case LED_MODE_FRONT_PANEL_OFF:
	case LED_MODE_OFF:
		REG_WR(bp, NIG_REG_LED_10G_P0 + port*4, 0);
		REG_WR(bp, NIG_REG_LED_MODE_P0 + port*4,
		       SHARED_HW_CFG_LED_MAC1);

		tmp = EMAC_RD(bp, EMAC_REG_EMAC_LED);
		EMAC_WR(bp, EMAC_REG_EMAC_LED, (tmp | EMAC_LED_OVERRIDE));
		break;

	case LED_MODE_OPER:
		/*
		 * For all other phys, OPER mode is same as ON, so in case
		 * link is down, do nothing
		 */
		if (!vars->link_up)
			break;
	case LED_MODE_ON:
		if (params->phy[EXT_PHY1].type ==
		    PORT_HW_CFG_XGXS_EXT_PHY_TYPE_BCM8727 &&
		    CHIP_IS_E2(bp) && params->num_phys == 2) {
			/*
			 * This is a work-around for E2+8727 Configurations
			 */
			if (mode == LED_MODE_ON ||
				speed == SPEED_10000){
				REG_WR(bp, NIG_REG_LED_MODE_P0 + port*4, 0);
				REG_WR(bp, NIG_REG_LED_10G_P0 + port*4, 1);

				tmp = EMAC_RD(bp, EMAC_REG_EMAC_LED);
				EMAC_WR(bp, EMAC_REG_EMAC_LED,
					(tmp | EMAC_LED_OVERRIDE));
				return rc;
			}
		} else if (SINGLE_MEDIA_DIRECT(params)) {
			/*
			 * This is a work-around for HW issue found when link
			 * is up in CL73
			 */
			REG_WR(bp, NIG_REG_LED_MODE_P0 + port*4, 0);
			REG_WR(bp, NIG_REG_LED_10G_P0 + port*4, 1);
		} else {
			REG_WR(bp, NIG_REG_LED_MODE_P0 + port*4, hw_led_mode);
		}

		REG_WR(bp, NIG_REG_LED_CONTROL_OVERRIDE_TRAFFIC_P0 + port*4, 0);
		/* Set blinking rate to ~15.9Hz */
		REG_WR(bp, NIG_REG_LED_CONTROL_BLINK_RATE_P0 + port*4,
		       LED_BLINK_RATE_VAL);
		REG_WR(bp, NIG_REG_LED_CONTROL_BLINK_RATE_ENA_P0 +
		       port*4, 1);
		tmp = EMAC_RD(bp, EMAC_REG_EMAC_LED);
		EMAC_WR(bp, EMAC_REG_EMAC_LED, (tmp & (~EMAC_LED_OVERRIDE)));

		if (CHIP_IS_E1(bp) &&
		    ((speed == SPEED_2500) ||
		     (speed == SPEED_1000) ||
		     (speed == SPEED_100) ||
		     (speed == SPEED_10))) {
			/*
			 * On Everest 1 Ax chip versions for speeds less than
			 * 10G LED scheme is different
			 */
			REG_WR(bp, NIG_REG_LED_CONTROL_OVERRIDE_TRAFFIC_P0
			       + port*4, 1);
			REG_WR(bp, NIG_REG_LED_CONTROL_TRAFFIC_P0 +
			       port*4, 0);
			REG_WR(bp, NIG_REG_LED_CONTROL_BLINK_TRAFFIC_P0 +
			       port*4, 1);
		}
		break;

	default:
		rc = -EINVAL;
		DP(NETIF_MSG_LINK, "bnx2x_set_led: Invalid led mode %d\n",
			 mode);
		break;
	}
	return rc;

}

/*
 * This function comes to reflect the actual link state read DIRECTLY from the
 * HW
 */
u8 bnx2x_test_link(struct link_params *params, struct link_vars *vars,
		   u8 is_serdes)
{
	struct bnx2x *bp = params->bp;
	u16 gp_status = 0, phy_index = 0;
	u8 ext_phy_link_up = 0, serdes_phy_type;
	struct link_vars temp_vars;

	CL22_RD_OVER_CL45(bp, &params->phy[INT_PHY],
			  MDIO_REG_BANK_GP_STATUS,
			  MDIO_GP_STATUS_TOP_AN_STATUS1,
			  &gp_status);
	/* link is up only if both local phy and external phy are up */
	if (!(gp_status & MDIO_GP_STATUS_TOP_AN_STATUS1_LINK_STATUS))
		return -ESRCH;

	switch (params->num_phys) {
	case 1:
		/* No external PHY */
		return 0;
	case 2:
		ext_phy_link_up = params->phy[EXT_PHY1].read_status(
			&params->phy[EXT_PHY1],
			params, &temp_vars);
		break;
	case 3: /* Dual Media */
		for (phy_index = EXT_PHY1; phy_index < params->num_phys;
		      phy_index++) {
			serdes_phy_type = ((params->phy[phy_index].media_type ==
					    ETH_PHY_SFP_FIBER) ||
					   (params->phy[phy_index].media_type ==
					    ETH_PHY_XFP_FIBER));

			if (is_serdes != serdes_phy_type)
				continue;
			if (params->phy[phy_index].read_status) {
				ext_phy_link_up |=
					params->phy[phy_index].read_status(
						&params->phy[phy_index],
						params, &temp_vars);
			}
		}
		break;
	}
	if (ext_phy_link_up)
		return 0;
	return -ESRCH;
}

static u8 bnx2x_link_initialize(struct link_params *params,
				struct link_vars *vars)
{
	u8 rc = 0;
	u8 phy_index, non_ext_phy;
	struct bnx2x *bp = params->bp;
	/*
	 * In case of external phy existence, the line speed would be the
	 * line speed linked up by the external phy. In case it is direct
	 * only, then the line_speed during initialization will be
	 * equal to the req_line_speed
	 */
	vars->line_speed = params->phy[INT_PHY].req_line_speed;

	/*
	 * Initialize the internal phy in case this is a direct board
	 * (no external phys), or this board has external phy which requires
	 * to first.
	 */

	if (params->phy[INT_PHY].config_init)
		params->phy[INT_PHY].config_init(
			&params->phy[INT_PHY],
			params, vars);

	/* init ext phy and enable link state int */
	non_ext_phy = (SINGLE_MEDIA_DIRECT(params) ||
		       (params->loopback_mode == LOOPBACK_XGXS));

	if (non_ext_phy ||
	    (params->phy[EXT_PHY1].flags & FLAGS_INIT_XGXS_FIRST) ||
	    (params->loopback_mode == LOOPBACK_EXT_PHY)) {
		struct bnx2x_phy *phy = &params->phy[INT_PHY];
		if (vars->line_speed == SPEED_AUTO_NEG)
			bnx2x_set_parallel_detection(phy, params);
		bnx2x_init_internal_phy(phy, params, vars);
	}

	/* Init external phy*/
	if (!non_ext_phy)
		for (phy_index = EXT_PHY1; phy_index < params->num_phys;
		      phy_index++) {
			/*
			 * No need to initialize second phy in case of first
			 * phy only selection. In case of second phy, we do
			 * need to initialize the first phy, since they are
			 * connected.
			 */
			if (phy_index == EXT_PHY2 &&
			    (bnx2x_phy_selection(params) ==
			     PORT_HW_CFG_PHY_SELECTION_FIRST_PHY)) {
				DP(NETIF_MSG_LINK, "Ignoring second phy\n");
				continue;
			}
			params->phy[phy_index].config_init(
				&params->phy[phy_index],
				params, vars);
		}

	/* Reset the interrupt indication after phy was initialized */
	bnx2x_bits_dis(bp, NIG_REG_STATUS_INTERRUPT_PORT0 +
		       params->port*4,
		       (NIG_STATUS_XGXS0_LINK10G |
			NIG_STATUS_XGXS0_LINK_STATUS |
			NIG_STATUS_SERDES0_LINK_STATUS |
			NIG_MASK_MI_INT));
	return rc;
}

static void bnx2x_int_link_reset(struct bnx2x_phy *phy,
				 struct link_params *params)
{
	/* reset the SerDes/XGXS */
	REG_WR(params->bp, GRCBASE_MISC + MISC_REGISTERS_RESET_REG_3_CLEAR,
	       (0x1ff << (params->port*16)));
}

static void bnx2x_common_ext_link_reset(struct bnx2x_phy *phy,
					struct link_params *params)
{
	struct bnx2x *bp = params->bp;
	u8 gpio_port;
	/* HW reset */
	if (CHIP_IS_E2(bp))
		gpio_port = BP_PATH(bp);
	else
		gpio_port = params->port;
	bnx2x_set_gpio(bp, MISC_REGISTERS_GPIO_1,
		       MISC_REGISTERS_GPIO_OUTPUT_LOW,
		       gpio_port);
	bnx2x_set_gpio(bp, MISC_REGISTERS_GPIO_2,
		       MISC_REGISTERS_GPIO_OUTPUT_LOW,
		       gpio_port);
	DP(NETIF_MSG_LINK, "reset external PHY\n");
}

static u8 bnx2x_update_link_down(struct link_params *params,
			       struct link_vars *vars)
{
	struct bnx2x *bp = params->bp;
	u8 port = params->port;

	DP(NETIF_MSG_LINK, "Port %x: Link is down\n", port);
	bnx2x_set_led(params, vars, LED_MODE_OFF, 0);

	/* indicate no mac active */
	vars->mac_type = MAC_TYPE_NONE;

	/* update shared memory */
	vars->link_status = 0;
	vars->line_speed = 0;
	bnx2x_update_mng(params, vars->link_status);

	/* activate nig drain */
	REG_WR(bp, NIG_REG_EGRESS_DRAIN0_MODE + port*4, 1);

	/* disable emac */
	REG_WR(bp, NIG_REG_NIG_EMAC0_EN + port*4, 0);

	msleep(10);

	/* reset BigMac */
	bnx2x_bmac_rx_disable(bp, params->port);
	REG_WR(bp, GRCBASE_MISC + MISC_REGISTERS_RESET_REG_2_CLEAR,
	       (MISC_REGISTERS_RESET_REG_2_RST_BMAC0 << port));
	return 0;
}

static u8 bnx2x_update_link_up(struct link_params *params,
			     struct link_vars *vars,
			     u8 link_10g)
{
	struct bnx2x *bp = params->bp;
	u8 port = params->port;
	u8 rc = 0;

	vars->link_status |= LINK_STATUS_LINK_UP;

	if (vars->flow_ctrl & BNX2X_FLOW_CTRL_TX)
		vars->link_status |=
			LINK_STATUS_TX_FLOW_CONTROL_ENABLED;

	if (vars->flow_ctrl & BNX2X_FLOW_CTRL_RX)
		vars->link_status |=
			LINK_STATUS_RX_FLOW_CONTROL_ENABLED;

	if (link_10g) {
		bnx2x_bmac_enable(params, vars, 0);
		bnx2x_set_led(params, vars,
			      LED_MODE_OPER, SPEED_10000);
	} else {
		rc = bnx2x_emac_program(params, vars);

		bnx2x_emac_enable(params, vars, 0);

		/* AN complete? */
		if ((vars->link_status & LINK_STATUS_AUTO_NEGOTIATE_COMPLETE)
		    && (!(vars->phy_flags & PHY_SGMII_FLAG)) &&
		    SINGLE_MEDIA_DIRECT(params))
			bnx2x_set_gmii_tx_driver(params);
	}

	/* PBF - link up */
	if (!(CHIP_IS_E2(bp)))
		rc |= bnx2x_pbf_update(params, vars->flow_ctrl,
				       vars->line_speed);

	/* disable drain */
	REG_WR(bp, NIG_REG_EGRESS_DRAIN0_MODE + port*4, 0);

	/* update shared memory */
	bnx2x_update_mng(params, vars->link_status);
	msleep(20);
	return rc;
}
/*
 * The bnx2x_link_update function should be called upon link
 * interrupt.
 * Link is considered up as follows:
 * - DIRECT_SINGLE_MEDIA - Only XGXS link (internal link) needs
 *   to be up
 * - SINGLE_MEDIA - The link between the 577xx and the external
 *   phy (XGXS) need to up as well as the external link of the
 *   phy (PHY_EXT1)
 * - DUAL_MEDIA - The link between the 577xx and the first
 *   external phy needs to be up, and at least one of the 2
 *   external phy link must be up.
 */
u8 bnx2x_link_update(struct link_params *params, struct link_vars *vars)
{
	struct bnx2x *bp = params->bp;
	struct link_vars phy_vars[MAX_PHYS];
	u8 port = params->port;
	u8 link_10g, phy_index;
	u8 ext_phy_link_up = 0, cur_link_up, rc = 0;
	u8 is_mi_int = 0;
	u16 ext_phy_line_speed = 0, prev_line_speed = vars->line_speed;
	u8 active_external_phy = INT_PHY;
	vars->link_status = 0;
	for (phy_index = INT_PHY; phy_index < params->num_phys;
	      phy_index++) {
		phy_vars[phy_index].flow_ctrl = 0;
		phy_vars[phy_index].link_status = 0;
		phy_vars[phy_index].line_speed = 0;
		phy_vars[phy_index].duplex = DUPLEX_FULL;
		phy_vars[phy_index].phy_link_up = 0;
		phy_vars[phy_index].link_up = 0;
	}

	DP(NETIF_MSG_LINK, "port %x, XGXS?%x, int_status 0x%x\n",
		 port, (vars->phy_flags & PHY_XGXS_FLAG),
		 REG_RD(bp, NIG_REG_STATUS_INTERRUPT_PORT0 + port*4));

	is_mi_int = (u8)(REG_RD(bp, NIG_REG_EMAC0_STATUS_MISC_MI_INT +
				port*0x18) > 0);
	DP(NETIF_MSG_LINK, "int_mask 0x%x MI_INT %x, SERDES_LINK %x\n",
		 REG_RD(bp, NIG_REG_MASK_INTERRUPT_PORT0 + port*4),
		 is_mi_int,
		 REG_RD(bp, NIG_REG_SERDES0_STATUS_LINK_STATUS + port*0x3c));

	DP(NETIF_MSG_LINK, " 10G %x, XGXS_LINK %x\n",
	  REG_RD(bp, NIG_REG_XGXS0_STATUS_LINK10G + port*0x68),
	  REG_RD(bp, NIG_REG_XGXS0_STATUS_LINK_STATUS + port*0x68));

	/* disable emac */
	REG_WR(bp, NIG_REG_NIG_EMAC0_EN + port*4, 0);

	/*
	 * Step 1:
	 * Check external link change only for external phys, and apply
	 * priority selection between them in case the link on both phys
	 * is up. Note that the instead of the common vars, a temporary
	 * vars argument is used since each phy may have different link/
	 * speed/duplex result
	 */
	for (phy_index = EXT_PHY1; phy_index < params->num_phys;
	      phy_index++) {
		struct bnx2x_phy *phy = &params->phy[phy_index];
		if (!phy->read_status)
			continue;
		/* Read link status and params of this ext phy */
		cur_link_up = phy->read_status(phy, params,
					       &phy_vars[phy_index]);
		if (cur_link_up) {
			DP(NETIF_MSG_LINK, "phy in index %d link is up\n",
				   phy_index);
		} else {
			DP(NETIF_MSG_LINK, "phy in index %d link is down\n",
				   phy_index);
			continue;
		}

		if (!ext_phy_link_up) {
			ext_phy_link_up = 1;
			active_external_phy = phy_index;
		} else {
			switch (bnx2x_phy_selection(params)) {
			case PORT_HW_CFG_PHY_SELECTION_HARDWARE_DEFAULT:
			case PORT_HW_CFG_PHY_SELECTION_FIRST_PHY_PRIORITY:
			/*
			 * In this option, the first PHY makes sure to pass the
			 * traffic through itself only.
			 * Its not clear how to reset the link on the second phy
			 */
				active_external_phy = EXT_PHY1;
				break;
			case PORT_HW_CFG_PHY_SELECTION_SECOND_PHY_PRIORITY:
			/*
			 * In this option, the first PHY makes sure to pass the
			 * traffic through the second PHY.
			 */
				active_external_phy = EXT_PHY2;
				break;
			default:
			/*
			 * Link indication on both PHYs with the following cases
			 * is invalid:
			 * - FIRST_PHY means that second phy wasn't initialized,
			 * hence its link is expected to be down
			 * - SECOND_PHY means that first phy should not be able
			 * to link up by itself (using configuration)
			 * - DEFAULT should be overriden during initialiazation
			 */
				DP(NETIF_MSG_LINK, "Invalid link indication"
					   "mpc=0x%x. DISABLING LINK !!!\n",
					   params->multi_phy_config);
				ext_phy_link_up = 0;
				break;
			}
		}
	}
	prev_line_speed = vars->line_speed;
	/*
	 * Step 2:
	 * Read the status of the internal phy. In case of
	 * DIRECT_SINGLE_MEDIA board, this link is the external link,
	 * otherwise this is the link between the 577xx and the first
	 * external phy
	 */
	if (params->phy[INT_PHY].read_status)
		params->phy[INT_PHY].read_status(
			&params->phy[INT_PHY],
			params, vars);
	/*
	 * The INT_PHY flow control reside in the vars. This include the
	 * case where the speed or flow control are not set to AUTO.
	 * Otherwise, the active external phy flow control result is set
	 * to the vars. The ext_phy_line_speed is needed to check if the
	 * speed is different between the internal phy and external phy.
	 * This case may be result of intermediate link speed change.
	 */
	if (active_external_phy > INT_PHY) {
		vars->flow_ctrl = phy_vars[active_external_phy].flow_ctrl;
		/*
		 * Link speed is taken from the XGXS. AN and FC result from
		 * the external phy.
		 */
		vars->link_status |= phy_vars[active_external_phy].link_status;

		/*
		 * if active_external_phy is first PHY and link is up - disable
		 * disable TX on second external PHY
		 */
		if (active_external_phy == EXT_PHY1) {
			if (params->phy[EXT_PHY2].phy_specific_func) {
				DP(NETIF_MSG_LINK, "Disabling TX on"
						   " EXT_PHY2\n");
				params->phy[EXT_PHY2].phy_specific_func(
					&params->phy[EXT_PHY2],
					params, DISABLE_TX);
			}
		}

		ext_phy_line_speed = phy_vars[active_external_phy].line_speed;
		vars->duplex = phy_vars[active_external_phy].duplex;
		if (params->phy[active_external_phy].supported &
		    SUPPORTED_FIBRE)
			vars->link_status |= LINK_STATUS_SERDES_LINK;
		DP(NETIF_MSG_LINK, "Active external phy selected: %x\n",
			   active_external_phy);
	}

	for (phy_index = EXT_PHY1; phy_index < params->num_phys;
	      phy_index++) {
		if (params->phy[phy_index].flags &
		    FLAGS_REARM_LATCH_SIGNAL) {
			bnx2x_rearm_latch_signal(bp, port,
						 phy_index ==
						 active_external_phy);
			break;
		}
	}
	DP(NETIF_MSG_LINK, "vars->flow_ctrl = 0x%x, vars->link_status = 0x%x,"
		   " ext_phy_line_speed = %d\n", vars->flow_ctrl,
		   vars->link_status, ext_phy_line_speed);
	/*
	 * Upon link speed change set the NIG into drain mode. Comes to
	 * deals with possible FIFO glitch due to clk change when speed
	 * is decreased without link down indicator
	 */

	if (vars->phy_link_up) {
		if (!(SINGLE_MEDIA_DIRECT(params)) && ext_phy_link_up &&
		    (ext_phy_line_speed != vars->line_speed)) {
			DP(NETIF_MSG_LINK, "Internal link speed %d is"
				   " different than the external"
				   " link speed %d\n", vars->line_speed,
				   ext_phy_line_speed);
			vars->phy_link_up = 0;
		} else if (prev_line_speed != vars->line_speed) {
			REG_WR(bp, NIG_REG_EGRESS_DRAIN0_MODE + params->port*4,
			       0);
			msleep(1);
		}
	}

	/* anything 10 and over uses the bmac */
	link_10g = ((vars->line_speed == SPEED_10000) ||
		    (vars->line_speed == SPEED_12000) ||
		    (vars->line_speed == SPEED_12500) ||
		    (vars->line_speed == SPEED_13000) ||
		    (vars->line_speed == SPEED_15000) ||
		    (vars->line_speed == SPEED_16000));

	bnx2x_link_int_ack(params, vars, link_10g);

	/*
	 * In case external phy link is up, and internal link is down
	 * (not initialized yet probably after link initialization, it
	 * needs to be initialized.
	 * Note that after link down-up as result of cable plug, the xgxs
	 * link would probably become up again without the need
	 * initialize it
	 */
	if (!(SINGLE_MEDIA_DIRECT(params))) {
		DP(NETIF_MSG_LINK, "ext_phy_link_up = %d, int_link_up = %d,"
			   " init_preceding = %d\n", ext_phy_link_up,
			   vars->phy_link_up,
			   params->phy[EXT_PHY1].flags &
			   FLAGS_INIT_XGXS_FIRST);
		if (!(params->phy[EXT_PHY1].flags &
		      FLAGS_INIT_XGXS_FIRST)
		    && ext_phy_link_up && !vars->phy_link_up) {
			vars->line_speed = ext_phy_line_speed;
			if (vars->line_speed < SPEED_1000)
				vars->phy_flags |= PHY_SGMII_FLAG;
			else
				vars->phy_flags &= ~PHY_SGMII_FLAG;
			bnx2x_init_internal_phy(&params->phy[INT_PHY],
						params,
						vars);
		}
	}
	/*
	 * Link is up only if both local phy and external phy (in case of
	 * non-direct board) are up
	 */
	vars->link_up = (vars->phy_link_up &&
			 (ext_phy_link_up ||
			  SINGLE_MEDIA_DIRECT(params)));

	if (vars->link_up)
		rc = bnx2x_update_link_up(params, vars, link_10g);
	else
		rc = bnx2x_update_link_down(params, vars);

	return rc;
}


/*****************************************************************************/
/*			    External Phy section			     */
/*****************************************************************************/
void bnx2x_ext_phy_hw_reset(struct bnx2x *bp, u8 port)
{
	bnx2x_set_gpio(bp, MISC_REGISTERS_GPIO_1,
		       MISC_REGISTERS_GPIO_OUTPUT_LOW, port);
	msleep(1);
	bnx2x_set_gpio(bp, MISC_REGISTERS_GPIO_1,
		       MISC_REGISTERS_GPIO_OUTPUT_HIGH, port);
}

static void bnx2x_save_spirom_version(struct bnx2x *bp, u8 port,
				      u32 spirom_ver, u32 ver_addr)
{
	DP(NETIF_MSG_LINK, "FW version 0x%x:0x%x for port %d\n",
		 (u16)(spirom_ver>>16), (u16)spirom_ver, port);

	if (ver_addr)
		REG_WR(bp, ver_addr, spirom_ver);
}

static void bnx2x_save_bcm_spirom_ver(struct bnx2x *bp,
				      struct bnx2x_phy *phy,
				      u8 port)
{
	u16 fw_ver1, fw_ver2;

	bnx2x_cl45_read(bp, phy, MDIO_PMA_DEVAD,
			MDIO_PMA_REG_ROM_VER1, &fw_ver1);
	bnx2x_cl45_read(bp, phy, MDIO_PMA_DEVAD,
			MDIO_PMA_REG_ROM_VER2, &fw_ver2);
	bnx2x_save_spirom_version(bp, port, (u32)(fw_ver1<<16 | fw_ver2),
				  phy->ver_addr);
}

static void bnx2x_ext_phy_set_pause(struct link_params *params,
				    struct bnx2x_phy *phy,
				    struct link_vars *vars)
{
	u16 val;
	struct bnx2x *bp = params->bp;
	/* read modify write pause advertizing */
	bnx2x_cl45_read(bp, phy, MDIO_AN_DEVAD, MDIO_AN_REG_ADV_PAUSE, &val);

	val &= ~MDIO_AN_REG_ADV_PAUSE_BOTH;

	/* Please refer to Table 28B-3 of 802.3ab-1999 spec. */
	bnx2x_calc_ieee_aneg_adv(phy, params, &vars->ieee_fc);
	if ((vars->ieee_fc &
	    MDIO_COMBO_IEEE0_AUTO_NEG_ADV_PAUSE_ASYMMETRIC) ==
	    MDIO_COMBO_IEEE0_AUTO_NEG_ADV_PAUSE_ASYMMETRIC) {
		val |= MDIO_AN_REG_ADV_PAUSE_ASYMMETRIC;
	}
	if ((vars->ieee_fc &
	    MDIO_COMBO_IEEE0_AUTO_NEG_ADV_PAUSE_BOTH) ==
	    MDIO_COMBO_IEEE0_AUTO_NEG_ADV_PAUSE_BOTH) {
		val |= MDIO_AN_REG_ADV_PAUSE_PAUSE;
	}
	DP(NETIF_MSG_LINK, "Ext phy AN advertize 0x%x\n", val);
	bnx2x_cl45_write(bp, phy, MDIO_AN_DEVAD, MDIO_AN_REG_ADV_PAUSE, val);
}

static u8 bnx2x_ext_phy_resolve_fc(struct bnx2x_phy *phy,
				   struct link_params *params,
				   struct link_vars *vars)
{
	struct bnx2x *bp = params->bp;
	u16 ld_pause;		/* local */
	u16 lp_pause;		/* link partner */
	u16 pause_result;
	u8 ret = 0;
	/* read twice */

	vars->flow_ctrl = BNX2X_FLOW_CTRL_NONE;

	if (phy->req_flow_ctrl != BNX2X_FLOW_CTRL_AUTO)
		vars->flow_ctrl = phy->req_flow_ctrl;
	else if (phy->req_line_speed != SPEED_AUTO_NEG)
		vars->flow_ctrl = params->req_fc_auto_adv;
	else if (vars->link_status & LINK_STATUS_AUTO_NEGOTIATE_COMPLETE) {
		ret = 1;
		bnx2x_cl45_read(bp, phy,
				MDIO_AN_DEVAD,
				MDIO_AN_REG_ADV_PAUSE, &ld_pause);
		bnx2x_cl45_read(bp, phy,
				MDIO_AN_DEVAD,
				MDIO_AN_REG_LP_AUTO_NEG, &lp_pause);
		pause_result = (ld_pause &
				MDIO_AN_REG_ADV_PAUSE_MASK) >> 8;
		pause_result |= (lp_pause &
				 MDIO_AN_REG_ADV_PAUSE_MASK) >> 10;
		DP(NETIF_MSG_LINK, "Ext PHY pause result 0x%x\n",
		   pause_result);
		bnx2x_pause_resolve(vars, pause_result);
	}
	return ret;
}

static void bnx2x_ext_phy_10G_an_resolve(struct bnx2x *bp,
				       struct bnx2x_phy *phy,
				       struct link_vars *vars)
{
	u16 val;
	bnx2x_cl45_read(bp, phy,
			MDIO_AN_DEVAD,
			MDIO_AN_REG_STATUS, &val);
	bnx2x_cl45_read(bp, phy,
			MDIO_AN_DEVAD,
			MDIO_AN_REG_STATUS, &val);
	if (val & (1<<5))
		vars->link_status |= LINK_STATUS_AUTO_NEGOTIATE_COMPLETE;
	if ((val & (1<<0)) == 0)
		vars->link_status |= LINK_STATUS_PARALLEL_DETECTION_USED;
}

/******************************************************************/
/*		common BCM8073/BCM8727 PHY SECTION		  */
/******************************************************************/
static void bnx2x_8073_resolve_fc(struct bnx2x_phy *phy,
				  struct link_params *params,
				  struct link_vars *vars)
{
	struct bnx2x *bp = params->bp;
	if (phy->req_line_speed == SPEED_10 ||
	    phy->req_line_speed == SPEED_100) {
		vars->flow_ctrl = phy->req_flow_ctrl;
		return;
	}

	if (bnx2x_ext_phy_resolve_fc(phy, params, vars) &&
	    (vars->flow_ctrl == BNX2X_FLOW_CTRL_NONE)) {
		u16 pause_result;
		u16 ld_pause;		/* local */
		u16 lp_pause;		/* link partner */
		bnx2x_cl45_read(bp, phy,
				MDIO_AN_DEVAD,
				MDIO_AN_REG_CL37_FC_LD, &ld_pause);

		bnx2x_cl45_read(bp, phy,
				MDIO_AN_DEVAD,
				MDIO_AN_REG_CL37_FC_LP, &lp_pause);
		pause_result = (ld_pause &
				MDIO_COMBO_IEEE0_AUTO_NEG_ADV_PAUSE_BOTH) >> 5;
		pause_result |= (lp_pause &
				 MDIO_COMBO_IEEE0_AUTO_NEG_ADV_PAUSE_BOTH) >> 7;

		bnx2x_pause_resolve(vars, pause_result);
		DP(NETIF_MSG_LINK, "Ext PHY CL37 pause result 0x%x\n",
			   pause_result);
	}
}
static u8 bnx2x_8073_8727_external_rom_boot(struct bnx2x *bp,
					      struct bnx2x_phy *phy,
					      u8 port)
{
	u32 count = 0;
	u16 fw_ver1, fw_msgout;
	u8 rc = 0;

	/* Boot port from external ROM  */
	/* EDC grst */
	bnx2x_cl45_write(bp, phy,
			 MDIO_PMA_DEVAD,
			 MDIO_PMA_REG_GEN_CTRL,
			 0x0001);

	/* ucode reboot and rst */
	bnx2x_cl45_write(bp, phy,
			 MDIO_PMA_DEVAD,
			 MDIO_PMA_REG_GEN_CTRL,
			 0x008c);

	bnx2x_cl45_write(bp, phy,
			 MDIO_PMA_DEVAD,
			 MDIO_PMA_REG_MISC_CTRL1, 0x0001);

	/* Reset internal microprocessor */
	bnx2x_cl45_write(bp, phy,
			 MDIO_PMA_DEVAD,
			 MDIO_PMA_REG_GEN_CTRL,
			 MDIO_PMA_REG_GEN_CTRL_ROM_MICRO_RESET);

	/* Release srst bit */
	bnx2x_cl45_write(bp, phy,
			 MDIO_PMA_DEVAD,
			 MDIO_PMA_REG_GEN_CTRL,
			 MDIO_PMA_REG_GEN_CTRL_ROM_RESET_INTERNAL_MP);

	/* Delay 100ms per the PHY specifications */
	msleep(100);

	/* 8073 sometimes taking longer to download */
	do {
		count++;
		if (count > 300) {
			DP(NETIF_MSG_LINK,
				 "bnx2x_8073_8727_external_rom_boot port %x:"
				 "Download failed. fw version = 0x%x\n",
				 port, fw_ver1);
			rc = -EINVAL;
			break;
		}

		bnx2x_cl45_read(bp, phy,
				MDIO_PMA_DEVAD,
				MDIO_PMA_REG_ROM_VER1, &fw_ver1);
		bnx2x_cl45_read(bp, phy,
				MDIO_PMA_DEVAD,
				MDIO_PMA_REG_M8051_MSGOUT_REG, &fw_msgout);

		msleep(1);
	} while (fw_ver1 == 0 || fw_ver1 == 0x4321 ||
			((fw_msgout & 0xff) != 0x03 && (phy->type ==
			PORT_HW_CFG_XGXS_EXT_PHY_TYPE_BCM8073)));

	/* Clear ser_boot_ctl bit */
	bnx2x_cl45_write(bp, phy,
			 MDIO_PMA_DEVAD,
			 MDIO_PMA_REG_MISC_CTRL1, 0x0000);
	bnx2x_save_bcm_spirom_ver(bp, phy, port);

	DP(NETIF_MSG_LINK,
		 "bnx2x_8073_8727_external_rom_boot port %x:"
		 "Download complete. fw version = 0x%x\n",
		 port, fw_ver1);

	return rc;
}

/******************************************************************/
/*			BCM8073 PHY SECTION			  */
/******************************************************************/
static u8 bnx2x_8073_is_snr_needed(struct bnx2x *bp, struct bnx2x_phy *phy)
{
	/* This is only required for 8073A1, version 102 only */
	u16 val;

	/* Read 8073 HW revision*/
	bnx2x_cl45_read(bp, phy,
			MDIO_PMA_DEVAD,
			MDIO_PMA_REG_8073_CHIP_REV, &val);

	if (val != 1) {
		/* No need to workaround in 8073 A1 */
		return 0;
	}

	bnx2x_cl45_read(bp, phy,
			MDIO_PMA_DEVAD,
			MDIO_PMA_REG_ROM_VER2, &val);

	/* SNR should be applied only for version 0x102 */
	if (val != 0x102)
		return 0;

	return 1;
}

static u8 bnx2x_8073_xaui_wa(struct bnx2x *bp, struct bnx2x_phy *phy)
{
	u16 val, cnt, cnt1 ;

	bnx2x_cl45_read(bp, phy,
			MDIO_PMA_DEVAD,
			MDIO_PMA_REG_8073_CHIP_REV, &val);

	if (val > 0) {
		/* No need to workaround in 8073 A1 */
		return 0;
	}
	/* XAUI workaround in 8073 A0: */

	/*
	 * After loading the boot ROM and restarting Autoneg, poll
	 * Dev1, Reg $C820:
	 */

	for (cnt = 0; cnt < 1000; cnt++) {
		bnx2x_cl45_read(bp, phy,
				MDIO_PMA_DEVAD,
				MDIO_PMA_REG_8073_SPEED_LINK_STATUS,
				&val);
		  /*
		   * If bit [14] = 0 or bit [13] = 0, continue on with
		   * system initialization (XAUI work-around not required, as
		   * these bits indicate 2.5G or 1G link up).
		   */
		if (!(val & (1<<14)) || !(val & (1<<13))) {
			DP(NETIF_MSG_LINK, "XAUI work-around not required\n");
			return 0;
		} else if (!(val & (1<<15))) {
			DP(NETIF_MSG_LINK, "bit 15 went off\n");
			/*
			 * If bit 15 is 0, then poll Dev1, Reg $C841 until it's
			 * MSB (bit15) goes to 1 (indicating that the XAUI
			 * workaround has completed), then continue on with
			 * system initialization.
			 */
			for (cnt1 = 0; cnt1 < 1000; cnt1++) {
				bnx2x_cl45_read(bp, phy,
					MDIO_PMA_DEVAD,
					MDIO_PMA_REG_8073_XAUI_WA, &val);
				if (val & (1<<15)) {
					DP(NETIF_MSG_LINK,
					  "XAUI workaround has completed\n");
					return 0;
				 }
				 msleep(3);
			}
			break;
		}
		msleep(3);
	}
	DP(NETIF_MSG_LINK, "Warning: XAUI work-around timeout !!!\n");
	return -EINVAL;
}

static void bnx2x_807x_force_10G(struct bnx2x *bp, struct bnx2x_phy *phy)
{
	/* Force KR or KX */
	bnx2x_cl45_write(bp, phy,
			 MDIO_PMA_DEVAD, MDIO_PMA_REG_CTRL, 0x2040);
	bnx2x_cl45_write(bp, phy,
			 MDIO_PMA_DEVAD, MDIO_PMA_REG_10G_CTRL2, 0x000b);
	bnx2x_cl45_write(bp, phy,
			 MDIO_PMA_DEVAD, MDIO_PMA_REG_BCM_CTRL, 0x0000);
	bnx2x_cl45_write(bp, phy,
			 MDIO_AN_DEVAD, MDIO_AN_REG_CTRL, 0x0000);
}

static void bnx2x_8073_set_pause_cl37(struct link_params *params,
				      struct bnx2x_phy *phy,
				      struct link_vars *vars)
{
	u16 cl37_val;
	struct bnx2x *bp = params->bp;
	bnx2x_cl45_read(bp, phy,
			MDIO_AN_DEVAD, MDIO_AN_REG_CL37_FC_LD, &cl37_val);

	cl37_val &= ~MDIO_COMBO_IEEE0_AUTO_NEG_ADV_PAUSE_BOTH;
	/* Please refer to Table 28B-3 of 802.3ab-1999 spec. */
	bnx2x_calc_ieee_aneg_adv(phy, params, &vars->ieee_fc);
	if ((vars->ieee_fc &
	    MDIO_COMBO_IEEE0_AUTO_NEG_ADV_PAUSE_SYMMETRIC) ==
	    MDIO_COMBO_IEEE0_AUTO_NEG_ADV_PAUSE_SYMMETRIC) {
		cl37_val |=  MDIO_COMBO_IEEE0_AUTO_NEG_ADV_PAUSE_SYMMETRIC;
	}
	if ((vars->ieee_fc &
	    MDIO_COMBO_IEEE0_AUTO_NEG_ADV_PAUSE_ASYMMETRIC) ==
	    MDIO_COMBO_IEEE0_AUTO_NEG_ADV_PAUSE_ASYMMETRIC) {
		cl37_val |=  MDIO_COMBO_IEEE0_AUTO_NEG_ADV_PAUSE_ASYMMETRIC;
	}
	if ((vars->ieee_fc &
	    MDIO_COMBO_IEEE0_AUTO_NEG_ADV_PAUSE_BOTH) ==
	    MDIO_COMBO_IEEE0_AUTO_NEG_ADV_PAUSE_BOTH) {
		cl37_val |= MDIO_COMBO_IEEE0_AUTO_NEG_ADV_PAUSE_BOTH;
	}
	DP(NETIF_MSG_LINK,
		 "Ext phy AN advertize cl37 0x%x\n", cl37_val);

	bnx2x_cl45_write(bp, phy,
			 MDIO_AN_DEVAD, MDIO_AN_REG_CL37_FC_LD, cl37_val);
	msleep(500);
}

static u8 bnx2x_8073_config_init(struct bnx2x_phy *phy,
				 struct link_params *params,
				 struct link_vars *vars)
{
	struct bnx2x *bp = params->bp;
	u16 val = 0, tmp1;
	u8 gpio_port;
	DP(NETIF_MSG_LINK, "Init 8073\n");

	if (CHIP_IS_E2(bp))
		gpio_port = BP_PATH(bp);
	else
		gpio_port = params->port;
	/* Restore normal power mode*/
	bnx2x_set_gpio(bp, MISC_REGISTERS_GPIO_2,
		       MISC_REGISTERS_GPIO_OUTPUT_HIGH, gpio_port);

	bnx2x_set_gpio(bp, MISC_REGISTERS_GPIO_1,
		       MISC_REGISTERS_GPIO_OUTPUT_HIGH, gpio_port);

	/* enable LASI */
	bnx2x_cl45_write(bp, phy,
			 MDIO_PMA_DEVAD, MDIO_PMA_REG_RX_ALARM_CTRL, (1<<2));
	bnx2x_cl45_write(bp, phy,
			 MDIO_PMA_DEVAD, MDIO_PMA_REG_LASI_CTRL,  0x0004);

	bnx2x_8073_set_pause_cl37(params, phy, vars);

	bnx2x_cl45_read(bp, phy,
			MDIO_PMA_DEVAD, MDIO_PMA_REG_M8051_MSGOUT_REG, &tmp1);

	bnx2x_cl45_read(bp, phy,
			MDIO_PMA_DEVAD, MDIO_PMA_REG_RX_ALARM, &tmp1);

	DP(NETIF_MSG_LINK, "Before rom RX_ALARM(port1): 0x%x\n", tmp1);

	/* Swap polarity if required - Must be done only in non-1G mode */
	if (params->lane_config & PORT_HW_CFG_SWAP_PHY_POLARITY_ENABLED) {
		/* Configure the 8073 to swap _P and _N of the KR lines */
		DP(NETIF_MSG_LINK, "Swapping polarity for the 8073\n");
		/* 10G Rx/Tx and 1G Tx signal polarity swap */
		bnx2x_cl45_read(bp, phy,
				MDIO_PMA_DEVAD,
				MDIO_PMA_REG_8073_OPT_DIGITAL_CTRL, &val);
		bnx2x_cl45_write(bp, phy,
				 MDIO_PMA_DEVAD,
				 MDIO_PMA_REG_8073_OPT_DIGITAL_CTRL,
				 (val | (3<<9)));
	}


	/* Enable CL37 BAM */
	if (REG_RD(bp, params->shmem_base +
			 offsetof(struct shmem_region, dev_info.
				  port_hw_config[params->port].default_cfg)) &
	    PORT_HW_CFG_ENABLE_BAM_ON_KR_ENABLED) {

		bnx2x_cl45_read(bp, phy,
				MDIO_AN_DEVAD,
				MDIO_AN_REG_8073_BAM, &val);
		bnx2x_cl45_write(bp, phy,
				 MDIO_AN_DEVAD,
				 MDIO_AN_REG_8073_BAM, val | 1);
		DP(NETIF_MSG_LINK, "Enable CL37 BAM on KR\n");
	}
	if (params->loopback_mode == LOOPBACK_EXT) {
		bnx2x_807x_force_10G(bp, phy);
		DP(NETIF_MSG_LINK, "Forced speed 10G on 807X\n");
		return 0;
	} else {
		bnx2x_cl45_write(bp, phy,
				 MDIO_PMA_DEVAD, MDIO_PMA_REG_BCM_CTRL, 0x0002);
	}
	if (phy->req_line_speed != SPEED_AUTO_NEG) {
		if (phy->req_line_speed == SPEED_10000) {
			val = (1<<7);
		} else if (phy->req_line_speed ==  SPEED_2500) {
			val = (1<<5);
			/*
			 * Note that 2.5G works only when used with 1G
			 * advertisement
			 */
		} else
			val = (1<<5);
	} else {
		val = 0;
		if (phy->speed_cap_mask &
			PORT_HW_CFG_SPEED_CAPABILITY_D0_10G)
			val |= (1<<7);

		/* Note that 2.5G works only when used with 1G advertisement */
		if (phy->speed_cap_mask &
			(PORT_HW_CFG_SPEED_CAPABILITY_D0_1G |
			 PORT_HW_CFG_SPEED_CAPABILITY_D0_2_5G))
			val |= (1<<5);
		DP(NETIF_MSG_LINK, "807x autoneg val = 0x%x\n", val);
	}

	bnx2x_cl45_write(bp, phy, MDIO_AN_DEVAD, MDIO_AN_REG_ADV, val);
	bnx2x_cl45_read(bp, phy, MDIO_AN_DEVAD, MDIO_AN_REG_8073_2_5G, &tmp1);

	if (((phy->speed_cap_mask & PORT_HW_CFG_SPEED_CAPABILITY_D0_2_5G) &&
	     (phy->req_line_speed == SPEED_AUTO_NEG)) ||
	    (phy->req_line_speed == SPEED_2500)) {
		u16 phy_ver;
		/* Allow 2.5G for A1 and above */
		bnx2x_cl45_read(bp, phy,
				MDIO_PMA_DEVAD, MDIO_PMA_REG_8073_CHIP_REV,
				&phy_ver);
		DP(NETIF_MSG_LINK, "Add 2.5G\n");
		if (phy_ver > 0)
			tmp1 |= 1;
		else
			tmp1 &= 0xfffe;
	} else {
		DP(NETIF_MSG_LINK, "Disable 2.5G\n");
		tmp1 &= 0xfffe;
	}

	bnx2x_cl45_write(bp, phy, MDIO_AN_DEVAD, MDIO_AN_REG_8073_2_5G, tmp1);
	/* Add support for CL37 (passive mode) II */

	bnx2x_cl45_read(bp, phy, MDIO_AN_DEVAD, MDIO_AN_REG_CL37_FC_LD, &tmp1);
	bnx2x_cl45_write(bp, phy, MDIO_AN_DEVAD, MDIO_AN_REG_CL37_FC_LD,
			 (tmp1 | ((phy->req_duplex == DUPLEX_FULL) ?
				  0x20 : 0x40)));

	/* Add support for CL37 (passive mode) III */
	bnx2x_cl45_write(bp, phy, MDIO_AN_DEVAD, MDIO_AN_REG_CL37_AN, 0x1000);

	/*
	 * The SNR will improve about 2db by changing BW and FEE main
	 * tap. Rest commands are executed after link is up
	 * Change FFE main cursor to 5 in EDC register
	 */
	if (bnx2x_8073_is_snr_needed(bp, phy))
		bnx2x_cl45_write(bp, phy,
				 MDIO_PMA_DEVAD, MDIO_PMA_REG_EDC_FFE_MAIN,
				 0xFB0C);

	/* Enable FEC (Forware Error Correction) Request in the AN */
	bnx2x_cl45_read(bp, phy, MDIO_AN_DEVAD, MDIO_AN_REG_ADV2, &tmp1);
	tmp1 |= (1<<15);
	bnx2x_cl45_write(bp, phy, MDIO_AN_DEVAD, MDIO_AN_REG_ADV2, tmp1);

	bnx2x_ext_phy_set_pause(params, phy, vars);

	/* Restart autoneg */
	msleep(500);
	bnx2x_cl45_write(bp, phy, MDIO_AN_DEVAD, MDIO_AN_REG_CTRL, 0x1200);
	DP(NETIF_MSG_LINK, "807x Autoneg Restart: Advertise 1G=%x, 10G=%x\n",
		   ((val & (1<<5)) > 0), ((val & (1<<7)) > 0));
	return 0;
}

static u8 bnx2x_8073_read_status(struct bnx2x_phy *phy,
				 struct link_params *params,
				 struct link_vars *vars)
{
	struct bnx2x *bp = params->bp;
	u8 link_up = 0;
	u16 val1, val2;
	u16 link_status = 0;
	u16 an1000_status = 0;

	bnx2x_cl45_read(bp, phy,
			MDIO_PMA_DEVAD, MDIO_PMA_REG_LASI_STATUS, &val1);

	DP(NETIF_MSG_LINK, "8703 LASI status 0x%x\n", val1);

	/* clear the interrupt LASI status register */
	bnx2x_cl45_read(bp, phy,
			MDIO_PCS_DEVAD, MDIO_PCS_REG_STATUS, &val2);
	bnx2x_cl45_read(bp, phy,
			MDIO_PCS_DEVAD, MDIO_PCS_REG_STATUS, &val1);
	DP(NETIF_MSG_LINK, "807x PCS status 0x%x->0x%x\n", val2, val1);
	/* Clear MSG-OUT */
	bnx2x_cl45_read(bp, phy,
			MDIO_PMA_DEVAD, MDIO_PMA_REG_M8051_MSGOUT_REG, &val1);

	/* Check the LASI */
	bnx2x_cl45_read(bp, phy,
			MDIO_PMA_DEVAD, MDIO_PMA_REG_RX_ALARM, &val2);

	DP(NETIF_MSG_LINK, "KR 0x9003 0x%x\n", val2);

	/* Check the link status */
	bnx2x_cl45_read(bp, phy,
			MDIO_PCS_DEVAD, MDIO_PCS_REG_STATUS, &val2);
	DP(NETIF_MSG_LINK, "KR PCS status 0x%x\n", val2);

	bnx2x_cl45_read(bp, phy,
			MDIO_PMA_DEVAD, MDIO_PMA_REG_STATUS, &val2);
	bnx2x_cl45_read(bp, phy,
			MDIO_PMA_DEVAD, MDIO_PMA_REG_STATUS, &val1);
	link_up = ((val1 & 4) == 4);
	DP(NETIF_MSG_LINK, "PMA_REG_STATUS=0x%x\n", val1);

	if (link_up &&
	     ((phy->req_line_speed != SPEED_10000))) {
		if (bnx2x_8073_xaui_wa(bp, phy) != 0)
			return 0;
	}
	bnx2x_cl45_read(bp, phy,
			MDIO_AN_DEVAD, MDIO_AN_REG_LINK_STATUS, &an1000_status);
	bnx2x_cl45_read(bp, phy,
			MDIO_AN_DEVAD, MDIO_AN_REG_LINK_STATUS, &an1000_status);

	/* Check the link status on 1.1.2 */
	bnx2x_cl45_read(bp, phy,
			MDIO_PMA_DEVAD, MDIO_PMA_REG_STATUS, &val2);
	bnx2x_cl45_read(bp, phy,
			MDIO_PMA_DEVAD, MDIO_PMA_REG_STATUS, &val1);
	DP(NETIF_MSG_LINK, "KR PMA status 0x%x->0x%x,"
		   "an_link_status=0x%x\n", val2, val1, an1000_status);

	link_up = (((val1 & 4) == 4) || (an1000_status & (1<<1)));
	if (link_up && bnx2x_8073_is_snr_needed(bp, phy)) {
		/*
		 * The SNR will improve about 2dbby changing the BW and FEE main
		 * tap. The 1st write to change FFE main tap is set before
		 * restart AN. Change PLL Bandwidth in EDC register
		 */
		bnx2x_cl45_write(bp, phy,
				 MDIO_PMA_DEVAD, MDIO_PMA_REG_PLL_BANDWIDTH,
				 0x26BC);

		/* Change CDR Bandwidth in EDC register */
		bnx2x_cl45_write(bp, phy,
				 MDIO_PMA_DEVAD, MDIO_PMA_REG_CDR_BANDWIDTH,
				 0x0333);
	}
	bnx2x_cl45_read(bp, phy,
			MDIO_PMA_DEVAD, MDIO_PMA_REG_8073_SPEED_LINK_STATUS,
			&link_status);

	/* Bits 0..2 --> speed detected, bits 13..15--> link is down */
	if ((link_status & (1<<2)) && (!(link_status & (1<<15)))) {
		link_up = 1;
		vars->line_speed = SPEED_10000;
		DP(NETIF_MSG_LINK, "port %x: External link up in 10G\n",
			   params->port);
	} else if ((link_status & (1<<1)) && (!(link_status & (1<<14)))) {
		link_up = 1;
		vars->line_speed = SPEED_2500;
		DP(NETIF_MSG_LINK, "port %x: External link up in 2.5G\n",
			   params->port);
	} else if ((link_status & (1<<0)) && (!(link_status & (1<<13)))) {
		link_up = 1;
		vars->line_speed = SPEED_1000;
		DP(NETIF_MSG_LINK, "port %x: External link up in 1G\n",
			   params->port);
	} else {
		link_up = 0;
		DP(NETIF_MSG_LINK, "port %x: External link is down\n",
			   params->port);
	}

	if (link_up) {
		/* Swap polarity if required */
		if (params->lane_config &
		    PORT_HW_CFG_SWAP_PHY_POLARITY_ENABLED) {
			/* Configure the 8073 to swap P and N of the KR lines */
			bnx2x_cl45_read(bp, phy,
					MDIO_XS_DEVAD,
					MDIO_XS_REG_8073_RX_CTRL_PCIE, &val1);
			/*
			 * Set bit 3 to invert Rx in 1G mode and clear this bit
			 * when it`s in 10G mode.
			 */
			if (vars->line_speed == SPEED_1000) {
				DP(NETIF_MSG_LINK, "Swapping 1G polarity for"
					      "the 8073\n");
				val1 |= (1<<3);
			} else
				val1 &= ~(1<<3);

			bnx2x_cl45_write(bp, phy,
					 MDIO_XS_DEVAD,
					 MDIO_XS_REG_8073_RX_CTRL_PCIE,
					 val1);
		}
		bnx2x_ext_phy_10G_an_resolve(bp, phy, vars);
		bnx2x_8073_resolve_fc(phy, params, vars);
		vars->duplex = DUPLEX_FULL;
	}
	return link_up;
}

static void bnx2x_8073_link_reset(struct bnx2x_phy *phy,
				  struct link_params *params)
{
	struct bnx2x *bp = params->bp;
	u8 gpio_port;
	if (CHIP_IS_E2(bp))
		gpio_port = BP_PATH(bp);
	else
		gpio_port = params->port;
	DP(NETIF_MSG_LINK, "Setting 8073 port %d into low power mode\n",
	   gpio_port);
	bnx2x_set_gpio(bp, MISC_REGISTERS_GPIO_2,
		       MISC_REGISTERS_GPIO_OUTPUT_LOW,
		       gpio_port);
}

/******************************************************************/
/*			BCM8705 PHY SECTION			  */
/******************************************************************/
static u8 bnx2x_8705_config_init(struct bnx2x_phy *phy,
				 struct link_params *params,
				 struct link_vars *vars)
{
	struct bnx2x *bp = params->bp;
	DP(NETIF_MSG_LINK, "init 8705\n");
	/* Restore normal power mode*/
	bnx2x_set_gpio(bp, MISC_REGISTERS_GPIO_2,
		       MISC_REGISTERS_GPIO_OUTPUT_HIGH, params->port);
	/* HW reset */
	bnx2x_ext_phy_hw_reset(bp, params->port);
	bnx2x_cl45_write(bp, phy, MDIO_PMA_DEVAD, MDIO_PMA_REG_CTRL, 0xa040);
	bnx2x_wait_reset_complete(bp, phy, params);

	bnx2x_cl45_write(bp, phy,
			 MDIO_PMA_DEVAD, MDIO_PMA_REG_MISC_CTRL, 0x8288);
	bnx2x_cl45_write(bp, phy,
			 MDIO_PMA_DEVAD, MDIO_PMA_REG_PHY_IDENTIFIER, 0x7fbf);
	bnx2x_cl45_write(bp, phy,
			 MDIO_PMA_DEVAD, MDIO_PMA_REG_CMU_PLL_BYPASS, 0x0100);
	bnx2x_cl45_write(bp, phy,
			 MDIO_WIS_DEVAD, MDIO_WIS_REG_LASI_CNTL, 0x1);
	/* BCM8705 doesn't have microcode, hence the 0 */
	bnx2x_save_spirom_version(bp, params->port, params->shmem_base, 0);
	return 0;
}

static u8 bnx2x_8705_read_status(struct bnx2x_phy *phy,
				 struct link_params *params,
				 struct link_vars *vars)
{
	u8 link_up = 0;
	u16 val1, rx_sd;
	struct bnx2x *bp = params->bp;
	DP(NETIF_MSG_LINK, "read status 8705\n");
	bnx2x_cl45_read(bp, phy,
		      MDIO_WIS_DEVAD, MDIO_WIS_REG_LASI_STATUS, &val1);
	DP(NETIF_MSG_LINK, "8705 LASI status 0x%x\n", val1);

	bnx2x_cl45_read(bp, phy,
		      MDIO_WIS_DEVAD, MDIO_WIS_REG_LASI_STATUS, &val1);
	DP(NETIF_MSG_LINK, "8705 LASI status 0x%x\n", val1);

	bnx2x_cl45_read(bp, phy,
		      MDIO_PMA_DEVAD, MDIO_PMA_REG_RX_SD, &rx_sd);

	bnx2x_cl45_read(bp, phy,
		      MDIO_PMA_DEVAD, 0xc809, &val1);
	bnx2x_cl45_read(bp, phy,
		      MDIO_PMA_DEVAD, 0xc809, &val1);

	DP(NETIF_MSG_LINK, "8705 1.c809 val=0x%x\n", val1);
	link_up = ((rx_sd & 0x1) && (val1 & (1<<9)) && ((val1 & (1<<8)) == 0));
	if (link_up) {
		vars->line_speed = SPEED_10000;
		bnx2x_ext_phy_resolve_fc(phy, params, vars);
	}
	return link_up;
}

/******************************************************************/
/*			SFP+ module Section			  */
/******************************************************************/
static u8 bnx2x_get_gpio_port(struct link_params *params)
{
	u8 gpio_port;
	u32 swap_val, swap_override;
	struct bnx2x *bp = params->bp;
	if (CHIP_IS_E2(bp))
		gpio_port = BP_PATH(bp);
	else
		gpio_port = params->port;
	swap_val = REG_RD(bp, NIG_REG_PORT_SWAP);
	swap_override = REG_RD(bp, NIG_REG_STRAP_OVERRIDE);
	return gpio_port ^ (swap_val && swap_override);
}
static void bnx2x_sfp_set_transmitter(struct link_params *params,
				      struct bnx2x_phy *phy,
				      u8 tx_en)
{
	u16 val;
	u8 port = params->port;
	struct bnx2x *bp = params->bp;
	u32 tx_en_mode;

	/* Disable/Enable transmitter ( TX laser of the SFP+ module.)*/
	tx_en_mode = REG_RD(bp, params->shmem_base +
			    offsetof(struct shmem_region,
				     dev_info.port_hw_config[port].sfp_ctrl)) &
		PORT_HW_CFG_TX_LASER_MASK;
	DP(NETIF_MSG_LINK, "Setting transmitter tx_en=%x for port %x "
			   "mode = %x\n", tx_en, port, tx_en_mode);
	switch (tx_en_mode) {
	case PORT_HW_CFG_TX_LASER_MDIO:

		bnx2x_cl45_read(bp, phy,
				MDIO_PMA_DEVAD,
				MDIO_PMA_REG_PHY_IDENTIFIER,
				&val);

		if (tx_en)
			val &= ~(1<<15);
		else
			val |= (1<<15);

		bnx2x_cl45_write(bp, phy,
				 MDIO_PMA_DEVAD,
				 MDIO_PMA_REG_PHY_IDENTIFIER,
				 val);
	break;
	case PORT_HW_CFG_TX_LASER_GPIO0:
	case PORT_HW_CFG_TX_LASER_GPIO1:
	case PORT_HW_CFG_TX_LASER_GPIO2:
	case PORT_HW_CFG_TX_LASER_GPIO3:
	{
		u16 gpio_pin;
		u8 gpio_port, gpio_mode;
		if (tx_en)
			gpio_mode = MISC_REGISTERS_GPIO_OUTPUT_HIGH;
		else
			gpio_mode = MISC_REGISTERS_GPIO_OUTPUT_LOW;

		gpio_pin = tx_en_mode - PORT_HW_CFG_TX_LASER_GPIO0;
		gpio_port = bnx2x_get_gpio_port(params);
		bnx2x_set_gpio(bp, gpio_pin, gpio_mode, gpio_port);
		break;
	}
	default:
		DP(NETIF_MSG_LINK, "Invalid TX_LASER_MDIO 0x%x\n", tx_en_mode);
		break;
	}
}

static u8 bnx2x_8726_read_sfp_module_eeprom(struct bnx2x_phy *phy,
					    struct link_params *params,
					    u16 addr, u8 byte_cnt, u8 *o_buf)
{
	struct bnx2x *bp = params->bp;
	u16 val = 0;
	u16 i;
	if (byte_cnt > 16) {
		DP(NETIF_MSG_LINK, "Reading from eeprom is"
			    " is limited to 0xf\n");
		return -EINVAL;
	}
	/* Set the read command byte count */
	bnx2x_cl45_write(bp, phy,
			 MDIO_PMA_DEVAD, MDIO_PMA_REG_SFP_TWO_WIRE_BYTE_CNT,
			 (byte_cnt | 0xa000));

	/* Set the read command address */
	bnx2x_cl45_write(bp, phy,
			 MDIO_PMA_DEVAD, MDIO_PMA_REG_SFP_TWO_WIRE_MEM_ADDR,
			 addr);

	/* Activate read command */
	bnx2x_cl45_write(bp, phy,
			 MDIO_PMA_DEVAD, MDIO_PMA_REG_SFP_TWO_WIRE_CTRL,
			 0x2c0f);

	/* Wait up to 500us for command complete status */
	for (i = 0; i < 100; i++) {
		bnx2x_cl45_read(bp, phy,
				MDIO_PMA_DEVAD,
				MDIO_PMA_REG_SFP_TWO_WIRE_CTRL, &val);
		if ((val & MDIO_PMA_REG_SFP_TWO_WIRE_CTRL_STATUS_MASK) ==
		    MDIO_PMA_REG_SFP_TWO_WIRE_STATUS_COMPLETE)
			break;
		udelay(5);
	}

	if ((val & MDIO_PMA_REG_SFP_TWO_WIRE_CTRL_STATUS_MASK) !=
		    MDIO_PMA_REG_SFP_TWO_WIRE_STATUS_COMPLETE) {
		DP(NETIF_MSG_LINK,
			 "Got bad status 0x%x when reading from SFP+ EEPROM\n",
			 (val & MDIO_PMA_REG_SFP_TWO_WIRE_CTRL_STATUS_MASK));
		return -EINVAL;
	}

	/* Read the buffer */
	for (i = 0; i < byte_cnt; i++) {
		bnx2x_cl45_read(bp, phy,
				MDIO_PMA_DEVAD,
				MDIO_PMA_REG_8726_TWO_WIRE_DATA_BUF + i, &val);
		o_buf[i] = (u8)(val & MDIO_PMA_REG_8726_TWO_WIRE_DATA_MASK);
	}

	for (i = 0; i < 100; i++) {
		bnx2x_cl45_read(bp, phy,
				MDIO_PMA_DEVAD,
				MDIO_PMA_REG_SFP_TWO_WIRE_CTRL, &val);
		if ((val & MDIO_PMA_REG_SFP_TWO_WIRE_CTRL_STATUS_MASK) ==
		    MDIO_PMA_REG_SFP_TWO_WIRE_STATUS_IDLE)
			return 0;
		msleep(1);
	}
	return -EINVAL;
}

static u8 bnx2x_8727_read_sfp_module_eeprom(struct bnx2x_phy *phy,
					    struct link_params *params,
					    u16 addr, u8 byte_cnt, u8 *o_buf)
{
	struct bnx2x *bp = params->bp;
	u16 val, i;

	if (byte_cnt > 16) {
		DP(NETIF_MSG_LINK, "Reading from eeprom is"
			    " is limited to 0xf\n");
		return -EINVAL;
	}

	/* Need to read from 1.8000 to clear it */
	bnx2x_cl45_read(bp, phy,
			MDIO_PMA_DEVAD,
			MDIO_PMA_REG_SFP_TWO_WIRE_CTRL,
			&val);

	/* Set the read command byte count */
	bnx2x_cl45_write(bp, phy,
			 MDIO_PMA_DEVAD,
			 MDIO_PMA_REG_SFP_TWO_WIRE_BYTE_CNT,
			 ((byte_cnt < 2) ? 2 : byte_cnt));

	/* Set the read command address */
	bnx2x_cl45_write(bp, phy,
			 MDIO_PMA_DEVAD,
			 MDIO_PMA_REG_SFP_TWO_WIRE_MEM_ADDR,
			 addr);
	/* Set the destination address */
	bnx2x_cl45_write(bp, phy,
			 MDIO_PMA_DEVAD,
			 0x8004,
			 MDIO_PMA_REG_8727_TWO_WIRE_DATA_BUF);

	/* Activate read command */
	bnx2x_cl45_write(bp, phy,
			 MDIO_PMA_DEVAD,
			 MDIO_PMA_REG_SFP_TWO_WIRE_CTRL,
			 0x8002);
	/*
	 * Wait appropriate time for two-wire command to finish before
	 * polling the status register
	 */
	msleep(1);

	/* Wait up to 500us for command complete status */
	for (i = 0; i < 100; i++) {
		bnx2x_cl45_read(bp, phy,
				MDIO_PMA_DEVAD,
				MDIO_PMA_REG_SFP_TWO_WIRE_CTRL, &val);
		if ((val & MDIO_PMA_REG_SFP_TWO_WIRE_CTRL_STATUS_MASK) ==
		    MDIO_PMA_REG_SFP_TWO_WIRE_STATUS_COMPLETE)
			break;
		udelay(5);
	}

	if ((val & MDIO_PMA_REG_SFP_TWO_WIRE_CTRL_STATUS_MASK) !=
		    MDIO_PMA_REG_SFP_TWO_WIRE_STATUS_COMPLETE) {
		DP(NETIF_MSG_LINK,
			 "Got bad status 0x%x when reading from SFP+ EEPROM\n",
			 (val & MDIO_PMA_REG_SFP_TWO_WIRE_CTRL_STATUS_MASK));
		return -EFAULT;
	}

	/* Read the buffer */
	for (i = 0; i < byte_cnt; i++) {
		bnx2x_cl45_read(bp, phy,
				MDIO_PMA_DEVAD,
				MDIO_PMA_REG_8727_TWO_WIRE_DATA_BUF + i, &val);
		o_buf[i] = (u8)(val & MDIO_PMA_REG_8727_TWO_WIRE_DATA_MASK);
	}

	for (i = 0; i < 100; i++) {
		bnx2x_cl45_read(bp, phy,
				MDIO_PMA_DEVAD,
				MDIO_PMA_REG_SFP_TWO_WIRE_CTRL, &val);
		if ((val & MDIO_PMA_REG_SFP_TWO_WIRE_CTRL_STATUS_MASK) ==
		    MDIO_PMA_REG_SFP_TWO_WIRE_STATUS_IDLE)
			return 0;
		msleep(1);
	}

	return -EINVAL;
}

u8 bnx2x_read_sfp_module_eeprom(struct bnx2x_phy *phy,
				struct link_params *params, u16 addr,
				u8 byte_cnt, u8 *o_buf)
{
	if (phy->type == PORT_HW_CFG_XGXS_EXT_PHY_TYPE_BCM8726)
		return bnx2x_8726_read_sfp_module_eeprom(phy, params, addr,
							 byte_cnt, o_buf);
	else if (phy->type == PORT_HW_CFG_XGXS_EXT_PHY_TYPE_BCM8727)
		return bnx2x_8727_read_sfp_module_eeprom(phy, params, addr,
							 byte_cnt, o_buf);
	return -EINVAL;
}

static u8 bnx2x_get_edc_mode(struct bnx2x_phy *phy,
			     struct link_params *params,
			     u16 *edc_mode)
{
	struct bnx2x *bp = params->bp;
	u8 val, check_limiting_mode = 0;
	*edc_mode = EDC_MODE_LIMITING;

	/* First check for copper cable */
	if (bnx2x_read_sfp_module_eeprom(phy,
					 params,
					 SFP_EEPROM_CON_TYPE_ADDR,
					 1,
					 &val) != 0) {
		DP(NETIF_MSG_LINK, "Failed to read from SFP+ module EEPROM\n");
		return -EINVAL;
	}

	switch (val) {
	case SFP_EEPROM_CON_TYPE_VAL_COPPER:
	{
		u8 copper_module_type;

		/*
		 * Check if its active cable (includes SFP+ module)
		 * of passive cable
		 */
		if (bnx2x_read_sfp_module_eeprom(phy,
					       params,
					       SFP_EEPROM_FC_TX_TECH_ADDR,
					       1,
					       &copper_module_type) !=
		    0) {
			DP(NETIF_MSG_LINK,
				"Failed to read copper-cable-type"
				" from SFP+ EEPROM\n");
			return -EINVAL;
		}

		if (copper_module_type &
		    SFP_EEPROM_FC_TX_TECH_BITMASK_COPPER_ACTIVE) {
			DP(NETIF_MSG_LINK, "Active Copper cable detected\n");
			check_limiting_mode = 1;
		} else if (copper_module_type &
			SFP_EEPROM_FC_TX_TECH_BITMASK_COPPER_PASSIVE) {
				DP(NETIF_MSG_LINK, "Passive Copper"
					    " cable detected\n");
				*edc_mode =
				      EDC_MODE_PASSIVE_DAC;
		} else {
			DP(NETIF_MSG_LINK, "Unknown copper-cable-"
				     "type 0x%x !!!\n", copper_module_type);
			return -EINVAL;
		}
		break;
	}
	case SFP_EEPROM_CON_TYPE_VAL_LC:
		DP(NETIF_MSG_LINK, "Optic module detected\n");
		check_limiting_mode = 1;
		break;
	default:
		DP(NETIF_MSG_LINK, "Unable to determine module type 0x%x !!!\n",
			 val);
		return -EINVAL;
	}

	if (check_limiting_mode) {
		u8 options[SFP_EEPROM_OPTIONS_SIZE];
		if (bnx2x_read_sfp_module_eeprom(phy,
						 params,
						 SFP_EEPROM_OPTIONS_ADDR,
						 SFP_EEPROM_OPTIONS_SIZE,
						 options) != 0) {
			DP(NETIF_MSG_LINK, "Failed to read Option"
				" field from module EEPROM\n");
			return -EINVAL;
		}
		if ((options[0] & SFP_EEPROM_OPTIONS_LINEAR_RX_OUT_MASK))
			*edc_mode = EDC_MODE_LINEAR;
		else
			*edc_mode = EDC_MODE_LIMITING;
	}
	DP(NETIF_MSG_LINK, "EDC mode is set to 0x%x\n", *edc_mode);
	return 0;
}
/*
 * This function read the relevant field from the module (SFP+), and verify it
 * is compliant with this board
 */
static u8 bnx2x_verify_sfp_module(struct bnx2x_phy *phy,
				  struct link_params *params)
{
	struct bnx2x *bp = params->bp;
	u32 val, cmd;
	u32 fw_resp, fw_cmd_param;
	char vendor_name[SFP_EEPROM_VENDOR_NAME_SIZE+1];
	char vendor_pn[SFP_EEPROM_PART_NO_SIZE+1];
	phy->flags &= ~FLAGS_SFP_NOT_APPROVED;
	val = REG_RD(bp, params->shmem_base +
			 offsetof(struct shmem_region, dev_info.
				  port_feature_config[params->port].config));
	if ((val & PORT_FEAT_CFG_OPT_MDL_ENFRCMNT_MASK) ==
	    PORT_FEAT_CFG_OPT_MDL_ENFRCMNT_NO_ENFORCEMENT) {
		DP(NETIF_MSG_LINK, "NOT enforcing module verification\n");
		return 0;
	}

	if (params->feature_config_flags &
	    FEATURE_CONFIG_BC_SUPPORTS_DUAL_PHY_OPT_MDL_VRFY) {
		/* Use specific phy request */
		cmd = DRV_MSG_CODE_VRFY_SPECIFIC_PHY_OPT_MDL;
	} else if (params->feature_config_flags &
		   FEATURE_CONFIG_BC_SUPPORTS_OPT_MDL_VRFY) {
		/* Use first phy request only in case of non-dual media*/
		if (DUAL_MEDIA(params)) {
			DP(NETIF_MSG_LINK, "FW does not support OPT MDL "
			   "verification\n");
			return -EINVAL;
		}
		cmd = DRV_MSG_CODE_VRFY_FIRST_PHY_OPT_MDL;
	} else {
		/* No support in OPT MDL detection */
		DP(NETIF_MSG_LINK, "FW does not support OPT MDL "
			  "verification\n");
		return -EINVAL;
	}

	fw_cmd_param = FW_PARAM_SET(phy->addr, phy->type, phy->mdio_ctrl);
	fw_resp = bnx2x_fw_command(bp, cmd, fw_cmd_param);
	if (fw_resp == FW_MSG_CODE_VRFY_OPT_MDL_SUCCESS) {
		DP(NETIF_MSG_LINK, "Approved module\n");
		return 0;
	}

	/* format the warning message */
	if (bnx2x_read_sfp_module_eeprom(phy,
					 params,
					 SFP_EEPROM_VENDOR_NAME_ADDR,
					 SFP_EEPROM_VENDOR_NAME_SIZE,
					 (u8 *)vendor_name))
		vendor_name[0] = '\0';
	else
		vendor_name[SFP_EEPROM_VENDOR_NAME_SIZE] = '\0';
	if (bnx2x_read_sfp_module_eeprom(phy,
					 params,
					 SFP_EEPROM_PART_NO_ADDR,
					 SFP_EEPROM_PART_NO_SIZE,
					 (u8 *)vendor_pn))
		vendor_pn[0] = '\0';
	else
		vendor_pn[SFP_EEPROM_PART_NO_SIZE] = '\0';

	netdev_err(bp->dev,  "Warning: Unqualified SFP+ module detected,"
			      " Port %d from %s part number %s\n",
			 params->port, vendor_name, vendor_pn);
	phy->flags |= FLAGS_SFP_NOT_APPROVED;
	return -EINVAL;
}

static u8 bnx2x_wait_for_sfp_module_initialized(struct bnx2x_phy *phy,
						struct link_params *params)

{
	u8 val;
	struct bnx2x *bp = params->bp;
	u16 timeout;
	/*
	 * Initialization time after hot-plug may take up to 300ms for
	 * some phys type ( e.g. JDSU )
	 */

	for (timeout = 0; timeout < 60; timeout++) {
		if (bnx2x_read_sfp_module_eeprom(phy, params, 1, 1, &val)
		    == 0) {
			DP(NETIF_MSG_LINK, "SFP+ module initialization "
				     "took %d ms\n", timeout * 5);
			return 0;
		}
		msleep(5);
	}
	return -EINVAL;
}

static void bnx2x_8727_power_module(struct bnx2x *bp,
				    struct bnx2x_phy *phy,
				    u8 is_power_up) {
	/* Make sure GPIOs are not using for LED mode */
	u16 val;
	/*
	 * In the GPIO register, bit 4 is use to determine if the GPIOs are
	 * operating as INPUT or as OUTPUT. Bit 1 is for input, and 0 for
	 * output
	 * Bits 0-1 determine the gpios value for OUTPUT in case bit 4 val is 0
	 * Bits 8-9 determine the gpios value for INPUT in case bit 4 val is 1
	 * where the 1st bit is the over-current(only input), and 2nd bit is
	 * for power( only output )
	 *
	 * In case of NOC feature is disabled and power is up, set GPIO control
	 *  as input to enable listening of over-current indication
	 */
	if (phy->flags & FLAGS_NOC)
		return;
	if (!(phy->flags &
	      FLAGS_NOC) && is_power_up)
		val = (1<<4);
	else
		/*
		 * Set GPIO control to OUTPUT, and set the power bit
		 * to according to the is_power_up
		 */
		val = ((!(is_power_up)) << 1);

	bnx2x_cl45_write(bp, phy,
			 MDIO_PMA_DEVAD,
			 MDIO_PMA_REG_8727_GPIO_CTRL,
			 val);
}

static u8 bnx2x_8726_set_limiting_mode(struct bnx2x *bp,
				       struct bnx2x_phy *phy,
				       u16 edc_mode)
{
	u16 cur_limiting_mode;

	bnx2x_cl45_read(bp, phy,
			MDIO_PMA_DEVAD,
			MDIO_PMA_REG_ROM_VER2,
			&cur_limiting_mode);
	DP(NETIF_MSG_LINK, "Current Limiting mode is 0x%x\n",
		 cur_limiting_mode);

	if (edc_mode == EDC_MODE_LIMITING) {
		DP(NETIF_MSG_LINK, "Setting LIMITING MODE\n");
		bnx2x_cl45_write(bp, phy,
				 MDIO_PMA_DEVAD,
				 MDIO_PMA_REG_ROM_VER2,
				 EDC_MODE_LIMITING);
	} else { /* LRM mode ( default )*/

		DP(NETIF_MSG_LINK, "Setting LRM MODE\n");

		/*
		 * Changing to LRM mode takes quite few seconds. So do it only
		 * if current mode is limiting (default is LRM)
		 */
		if (cur_limiting_mode != EDC_MODE_LIMITING)
			return 0;

		bnx2x_cl45_write(bp, phy,
				 MDIO_PMA_DEVAD,
				 MDIO_PMA_REG_LRM_MODE,
				 0);
		bnx2x_cl45_write(bp, phy,
				 MDIO_PMA_DEVAD,
				 MDIO_PMA_REG_ROM_VER2,
				 0x128);
		bnx2x_cl45_write(bp, phy,
				 MDIO_PMA_DEVAD,
				 MDIO_PMA_REG_MISC_CTRL0,
				 0x4008);
		bnx2x_cl45_write(bp, phy,
				 MDIO_PMA_DEVAD,
				 MDIO_PMA_REG_LRM_MODE,
				 0xaaaa);
	}
	return 0;
}

static u8 bnx2x_8727_set_limiting_mode(struct bnx2x *bp,
				       struct bnx2x_phy *phy,
				       u16 edc_mode)
{
	u16 phy_identifier;
	u16 rom_ver2_val;
	bnx2x_cl45_read(bp, phy,
			MDIO_PMA_DEVAD,
			MDIO_PMA_REG_PHY_IDENTIFIER,
			&phy_identifier);

	bnx2x_cl45_write(bp, phy,
			 MDIO_PMA_DEVAD,
			 MDIO_PMA_REG_PHY_IDENTIFIER,
			 (phy_identifier & ~(1<<9)));

	bnx2x_cl45_read(bp, phy,
			MDIO_PMA_DEVAD,
			MDIO_PMA_REG_ROM_VER2,
			&rom_ver2_val);
	/* Keep the MSB 8-bits, and set the LSB 8-bits with the edc_mode */
	bnx2x_cl45_write(bp, phy,
			 MDIO_PMA_DEVAD,
			 MDIO_PMA_REG_ROM_VER2,
			 (rom_ver2_val & 0xff00) | (edc_mode & 0x00ff));

	bnx2x_cl45_write(bp, phy,
			 MDIO_PMA_DEVAD,
			 MDIO_PMA_REG_PHY_IDENTIFIER,
			 (phy_identifier | (1<<9)));

	return 0;
}

static void bnx2x_8727_specific_func(struct bnx2x_phy *phy,
				     struct link_params *params,
				     u32 action)
{
	struct bnx2x *bp = params->bp;

	switch (action) {
	case DISABLE_TX:
		bnx2x_sfp_set_transmitter(params, phy, 0);
		break;
	case ENABLE_TX:
		if (!(phy->flags & FLAGS_SFP_NOT_APPROVED))
			bnx2x_sfp_set_transmitter(params, phy, 1);
		break;
	default:
		DP(NETIF_MSG_LINK, "Function 0x%x not supported by 8727\n",
		   action);
		return;
	}
}

static void bnx2x_set_sfp_module_fault_led(struct link_params *params,
					   u8 gpio_mode)
{
	struct bnx2x *bp = params->bp;

	u32 fault_led_gpio = REG_RD(bp, params->shmem_base +
			    offsetof(struct shmem_region,
			dev_info.port_hw_config[params->port].sfp_ctrl)) &
		PORT_HW_CFG_FAULT_MODULE_LED_MASK;
	switch (fault_led_gpio) {
	case PORT_HW_CFG_FAULT_MODULE_LED_DISABLED:
		return;
	case PORT_HW_CFG_FAULT_MODULE_LED_GPIO0:
	case PORT_HW_CFG_FAULT_MODULE_LED_GPIO1:
	case PORT_HW_CFG_FAULT_MODULE_LED_GPIO2:
	case PORT_HW_CFG_FAULT_MODULE_LED_GPIO3:
	{
		u8 gpio_port = bnx2x_get_gpio_port(params);
		u16 gpio_pin = fault_led_gpio -
			PORT_HW_CFG_FAULT_MODULE_LED_GPIO0;
		DP(NETIF_MSG_LINK, "Set fault module-detected led "
				   "pin %x port %x mode %x\n",
			       gpio_pin, gpio_port, gpio_mode);
		bnx2x_set_gpio(bp, gpio_pin, gpio_mode, gpio_port);
	}
	break;
	default:
		DP(NETIF_MSG_LINK, "Error: Invalid fault led mode 0x%x\n",
			       fault_led_gpio);
	}
}

static u8 bnx2x_sfp_module_detection(struct bnx2x_phy *phy,
				     struct link_params *params)
{
	struct bnx2x *bp = params->bp;
	u16 edc_mode;
	u8 rc = 0;

	u32 val = REG_RD(bp, params->shmem_base +
			     offsetof(struct shmem_region, dev_info.
				     port_feature_config[params->port].config));

	DP(NETIF_MSG_LINK, "SFP+ module plugged in/out detected on port %d\n",
		 params->port);

	if (bnx2x_get_edc_mode(phy, params, &edc_mode) != 0) {
		DP(NETIF_MSG_LINK, "Failed to get valid module type\n");
		return -EINVAL;
	} else if (bnx2x_verify_sfp_module(phy, params) != 0) {
		/* check SFP+ module compatibility */
		DP(NETIF_MSG_LINK, "Module verification failed!!\n");
		rc = -EINVAL;
		/* Turn on fault module-detected led */
		bnx2x_set_sfp_module_fault_led(params,
					       MISC_REGISTERS_GPIO_HIGH);

		if ((phy->type == PORT_HW_CFG_XGXS_EXT_PHY_TYPE_BCM8727) &&
		    ((val & PORT_FEAT_CFG_OPT_MDL_ENFRCMNT_MASK) ==
		     PORT_FEAT_CFG_OPT_MDL_ENFRCMNT_POWER_DOWN)) {
			/* Shutdown SFP+ module */
			DP(NETIF_MSG_LINK, "Shutdown SFP+ module!!\n");
			bnx2x_8727_power_module(bp, phy, 0);
			return rc;
		}
	} else {
		/* Turn off fault module-detected led */
		bnx2x_set_sfp_module_fault_led(params, MISC_REGISTERS_GPIO_LOW);
	}

	/* power up the SFP module */
	if (phy->type == PORT_HW_CFG_XGXS_EXT_PHY_TYPE_BCM8727)
		bnx2x_8727_power_module(bp, phy, 1);

	/*
	 * Check and set limiting mode / LRM mode on 8726. On 8727 it
	 * is done automatically
	 */
	if (phy->type == PORT_HW_CFG_XGXS_EXT_PHY_TYPE_BCM8726)
		bnx2x_8726_set_limiting_mode(bp, phy, edc_mode);
	else
		bnx2x_8727_set_limiting_mode(bp, phy, edc_mode);
	/*
	 * Enable transmit for this module if the module is approved, or
	 * if unapproved modules should also enable the Tx laser
	 */
	if (rc == 0 ||
	    (val & PORT_FEAT_CFG_OPT_MDL_ENFRCMNT_MASK) !=
	    PORT_FEAT_CFG_OPT_MDL_ENFRCMNT_DISABLE_TX_LASER)
		bnx2x_sfp_set_transmitter(params, phy, 1);
	else
		bnx2x_sfp_set_transmitter(params, phy, 0);

	return rc;
}

void bnx2x_handle_module_detect_int(struct link_params *params)
{
	struct bnx2x *bp = params->bp;
	struct bnx2x_phy *phy = &params->phy[EXT_PHY1];
	u32 gpio_val;
	u8 port = params->port;

	/* Set valid module led off */
	bnx2x_set_sfp_module_fault_led(params, MISC_REGISTERS_GPIO_HIGH);

	/* Get current gpio val reflecting module plugged in / out*/
	gpio_val = bnx2x_get_gpio(bp, MISC_REGISTERS_GPIO_3, port);

	/* Call the handling function in case module is detected */
	if (gpio_val == 0) {

		bnx2x_set_gpio_int(bp, MISC_REGISTERS_GPIO_3,
				   MISC_REGISTERS_GPIO_INT_OUTPUT_CLR,
				   port);

		if (bnx2x_wait_for_sfp_module_initialized(phy, params) == 0)
			bnx2x_sfp_module_detection(phy, params);
		else
			DP(NETIF_MSG_LINK, "SFP+ module is not initialized\n");
	} else {
		u32 val = REG_RD(bp, params->shmem_base +
				 offsetof(struct shmem_region, dev_info.
					  port_feature_config[params->port].
					  config));

		bnx2x_set_gpio_int(bp, MISC_REGISTERS_GPIO_3,
				   MISC_REGISTERS_GPIO_INT_OUTPUT_SET,
				   port);
		/*
		 * Module was plugged out.
		 * Disable transmit for this module
		 */
		if ((val & PORT_FEAT_CFG_OPT_MDL_ENFRCMNT_MASK) ==
		    PORT_FEAT_CFG_OPT_MDL_ENFRCMNT_DISABLE_TX_LASER)
			bnx2x_sfp_set_transmitter(params, phy, 0);
	}
}

/******************************************************************/
/*		common BCM8706/BCM8726 PHY SECTION		  */
/******************************************************************/
static u8 bnx2x_8706_8726_read_status(struct bnx2x_phy *phy,
				      struct link_params *params,
				      struct link_vars *vars)
{
	u8 link_up = 0;
	u16 val1, val2, rx_sd, pcs_status;
	struct bnx2x *bp = params->bp;
	DP(NETIF_MSG_LINK, "XGXS 8706/8726\n");
	/* Clear RX Alarm*/
	bnx2x_cl45_read(bp, phy,
			MDIO_PMA_DEVAD, MDIO_PMA_REG_RX_ALARM, &val2);
	/* clear LASI indication*/
	bnx2x_cl45_read(bp, phy,
			MDIO_PMA_DEVAD, MDIO_PMA_REG_LASI_STATUS, &val1);
	bnx2x_cl45_read(bp, phy,
			MDIO_PMA_DEVAD, MDIO_PMA_REG_LASI_STATUS, &val2);
	DP(NETIF_MSG_LINK, "8706/8726 LASI status 0x%x--> 0x%x\n", val1, val2);

	bnx2x_cl45_read(bp, phy,
			MDIO_PMA_DEVAD, MDIO_PMA_REG_RX_SD, &rx_sd);
	bnx2x_cl45_read(bp, phy,
			MDIO_PCS_DEVAD, MDIO_PCS_REG_STATUS, &pcs_status);
	bnx2x_cl45_read(bp, phy,
			MDIO_AN_DEVAD, MDIO_AN_REG_LINK_STATUS, &val2);
	bnx2x_cl45_read(bp, phy,
			MDIO_AN_DEVAD, MDIO_AN_REG_LINK_STATUS, &val2);

	DP(NETIF_MSG_LINK, "8706/8726 rx_sd 0x%x pcs_status 0x%x 1Gbps"
			" link_status 0x%x\n", rx_sd, pcs_status, val2);
	/*
	 * link is up if both bit 0 of pmd_rx_sd and bit 0 of pcs_status
	 * are set, or if the autoneg bit 1 is set
	 */
	link_up = ((rx_sd & pcs_status & 0x1) || (val2 & (1<<1)));
	if (link_up) {
		if (val2 & (1<<1))
			vars->line_speed = SPEED_1000;
		else
			vars->line_speed = SPEED_10000;
		bnx2x_ext_phy_resolve_fc(phy, params, vars);
		vars->duplex = DUPLEX_FULL;
	}
	return link_up;
}

/******************************************************************/
/*			BCM8706 PHY SECTION			  */
/******************************************************************/
static u8 bnx2x_8706_config_init(struct bnx2x_phy *phy,
				 struct link_params *params,
				 struct link_vars *vars)
{
	u32 tx_en_mode;
	u16 cnt, val, tmp1;
	struct bnx2x *bp = params->bp;
	bnx2x_set_gpio(bp, MISC_REGISTERS_GPIO_2,
		       MISC_REGISTERS_GPIO_OUTPUT_HIGH, params->port);
	/* HW reset */
	bnx2x_ext_phy_hw_reset(bp, params->port);
	bnx2x_cl45_write(bp, phy, MDIO_PMA_DEVAD, MDIO_PMA_REG_CTRL, 0xa040);
	bnx2x_wait_reset_complete(bp, phy, params);

	/* Wait until fw is loaded */
	for (cnt = 0; cnt < 100; cnt++) {
		bnx2x_cl45_read(bp, phy,
				MDIO_PMA_DEVAD, MDIO_PMA_REG_ROM_VER1, &val);
		if (val)
			break;
		msleep(10);
	}
	DP(NETIF_MSG_LINK, "XGXS 8706 is initialized after %d ms\n", cnt);
	if ((params->feature_config_flags &
	     FEATURE_CONFIG_OVERRIDE_PREEMPHASIS_ENABLED)) {
		u8 i;
		u16 reg;
		for (i = 0; i < 4; i++) {
			reg = MDIO_XS_8706_REG_BANK_RX0 +
				i*(MDIO_XS_8706_REG_BANK_RX1 -
				   MDIO_XS_8706_REG_BANK_RX0);
			bnx2x_cl45_read(bp, phy, MDIO_XS_DEVAD, reg, &val);
			/* Clear first 3 bits of the control */
			val &= ~0x7;
			/* Set control bits according to configuration */
			val |= (phy->rx_preemphasis[i] & 0x7);
			DP(NETIF_MSG_LINK, "Setting RX Equalizer to BCM8706"
				   " reg 0x%x <-- val 0x%x\n", reg, val);
			bnx2x_cl45_write(bp, phy, MDIO_XS_DEVAD, reg, val);
		}
	}
	/* Force speed */
	if (phy->req_line_speed == SPEED_10000) {
		DP(NETIF_MSG_LINK, "XGXS 8706 force 10Gbps\n");

		bnx2x_cl45_write(bp, phy,
				 MDIO_PMA_DEVAD,
				 MDIO_PMA_REG_DIGITAL_CTRL, 0x400);
		bnx2x_cl45_write(bp, phy,
				 MDIO_PMA_DEVAD, MDIO_PMA_REG_LASI_CTRL, 1);
	} else {
		/* Force 1Gbps using autoneg with 1G advertisement */

		/* Allow CL37 through CL73 */
		DP(NETIF_MSG_LINK, "XGXS 8706 AutoNeg\n");
		bnx2x_cl45_write(bp, phy,
				 MDIO_AN_DEVAD, MDIO_AN_REG_CL37_CL73, 0x040c);

		/* Enable Full-Duplex advertisement on CL37 */
		bnx2x_cl45_write(bp, phy,
				 MDIO_AN_DEVAD, MDIO_AN_REG_CL37_FC_LP, 0x0020);
		/* Enable CL37 AN */
		bnx2x_cl45_write(bp, phy,
				 MDIO_AN_DEVAD, MDIO_AN_REG_CL37_AN, 0x1000);
		/* 1G support */
		bnx2x_cl45_write(bp, phy,
				 MDIO_AN_DEVAD, MDIO_AN_REG_ADV, (1<<5));

		/* Enable clause 73 AN */
		bnx2x_cl45_write(bp, phy,
				 MDIO_AN_DEVAD, MDIO_AN_REG_CTRL, 0x1200);
		bnx2x_cl45_write(bp, phy,
				 MDIO_PMA_DEVAD, MDIO_PMA_REG_RX_ALARM_CTRL,
				 0x0400);
		bnx2x_cl45_write(bp, phy,
				 MDIO_PMA_DEVAD, MDIO_PMA_REG_LASI_CTRL,
				 0x0004);
	}
	bnx2x_save_bcm_spirom_ver(bp, phy, params->port);

	/*
	 * If TX Laser is controlled by GPIO_0, do not let PHY go into low
	 * power mode, if TX Laser is disabled
	 */

	tx_en_mode = REG_RD(bp, params->shmem_base +
			    offsetof(struct shmem_region,
				dev_info.port_hw_config[params->port].sfp_ctrl))
			& PORT_HW_CFG_TX_LASER_MASK;

	if (tx_en_mode == PORT_HW_CFG_TX_LASER_GPIO0) {
		DP(NETIF_MSG_LINK, "Enabling TXONOFF_PWRDN_DIS\n");
		bnx2x_cl45_read(bp, phy,
			MDIO_PMA_DEVAD, MDIO_PMA_REG_DIGITAL_CTRL, &tmp1);
		tmp1 |= 0x1;
		bnx2x_cl45_write(bp, phy,
			MDIO_PMA_DEVAD, MDIO_PMA_REG_DIGITAL_CTRL, tmp1);
	}

	return 0;
}

static u8 bnx2x_8706_read_status(struct bnx2x_phy *phy,
				 struct link_params *params,
				 struct link_vars *vars)
{
	return bnx2x_8706_8726_read_status(phy, params, vars);
}

/******************************************************************/
/*			BCM8726 PHY SECTION			  */
/******************************************************************/
static void bnx2x_8726_config_loopback(struct bnx2x_phy *phy,
				       struct link_params *params)
{
	struct bnx2x *bp = params->bp;
	DP(NETIF_MSG_LINK, "PMA/PMD ext_phy_loopback: 8726\n");
	bnx2x_cl45_write(bp, phy, MDIO_PMA_DEVAD, MDIO_PMA_REG_CTRL, 0x0001);
}

static void bnx2x_8726_external_rom_boot(struct bnx2x_phy *phy,
					 struct link_params *params)
{
	struct bnx2x *bp = params->bp;
	/* Need to wait 100ms after reset */
	msleep(100);

	/* Micro controller re-boot */
	bnx2x_cl45_write(bp, phy,
			 MDIO_PMA_DEVAD, MDIO_PMA_REG_GEN_CTRL, 0x018B);

	/* Set soft reset */
	bnx2x_cl45_write(bp, phy,
			 MDIO_PMA_DEVAD,
			 MDIO_PMA_REG_GEN_CTRL,
			 MDIO_PMA_REG_GEN_CTRL_ROM_MICRO_RESET);

	bnx2x_cl45_write(bp, phy,
			 MDIO_PMA_DEVAD,
			 MDIO_PMA_REG_MISC_CTRL1, 0x0001);

	bnx2x_cl45_write(bp, phy,
			 MDIO_PMA_DEVAD,
			 MDIO_PMA_REG_GEN_CTRL,
			 MDIO_PMA_REG_GEN_CTRL_ROM_RESET_INTERNAL_MP);

	/* wait for 150ms for microcode load */
	msleep(150);

	/* Disable serial boot control, tristates pins SS_N, SCK, MOSI, MISO */
	bnx2x_cl45_write(bp, phy,
			 MDIO_PMA_DEVAD,
			 MDIO_PMA_REG_MISC_CTRL1, 0x0000);

	msleep(200);
	bnx2x_save_bcm_spirom_ver(bp, phy, params->port);
}

static u8 bnx2x_8726_read_status(struct bnx2x_phy *phy,
				 struct link_params *params,
				 struct link_vars *vars)
{
	struct bnx2x *bp = params->bp;
	u16 val1;
	u8 link_up = bnx2x_8706_8726_read_status(phy, params, vars);
	if (link_up) {
		bnx2x_cl45_read(bp, phy,
				MDIO_PMA_DEVAD, MDIO_PMA_REG_PHY_IDENTIFIER,
				&val1);
		if (val1 & (1<<15)) {
			DP(NETIF_MSG_LINK, "Tx is disabled\n");
			link_up = 0;
			vars->line_speed = 0;
		}
	}
	return link_up;
}


static u8 bnx2x_8726_config_init(struct bnx2x_phy *phy,
				 struct link_params *params,
				 struct link_vars *vars)
{
	struct bnx2x *bp = params->bp;
	u32 val;
	u32 swap_val, swap_override, aeu_gpio_mask, offset;
	DP(NETIF_MSG_LINK, "Initializing BCM8726\n");

	bnx2x_cl45_write(bp, phy, MDIO_PMA_DEVAD, MDIO_PMA_REG_CTRL, 1<<15);
	bnx2x_wait_reset_complete(bp, phy, params);

	bnx2x_8726_external_rom_boot(phy, params);

	/*
	 * Need to call module detected on initialization since the module
	 * detection triggered by actual module insertion might occur before
	 * driver is loaded, and when driver is loaded, it reset all
	 * registers, including the transmitter
	 */
	bnx2x_sfp_module_detection(phy, params);

	if (phy->req_line_speed == SPEED_1000) {
		DP(NETIF_MSG_LINK, "Setting 1G force\n");
		bnx2x_cl45_write(bp, phy,
				 MDIO_PMA_DEVAD, MDIO_PMA_REG_CTRL, 0x40);
		bnx2x_cl45_write(bp, phy,
				 MDIO_PMA_DEVAD, MDIO_PMA_REG_10G_CTRL2, 0xD);
		bnx2x_cl45_write(bp, phy,
				 MDIO_PMA_DEVAD, MDIO_PMA_REG_LASI_CTRL, 0x5);
		bnx2x_cl45_write(bp, phy,
				 MDIO_PMA_DEVAD, MDIO_PMA_REG_RX_ALARM_CTRL,
				 0x400);
	} else if ((phy->req_line_speed == SPEED_AUTO_NEG) &&
		   (phy->speed_cap_mask &
		      PORT_HW_CFG_SPEED_CAPABILITY_D0_1G) &&
		   ((phy->speed_cap_mask &
		      PORT_HW_CFG_SPEED_CAPABILITY_D0_10G) !=
		    PORT_HW_CFG_SPEED_CAPABILITY_D0_10G)) {
		DP(NETIF_MSG_LINK, "Setting 1G clause37\n");
		/* Set Flow control */
		bnx2x_ext_phy_set_pause(params, phy, vars);
		bnx2x_cl45_write(bp, phy,
				 MDIO_AN_DEVAD, MDIO_AN_REG_ADV, 0x20);
		bnx2x_cl45_write(bp, phy,
				 MDIO_AN_DEVAD, MDIO_AN_REG_CL37_CL73, 0x040c);
		bnx2x_cl45_write(bp, phy,
				 MDIO_AN_DEVAD, MDIO_AN_REG_CL37_FC_LD, 0x0020);
		bnx2x_cl45_write(bp, phy,
				 MDIO_AN_DEVAD, MDIO_AN_REG_CL37_AN, 0x1000);
		bnx2x_cl45_write(bp, phy,
				MDIO_AN_DEVAD, MDIO_AN_REG_CTRL, 0x1200);
		/*
		 * Enable RX-ALARM control to receive interrupt for 1G speed
		 * change
		 */
		bnx2x_cl45_write(bp, phy,
				 MDIO_PMA_DEVAD, MDIO_PMA_REG_LASI_CTRL, 0x4);
		bnx2x_cl45_write(bp, phy,
				 MDIO_PMA_DEVAD, MDIO_PMA_REG_RX_ALARM_CTRL,
				 0x400);

	} else { /* Default 10G. Set only LASI control */
		bnx2x_cl45_write(bp, phy,
				 MDIO_PMA_DEVAD, MDIO_PMA_REG_LASI_CTRL, 1);
	}

	/* Set TX PreEmphasis if needed */
	if ((params->feature_config_flags &
	     FEATURE_CONFIG_OVERRIDE_PREEMPHASIS_ENABLED)) {
		DP(NETIF_MSG_LINK, "Setting TX_CTRL1 0x%x,"
			 "TX_CTRL2 0x%x\n",
			 phy->tx_preemphasis[0],
			 phy->tx_preemphasis[1]);
		bnx2x_cl45_write(bp, phy,
				 MDIO_PMA_DEVAD,
				 MDIO_PMA_REG_8726_TX_CTRL1,
				 phy->tx_preemphasis[0]);

		bnx2x_cl45_write(bp, phy,
				 MDIO_PMA_DEVAD,
				 MDIO_PMA_REG_8726_TX_CTRL2,
				 phy->tx_preemphasis[1]);
	}

	/* Set GPIO3 to trigger SFP+ module insertion/removal */
	bnx2x_set_gpio(bp, MISC_REGISTERS_GPIO_3,
		       MISC_REGISTERS_GPIO_INPUT_HI_Z, params->port);

	/* The GPIO should be swapped if the swap register is set and active */
	swap_val = REG_RD(bp, NIG_REG_PORT_SWAP);
	swap_override = REG_RD(bp, NIG_REG_STRAP_OVERRIDE);

	/* Select function upon port-swap configuration */
	if (params->port == 0) {
		offset = MISC_REG_AEU_ENABLE1_FUNC_0_OUT_0;
		aeu_gpio_mask = (swap_val && swap_override) ?
			AEU_INPUTS_ATTN_BITS_GPIO3_FUNCTION_1 :
			AEU_INPUTS_ATTN_BITS_GPIO3_FUNCTION_0;
	} else {
		offset = MISC_REG_AEU_ENABLE1_FUNC_1_OUT_0;
		aeu_gpio_mask = (swap_val && swap_override) ?
			AEU_INPUTS_ATTN_BITS_GPIO3_FUNCTION_0 :
			AEU_INPUTS_ATTN_BITS_GPIO3_FUNCTION_1;
	}
	val = REG_RD(bp, offset);
	/* add GPIO3 to group */
	val |= aeu_gpio_mask;
	REG_WR(bp, offset, val);
	return 0;

}

static void bnx2x_8726_link_reset(struct bnx2x_phy *phy,
				  struct link_params *params)
{
	struct bnx2x *bp = params->bp;
	DP(NETIF_MSG_LINK, "bnx2x_8726_link_reset port %d\n", params->port);
	/* Set serial boot control for external load */
	bnx2x_cl45_write(bp, phy,
			 MDIO_PMA_DEVAD,
			 MDIO_PMA_REG_GEN_CTRL, 0x0001);
}

/******************************************************************/
/*			BCM8727 PHY SECTION			  */
/******************************************************************/

static void bnx2x_8727_set_link_led(struct bnx2x_phy *phy,
				    struct link_params *params, u8 mode)
{
	struct bnx2x *bp = params->bp;
	u16 led_mode_bitmask = 0;
	u16 gpio_pins_bitmask = 0;
	u16 val;
	/* Only NOC flavor requires to set the LED specifically */
	if (!(phy->flags & FLAGS_NOC))
		return;
	switch (mode) {
	case LED_MODE_FRONT_PANEL_OFF:
	case LED_MODE_OFF:
		led_mode_bitmask = 0;
		gpio_pins_bitmask = 0x03;
		break;
	case LED_MODE_ON:
		led_mode_bitmask = 0;
		gpio_pins_bitmask = 0x02;
		break;
	case LED_MODE_OPER:
		led_mode_bitmask = 0x60;
		gpio_pins_bitmask = 0x11;
		break;
	}
	bnx2x_cl45_read(bp, phy,
			MDIO_PMA_DEVAD,
			MDIO_PMA_REG_8727_PCS_OPT_CTRL,
			&val);
	val &= 0xff8f;
	val |= led_mode_bitmask;
	bnx2x_cl45_write(bp, phy,
			 MDIO_PMA_DEVAD,
			 MDIO_PMA_REG_8727_PCS_OPT_CTRL,
			 val);
	bnx2x_cl45_read(bp, phy,
			MDIO_PMA_DEVAD,
			MDIO_PMA_REG_8727_GPIO_CTRL,
			&val);
	val &= 0xffe0;
	val |= gpio_pins_bitmask;
	bnx2x_cl45_write(bp, phy,
			 MDIO_PMA_DEVAD,
			 MDIO_PMA_REG_8727_GPIO_CTRL,
			 val);
}
static void bnx2x_8727_hw_reset(struct bnx2x_phy *phy,
				struct link_params *params) {
	u32 swap_val, swap_override;
	u8 port;
	/*
	 * The PHY reset is controlled by GPIO 1. Fake the port number
	 * to cancel the swap done in set_gpio()
	 */
	struct bnx2x *bp = params->bp;
	swap_val = REG_RD(bp, NIG_REG_PORT_SWAP);
	swap_override = REG_RD(bp, NIG_REG_STRAP_OVERRIDE);
	port = (swap_val && swap_override) ^ 1;
	bnx2x_set_gpio(bp, MISC_REGISTERS_GPIO_1,
		       MISC_REGISTERS_GPIO_OUTPUT_LOW, port);
}

static u8 bnx2x_8727_config_init(struct bnx2x_phy *phy,
				 struct link_params *params,
				 struct link_vars *vars)
{
	u32 tx_en_mode;
	u16 tmp1, val, mod_abs, tmp2;
	u16 rx_alarm_ctrl_val;
	u16 lasi_ctrl_val;
	struct bnx2x *bp = params->bp;
	/* Enable PMD link, MOD_ABS_FLT, and 1G link alarm */

	bnx2x_wait_reset_complete(bp, phy, params);
	rx_alarm_ctrl_val = (1<<2) | (1<<5) ;
	lasi_ctrl_val = 0x0004;

	DP(NETIF_MSG_LINK, "Initializing BCM8727\n");
	/* enable LASI */
	bnx2x_cl45_write(bp, phy,
			 MDIO_PMA_DEVAD, MDIO_PMA_REG_RX_ALARM_CTRL,
			 rx_alarm_ctrl_val);

	bnx2x_cl45_write(bp, phy,
			 MDIO_PMA_DEVAD, MDIO_PMA_REG_LASI_CTRL, lasi_ctrl_val);

	/*
	 * Initially configure MOD_ABS to interrupt when module is
	 * presence( bit 8)
	 */
	bnx2x_cl45_read(bp, phy,
			MDIO_PMA_DEVAD, MDIO_PMA_REG_PHY_IDENTIFIER, &mod_abs);
	/*
	 * Set EDC off by setting OPTXLOS signal input to low (bit 9).
	 * When the EDC is off it locks onto a reference clock and avoids
	 * becoming 'lost'
	 */
	mod_abs &= ~(1<<8);
	if (!(phy->flags & FLAGS_NOC))
		mod_abs &= ~(1<<9);
	bnx2x_cl45_write(bp, phy,
			 MDIO_PMA_DEVAD, MDIO_PMA_REG_PHY_IDENTIFIER, mod_abs);


	/* Make MOD_ABS give interrupt on change */
	bnx2x_cl45_read(bp, phy, MDIO_PMA_DEVAD, MDIO_PMA_REG_8727_PCS_OPT_CTRL,
			&val);
	val |= (1<<12);
	if (phy->flags & FLAGS_NOC)
		val |= (3<<5);

	/*
	 * Set 8727 GPIOs to input to allow reading from the 8727 GPIO0
	 * status which reflect SFP+ module over-current
	 */
	if (!(phy->flags & FLAGS_NOC))
		val &= 0xff8f; /* Reset bits 4-6 */
	bnx2x_cl45_write(bp, phy,
			 MDIO_PMA_DEVAD, MDIO_PMA_REG_8727_PCS_OPT_CTRL, val);

	bnx2x_8727_power_module(bp, phy, 1);

	bnx2x_cl45_read(bp, phy,
			MDIO_PMA_DEVAD, MDIO_PMA_REG_M8051_MSGOUT_REG, &tmp1);

	bnx2x_cl45_read(bp, phy,
			MDIO_PMA_DEVAD, MDIO_PMA_REG_RX_ALARM, &tmp1);

	/* Set option 1G speed */
	if (phy->req_line_speed == SPEED_1000) {
		DP(NETIF_MSG_LINK, "Setting 1G force\n");
		bnx2x_cl45_write(bp, phy,
				 MDIO_PMA_DEVAD, MDIO_PMA_REG_CTRL, 0x40);
		bnx2x_cl45_write(bp, phy,
				 MDIO_PMA_DEVAD, MDIO_PMA_REG_10G_CTRL2, 0xD);
		bnx2x_cl45_read(bp, phy,
				MDIO_PMA_DEVAD, MDIO_PMA_REG_10G_CTRL2, &tmp1);
		DP(NETIF_MSG_LINK, "1.7 = 0x%x\n", tmp1);
		/*
		 * Power down the XAUI until link is up in case of dual-media
		 * and 1G
		 */
		if (DUAL_MEDIA(params)) {
			bnx2x_cl45_read(bp, phy,
					MDIO_PMA_DEVAD,
					MDIO_PMA_REG_8727_PCS_GP, &val);
			val |= (3<<10);
			bnx2x_cl45_write(bp, phy,
					 MDIO_PMA_DEVAD,
					 MDIO_PMA_REG_8727_PCS_GP, val);
		}
	} else if ((phy->req_line_speed == SPEED_AUTO_NEG) &&
		   ((phy->speed_cap_mask &
		     PORT_HW_CFG_SPEED_CAPABILITY_D0_1G)) &&
		   ((phy->speed_cap_mask &
		      PORT_HW_CFG_SPEED_CAPABILITY_D0_10G) !=
		   PORT_HW_CFG_SPEED_CAPABILITY_D0_10G)) {

		DP(NETIF_MSG_LINK, "Setting 1G clause37\n");
		bnx2x_cl45_write(bp, phy,
				 MDIO_AN_DEVAD, MDIO_AN_REG_8727_MISC_CTRL, 0);
		bnx2x_cl45_write(bp, phy,
				 MDIO_AN_DEVAD, MDIO_AN_REG_CL37_AN, 0x1300);
	} else {
		/*
		 * Since the 8727 has only single reset pin, need to set the 10G
		 * registers although it is default
		 */
		bnx2x_cl45_write(bp, phy,
				 MDIO_AN_DEVAD, MDIO_AN_REG_8727_MISC_CTRL,
				 0x0020);
		bnx2x_cl45_write(bp, phy,
				 MDIO_AN_DEVAD, MDIO_AN_REG_CL37_AN, 0x0100);
		bnx2x_cl45_write(bp, phy,
				 MDIO_PMA_DEVAD, MDIO_PMA_REG_CTRL, 0x2040);
		bnx2x_cl45_write(bp, phy,
				 MDIO_PMA_DEVAD, MDIO_PMA_REG_10G_CTRL2,
				 0x0008);
	}

	/*
	 * Set 2-wire transfer rate of SFP+ module EEPROM
	 * to 100Khz since some DACs(direct attached cables) do
	 * not work at 400Khz.
	 */
	bnx2x_cl45_write(bp, phy,
			 MDIO_PMA_DEVAD, MDIO_PMA_REG_8727_TWO_WIRE_SLAVE_ADDR,
			 0xa001);

	/* Set TX PreEmphasis if needed */
	if ((params->feature_config_flags &
	     FEATURE_CONFIG_OVERRIDE_PREEMPHASIS_ENABLED)) {
		DP(NETIF_MSG_LINK, "Setting TX_CTRL1 0x%x, TX_CTRL2 0x%x\n",
			   phy->tx_preemphasis[0],
			   phy->tx_preemphasis[1]);
		bnx2x_cl45_write(bp, phy,
				 MDIO_PMA_DEVAD, MDIO_PMA_REG_8727_TX_CTRL1,
				 phy->tx_preemphasis[0]);

		bnx2x_cl45_write(bp, phy,
				 MDIO_PMA_DEVAD, MDIO_PMA_REG_8727_TX_CTRL2,
				 phy->tx_preemphasis[1]);
	}

	/*
	 * If TX Laser is controlled by GPIO_0, do not let PHY go into low
	 * power mode, if TX Laser is disabled
	 */
	tx_en_mode = REG_RD(bp, params->shmem_base +
			    offsetof(struct shmem_region,
				dev_info.port_hw_config[params->port].sfp_ctrl))
			& PORT_HW_CFG_TX_LASER_MASK;

	if (tx_en_mode == PORT_HW_CFG_TX_LASER_GPIO0) {

		DP(NETIF_MSG_LINK, "Enabling TXONOFF_PWRDN_DIS\n");
		bnx2x_cl45_read(bp, phy,
			MDIO_PMA_DEVAD, MDIO_PMA_REG_8727_OPT_CFG_REG, &tmp2);
		tmp2 |= 0x1000;
		tmp2 &= 0xFFEF;
		bnx2x_cl45_write(bp, phy,
			MDIO_PMA_DEVAD, MDIO_PMA_REG_8727_OPT_CFG_REG, tmp2);
	}

	return 0;
}

static void bnx2x_8727_handle_mod_abs(struct bnx2x_phy *phy,
				      struct link_params *params)
{
	struct bnx2x *bp = params->bp;
	u16 mod_abs, rx_alarm_status;
	u32 val = REG_RD(bp, params->shmem_base +
			     offsetof(struct shmem_region, dev_info.
				      port_feature_config[params->port].
				      config));
	bnx2x_cl45_read(bp, phy,
			MDIO_PMA_DEVAD,
			MDIO_PMA_REG_PHY_IDENTIFIER, &mod_abs);
	if (mod_abs & (1<<8)) {

		/* Module is absent */
		DP(NETIF_MSG_LINK, "MOD_ABS indication "
			    "show module is absent\n");

		/*
		 * 1. Set mod_abs to detect next module
		 *    presence event
		 * 2. Set EDC off by setting OPTXLOS signal input to low
		 *    (bit 9).
		 *    When the EDC is off it locks onto a reference clock and
		 *    avoids becoming 'lost'.
		 */
		mod_abs &= ~(1<<8);
		if (!(phy->flags & FLAGS_NOC))
			mod_abs &= ~(1<<9);
		bnx2x_cl45_write(bp, phy,
				 MDIO_PMA_DEVAD,
				 MDIO_PMA_REG_PHY_IDENTIFIER, mod_abs);

		/*
		 * Clear RX alarm since it stays up as long as
		 * the mod_abs wasn't changed
		 */
		bnx2x_cl45_read(bp, phy,
				MDIO_PMA_DEVAD,
				MDIO_PMA_REG_RX_ALARM, &rx_alarm_status);

	} else {
		/* Module is present */
		DP(NETIF_MSG_LINK, "MOD_ABS indication "
			    "show module is present\n");
		/*
		 * First disable transmitter, and if the module is ok, the
		 * module_detection will enable it
		 * 1. Set mod_abs to detect next module absent event ( bit 8)
		 * 2. Restore the default polarity of the OPRXLOS signal and
		 * this signal will then correctly indicate the presence or
		 * absence of the Rx signal. (bit 9)
		 */
		mod_abs |= (1<<8);
		if (!(phy->flags & FLAGS_NOC))
			mod_abs |= (1<<9);
		bnx2x_cl45_write(bp, phy,
				 MDIO_PMA_DEVAD,
				 MDIO_PMA_REG_PHY_IDENTIFIER, mod_abs);

		/*
		 * Clear RX alarm since it stays up as long as the mod_abs
		 * wasn't changed. This is need to be done before calling the
		 * module detection, otherwise it will clear* the link update
		 * alarm
		 */
		bnx2x_cl45_read(bp, phy,
				MDIO_PMA_DEVAD,
				MDIO_PMA_REG_RX_ALARM, &rx_alarm_status);


		if ((val & PORT_FEAT_CFG_OPT_MDL_ENFRCMNT_MASK) ==
		    PORT_FEAT_CFG_OPT_MDL_ENFRCMNT_DISABLE_TX_LASER)
			bnx2x_sfp_set_transmitter(params, phy, 0);

		if (bnx2x_wait_for_sfp_module_initialized(phy, params) == 0)
			bnx2x_sfp_module_detection(phy, params);
		else
			DP(NETIF_MSG_LINK, "SFP+ module is not initialized\n");
	}

	DP(NETIF_MSG_LINK, "8727 RX_ALARM_STATUS 0x%x\n",
		   rx_alarm_status);
	/* No need to check link status in case of module plugged in/out */
}

static u8 bnx2x_8727_read_status(struct bnx2x_phy *phy,
				 struct link_params *params,
				 struct link_vars *vars)

{
	struct bnx2x *bp = params->bp;
	u8 link_up = 0;
	u16 link_status = 0;
	u16 rx_alarm_status, lasi_ctrl, val1;

	/* If PHY is not initialized, do not check link status */
	bnx2x_cl45_read(bp, phy,
			MDIO_PMA_DEVAD, MDIO_PMA_REG_LASI_CTRL,
			&lasi_ctrl);
	if (!lasi_ctrl)
		return 0;

	/* Check the LASI */
	bnx2x_cl45_read(bp, phy,
			MDIO_PMA_DEVAD, MDIO_PMA_REG_RX_ALARM,
			&rx_alarm_status);
	vars->line_speed = 0;
	DP(NETIF_MSG_LINK, "8727 RX_ALARM_STATUS  0x%x\n", rx_alarm_status);

	bnx2x_cl45_read(bp, phy,
			MDIO_PMA_DEVAD, MDIO_PMA_REG_LASI_STATUS, &val1);

	DP(NETIF_MSG_LINK, "8727 LASI status 0x%x\n", val1);

	/* Clear MSG-OUT */
	bnx2x_cl45_read(bp, phy,
			MDIO_PMA_DEVAD, MDIO_PMA_REG_M8051_MSGOUT_REG, &val1);

	/*
	 * If a module is present and there is need to check
	 * for over current
	 */
	if (!(phy->flags & FLAGS_NOC) && !(rx_alarm_status & (1<<5))) {
		/* Check over-current using 8727 GPIO0 input*/
		bnx2x_cl45_read(bp, phy,
				MDIO_PMA_DEVAD, MDIO_PMA_REG_8727_GPIO_CTRL,
				&val1);

		if ((val1 & (1<<8)) == 0) {
			DP(NETIF_MSG_LINK, "8727 Power fault has been detected"
				       " on port %d\n", params->port);
			netdev_err(bp->dev, "Error:  Power fault on Port %d has"
					    " been detected and the power to "
					    "that SFP+ module has been removed"
					    " to prevent failure of the card."
					    " Please remove the SFP+ module and"
					    " restart the system to clear this"
					    " error.\n",
			 params->port);
			/* Disable all RX_ALARMs except for mod_abs */
			bnx2x_cl45_write(bp, phy,
					 MDIO_PMA_DEVAD,
					 MDIO_PMA_REG_RX_ALARM_CTRL, (1<<5));

			bnx2x_cl45_read(bp, phy,
					MDIO_PMA_DEVAD,
					MDIO_PMA_REG_PHY_IDENTIFIER, &val1);
			/* Wait for module_absent_event */
			val1 |= (1<<8);
			bnx2x_cl45_write(bp, phy,
					 MDIO_PMA_DEVAD,
					 MDIO_PMA_REG_PHY_IDENTIFIER, val1);
			/* Clear RX alarm */
			bnx2x_cl45_read(bp, phy,
				MDIO_PMA_DEVAD,
				MDIO_PMA_REG_RX_ALARM, &rx_alarm_status);
			return 0;
		}
	} /* Over current check */

	/* When module absent bit is set, check module */
	if (rx_alarm_status & (1<<5)) {
		bnx2x_8727_handle_mod_abs(phy, params);
		/* Enable all mod_abs and link detection bits */
		bnx2x_cl45_write(bp, phy,
				 MDIO_PMA_DEVAD, MDIO_PMA_REG_RX_ALARM_CTRL,
				 ((1<<5) | (1<<2)));
	}
	DP(NETIF_MSG_LINK, "Enabling 8727 TX laser if SFP is approved\n");
	bnx2x_8727_specific_func(phy, params, ENABLE_TX);
	/* If transmitter is disabled, ignore false link up indication */
	bnx2x_cl45_read(bp, phy,
			MDIO_PMA_DEVAD, MDIO_PMA_REG_PHY_IDENTIFIER, &val1);
	if (val1 & (1<<15)) {
		DP(NETIF_MSG_LINK, "Tx is disabled\n");
		return 0;
	}

	bnx2x_cl45_read(bp, phy,
			MDIO_PMA_DEVAD,
			MDIO_PMA_REG_8073_SPEED_LINK_STATUS, &link_status);

	/*
	 * Bits 0..2 --> speed detected,
	 * Bits 13..15--> link is down
	 */
	if ((link_status & (1<<2)) && (!(link_status & (1<<15)))) {
		link_up = 1;
		vars->line_speed = SPEED_10000;
		DP(NETIF_MSG_LINK, "port %x: External link up in 10G\n",
			   params->port);
	} else if ((link_status & (1<<0)) && (!(link_status & (1<<13)))) {
		link_up = 1;
		vars->line_speed = SPEED_1000;
		DP(NETIF_MSG_LINK, "port %x: External link up in 1G\n",
			   params->port);
	} else {
		link_up = 0;
		DP(NETIF_MSG_LINK, "port %x: External link is down\n",
			   params->port);
	}
	if (link_up) {
		bnx2x_ext_phy_resolve_fc(phy, params, vars);
		vars->duplex = DUPLEX_FULL;
		DP(NETIF_MSG_LINK, "duplex = 0x%x\n", vars->duplex);
	}

	if ((DUAL_MEDIA(params)) &&
	    (phy->req_line_speed == SPEED_1000)) {
		bnx2x_cl45_read(bp, phy,
				MDIO_PMA_DEVAD,
				MDIO_PMA_REG_8727_PCS_GP, &val1);
		/*
		 * In case of dual-media board and 1G, power up the XAUI side,
		 * otherwise power it down. For 10G it is done automatically
		 */
		if (link_up)
			val1 &= ~(3<<10);
		else
			val1 |= (3<<10);
		bnx2x_cl45_write(bp, phy,
				 MDIO_PMA_DEVAD,
				 MDIO_PMA_REG_8727_PCS_GP, val1);
	}
	return link_up;
}

static void bnx2x_8727_link_reset(struct bnx2x_phy *phy,
				  struct link_params *params)
{
	struct bnx2x *bp = params->bp;
	/* Disable Transmitter */
	bnx2x_sfp_set_transmitter(params, phy, 0);
	/* Clear LASI */
	bnx2x_cl45_write(bp, phy, MDIO_PMA_DEVAD, MDIO_PMA_REG_LASI_CTRL, 0);

}

/******************************************************************/
/*		BCM8481/BCM84823/BCM84833 PHY SECTION	          */
/******************************************************************/
static void bnx2x_save_848xx_spirom_version(struct bnx2x_phy *phy,
					   struct link_params *params)
{
	u16 val, fw_ver1, fw_ver2, cnt, adj;
	struct bnx2x *bp = params->bp;

	adj = 0;
	if (phy->type == PORT_HW_CFG_XGXS_EXT_PHY_TYPE_BCM84833)
		adj = -1;

	/* For the 32 bits registers in 848xx, access via MDIO2ARM interface.*/
	/* (1) set register 0xc200_0014(SPI_BRIDGE_CTRL_2) to 0x03000000 */
	bnx2x_cl45_write(bp, phy, MDIO_PMA_DEVAD, 0xA819 + adj, 0x0014);
	bnx2x_cl45_write(bp, phy, MDIO_PMA_DEVAD, 0xA81A + adj, 0xc200);
	bnx2x_cl45_write(bp, phy, MDIO_PMA_DEVAD, 0xA81B + adj, 0x0000);
	bnx2x_cl45_write(bp, phy, MDIO_PMA_DEVAD, 0xA81C + adj, 0x0300);
	bnx2x_cl45_write(bp, phy, MDIO_PMA_DEVAD, 0xA817 + adj, 0x0009);

	for (cnt = 0; cnt < 100; cnt++) {
		bnx2x_cl45_read(bp, phy, MDIO_PMA_DEVAD, 0xA818 + adj, &val);
		if (val & 1)
			break;
		udelay(5);
	}
	if (cnt == 100) {
		DP(NETIF_MSG_LINK, "Unable to read 848xx phy fw version(1)\n");
		bnx2x_save_spirom_version(bp, params->port, 0,
					  phy->ver_addr);
		return;
	}


	/* 2) read register 0xc200_0000 (SPI_FW_STATUS) */
	bnx2x_cl45_write(bp, phy, MDIO_PMA_DEVAD, 0xA819 + adj, 0x0000);
	bnx2x_cl45_write(bp, phy, MDIO_PMA_DEVAD, 0xA81A + adj, 0xc200);
	bnx2x_cl45_write(bp, phy, MDIO_PMA_DEVAD, 0xA817 + adj, 0x000A);
	for (cnt = 0; cnt < 100; cnt++) {
		bnx2x_cl45_read(bp, phy, MDIO_PMA_DEVAD, 0xA818 + adj, &val);
		if (val & 1)
			break;
		udelay(5);
	}
	if (cnt == 100) {
		DP(NETIF_MSG_LINK, "Unable to read 848xx phy fw version(2)\n");
		bnx2x_save_spirom_version(bp, params->port, 0,
					  phy->ver_addr);
		return;
	}

	/* lower 16 bits of the register SPI_FW_STATUS */
	bnx2x_cl45_read(bp, phy, MDIO_PMA_DEVAD, 0xA81B + adj, &fw_ver1);
	/* upper 16 bits of register SPI_FW_STATUS */
	bnx2x_cl45_read(bp, phy, MDIO_PMA_DEVAD, 0xA81C + adj, &fw_ver2);

	bnx2x_save_spirom_version(bp, params->port, (fw_ver2<<16) | fw_ver1,
				  phy->ver_addr);
}

static void bnx2x_848xx_set_led(struct bnx2x *bp,
				struct bnx2x_phy *phy)
{
	u16 val, adj;

	adj = 0;
	if (phy->type == PORT_HW_CFG_XGXS_EXT_PHY_TYPE_BCM84833)
		adj = -1;

	/* PHYC_CTL_LED_CTL */
	bnx2x_cl45_read(bp, phy,
			MDIO_PMA_DEVAD,
			MDIO_PMA_REG_8481_LINK_SIGNAL + adj, &val);
	val &= 0xFE00;
	val |= 0x0092;

	bnx2x_cl45_write(bp, phy,
			 MDIO_PMA_DEVAD,
			 MDIO_PMA_REG_8481_LINK_SIGNAL + adj, val);

	bnx2x_cl45_write(bp, phy,
			 MDIO_PMA_DEVAD,
			 MDIO_PMA_REG_8481_LED1_MASK + adj,
			 0x80);

	bnx2x_cl45_write(bp, phy,
			 MDIO_PMA_DEVAD,
			 MDIO_PMA_REG_8481_LED2_MASK + adj,
			 0x18);

	/* Select activity source by Tx and Rx, as suggested by PHY AE */
	bnx2x_cl45_write(bp, phy,
			 MDIO_PMA_DEVAD,
			 MDIO_PMA_REG_8481_LED3_MASK + adj,
			 0x0006);

	/* Select the closest activity blink rate to that in 10/100/1000 */
	bnx2x_cl45_write(bp, phy,
			MDIO_PMA_DEVAD,
			MDIO_PMA_REG_8481_LED3_BLINK + adj,
			0);

	bnx2x_cl45_read(bp, phy,
			MDIO_PMA_DEVAD,
			MDIO_PMA_REG_84823_CTL_LED_CTL_1 + adj, &val);
	val |= MDIO_PMA_REG_84823_LED3_STRETCH_EN; /* stretch_en for LED3*/

	bnx2x_cl45_write(bp, phy,
			 MDIO_PMA_DEVAD,
			 MDIO_PMA_REG_84823_CTL_LED_CTL_1 + adj, val);

	/* 'Interrupt Mask' */
	bnx2x_cl45_write(bp, phy,
			 MDIO_AN_DEVAD,
			 0xFFFB, 0xFFFD);
}

static u8 bnx2x_848xx_cmn_config_init(struct bnx2x_phy *phy,
				      struct link_params *params,
				      struct link_vars *vars)
{
	struct bnx2x *bp = params->bp;
	u16 autoneg_val, an_1000_val, an_10_100_val;
	/*
	 * This phy uses the NIG latch mechanism since link indication
	 * arrives through its LED4 and not via its LASI signal, so we
	 * get steady signal instead of clear on read
	 */
	bnx2x_bits_en(bp, NIG_REG_LATCH_BC_0 + params->port*4,
		      1 << NIG_LATCH_BC_ENABLE_MI_INT);

	bnx2x_cl45_write(bp, phy,
			 MDIO_PMA_DEVAD, MDIO_PMA_REG_CTRL, 0x0000);

	bnx2x_848xx_set_led(bp, phy);

	/* set 1000 speed advertisement */
	bnx2x_cl45_read(bp, phy,
			MDIO_AN_DEVAD, MDIO_AN_REG_8481_1000T_CTRL,
			&an_1000_val);

	bnx2x_ext_phy_set_pause(params, phy, vars);
	bnx2x_cl45_read(bp, phy,
			MDIO_AN_DEVAD,
			MDIO_AN_REG_8481_LEGACY_AN_ADV,
			&an_10_100_val);
	bnx2x_cl45_read(bp, phy,
			MDIO_AN_DEVAD, MDIO_AN_REG_8481_LEGACY_MII_CTRL,
			&autoneg_val);
	/* Disable forced speed */
	autoneg_val &= ~((1<<6) | (1<<8) | (1<<9) | (1<<12) | (1<<13));
	an_10_100_val &= ~((1<<5) | (1<<6) | (1<<7) | (1<<8));

	if (((phy->req_line_speed == SPEED_AUTO_NEG) &&
	     (phy->speed_cap_mask &
	     PORT_HW_CFG_SPEED_CAPABILITY_D0_1G)) ||
	    (phy->req_line_speed == SPEED_1000)) {
		an_1000_val |= (1<<8);
		autoneg_val |= (1<<9 | 1<<12);
		if (phy->req_duplex == DUPLEX_FULL)
			an_1000_val |= (1<<9);
		DP(NETIF_MSG_LINK, "Advertising 1G\n");
	} else
		an_1000_val &= ~((1<<8) | (1<<9));

	bnx2x_cl45_write(bp, phy,
			 MDIO_AN_DEVAD, MDIO_AN_REG_8481_1000T_CTRL,
			 an_1000_val);

	/* set 10 speed advertisement */
	if (((phy->req_line_speed == SPEED_AUTO_NEG) &&
	     (phy->speed_cap_mask &
	     (PORT_HW_CFG_SPEED_CAPABILITY_D0_100M_FULL |
	      PORT_HW_CFG_SPEED_CAPABILITY_D0_100M_HALF)))) {
		an_10_100_val |= (1<<7);
		/* Enable autoneg and restart autoneg for legacy speeds */
		autoneg_val |= (1<<9 | 1<<12);

		if (phy->req_duplex == DUPLEX_FULL)
			an_10_100_val |= (1<<8);
		DP(NETIF_MSG_LINK, "Advertising 100M\n");
	}
	/* set 10 speed advertisement */
	if (((phy->req_line_speed == SPEED_AUTO_NEG) &&
	    (phy->speed_cap_mask &
	  (PORT_HW_CFG_SPEED_CAPABILITY_D0_10M_FULL |
	   PORT_HW_CFG_SPEED_CAPABILITY_D0_10M_HALF)))) {
		an_10_100_val |= (1<<5);
		autoneg_val |= (1<<9 | 1<<12);
		if (phy->req_duplex == DUPLEX_FULL)
			an_10_100_val |= (1<<6);
		DP(NETIF_MSG_LINK, "Advertising 10M\n");
	}

	/* Only 10/100 are allowed to work in FORCE mode */
	if (phy->req_line_speed == SPEED_100) {
		autoneg_val |= (1<<13);
		/* Enabled AUTO-MDIX when autoneg is disabled */
		bnx2x_cl45_write(bp, phy,
				 MDIO_AN_DEVAD, MDIO_AN_REG_8481_AUX_CTRL,
				 (1<<15 | 1<<9 | 7<<0));
		DP(NETIF_MSG_LINK, "Setting 100M force\n");
	}
	if (phy->req_line_speed == SPEED_10) {
		/* Enabled AUTO-MDIX when autoneg is disabled */
		bnx2x_cl45_write(bp, phy,
				 MDIO_AN_DEVAD, MDIO_AN_REG_8481_AUX_CTRL,
				 (1<<15 | 1<<9 | 7<<0));
		DP(NETIF_MSG_LINK, "Setting 10M force\n");
	}

	bnx2x_cl45_write(bp, phy,
			 MDIO_AN_DEVAD, MDIO_AN_REG_8481_LEGACY_AN_ADV,
			 an_10_100_val);

	if (phy->req_duplex == DUPLEX_FULL)
		autoneg_val |= (1<<8);

	bnx2x_cl45_write(bp, phy,
			 MDIO_AN_DEVAD,
			 MDIO_AN_REG_8481_LEGACY_MII_CTRL, autoneg_val);

	if (((phy->req_line_speed == SPEED_AUTO_NEG) &&
	    (phy->speed_cap_mask &
	     PORT_HW_CFG_SPEED_CAPABILITY_D0_10G)) ||
		(phy->req_line_speed == SPEED_10000)) {
		DP(NETIF_MSG_LINK, "Advertising 10G\n");
		/* Restart autoneg for 10G*/

		bnx2x_cl45_write(bp, phy,
				 MDIO_AN_DEVAD, MDIO_AN_REG_CTRL,
				 0x3200);
	} else if (phy->req_line_speed != SPEED_10 &&
		   phy->req_line_speed != SPEED_100) {
		bnx2x_cl45_write(bp, phy,
				 MDIO_AN_DEVAD,
				 MDIO_AN_REG_8481_10GBASE_T_AN_CTRL,
				 1);
	}
	/* Save spirom version */
	bnx2x_save_848xx_spirom_version(phy, params);

	return 0;
}

static u8 bnx2x_8481_config_init(struct bnx2x_phy *phy,
				 struct link_params *params,
				 struct link_vars *vars)
{
	struct bnx2x *bp = params->bp;
	/* Restore normal power mode*/
	bnx2x_set_gpio(bp, MISC_REGISTERS_GPIO_2,
		       MISC_REGISTERS_GPIO_OUTPUT_HIGH, params->port);

	/* HW reset */
	bnx2x_ext_phy_hw_reset(bp, params->port);
	bnx2x_wait_reset_complete(bp, phy, params);

	bnx2x_cl45_write(bp, phy, MDIO_PMA_DEVAD, MDIO_PMA_REG_CTRL, 1<<15);
	return bnx2x_848xx_cmn_config_init(phy, params, vars);
}

static u8 bnx2x_848x3_config_init(struct bnx2x_phy *phy,
				  struct link_params *params,
				  struct link_vars *vars)
{
	struct bnx2x *bp = params->bp;
	u8 port, initialize = 1;
	u16 val, adj;
	u16 temp;
	u32 actual_phy_selection, cms_enable;
	u8 rc = 0;

	/* This is just for MDIO_CTL_REG_84823_MEDIA register. */
	adj = 0;
	if (phy->type == PORT_HW_CFG_XGXS_EXT_PHY_TYPE_BCM84833)
		adj = 3;

	msleep(1);
	if (CHIP_IS_E2(bp))
		port = BP_PATH(bp);
	else
		port = params->port;
	bnx2x_set_gpio(bp, MISC_REGISTERS_GPIO_3,
		       MISC_REGISTERS_GPIO_OUTPUT_HIGH,
		       port);
	bnx2x_wait_reset_complete(bp, phy, params);
	/* Wait for GPHY to come out of reset */
	msleep(50);
	/*
	 * BCM84823 requires that XGXS links up first @ 10G for normal behavior
	 */
	temp = vars->line_speed;
	vars->line_speed = SPEED_10000;
	bnx2x_set_autoneg(&params->phy[INT_PHY], params, vars, 0);
	bnx2x_program_serdes(&params->phy[INT_PHY], params, vars);
	vars->line_speed = temp;

	/* Set dual-media configuration according to configuration */

	bnx2x_cl45_read(bp, phy, MDIO_CTL_DEVAD,
			MDIO_CTL_REG_84823_MEDIA + adj, &val);
	val &= ~(MDIO_CTL_REG_84823_MEDIA_MAC_MASK |
		 MDIO_CTL_REG_84823_MEDIA_LINE_MASK |
		 MDIO_CTL_REG_84823_MEDIA_COPPER_CORE_DOWN |
		 MDIO_CTL_REG_84823_MEDIA_PRIORITY_MASK |
		 MDIO_CTL_REG_84823_MEDIA_FIBER_1G);
	val |= MDIO_CTL_REG_84823_CTRL_MAC_XFI |
		MDIO_CTL_REG_84823_MEDIA_LINE_XAUI_L;

	actual_phy_selection = bnx2x_phy_selection(params);

	switch (actual_phy_selection) {
	case PORT_HW_CFG_PHY_SELECTION_HARDWARE_DEFAULT:
		/* Do nothing. Essentially this is like the priority copper */
		break;
	case PORT_HW_CFG_PHY_SELECTION_FIRST_PHY_PRIORITY:
		val |= MDIO_CTL_REG_84823_MEDIA_PRIORITY_COPPER;
		break;
	case PORT_HW_CFG_PHY_SELECTION_SECOND_PHY_PRIORITY:
		val |= MDIO_CTL_REG_84823_MEDIA_PRIORITY_FIBER;
		break;
	case PORT_HW_CFG_PHY_SELECTION_FIRST_PHY:
		/* Do nothing here. The first PHY won't be initialized at all */
		break;
	case PORT_HW_CFG_PHY_SELECTION_SECOND_PHY:
		val |= MDIO_CTL_REG_84823_MEDIA_COPPER_CORE_DOWN;
		initialize = 0;
		break;
	}
	if (params->phy[EXT_PHY2].req_line_speed == SPEED_1000)
		val |= MDIO_CTL_REG_84823_MEDIA_FIBER_1G;

	bnx2x_cl45_write(bp, phy, MDIO_CTL_DEVAD,
			 MDIO_CTL_REG_84823_MEDIA + adj, val);
	DP(NETIF_MSG_LINK, "Multi_phy config = 0x%x, Media control = 0x%x\n",
		   params->multi_phy_config, val);

	if (initialize)
		rc = bnx2x_848xx_cmn_config_init(phy, params, vars);
	else
		bnx2x_save_848xx_spirom_version(phy, params);
	cms_enable = REG_RD(bp, params->shmem_base +
			offsetof(struct shmem_region,
			dev_info.port_hw_config[params->port].default_cfg)) &
			PORT_HW_CFG_ENABLE_CMS_MASK;

	bnx2x_cl45_read(bp, phy, MDIO_CTL_DEVAD,
		MDIO_CTL_REG_84823_USER_CTRL_REG, &val);
	if (cms_enable)
		val |= MDIO_CTL_REG_84823_USER_CTRL_CMS;
	else
		val &= ~MDIO_CTL_REG_84823_USER_CTRL_CMS;
	bnx2x_cl45_write(bp, phy, MDIO_CTL_DEVAD,
		MDIO_CTL_REG_84823_USER_CTRL_REG, val);


	return rc;
}

static u8 bnx2x_848xx_read_status(struct bnx2x_phy *phy,
				  struct link_params *params,
				  struct link_vars *vars)
{
	struct bnx2x *bp = params->bp;
	u16 val, val1, val2, adj;
	u8 link_up = 0;

	/* Reg offset adjustment for 84833 */
	adj = 0;
	if (phy->type == PORT_HW_CFG_XGXS_EXT_PHY_TYPE_BCM84833)
		adj = -1;

	/* Check 10G-BaseT link status */
	/* Check PMD signal ok */
	bnx2x_cl45_read(bp, phy,
			MDIO_AN_DEVAD, 0xFFFA, &val1);
	bnx2x_cl45_read(bp, phy,
			MDIO_PMA_DEVAD, MDIO_PMA_REG_8481_PMD_SIGNAL + adj,
			&val2);
	DP(NETIF_MSG_LINK, "BCM848xx: PMD_SIGNAL 1.a811 = 0x%x\n", val2);

	/* Check link 10G */
	if (val2 & (1<<11)) {
		vars->line_speed = SPEED_10000;
		vars->duplex = DUPLEX_FULL;
		link_up = 1;
		bnx2x_ext_phy_10G_an_resolve(bp, phy, vars);
	} else { /* Check Legacy speed link */
		u16 legacy_status, legacy_speed;

		/* Enable expansion register 0x42 (Operation mode status) */
		bnx2x_cl45_write(bp, phy,
				 MDIO_AN_DEVAD,
				 MDIO_AN_REG_8481_EXPANSION_REG_ACCESS, 0xf42);

		/* Get legacy speed operation status */
		bnx2x_cl45_read(bp, phy,
				MDIO_AN_DEVAD,
				MDIO_AN_REG_8481_EXPANSION_REG_RD_RW,
				&legacy_status);

		DP(NETIF_MSG_LINK, "Legacy speed status"
			     " = 0x%x\n", legacy_status);
		link_up = ((legacy_status & (1<<11)) == (1<<11));
		if (link_up) {
			legacy_speed = (legacy_status & (3<<9));
			if (legacy_speed == (0<<9))
				vars->line_speed = SPEED_10;
			else if (legacy_speed == (1<<9))
				vars->line_speed = SPEED_100;
			else if (legacy_speed == (2<<9))
				vars->line_speed = SPEED_1000;
			else /* Should not happen */
				vars->line_speed = 0;

			if (legacy_status & (1<<8))
				vars->duplex = DUPLEX_FULL;
			else
				vars->duplex = DUPLEX_HALF;

			DP(NETIF_MSG_LINK, "Link is up in %dMbps,"
				   " is_duplex_full= %d\n", vars->line_speed,
				   (vars->duplex == DUPLEX_FULL));
			/* Check legacy speed AN resolution */
			bnx2x_cl45_read(bp, phy,
					MDIO_AN_DEVAD,
					MDIO_AN_REG_8481_LEGACY_MII_STATUS,
					&val);
			if (val & (1<<5))
				vars->link_status |=
					LINK_STATUS_AUTO_NEGOTIATE_COMPLETE;
			bnx2x_cl45_read(bp, phy,
					MDIO_AN_DEVAD,
					MDIO_AN_REG_8481_LEGACY_AN_EXPANSION,
					&val);
			if ((val & (1<<0)) == 0)
				vars->link_status |=
					LINK_STATUS_PARALLEL_DETECTION_USED;
		}
	}
	if (link_up) {
		DP(NETIF_MSG_LINK, "BCM84823: link speed is %d\n",
			   vars->line_speed);
		bnx2x_ext_phy_resolve_fc(phy, params, vars);
	}

	return link_up;
}

static u8 bnx2x_848xx_format_ver(u32 raw_ver, u8 *str, u16 *len)
{
	u8 status = 0;
	u32 spirom_ver;
	spirom_ver = ((raw_ver & 0xF80) >> 7) << 16 | (raw_ver & 0x7F);
	status = bnx2x_format_ver(spirom_ver, str, len);
	return status;
}

static void bnx2x_8481_hw_reset(struct bnx2x_phy *phy,
				struct link_params *params)
{
	bnx2x_set_gpio(params->bp, MISC_REGISTERS_GPIO_1,
		       MISC_REGISTERS_GPIO_OUTPUT_LOW, 0);
	bnx2x_set_gpio(params->bp, MISC_REGISTERS_GPIO_1,
		       MISC_REGISTERS_GPIO_OUTPUT_LOW, 1);
}

static void bnx2x_8481_link_reset(struct bnx2x_phy *phy,
					struct link_params *params)
{
	bnx2x_cl45_write(params->bp, phy,
			 MDIO_AN_DEVAD, MDIO_AN_REG_CTRL, 0x0000);
	bnx2x_cl45_write(params->bp, phy,
			 MDIO_PMA_DEVAD, MDIO_PMA_REG_CTRL, 1);
}

static void bnx2x_848x3_link_reset(struct bnx2x_phy *phy,
				   struct link_params *params)
{
	struct bnx2x *bp = params->bp;
	u8 port;
	if (CHIP_IS_E2(bp))
		port = BP_PATH(bp);
	else
		port = params->port;
	bnx2x_set_gpio(bp, MISC_REGISTERS_GPIO_3,
		       MISC_REGISTERS_GPIO_OUTPUT_LOW,
		       port);
}

static void bnx2x_848xx_set_link_led(struct bnx2x_phy *phy,
				     struct link_params *params, u8 mode)
{
	struct bnx2x *bp = params->bp;
	u16 val;

	switch (mode) {
	case LED_MODE_OFF:

		DP(NETIF_MSG_LINK, "Port 0x%x: LED MODE OFF\n", params->port);

		if ((params->hw_led_mode << SHARED_HW_CFG_LED_MODE_SHIFT) ==
		    SHARED_HW_CFG_LED_EXTPHY1) {

			/* Set LED masks */
			bnx2x_cl45_write(bp, phy,
					MDIO_PMA_DEVAD,
					MDIO_PMA_REG_8481_LED1_MASK,
					0x0);

			bnx2x_cl45_write(bp, phy,
					MDIO_PMA_DEVAD,
					MDIO_PMA_REG_8481_LED2_MASK,
					0x0);

			bnx2x_cl45_write(bp, phy,
					MDIO_PMA_DEVAD,
					MDIO_PMA_REG_8481_LED3_MASK,
					0x0);

			bnx2x_cl45_write(bp, phy,
					MDIO_PMA_DEVAD,
					MDIO_PMA_REG_8481_LED5_MASK,
					0x0);

		} else {
			bnx2x_cl45_write(bp, phy,
					 MDIO_PMA_DEVAD,
					 MDIO_PMA_REG_8481_LED1_MASK,
					 0x0);
		}
		break;
	case LED_MODE_FRONT_PANEL_OFF:

		DP(NETIF_MSG_LINK, "Port 0x%x: LED MODE FRONT PANEL OFF\n",
		   params->port);

		if ((params->hw_led_mode << SHARED_HW_CFG_LED_MODE_SHIFT) ==
		    SHARED_HW_CFG_LED_EXTPHY1) {

			/* Set LED masks */
			bnx2x_cl45_write(bp, phy,
					 MDIO_PMA_DEVAD,
					 MDIO_PMA_REG_8481_LED1_MASK,
					 0x0);

			bnx2x_cl45_write(bp, phy,
					 MDIO_PMA_DEVAD,
					 MDIO_PMA_REG_8481_LED2_MASK,
					 0x0);

			bnx2x_cl45_write(bp, phy,
					 MDIO_PMA_DEVAD,
					 MDIO_PMA_REG_8481_LED3_MASK,
					 0x0);

			bnx2x_cl45_write(bp, phy,
					 MDIO_PMA_DEVAD,
					 MDIO_PMA_REG_8481_LED5_MASK,
					 0x20);

		} else {
			bnx2x_cl45_write(bp, phy,
					 MDIO_PMA_DEVAD,
					 MDIO_PMA_REG_8481_LED1_MASK,
					 0x0);
		}
		break;
	case LED_MODE_ON:

		DP(NETIF_MSG_LINK, "Port 0x%x: LED MODE ON\n", params->port);

		if ((params->hw_led_mode << SHARED_HW_CFG_LED_MODE_SHIFT) ==
		    SHARED_HW_CFG_LED_EXTPHY1) {
			/* Set control reg */
			bnx2x_cl45_read(bp, phy,
					MDIO_PMA_DEVAD,
					MDIO_PMA_REG_8481_LINK_SIGNAL,
					&val);
			val &= 0x8000;
			val |= 0x2492;

			bnx2x_cl45_write(bp, phy,
					 MDIO_PMA_DEVAD,
					 MDIO_PMA_REG_8481_LINK_SIGNAL,
					 val);

			/* Set LED masks */
			bnx2x_cl45_write(bp, phy,
					 MDIO_PMA_DEVAD,
					 MDIO_PMA_REG_8481_LED1_MASK,
					 0x0);

			bnx2x_cl45_write(bp, phy,
					 MDIO_PMA_DEVAD,
					 MDIO_PMA_REG_8481_LED2_MASK,
					 0x20);

			bnx2x_cl45_write(bp, phy,
					 MDIO_PMA_DEVAD,
					 MDIO_PMA_REG_8481_LED3_MASK,
					 0x20);

			bnx2x_cl45_write(bp, phy,
					 MDIO_PMA_DEVAD,
					 MDIO_PMA_REG_8481_LED5_MASK,
					 0x0);
		} else {
			bnx2x_cl45_write(bp, phy,
					 MDIO_PMA_DEVAD,
					 MDIO_PMA_REG_8481_LED1_MASK,
					 0x20);
		}
		break;

	case LED_MODE_OPER:

		DP(NETIF_MSG_LINK, "Port 0x%x: LED MODE OPER\n", params->port);

		if ((params->hw_led_mode << SHARED_HW_CFG_LED_MODE_SHIFT) ==
		    SHARED_HW_CFG_LED_EXTPHY1) {

			/* Set control reg */
			bnx2x_cl45_read(bp, phy,
					MDIO_PMA_DEVAD,
					MDIO_PMA_REG_8481_LINK_SIGNAL,
					&val);

			if (!((val &
			       MDIO_PMA_REG_8481_LINK_SIGNAL_LED4_ENABLE_MASK)
			  >> MDIO_PMA_REG_8481_LINK_SIGNAL_LED4_ENABLE_SHIFT)) {
				DP(NETIF_MSG_LINK, "Setting LINK_SIGNAL\n");
				bnx2x_cl45_write(bp, phy,
						 MDIO_PMA_DEVAD,
						 MDIO_PMA_REG_8481_LINK_SIGNAL,
						 0xa492);
			}

			/* Set LED masks */
			bnx2x_cl45_write(bp, phy,
					 MDIO_PMA_DEVAD,
					 MDIO_PMA_REG_8481_LED1_MASK,
					 0x10);

			bnx2x_cl45_write(bp, phy,
					 MDIO_PMA_DEVAD,
					 MDIO_PMA_REG_8481_LED2_MASK,
					 0x80);

			bnx2x_cl45_write(bp, phy,
					 MDIO_PMA_DEVAD,
					 MDIO_PMA_REG_8481_LED3_MASK,
					 0x98);

			bnx2x_cl45_write(bp, phy,
					 MDIO_PMA_DEVAD,
					 MDIO_PMA_REG_8481_LED5_MASK,
					 0x40);

		} else {
			bnx2x_cl45_write(bp, phy,
					 MDIO_PMA_DEVAD,
					 MDIO_PMA_REG_8481_LED1_MASK,
					 0x80);

			/* Tell LED3 to blink on source */
			bnx2x_cl45_read(bp, phy,
					MDIO_PMA_DEVAD,
					MDIO_PMA_REG_8481_LINK_SIGNAL,
					&val);
			val &= ~(7<<6);
			val |= (1<<6); /* A83B[8:6]= 1 */
			bnx2x_cl45_write(bp, phy,
					 MDIO_PMA_DEVAD,
					 MDIO_PMA_REG_8481_LINK_SIGNAL,
					 val);
		}
		break;
	}
}
/******************************************************************/
/*			SFX7101 PHY SECTION			  */
/******************************************************************/
static void bnx2x_7101_config_loopback(struct bnx2x_phy *phy,
				       struct link_params *params)
{
	struct bnx2x *bp = params->bp;
	/* SFX7101_XGXS_TEST1 */
	bnx2x_cl45_write(bp, phy,
			 MDIO_XS_DEVAD, MDIO_XS_SFX7101_XGXS_TEST1, 0x100);
}

static u8 bnx2x_7101_config_init(struct bnx2x_phy *phy,
				 struct link_params *params,
				 struct link_vars *vars)
{
	u16 fw_ver1, fw_ver2, val;
	struct bnx2x *bp = params->bp;
	DP(NETIF_MSG_LINK, "Setting the SFX7101 LASI indication\n");

	/* Restore normal power mode*/
	bnx2x_set_gpio(bp, MISC_REGISTERS_GPIO_2,
		       MISC_REGISTERS_GPIO_OUTPUT_HIGH, params->port);
	/* HW reset */
	bnx2x_ext_phy_hw_reset(bp, params->port);
	bnx2x_wait_reset_complete(bp, phy, params);

	bnx2x_cl45_write(bp, phy,
			 MDIO_PMA_DEVAD, MDIO_PMA_REG_LASI_CTRL, 0x1);
	DP(NETIF_MSG_LINK, "Setting the SFX7101 LED to blink on traffic\n");
	bnx2x_cl45_write(bp, phy,
			 MDIO_PMA_DEVAD, MDIO_PMA_REG_7107_LED_CNTL, (1<<3));

	bnx2x_ext_phy_set_pause(params, phy, vars);
	/* Restart autoneg */
	bnx2x_cl45_read(bp, phy,
			MDIO_AN_DEVAD, MDIO_AN_REG_CTRL, &val);
	val |= 0x200;
	bnx2x_cl45_write(bp, phy,
			 MDIO_AN_DEVAD, MDIO_AN_REG_CTRL, val);

	/* Save spirom version */
	bnx2x_cl45_read(bp, phy,
			MDIO_PMA_DEVAD, MDIO_PMA_REG_7101_VER1, &fw_ver1);

	bnx2x_cl45_read(bp, phy,
			MDIO_PMA_DEVAD, MDIO_PMA_REG_7101_VER2, &fw_ver2);
	bnx2x_save_spirom_version(bp, params->port,
				  (u32)(fw_ver1<<16 | fw_ver2), phy->ver_addr);
	return 0;
}

static u8 bnx2x_7101_read_status(struct bnx2x_phy *phy,
				 struct link_params *params,
				 struct link_vars *vars)
{
	struct bnx2x *bp = params->bp;
	u8 link_up;
	u16 val1, val2;
	bnx2x_cl45_read(bp, phy,
			MDIO_PMA_DEVAD, MDIO_PMA_REG_LASI_STATUS, &val2);
	bnx2x_cl45_read(bp, phy,
			MDIO_PMA_DEVAD, MDIO_PMA_REG_LASI_STATUS, &val1);
	DP(NETIF_MSG_LINK, "10G-base-T LASI status 0x%x->0x%x\n",
		   val2, val1);
	bnx2x_cl45_read(bp, phy,
			MDIO_PMA_DEVAD, MDIO_PMA_REG_STATUS, &val2);
	bnx2x_cl45_read(bp, phy,
			MDIO_PMA_DEVAD, MDIO_PMA_REG_STATUS, &val1);
	DP(NETIF_MSG_LINK, "10G-base-T PMA status 0x%x->0x%x\n",
		   val2, val1);
	link_up = ((val1 & 4) == 4);
	/* if link is up print the AN outcome of the SFX7101 PHY */
	if (link_up) {
		bnx2x_cl45_read(bp, phy,
				MDIO_AN_DEVAD, MDIO_AN_REG_MASTER_STATUS,
				&val2);
		vars->line_speed = SPEED_10000;
		vars->duplex = DUPLEX_FULL;
		DP(NETIF_MSG_LINK, "SFX7101 AN status 0x%x->Master=%x\n",
			   val2, (val2 & (1<<14)));
		bnx2x_ext_phy_10G_an_resolve(bp, phy, vars);
		bnx2x_ext_phy_resolve_fc(phy, params, vars);
	}
	return link_up;
}


static u8 bnx2x_7101_format_ver(u32 spirom_ver, u8 *str, u16 *len)
{
	if (*len < 5)
		return -EINVAL;
	str[0] = (spirom_ver & 0xFF);
	str[1] = (spirom_ver & 0xFF00) >> 8;
	str[2] = (spirom_ver & 0xFF0000) >> 16;
	str[3] = (spirom_ver & 0xFF000000) >> 24;
	str[4] = '\0';
	*len -= 5;
	return 0;
}

void bnx2x_sfx7101_sp_sw_reset(struct bnx2x *bp, struct bnx2x_phy *phy)
{
	u16 val, cnt;

	bnx2x_cl45_read(bp, phy,
			MDIO_PMA_DEVAD,
			MDIO_PMA_REG_7101_RESET, &val);

	for (cnt = 0; cnt < 10; cnt++) {
		msleep(50);
		/* Writes a self-clearing reset */
		bnx2x_cl45_write(bp, phy,
				 MDIO_PMA_DEVAD,
				 MDIO_PMA_REG_7101_RESET,
				 (val | (1<<15)));
		/* Wait for clear */
		bnx2x_cl45_read(bp, phy,
				MDIO_PMA_DEVAD,
				MDIO_PMA_REG_7101_RESET, &val);

		if ((val & (1<<15)) == 0)
			break;
	}
}

static void bnx2x_7101_hw_reset(struct bnx2x_phy *phy,
				struct link_params *params) {
	/* Low power mode is controlled by GPIO 2 */
	bnx2x_set_gpio(params->bp, MISC_REGISTERS_GPIO_2,
		       MISC_REGISTERS_GPIO_OUTPUT_LOW, params->port);
	/* The PHY reset is controlled by GPIO 1 */
	bnx2x_set_gpio(params->bp, MISC_REGISTERS_GPIO_1,
		       MISC_REGISTERS_GPIO_OUTPUT_LOW, params->port);
}

static void bnx2x_7101_set_link_led(struct bnx2x_phy *phy,
				    struct link_params *params, u8 mode)
{
	u16 val = 0;
	struct bnx2x *bp = params->bp;
	switch (mode) {
	case LED_MODE_FRONT_PANEL_OFF:
	case LED_MODE_OFF:
		val = 2;
		break;
	case LED_MODE_ON:
		val = 1;
		break;
	case LED_MODE_OPER:
		val = 0;
		break;
	}
	bnx2x_cl45_write(bp, phy,
			 MDIO_PMA_DEVAD,
			 MDIO_PMA_REG_7107_LINK_LED_CNTL,
			 val);
}

/******************************************************************/
/*			STATIC PHY DECLARATION			  */
/******************************************************************/

static struct bnx2x_phy phy_null = {
	.type		= PORT_HW_CFG_XGXS_EXT_PHY_TYPE_NOT_CONN,
	.addr		= 0,
	.flags		= FLAGS_INIT_XGXS_FIRST,
	.def_md_devad	= 0,
	.reserved	= 0,
	.rx_preemphasis	= {0xffff, 0xffff, 0xffff, 0xffff},
	.tx_preemphasis	= {0xffff, 0xffff, 0xffff, 0xffff},
	.mdio_ctrl	= 0,
	.supported	= 0,
	.media_type	= ETH_PHY_NOT_PRESENT,
	.ver_addr	= 0,
	.req_flow_ctrl	= 0,
	.req_line_speed	= 0,
	.speed_cap_mask	= 0,
	.req_duplex	= 0,
	.rsrv		= 0,
	.config_init	= (config_init_t)NULL,
	.read_status	= (read_status_t)NULL,
	.link_reset	= (link_reset_t)NULL,
	.config_loopback = (config_loopback_t)NULL,
	.format_fw_ver	= (format_fw_ver_t)NULL,
	.hw_reset	= (hw_reset_t)NULL,
	.set_link_led	= (set_link_led_t)NULL,
	.phy_specific_func = (phy_specific_func_t)NULL
};

static struct bnx2x_phy phy_serdes = {
	.type		= PORT_HW_CFG_SERDES_EXT_PHY_TYPE_DIRECT,
	.addr		= 0xff,
	.flags		= 0,
	.def_md_devad	= 0,
	.reserved	= 0,
	.rx_preemphasis	= {0xffff, 0xffff, 0xffff, 0xffff},
	.tx_preemphasis	= {0xffff, 0xffff, 0xffff, 0xffff},
	.mdio_ctrl	= 0,
	.supported	= (SUPPORTED_10baseT_Half |
			   SUPPORTED_10baseT_Full |
			   SUPPORTED_100baseT_Half |
			   SUPPORTED_100baseT_Full |
			   SUPPORTED_1000baseT_Full |
			   SUPPORTED_2500baseX_Full |
			   SUPPORTED_TP |
			   SUPPORTED_Autoneg |
			   SUPPORTED_Pause |
			   SUPPORTED_Asym_Pause),
	.media_type	= ETH_PHY_UNSPECIFIED,
	.ver_addr	= 0,
	.req_flow_ctrl	= 0,
	.req_line_speed	= 0,
	.speed_cap_mask	= 0,
	.req_duplex	= 0,
	.rsrv		= 0,
	.config_init	= (config_init_t)bnx2x_init_serdes,
	.read_status	= (read_status_t)bnx2x_link_settings_status,
	.link_reset	= (link_reset_t)bnx2x_int_link_reset,
	.config_loopback = (config_loopback_t)NULL,
	.format_fw_ver	= (format_fw_ver_t)NULL,
	.hw_reset	= (hw_reset_t)NULL,
	.set_link_led	= (set_link_led_t)NULL,
	.phy_specific_func = (phy_specific_func_t)NULL
};

static struct bnx2x_phy phy_xgxs = {
	.type		= PORT_HW_CFG_XGXS_EXT_PHY_TYPE_DIRECT,
	.addr		= 0xff,
	.flags		= 0,
	.def_md_devad	= 0,
	.reserved	= 0,
	.rx_preemphasis	= {0xffff, 0xffff, 0xffff, 0xffff},
	.tx_preemphasis	= {0xffff, 0xffff, 0xffff, 0xffff},
	.mdio_ctrl	= 0,
	.supported	= (SUPPORTED_10baseT_Half |
			   SUPPORTED_10baseT_Full |
			   SUPPORTED_100baseT_Half |
			   SUPPORTED_100baseT_Full |
			   SUPPORTED_1000baseT_Full |
			   SUPPORTED_2500baseX_Full |
			   SUPPORTED_10000baseT_Full |
			   SUPPORTED_FIBRE |
			   SUPPORTED_Autoneg |
			   SUPPORTED_Pause |
			   SUPPORTED_Asym_Pause),
	.media_type	= ETH_PHY_UNSPECIFIED,
	.ver_addr	= 0,
	.req_flow_ctrl	= 0,
	.req_line_speed	= 0,
	.speed_cap_mask	= 0,
	.req_duplex	= 0,
	.rsrv		= 0,
	.config_init	= (config_init_t)bnx2x_init_xgxs,
	.read_status	= (read_status_t)bnx2x_link_settings_status,
	.link_reset	= (link_reset_t)bnx2x_int_link_reset,
	.config_loopback = (config_loopback_t)bnx2x_set_xgxs_loopback,
	.format_fw_ver	= (format_fw_ver_t)NULL,
	.hw_reset	= (hw_reset_t)NULL,
	.set_link_led	= (set_link_led_t)NULL,
	.phy_specific_func = (phy_specific_func_t)NULL
};

static struct bnx2x_phy phy_7101 = {
	.type		= PORT_HW_CFG_XGXS_EXT_PHY_TYPE_SFX7101,
	.addr		= 0xff,
	.flags		= FLAGS_FAN_FAILURE_DET_REQ,
	.def_md_devad	= 0,
	.reserved	= 0,
	.rx_preemphasis	= {0xffff, 0xffff, 0xffff, 0xffff},
	.tx_preemphasis	= {0xffff, 0xffff, 0xffff, 0xffff},
	.mdio_ctrl	= 0,
	.supported	= (SUPPORTED_10000baseT_Full |
			   SUPPORTED_TP |
			   SUPPORTED_Autoneg |
			   SUPPORTED_Pause |
			   SUPPORTED_Asym_Pause),
	.media_type	= ETH_PHY_BASE_T,
	.ver_addr	= 0,
	.req_flow_ctrl	= 0,
	.req_line_speed	= 0,
	.speed_cap_mask	= 0,
	.req_duplex	= 0,
	.rsrv		= 0,
	.config_init	= (config_init_t)bnx2x_7101_config_init,
	.read_status	= (read_status_t)bnx2x_7101_read_status,
	.link_reset	= (link_reset_t)bnx2x_common_ext_link_reset,
	.config_loopback = (config_loopback_t)bnx2x_7101_config_loopback,
	.format_fw_ver	= (format_fw_ver_t)bnx2x_7101_format_ver,
	.hw_reset	= (hw_reset_t)bnx2x_7101_hw_reset,
	.set_link_led	= (set_link_led_t)bnx2x_7101_set_link_led,
	.phy_specific_func = (phy_specific_func_t)NULL
};
static struct bnx2x_phy phy_8073 = {
	.type		= PORT_HW_CFG_XGXS_EXT_PHY_TYPE_BCM8073,
	.addr		= 0xff,
	.flags		= FLAGS_HW_LOCK_REQUIRED,
	.def_md_devad	= 0,
	.reserved	= 0,
	.rx_preemphasis	= {0xffff, 0xffff, 0xffff, 0xffff},
	.tx_preemphasis	= {0xffff, 0xffff, 0xffff, 0xffff},
	.mdio_ctrl	= 0,
	.supported	= (SUPPORTED_10000baseT_Full |
			   SUPPORTED_2500baseX_Full |
			   SUPPORTED_1000baseT_Full |
			   SUPPORTED_FIBRE |
			   SUPPORTED_Autoneg |
			   SUPPORTED_Pause |
			   SUPPORTED_Asym_Pause),
	.media_type	= ETH_PHY_UNSPECIFIED,
	.ver_addr	= 0,
	.req_flow_ctrl	= 0,
	.req_line_speed	= 0,
	.speed_cap_mask	= 0,
	.req_duplex	= 0,
	.rsrv		= 0,
	.config_init	= (config_init_t)bnx2x_8073_config_init,
	.read_status	= (read_status_t)bnx2x_8073_read_status,
	.link_reset	= (link_reset_t)bnx2x_8073_link_reset,
	.config_loopback = (config_loopback_t)NULL,
	.format_fw_ver	= (format_fw_ver_t)bnx2x_format_ver,
	.hw_reset	= (hw_reset_t)NULL,
	.set_link_led	= (set_link_led_t)NULL,
	.phy_specific_func = (phy_specific_func_t)NULL
};
static struct bnx2x_phy phy_8705 = {
	.type		= PORT_HW_CFG_XGXS_EXT_PHY_TYPE_BCM8705,
	.addr		= 0xff,
	.flags		= FLAGS_INIT_XGXS_FIRST,
	.def_md_devad	= 0,
	.reserved	= 0,
	.rx_preemphasis	= {0xffff, 0xffff, 0xffff, 0xffff},
	.tx_preemphasis	= {0xffff, 0xffff, 0xffff, 0xffff},
	.mdio_ctrl	= 0,
	.supported	= (SUPPORTED_10000baseT_Full |
			   SUPPORTED_FIBRE |
			   SUPPORTED_Pause |
			   SUPPORTED_Asym_Pause),
	.media_type	= ETH_PHY_XFP_FIBER,
	.ver_addr	= 0,
	.req_flow_ctrl	= 0,
	.req_line_speed	= 0,
	.speed_cap_mask	= 0,
	.req_duplex	= 0,
	.rsrv		= 0,
	.config_init	= (config_init_t)bnx2x_8705_config_init,
	.read_status	= (read_status_t)bnx2x_8705_read_status,
	.link_reset	= (link_reset_t)bnx2x_common_ext_link_reset,
	.config_loopback = (config_loopback_t)NULL,
	.format_fw_ver	= (format_fw_ver_t)bnx2x_null_format_ver,
	.hw_reset	= (hw_reset_t)NULL,
	.set_link_led	= (set_link_led_t)NULL,
	.phy_specific_func = (phy_specific_func_t)NULL
};
static struct bnx2x_phy phy_8706 = {
	.type		= PORT_HW_CFG_XGXS_EXT_PHY_TYPE_BCM8706,
	.addr		= 0xff,
	.flags		= FLAGS_INIT_XGXS_FIRST,
	.def_md_devad	= 0,
	.reserved	= 0,
	.rx_preemphasis	= {0xffff, 0xffff, 0xffff, 0xffff},
	.tx_preemphasis	= {0xffff, 0xffff, 0xffff, 0xffff},
	.mdio_ctrl	= 0,
	.supported	= (SUPPORTED_10000baseT_Full |
			   SUPPORTED_1000baseT_Full |
			   SUPPORTED_FIBRE |
			   SUPPORTED_Pause |
			   SUPPORTED_Asym_Pause),
	.media_type	= ETH_PHY_SFP_FIBER,
	.ver_addr	= 0,
	.req_flow_ctrl	= 0,
	.req_line_speed	= 0,
	.speed_cap_mask	= 0,
	.req_duplex	= 0,
	.rsrv		= 0,
	.config_init	= (config_init_t)bnx2x_8706_config_init,
	.read_status	= (read_status_t)bnx2x_8706_read_status,
	.link_reset	= (link_reset_t)bnx2x_common_ext_link_reset,
	.config_loopback = (config_loopback_t)NULL,
	.format_fw_ver	= (format_fw_ver_t)bnx2x_format_ver,
	.hw_reset	= (hw_reset_t)NULL,
	.set_link_led	= (set_link_led_t)NULL,
	.phy_specific_func = (phy_specific_func_t)NULL
};

static struct bnx2x_phy phy_8726 = {
	.type		= PORT_HW_CFG_XGXS_EXT_PHY_TYPE_BCM8726,
	.addr		= 0xff,
	.flags		= (FLAGS_HW_LOCK_REQUIRED |
			   FLAGS_INIT_XGXS_FIRST),
	.def_md_devad	= 0,
	.reserved	= 0,
	.rx_preemphasis	= {0xffff, 0xffff, 0xffff, 0xffff},
	.tx_preemphasis	= {0xffff, 0xffff, 0xffff, 0xffff},
	.mdio_ctrl	= 0,
	.supported	= (SUPPORTED_10000baseT_Full |
			   SUPPORTED_1000baseT_Full |
			   SUPPORTED_Autoneg |
			   SUPPORTED_FIBRE |
			   SUPPORTED_Pause |
			   SUPPORTED_Asym_Pause),
	.media_type	= ETH_PHY_SFP_FIBER,
	.ver_addr	= 0,
	.req_flow_ctrl	= 0,
	.req_line_speed	= 0,
	.speed_cap_mask	= 0,
	.req_duplex	= 0,
	.rsrv		= 0,
	.config_init	= (config_init_t)bnx2x_8726_config_init,
	.read_status	= (read_status_t)bnx2x_8726_read_status,
	.link_reset	= (link_reset_t)bnx2x_8726_link_reset,
	.config_loopback = (config_loopback_t)bnx2x_8726_config_loopback,
	.format_fw_ver	= (format_fw_ver_t)bnx2x_format_ver,
	.hw_reset	= (hw_reset_t)NULL,
	.set_link_led	= (set_link_led_t)NULL,
	.phy_specific_func = (phy_specific_func_t)NULL
};

static struct bnx2x_phy phy_8727 = {
	.type		= PORT_HW_CFG_XGXS_EXT_PHY_TYPE_BCM8727,
	.addr		= 0xff,
	.flags		= FLAGS_FAN_FAILURE_DET_REQ,
	.def_md_devad	= 0,
	.reserved	= 0,
	.rx_preemphasis	= {0xffff, 0xffff, 0xffff, 0xffff},
	.tx_preemphasis	= {0xffff, 0xffff, 0xffff, 0xffff},
	.mdio_ctrl	= 0,
	.supported	= (SUPPORTED_10000baseT_Full |
			   SUPPORTED_1000baseT_Full |
			   SUPPORTED_FIBRE |
			   SUPPORTED_Pause |
			   SUPPORTED_Asym_Pause),
	.media_type	= ETH_PHY_SFP_FIBER,
	.ver_addr	= 0,
	.req_flow_ctrl	= 0,
	.req_line_speed	= 0,
	.speed_cap_mask	= 0,
	.req_duplex	= 0,
	.rsrv		= 0,
	.config_init	= (config_init_t)bnx2x_8727_config_init,
	.read_status	= (read_status_t)bnx2x_8727_read_status,
	.link_reset	= (link_reset_t)bnx2x_8727_link_reset,
	.config_loopback = (config_loopback_t)NULL,
	.format_fw_ver	= (format_fw_ver_t)bnx2x_format_ver,
	.hw_reset	= (hw_reset_t)bnx2x_8727_hw_reset,
	.set_link_led	= (set_link_led_t)bnx2x_8727_set_link_led,
	.phy_specific_func = (phy_specific_func_t)bnx2x_8727_specific_func
};
static struct bnx2x_phy phy_8481 = {
	.type		= PORT_HW_CFG_XGXS_EXT_PHY_TYPE_BCM8481,
	.addr		= 0xff,
	.flags		= FLAGS_FAN_FAILURE_DET_REQ |
			  FLAGS_REARM_LATCH_SIGNAL,
	.def_md_devad	= 0,
	.reserved	= 0,
	.rx_preemphasis	= {0xffff, 0xffff, 0xffff, 0xffff},
	.tx_preemphasis	= {0xffff, 0xffff, 0xffff, 0xffff},
	.mdio_ctrl	= 0,
	.supported	= (SUPPORTED_10baseT_Half |
			   SUPPORTED_10baseT_Full |
			   SUPPORTED_100baseT_Half |
			   SUPPORTED_100baseT_Full |
			   SUPPORTED_1000baseT_Full |
			   SUPPORTED_10000baseT_Full |
			   SUPPORTED_TP |
			   SUPPORTED_Autoneg |
			   SUPPORTED_Pause |
			   SUPPORTED_Asym_Pause),
	.media_type	= ETH_PHY_BASE_T,
	.ver_addr	= 0,
	.req_flow_ctrl	= 0,
	.req_line_speed	= 0,
	.speed_cap_mask	= 0,
	.req_duplex	= 0,
	.rsrv		= 0,
	.config_init	= (config_init_t)bnx2x_8481_config_init,
	.read_status	= (read_status_t)bnx2x_848xx_read_status,
	.link_reset	= (link_reset_t)bnx2x_8481_link_reset,
	.config_loopback = (config_loopback_t)NULL,
	.format_fw_ver	= (format_fw_ver_t)bnx2x_848xx_format_ver,
	.hw_reset	= (hw_reset_t)bnx2x_8481_hw_reset,
	.set_link_led	= (set_link_led_t)bnx2x_848xx_set_link_led,
	.phy_specific_func = (phy_specific_func_t)NULL
};

static struct bnx2x_phy phy_84823 = {
	.type		= PORT_HW_CFG_XGXS_EXT_PHY_TYPE_BCM84823,
	.addr		= 0xff,
	.flags		= FLAGS_FAN_FAILURE_DET_REQ |
			  FLAGS_REARM_LATCH_SIGNAL,
	.def_md_devad	= 0,
	.reserved	= 0,
	.rx_preemphasis	= {0xffff, 0xffff, 0xffff, 0xffff},
	.tx_preemphasis	= {0xffff, 0xffff, 0xffff, 0xffff},
	.mdio_ctrl	= 0,
	.supported	= (SUPPORTED_10baseT_Half |
			   SUPPORTED_10baseT_Full |
			   SUPPORTED_100baseT_Half |
			   SUPPORTED_100baseT_Full |
			   SUPPORTED_1000baseT_Full |
			   SUPPORTED_10000baseT_Full |
			   SUPPORTED_TP |
			   SUPPORTED_Autoneg |
			   SUPPORTED_Pause |
			   SUPPORTED_Asym_Pause),
	.media_type	= ETH_PHY_BASE_T,
	.ver_addr	= 0,
	.req_flow_ctrl	= 0,
	.req_line_speed	= 0,
	.speed_cap_mask	= 0,
	.req_duplex	= 0,
	.rsrv		= 0,
	.config_init	= (config_init_t)bnx2x_848x3_config_init,
	.read_status	= (read_status_t)bnx2x_848xx_read_status,
	.link_reset	= (link_reset_t)bnx2x_848x3_link_reset,
	.config_loopback = (config_loopback_t)NULL,
	.format_fw_ver	= (format_fw_ver_t)bnx2x_848xx_format_ver,
	.hw_reset	= (hw_reset_t)NULL,
	.set_link_led	= (set_link_led_t)bnx2x_848xx_set_link_led,
	.phy_specific_func = (phy_specific_func_t)NULL
};

static struct bnx2x_phy phy_84833 = {
	.type		= PORT_HW_CFG_XGXS_EXT_PHY_TYPE_BCM84833,
	.addr		= 0xff,
	.flags		= FLAGS_FAN_FAILURE_DET_REQ |
			    FLAGS_REARM_LATCH_SIGNAL,
	.def_md_devad	= 0,
	.reserved	= 0,
	.rx_preemphasis	= {0xffff, 0xffff, 0xffff, 0xffff},
	.tx_preemphasis	= {0xffff, 0xffff, 0xffff, 0xffff},
	.mdio_ctrl	= 0,
	.supported	= (SUPPORTED_10baseT_Half |
			   SUPPORTED_10baseT_Full |
			   SUPPORTED_100baseT_Half |
			   SUPPORTED_100baseT_Full |
			   SUPPORTED_1000baseT_Full |
			   SUPPORTED_10000baseT_Full |
			   SUPPORTED_TP |
			   SUPPORTED_Autoneg |
			   SUPPORTED_Pause |
			   SUPPORTED_Asym_Pause),
	.media_type	= ETH_PHY_BASE_T,
	.ver_addr	= 0,
	.req_flow_ctrl	= 0,
	.req_line_speed	= 0,
	.speed_cap_mask	= 0,
	.req_duplex	= 0,
	.rsrv		= 0,
	.config_init	= (config_init_t)bnx2x_848x3_config_init,
	.read_status	= (read_status_t)bnx2x_848xx_read_status,
	.link_reset	= (link_reset_t)bnx2x_848x3_link_reset,
	.config_loopback = (config_loopback_t)NULL,
	.format_fw_ver	= (format_fw_ver_t)bnx2x_848xx_format_ver,
	.hw_reset	= (hw_reset_t)NULL,
	.set_link_led	= (set_link_led_t)bnx2x_848xx_set_link_led,
	.phy_specific_func = (phy_specific_func_t)NULL
};

/*****************************************************************/
/*                                                               */
/* Populate the phy according. Main function: bnx2x_populate_phy   */
/*                                                               */
/*****************************************************************/

static void bnx2x_populate_preemphasis(struct bnx2x *bp, u32 shmem_base,
				     struct bnx2x_phy *phy, u8 port,
				     u8 phy_index)
{
	/* Get the 4 lanes xgxs config rx and tx */
	u32 rx = 0, tx = 0, i;
	for (i = 0; i < 2; i++) {
		/*
		 * INT_PHY and EXT_PHY1 share the same value location in the
		 * shmem. When num_phys is greater than 1, than this value
		 * applies only to EXT_PHY1
		 */
		if (phy_index == INT_PHY || phy_index == EXT_PHY1) {
			rx = REG_RD(bp, shmem_base +
				    offsetof(struct shmem_region,
			  dev_info.port_hw_config[port].xgxs_config_rx[i<<1]));

			tx = REG_RD(bp, shmem_base +
				    offsetof(struct shmem_region,
			  dev_info.port_hw_config[port].xgxs_config_tx[i<<1]));
		} else {
			rx = REG_RD(bp, shmem_base +
				    offsetof(struct shmem_region,
			 dev_info.port_hw_config[port].xgxs_config2_rx[i<<1]));

			tx = REG_RD(bp, shmem_base +
				    offsetof(struct shmem_region,
			 dev_info.port_hw_config[port].xgxs_config2_rx[i<<1]));
		}

		phy->rx_preemphasis[i << 1] = ((rx>>16) & 0xffff);
		phy->rx_preemphasis[(i << 1) + 1] = (rx & 0xffff);

		phy->tx_preemphasis[i << 1] = ((tx>>16) & 0xffff);
		phy->tx_preemphasis[(i << 1) + 1] = (tx & 0xffff);
	}
}

static u32 bnx2x_get_ext_phy_config(struct bnx2x *bp, u32 shmem_base,
				    u8 phy_index, u8 port)
{
	u32 ext_phy_config = 0;
	switch (phy_index) {
	case EXT_PHY1:
		ext_phy_config = REG_RD(bp, shmem_base +
					      offsetof(struct shmem_region,
			dev_info.port_hw_config[port].external_phy_config));
		break;
	case EXT_PHY2:
		ext_phy_config = REG_RD(bp, shmem_base +
					      offsetof(struct shmem_region,
			dev_info.port_hw_config[port].external_phy_config2));
		break;
	default:
		DP(NETIF_MSG_LINK, "Invalid phy_index %d\n", phy_index);
		return -EINVAL;
	}

	return ext_phy_config;
}
static u8 bnx2x_populate_int_phy(struct bnx2x *bp, u32 shmem_base, u8 port,
				 struct bnx2x_phy *phy)
{
	u32 phy_addr;
	u32 chip_id;
	u32 switch_cfg = (REG_RD(bp, shmem_base +
				       offsetof(struct shmem_region,
			dev_info.port_feature_config[port].link_config)) &
			  PORT_FEATURE_CONNECTED_SWITCH_MASK);
	chip_id = REG_RD(bp, MISC_REG_CHIP_NUM) << 16;
	switch (switch_cfg) {
	case SWITCH_CFG_1G:
		phy_addr = REG_RD(bp,
					NIG_REG_SERDES0_CTRL_PHY_ADDR +
					port * 0x10);
		*phy = phy_serdes;
		break;
	case SWITCH_CFG_10G:
		phy_addr = REG_RD(bp,
					NIG_REG_XGXS0_CTRL_PHY_ADDR +
					port * 0x18);
		*phy = phy_xgxs;
		break;
	default:
		DP(NETIF_MSG_LINK, "Invalid switch_cfg\n");
		return -EINVAL;
	}
	phy->addr = (u8)phy_addr;
	phy->mdio_ctrl = bnx2x_get_emac_base(bp,
					    SHARED_HW_CFG_MDC_MDIO_ACCESS1_BOTH,
					    port);
	if (CHIP_IS_E2(bp))
		phy->def_md_devad = E2_DEFAULT_PHY_DEV_ADDR;
	else
		phy->def_md_devad = DEFAULT_PHY_DEV_ADDR;

	DP(NETIF_MSG_LINK, "Internal phy port=%d, addr=0x%x, mdio_ctl=0x%x\n",
		   port, phy->addr, phy->mdio_ctrl);

	bnx2x_populate_preemphasis(bp, shmem_base, phy, port, INT_PHY);
	return 0;
}

static u8 bnx2x_populate_ext_phy(struct bnx2x *bp,
				 u8 phy_index,
				 u32 shmem_base,
				 u32 shmem2_base,
				 u8 port,
				 struct bnx2x_phy *phy)
{
	u32 ext_phy_config, phy_type, config2;
	u32 mdc_mdio_access = SHARED_HW_CFG_MDC_MDIO_ACCESS1_BOTH;
	ext_phy_config = bnx2x_get_ext_phy_config(bp, shmem_base,
						  phy_index, port);
	phy_type = XGXS_EXT_PHY_TYPE(ext_phy_config);
	/* Select the phy type */
	switch (phy_type) {
	case PORT_HW_CFG_XGXS_EXT_PHY_TYPE_BCM8073:
		mdc_mdio_access = SHARED_HW_CFG_MDC_MDIO_ACCESS1_SWAPPED;
		*phy = phy_8073;
		break;
	case PORT_HW_CFG_XGXS_EXT_PHY_TYPE_BCM8705:
		*phy = phy_8705;
		break;
	case PORT_HW_CFG_XGXS_EXT_PHY_TYPE_BCM8706:
		*phy = phy_8706;
		break;
	case PORT_HW_CFG_XGXS_EXT_PHY_TYPE_BCM8726:
		mdc_mdio_access = SHARED_HW_CFG_MDC_MDIO_ACCESS1_EMAC1;
		*phy = phy_8726;
		break;
	case PORT_HW_CFG_XGXS_EXT_PHY_TYPE_BCM8727_NOC:
		/* BCM8727_NOC => BCM8727 no over current */
		mdc_mdio_access = SHARED_HW_CFG_MDC_MDIO_ACCESS1_EMAC1;
		*phy = phy_8727;
		phy->flags |= FLAGS_NOC;
		break;
	case PORT_HW_CFG_XGXS_EXT_PHY_TYPE_BCM8727:
		mdc_mdio_access = SHARED_HW_CFG_MDC_MDIO_ACCESS1_EMAC1;
		*phy = phy_8727;
		break;
	case PORT_HW_CFG_XGXS_EXT_PHY_TYPE_BCM8481:
		*phy = phy_8481;
		break;
	case PORT_HW_CFG_XGXS_EXT_PHY_TYPE_BCM84823:
		*phy = phy_84823;
		break;
	case PORT_HW_CFG_XGXS_EXT_PHY_TYPE_BCM84833:
		*phy = phy_84833;
		break;
	case PORT_HW_CFG_XGXS_EXT_PHY_TYPE_SFX7101:
		*phy = phy_7101;
		break;
	case PORT_HW_CFG_XGXS_EXT_PHY_TYPE_FAILURE:
		*phy = phy_null;
		return -EINVAL;
	default:
		*phy = phy_null;
		return 0;
	}

	phy->addr = XGXS_EXT_PHY_ADDR(ext_phy_config);
	bnx2x_populate_preemphasis(bp, shmem_base, phy, port, phy_index);

	/*
	 * The shmem address of the phy version is located on different
	 * structures. In case this structure is too old, do not set
	 * the address
	 */
	config2 = REG_RD(bp, shmem_base + offsetof(struct shmem_region,
					dev_info.shared_hw_config.config2));
	if (phy_index == EXT_PHY1) {
		phy->ver_addr = shmem_base + offsetof(struct shmem_region,
				port_mb[port].ext_phy_fw_version);

		/* Check specific mdc mdio settings */
		if (config2 & SHARED_HW_CFG_MDC_MDIO_ACCESS1_MASK)
			mdc_mdio_access = config2 &
			SHARED_HW_CFG_MDC_MDIO_ACCESS1_MASK;
	} else {
		u32 size = REG_RD(bp, shmem2_base);

		if (size >
		    offsetof(struct shmem2_region, ext_phy_fw_version2)) {
			phy->ver_addr = shmem2_base +
			    offsetof(struct shmem2_region,
				     ext_phy_fw_version2[port]);
		}
		/* Check specific mdc mdio settings */
		if (config2 & SHARED_HW_CFG_MDC_MDIO_ACCESS2_MASK)
			mdc_mdio_access = (config2 &
			SHARED_HW_CFG_MDC_MDIO_ACCESS2_MASK) >>
			(SHARED_HW_CFG_MDC_MDIO_ACCESS2_SHIFT -
			 SHARED_HW_CFG_MDC_MDIO_ACCESS1_SHIFT);
	}
	phy->mdio_ctrl = bnx2x_get_emac_base(bp, mdc_mdio_access, port);

	/*
	 * In case mdc/mdio_access of the external phy is different than the
	 * mdc/mdio access of the XGXS, a HW lock must be taken in each access
	 * to prevent one port interfere with another port's CL45 operations.
	 */
	if (mdc_mdio_access != SHARED_HW_CFG_MDC_MDIO_ACCESS1_BOTH)
		phy->flags |= FLAGS_HW_LOCK_REQUIRED;
	DP(NETIF_MSG_LINK, "phy_type 0x%x port %d found in index %d\n",
		   phy_type, port, phy_index);
	DP(NETIF_MSG_LINK, "             addr=0x%x, mdio_ctl=0x%x\n",
		   phy->addr, phy->mdio_ctrl);
	return 0;
}

static u8 bnx2x_populate_phy(struct bnx2x *bp, u8 phy_index, u32 shmem_base,
			     u32 shmem2_base, u8 port, struct bnx2x_phy *phy)
{
	u8 status = 0;
	phy->type = PORT_HW_CFG_XGXS_EXT_PHY_TYPE_NOT_CONN;
	if (phy_index == INT_PHY)
		return bnx2x_populate_int_phy(bp, shmem_base, port, phy);
	status = bnx2x_populate_ext_phy(bp, phy_index, shmem_base, shmem2_base,
					port, phy);
	return status;
}

static void bnx2x_phy_def_cfg(struct link_params *params,
			      struct bnx2x_phy *phy,
			      u8 phy_index)
{
	struct bnx2x *bp = params->bp;
	u32 link_config;
	/* Populate the default phy configuration for MF mode */
	if (phy_index == EXT_PHY2) {
		link_config = REG_RD(bp, params->shmem_base +
				     offsetof(struct shmem_region, dev_info.
			port_feature_config[params->port].link_config2));
		phy->speed_cap_mask = REG_RD(bp, params->shmem_base +
					     offsetof(struct shmem_region,
						      dev_info.
			port_hw_config[params->port].speed_capability_mask2));
	} else {
		link_config = REG_RD(bp, params->shmem_base +
				     offsetof(struct shmem_region, dev_info.
				port_feature_config[params->port].link_config));
		phy->speed_cap_mask = REG_RD(bp, params->shmem_base +
					     offsetof(struct shmem_region,
						      dev_info.
			port_hw_config[params->port].speed_capability_mask));
	}
	DP(NETIF_MSG_LINK, "Default config phy idx %x cfg 0x%x speed_cap_mask"
		       " 0x%x\n", phy_index, link_config, phy->speed_cap_mask);

	phy->req_duplex = DUPLEX_FULL;
	switch (link_config  & PORT_FEATURE_LINK_SPEED_MASK) {
	case PORT_FEATURE_LINK_SPEED_10M_HALF:
		phy->req_duplex = DUPLEX_HALF;
	case PORT_FEATURE_LINK_SPEED_10M_FULL:
		phy->req_line_speed = SPEED_10;
		break;
	case PORT_FEATURE_LINK_SPEED_100M_HALF:
		phy->req_duplex = DUPLEX_HALF;
	case PORT_FEATURE_LINK_SPEED_100M_FULL:
		phy->req_line_speed = SPEED_100;
		break;
	case PORT_FEATURE_LINK_SPEED_1G:
		phy->req_line_speed = SPEED_1000;
		break;
	case PORT_FEATURE_LINK_SPEED_2_5G:
		phy->req_line_speed = SPEED_2500;
		break;
	case PORT_FEATURE_LINK_SPEED_10G_CX4:
		phy->req_line_speed = SPEED_10000;
		break;
	default:
		phy->req_line_speed = SPEED_AUTO_NEG;
		break;
	}

	switch (link_config  & PORT_FEATURE_FLOW_CONTROL_MASK) {
	case PORT_FEATURE_FLOW_CONTROL_AUTO:
		phy->req_flow_ctrl = BNX2X_FLOW_CTRL_AUTO;
		break;
	case PORT_FEATURE_FLOW_CONTROL_TX:
		phy->req_flow_ctrl = BNX2X_FLOW_CTRL_TX;
		break;
	case PORT_FEATURE_FLOW_CONTROL_RX:
		phy->req_flow_ctrl = BNX2X_FLOW_CTRL_RX;
		break;
	case PORT_FEATURE_FLOW_CONTROL_BOTH:
		phy->req_flow_ctrl = BNX2X_FLOW_CTRL_BOTH;
		break;
	default:
		phy->req_flow_ctrl = BNX2X_FLOW_CTRL_NONE;
		break;
	}
}

u32 bnx2x_phy_selection(struct link_params *params)
{
	u32 phy_config_swapped, prio_cfg;
	u32 return_cfg = PORT_HW_CFG_PHY_SELECTION_HARDWARE_DEFAULT;

	phy_config_swapped = params->multi_phy_config &
		PORT_HW_CFG_PHY_SWAPPED_ENABLED;

	prio_cfg = params->multi_phy_config &
			PORT_HW_CFG_PHY_SELECTION_MASK;

	if (phy_config_swapped) {
		switch (prio_cfg) {
		case PORT_HW_CFG_PHY_SELECTION_FIRST_PHY_PRIORITY:
		     return_cfg = PORT_HW_CFG_PHY_SELECTION_SECOND_PHY_PRIORITY;
		     break;
		case PORT_HW_CFG_PHY_SELECTION_SECOND_PHY_PRIORITY:
		     return_cfg = PORT_HW_CFG_PHY_SELECTION_FIRST_PHY_PRIORITY;
		     break;
		case PORT_HW_CFG_PHY_SELECTION_SECOND_PHY:
		     return_cfg = PORT_HW_CFG_PHY_SELECTION_FIRST_PHY;
		     break;
		case PORT_HW_CFG_PHY_SELECTION_FIRST_PHY:
		     return_cfg = PORT_HW_CFG_PHY_SELECTION_SECOND_PHY;
		     break;
		}
	} else
		return_cfg = prio_cfg;

	return return_cfg;
}


u8 bnx2x_phy_probe(struct link_params *params)
{
	u8 phy_index, actual_phy_idx, link_cfg_idx;
	u32 phy_config_swapped;
	struct bnx2x *bp = params->bp;
	struct bnx2x_phy *phy;
	params->num_phys = 0;
	DP(NETIF_MSG_LINK, "Begin phy probe\n");
	phy_config_swapped = params->multi_phy_config &
		PORT_HW_CFG_PHY_SWAPPED_ENABLED;

	for (phy_index = INT_PHY; phy_index < MAX_PHYS;
	      phy_index++) {
		link_cfg_idx = LINK_CONFIG_IDX(phy_index);
		actual_phy_idx = phy_index;
		if (phy_config_swapped) {
			if (phy_index == EXT_PHY1)
				actual_phy_idx = EXT_PHY2;
			else if (phy_index == EXT_PHY2)
				actual_phy_idx = EXT_PHY1;
		}
		DP(NETIF_MSG_LINK, "phy_config_swapped %x, phy_index %x,"
			       " actual_phy_idx %x\n", phy_config_swapped,
			   phy_index, actual_phy_idx);
		phy = &params->phy[actual_phy_idx];
		if (bnx2x_populate_phy(bp, phy_index, params->shmem_base,
				       params->shmem2_base, params->port,
				       phy) != 0) {
			params->num_phys = 0;
			DP(NETIF_MSG_LINK, "phy probe failed in phy index %d\n",
				   phy_index);
			for (phy_index = INT_PHY;
			      phy_index < MAX_PHYS;
			      phy_index++)
				*phy = phy_null;
			return -EINVAL;
		}
		if (phy->type == PORT_HW_CFG_XGXS_EXT_PHY_TYPE_NOT_CONN)
			break;

		bnx2x_phy_def_cfg(params, phy, phy_index);
		params->num_phys++;
	}

	DP(NETIF_MSG_LINK, "End phy probe. #phys found %x\n", params->num_phys);
	return 0;
}

static void set_phy_vars(struct link_params *params)
{
	struct bnx2x *bp = params->bp;
	u8 actual_phy_idx, phy_index, link_cfg_idx;
	u8 phy_config_swapped = params->multi_phy_config &
			PORT_HW_CFG_PHY_SWAPPED_ENABLED;
	for (phy_index = INT_PHY; phy_index < params->num_phys;
	      phy_index++) {
		link_cfg_idx = LINK_CONFIG_IDX(phy_index);
		actual_phy_idx = phy_index;
		if (phy_config_swapped) {
			if (phy_index == EXT_PHY1)
				actual_phy_idx = EXT_PHY2;
			else if (phy_index == EXT_PHY2)
				actual_phy_idx = EXT_PHY1;
		}
		params->phy[actual_phy_idx].req_flow_ctrl =
			params->req_flow_ctrl[link_cfg_idx];

		params->phy[actual_phy_idx].req_line_speed =
			params->req_line_speed[link_cfg_idx];

		params->phy[actual_phy_idx].speed_cap_mask =
			params->speed_cap_mask[link_cfg_idx];

		params->phy[actual_phy_idx].req_duplex =
			params->req_duplex[link_cfg_idx];

		DP(NETIF_MSG_LINK, "req_flow_ctrl %x, req_line_speed %x,"
			   " speed_cap_mask %x\n",
			   params->phy[actual_phy_idx].req_flow_ctrl,
			   params->phy[actual_phy_idx].req_line_speed,
			   params->phy[actual_phy_idx].speed_cap_mask);
	}
}

u8 bnx2x_phy_init(struct link_params *params, struct link_vars *vars)
{
	struct bnx2x *bp = params->bp;
	DP(NETIF_MSG_LINK, "Phy Initialization started\n");
	DP(NETIF_MSG_LINK, "(1) req_speed %d, req_flowctrl %d\n",
		   params->req_line_speed[0], params->req_flow_ctrl[0]);
	DP(NETIF_MSG_LINK, "(2) req_speed %d, req_flowctrl %d\n",
		   params->req_line_speed[1], params->req_flow_ctrl[1]);
	vars->link_status = 0;
	vars->phy_link_up = 0;
	vars->link_up = 0;
	vars->line_speed = 0;
	vars->duplex = DUPLEX_FULL;
	vars->flow_ctrl = BNX2X_FLOW_CTRL_NONE;
	vars->mac_type = MAC_TYPE_NONE;
	vars->phy_flags = 0;

	/* disable attentions */
	bnx2x_bits_dis(bp, NIG_REG_MASK_INTERRUPT_PORT0 + params->port*4,
		       (NIG_MASK_XGXS0_LINK_STATUS |
			NIG_MASK_XGXS0_LINK10G |
			NIG_MASK_SERDES0_LINK_STATUS |
			NIG_MASK_MI_INT));

	bnx2x_emac_init(params, vars);

	if (params->num_phys == 0) {
		DP(NETIF_MSG_LINK, "No phy found for initialization !!\n");
		return -EINVAL;
	}
	set_phy_vars(params);

	DP(NETIF_MSG_LINK, "Num of phys on board: %d\n", params->num_phys);
	if (params->loopback_mode == LOOPBACK_BMAC) {

		vars->link_up = 1;
		vars->line_speed = SPEED_10000;
		vars->duplex = DUPLEX_FULL;
		vars->flow_ctrl = BNX2X_FLOW_CTRL_NONE;
		vars->mac_type = MAC_TYPE_BMAC;

		vars->phy_flags = PHY_XGXS_FLAG;

		bnx2x_xgxs_deassert(params);

		/* set bmac loopback */
		bnx2x_bmac_enable(params, vars, 1);

		REG_WR(bp, NIG_REG_EGRESS_DRAIN0_MODE + params->port*4, 0);

	} else if (params->loopback_mode == LOOPBACK_EMAC) {

		vars->link_up = 1;
		vars->line_speed = SPEED_1000;
		vars->duplex = DUPLEX_FULL;
		vars->flow_ctrl = BNX2X_FLOW_CTRL_NONE;
		vars->mac_type = MAC_TYPE_EMAC;

		vars->phy_flags = PHY_XGXS_FLAG;

		bnx2x_xgxs_deassert(params);
		/* set bmac loopback */
		bnx2x_emac_enable(params, vars, 1);
		bnx2x_emac_program(params, vars);
		REG_WR(bp, NIG_REG_EGRESS_DRAIN0_MODE + params->port*4, 0);

	} else if ((params->loopback_mode == LOOPBACK_XGXS) ||
		   (params->loopback_mode == LOOPBACK_EXT_PHY)) {

		vars->link_up = 1;
		vars->flow_ctrl = BNX2X_FLOW_CTRL_NONE;
		vars->duplex = DUPLEX_FULL;
		if (params->req_line_speed[0] == SPEED_1000) {
			vars->line_speed = SPEED_1000;
			vars->mac_type = MAC_TYPE_EMAC;
		} else {
			vars->line_speed = SPEED_10000;
			vars->mac_type = MAC_TYPE_BMAC;
		}

		bnx2x_xgxs_deassert(params);
		bnx2x_link_initialize(params, vars);

		if (params->req_line_speed[0] == SPEED_1000) {
			bnx2x_emac_program(params, vars);
			bnx2x_emac_enable(params, vars, 0);
		} else
			bnx2x_bmac_enable(params, vars, 0);
		if (params->loopback_mode == LOOPBACK_XGXS) {
			/* set 10G XGXS loopback */
			params->phy[INT_PHY].config_loopback(
				&params->phy[INT_PHY],
				params);

		} else {
			/* set external phy loopback */
			u8 phy_index;
			for (phy_index = EXT_PHY1;
			      phy_index < params->num_phys; phy_index++) {
				if (params->phy[phy_index].config_loopback)
					params->phy[phy_index].config_loopback(
						&params->phy[phy_index],
						params);
			}
		}
		REG_WR(bp, NIG_REG_EGRESS_DRAIN0_MODE + params->port*4, 0);

		bnx2x_set_led(params, vars,
			      LED_MODE_OPER, vars->line_speed);
	} else
	/* No loopback */
	{
		if (params->switch_cfg == SWITCH_CFG_10G)
			bnx2x_xgxs_deassert(params);
		else
			bnx2x_serdes_deassert(bp, params->port);

		bnx2x_link_initialize(params, vars);
		msleep(30);
		bnx2x_link_int_enable(params);
	}
	return 0;
}
u8 bnx2x_link_reset(struct link_params *params, struct link_vars *vars,
		    u8 reset_ext_phy)
{
	struct bnx2x *bp = params->bp;
	u8 phy_index, port = params->port, clear_latch_ind = 0;
	DP(NETIF_MSG_LINK, "Resetting the link of port %d\n", port);
	/* disable attentions */
	vars->link_status = 0;
	bnx2x_update_mng(params, vars->link_status);
	bnx2x_bits_dis(bp, NIG_REG_MASK_INTERRUPT_PORT0 + port*4,
		       (NIG_MASK_XGXS0_LINK_STATUS |
			NIG_MASK_XGXS0_LINK10G |
			NIG_MASK_SERDES0_LINK_STATUS |
			NIG_MASK_MI_INT));

	/* activate nig drain */
	REG_WR(bp, NIG_REG_EGRESS_DRAIN0_MODE + port*4, 1);

	/* disable nig egress interface */
	REG_WR(bp, NIG_REG_BMAC0_OUT_EN + port*4, 0);
	REG_WR(bp, NIG_REG_EGRESS_EMAC0_OUT_EN + port*4, 0);

	/* Stop BigMac rx */
	bnx2x_bmac_rx_disable(bp, port);

	/* disable emac */
	REG_WR(bp, NIG_REG_NIG_EMAC0_EN + port*4, 0);

	msleep(10);
	/* The PHY reset is controlled by GPIO 1
	 * Hold it as vars low
	 */
	 /* clear link led */
	bnx2x_set_led(params, vars, LED_MODE_OFF, 0);

	if (reset_ext_phy) {
		for (phy_index = EXT_PHY1; phy_index < params->num_phys;
		      phy_index++) {
			if (params->phy[phy_index].link_reset)
				params->phy[phy_index].link_reset(
					&params->phy[phy_index],
					params);
			if (params->phy[phy_index].flags &
			    FLAGS_REARM_LATCH_SIGNAL)
				clear_latch_ind = 1;
		}
	}

	if (clear_latch_ind) {
		/* Clear latching indication */
		bnx2x_rearm_latch_signal(bp, port, 0);
		bnx2x_bits_dis(bp, NIG_REG_LATCH_BC_0 + port*4,
			       1 << NIG_LATCH_BC_ENABLE_MI_INT);
	}
	if (params->phy[INT_PHY].link_reset)
		params->phy[INT_PHY].link_reset(
			&params->phy[INT_PHY], params);
	/* reset BigMac */
	REG_WR(bp, GRCBASE_MISC + MISC_REGISTERS_RESET_REG_2_CLEAR,
	       (MISC_REGISTERS_RESET_REG_2_RST_BMAC0 << port));

	/* disable nig ingress interface */
	REG_WR(bp, NIG_REG_BMAC0_IN_EN + port*4, 0);
	REG_WR(bp, NIG_REG_EMAC0_IN_EN + port*4, 0);
	REG_WR(bp, NIG_REG_BMAC0_OUT_EN + port*4, 0);
	REG_WR(bp, NIG_REG_EGRESS_EMAC0_OUT_EN + port*4, 0);
	vars->link_up = 0;
	return 0;
}

/****************************************************************************/
/*				Common function				    */
/****************************************************************************/
static u8 bnx2x_8073_common_init_phy(struct bnx2x *bp,
				     u32 shmem_base_path[],
				     u32 shmem2_base_path[], u8 phy_index,
				     u32 chip_id)
{
	struct bnx2x_phy phy[PORT_MAX];
	struct bnx2x_phy *phy_blk[PORT_MAX];
	u16 val;
	s8 port = 0;
	s8 port_of_path = 0;
	u32 swap_val, swap_override;
	swap_val = REG_RD(bp,  NIG_REG_PORT_SWAP);
	swap_override = REG_RD(bp,  NIG_REG_STRAP_OVERRIDE);
	port ^= (swap_val && swap_override);
	bnx2x_ext_phy_hw_reset(bp, port);
	/* PART1 - Reset both phys */
	for (port = PORT_MAX - 1; port >= PORT_0; port--) {
		u32 shmem_base, shmem2_base;
		/* In E2, same phy is using for port0 of the two paths */
		if (CHIP_IS_E2(bp)) {
			shmem_base = shmem_base_path[port];
			shmem2_base = shmem2_base_path[port];
			port_of_path = 0;
		} else {
			shmem_base = shmem_base_path[0];
			shmem2_base = shmem2_base_path[0];
			port_of_path = port;
		}

		/* Extract the ext phy address for the port */
		if (bnx2x_populate_phy(bp, phy_index, shmem_base, shmem2_base,
				       port_of_path, &phy[port]) !=
		    0) {
			DP(NETIF_MSG_LINK, "populate_phy failed\n");
			return -EINVAL;
		}
		/* disable attentions */
		bnx2x_bits_dis(bp, NIG_REG_MASK_INTERRUPT_PORT0 +
			       port_of_path*4,
			       (NIG_MASK_XGXS0_LINK_STATUS |
				NIG_MASK_XGXS0_LINK10G |
				NIG_MASK_SERDES0_LINK_STATUS |
				NIG_MASK_MI_INT));

		/* Need to take the phy out of low power mode in order
			to write to access its registers */
		bnx2x_set_gpio(bp, MISC_REGISTERS_GPIO_2,
			       MISC_REGISTERS_GPIO_OUTPUT_HIGH,
			       port);

		/* Reset the phy */
		bnx2x_cl45_write(bp, &phy[port],
				 MDIO_PMA_DEVAD,
				 MDIO_PMA_REG_CTRL,
				 1<<15);
	}

	/* Add delay of 150ms after reset */
	msleep(150);

	if (phy[PORT_0].addr & 0x1) {
		phy_blk[PORT_0] = &(phy[PORT_1]);
		phy_blk[PORT_1] = &(phy[PORT_0]);
	} else {
		phy_blk[PORT_0] = &(phy[PORT_0]);
		phy_blk[PORT_1] = &(phy[PORT_1]);
	}

	/* PART2 - Download firmware to both phys */
	for (port = PORT_MAX - 1; port >= PORT_0; port--) {
		if (CHIP_IS_E2(bp))
			port_of_path = 0;
		else
			port_of_path = port;

		DP(NETIF_MSG_LINK, "Loading spirom for phy address 0x%x\n",
			   phy_blk[port]->addr);
		if (bnx2x_8073_8727_external_rom_boot(bp, phy_blk[port],
						      port_of_path))
			return -EINVAL;

		/* Only set bit 10 = 1 (Tx power down) */
		bnx2x_cl45_read(bp, phy_blk[port],
				MDIO_PMA_DEVAD,
				MDIO_PMA_REG_TX_POWER_DOWN, &val);

		/* Phase1 of TX_POWER_DOWN reset */
		bnx2x_cl45_write(bp, phy_blk[port],
				 MDIO_PMA_DEVAD,
				 MDIO_PMA_REG_TX_POWER_DOWN,
				 (val | 1<<10));
	}

	/*
	 * Toggle Transmitter: Power down and then up with 600ms delay
	 * between
	 */
	msleep(600);

	/* PART3 - complete TX_POWER_DOWN process, and set GPIO2 back to low */
	for (port = PORT_MAX - 1; port >= PORT_0; port--) {
		/* Phase2 of POWER_DOWN_RESET */
		/* Release bit 10 (Release Tx power down) */
		bnx2x_cl45_read(bp, phy_blk[port],
				MDIO_PMA_DEVAD,
				MDIO_PMA_REG_TX_POWER_DOWN, &val);

		bnx2x_cl45_write(bp, phy_blk[port],
				MDIO_PMA_DEVAD,
				MDIO_PMA_REG_TX_POWER_DOWN, (val & (~(1<<10))));
		msleep(15);

		/* Read modify write the SPI-ROM version select register */
		bnx2x_cl45_read(bp, phy_blk[port],
				MDIO_PMA_DEVAD,
				MDIO_PMA_REG_EDC_FFE_MAIN, &val);
		bnx2x_cl45_write(bp, phy_blk[port],
				 MDIO_PMA_DEVAD,
				 MDIO_PMA_REG_EDC_FFE_MAIN, (val | (1<<12)));

		/* set GPIO2 back to LOW */
		bnx2x_set_gpio(bp, MISC_REGISTERS_GPIO_2,
			       MISC_REGISTERS_GPIO_OUTPUT_LOW, port);
	}
	return 0;
}
static u8 bnx2x_8726_common_init_phy(struct bnx2x *bp,
				     u32 shmem_base_path[],
				     u32 shmem2_base_path[], u8 phy_index,
				     u32 chip_id)
{
	u32 val;
	s8 port;
	struct bnx2x_phy phy;
	/* Use port1 because of the static port-swap */
	/* Enable the module detection interrupt */
	val = REG_RD(bp, MISC_REG_GPIO_EVENT_EN);
	val |= ((1<<MISC_REGISTERS_GPIO_3)|
		(1<<(MISC_REGISTERS_GPIO_3 + MISC_REGISTERS_GPIO_PORT_SHIFT)));
	REG_WR(bp, MISC_REG_GPIO_EVENT_EN, val);

	bnx2x_ext_phy_hw_reset(bp, 0);
	msleep(5);
	for (port = 0; port < PORT_MAX; port++) {
		u32 shmem_base, shmem2_base;

		/* In E2, same phy is using for port0 of the two paths */
		if (CHIP_IS_E2(bp)) {
			shmem_base = shmem_base_path[port];
			shmem2_base = shmem2_base_path[port];
		} else {
			shmem_base = shmem_base_path[0];
			shmem2_base = shmem2_base_path[0];
		}
		/* Extract the ext phy address for the port */
		if (bnx2x_populate_phy(bp, phy_index, shmem_base, shmem2_base,
				       port, &phy) !=
		    0) {
			DP(NETIF_MSG_LINK, "populate phy failed\n");
			return -EINVAL;
		}

		/* Reset phy*/
		bnx2x_cl45_write(bp, &phy,
				 MDIO_PMA_DEVAD, MDIO_PMA_REG_GEN_CTRL, 0x0001);


		/* Set fault module detected LED on */
		bnx2x_set_gpio(bp, MISC_REGISTERS_GPIO_0,
			       MISC_REGISTERS_GPIO_HIGH,
			       port);
	}

	return 0;
}
static void bnx2x_get_ext_phy_reset_gpio(struct bnx2x *bp, u32 shmem_base,
					 u8 *io_gpio, u8 *io_port)
{

	u32 phy_gpio_reset = REG_RD(bp, shmem_base +
					  offsetof(struct shmem_region,
				dev_info.port_hw_config[PORT_0].default_cfg));
	switch (phy_gpio_reset) {
	case PORT_HW_CFG_EXT_PHY_GPIO_RST_GPIO0_P0:
		*io_gpio = 0;
		*io_port = 0;
		break;
	case PORT_HW_CFG_EXT_PHY_GPIO_RST_GPIO1_P0:
		*io_gpio = 1;
		*io_port = 0;
		break;
	case PORT_HW_CFG_EXT_PHY_GPIO_RST_GPIO2_P0:
		*io_gpio = 2;
		*io_port = 0;
		break;
	case PORT_HW_CFG_EXT_PHY_GPIO_RST_GPIO3_P0:
		*io_gpio = 3;
		*io_port = 0;
		break;
	case PORT_HW_CFG_EXT_PHY_GPIO_RST_GPIO0_P1:
		*io_gpio = 0;
		*io_port = 1;
		break;
	case PORT_HW_CFG_EXT_PHY_GPIO_RST_GPIO1_P1:
		*io_gpio = 1;
		*io_port = 1;
		break;
	case PORT_HW_CFG_EXT_PHY_GPIO_RST_GPIO2_P1:
		*io_gpio = 2;
		*io_port = 1;
		break;
	case PORT_HW_CFG_EXT_PHY_GPIO_RST_GPIO3_P1:
		*io_gpio = 3;
		*io_port = 1;
		break;
	default:
		/* Don't override the io_gpio and io_port */
		break;
	}
}
static u8 bnx2x_8727_common_init_phy(struct bnx2x *bp,
				     u32 shmem_base_path[],
				     u32 shmem2_base_path[], u8 phy_index,
				     u32 chip_id)
{
	s8 port, reset_gpio;
	u32 swap_val, swap_override;
	struct bnx2x_phy phy[PORT_MAX];
	struct bnx2x_phy *phy_blk[PORT_MAX];
	s8 port_of_path;
	swap_val = REG_RD(bp, NIG_REG_PORT_SWAP);
	swap_override = REG_RD(bp, NIG_REG_STRAP_OVERRIDE);

	reset_gpio = MISC_REGISTERS_GPIO_1;
	port = 1;

	/*
	 * Retrieve the reset gpio/port which control the reset.
	 * Default is GPIO1, PORT1
	 */
	bnx2x_get_ext_phy_reset_gpio(bp, shmem_base_path[0],
				     (u8 *)&reset_gpio, (u8 *)&port);

	/* Calculate the port based on port swap */
	port ^= (swap_val && swap_override);

	/* Initiate PHY reset*/
	bnx2x_set_gpio(bp, reset_gpio, MISC_REGISTERS_GPIO_OUTPUT_LOW,
		       port);
	msleep(1);
	bnx2x_set_gpio(bp, reset_gpio, MISC_REGISTERS_GPIO_OUTPUT_HIGH,
		       port);

	msleep(5);

	/* PART1 - Reset both phys */
	for (port = PORT_MAX - 1; port >= PORT_0; port--) {
		u32 shmem_base, shmem2_base;

		/* In E2, same phy is using for port0 of the two paths */
		if (CHIP_IS_E2(bp)) {
			shmem_base = shmem_base_path[port];
			shmem2_base = shmem2_base_path[port];
			port_of_path = 0;
		} else {
			shmem_base = shmem_base_path[0];
			shmem2_base = shmem2_base_path[0];
			port_of_path = port;
		}

		/* Extract the ext phy address for the port */
		if (bnx2x_populate_phy(bp, phy_index, shmem_base, shmem2_base,
				       port_of_path, &phy[port]) !=
				       0) {
			DP(NETIF_MSG_LINK, "populate phy failed\n");
			return -EINVAL;
		}
		/* disable attentions */
		bnx2x_bits_dis(bp, NIG_REG_MASK_INTERRUPT_PORT0 +
			       port_of_path*4,
			       (NIG_MASK_XGXS0_LINK_STATUS |
				NIG_MASK_XGXS0_LINK10G |
				NIG_MASK_SERDES0_LINK_STATUS |
				NIG_MASK_MI_INT));


		/* Reset the phy */
		bnx2x_cl45_write(bp, &phy[port],
				 MDIO_PMA_DEVAD, MDIO_PMA_REG_CTRL, 1<<15);
	}

	/* Add delay of 150ms after reset */
	msleep(150);
	if (phy[PORT_0].addr & 0x1) {
		phy_blk[PORT_0] = &(phy[PORT_1]);
		phy_blk[PORT_1] = &(phy[PORT_0]);
	} else {
		phy_blk[PORT_0] = &(phy[PORT_0]);
		phy_blk[PORT_1] = &(phy[PORT_1]);
	}
	/* PART2 - Download firmware to both phys */
	for (port = PORT_MAX - 1; port >= PORT_0; port--) {
		if (CHIP_IS_E2(bp))
			port_of_path = 0;
		else
			port_of_path = port;
		DP(NETIF_MSG_LINK, "Loading spirom for phy address 0x%x\n",
			   phy_blk[port]->addr);
		if (bnx2x_8073_8727_external_rom_boot(bp, phy_blk[port],
						      port_of_path))
			return -EINVAL;

	}
	return 0;
}

static u8 bnx2x_ext_phy_common_init(struct bnx2x *bp, u32 shmem_base_path[],
				    u32 shmem2_base_path[], u8 phy_index,
				    u32 ext_phy_type, u32 chip_id)
{
	u8 rc = 0;

	switch (ext_phy_type) {
	case PORT_HW_CFG_XGXS_EXT_PHY_TYPE_BCM8073:
		rc = bnx2x_8073_common_init_phy(bp, shmem_base_path,
						shmem2_base_path,
						phy_index, chip_id);
		break;

	case PORT_HW_CFG_XGXS_EXT_PHY_TYPE_BCM8727:
	case PORT_HW_CFG_XGXS_EXT_PHY_TYPE_BCM8727_NOC:
		rc = bnx2x_8727_common_init_phy(bp, shmem_base_path,
						shmem2_base_path,
						phy_index, chip_id);
		break;

	case PORT_HW_CFG_XGXS_EXT_PHY_TYPE_BCM8726:
		/*
		 * GPIO1 affects both ports, so there's need to pull
		 * it for single port alone
		 */
		rc = bnx2x_8726_common_init_phy(bp, shmem_base_path,
						shmem2_base_path,
						phy_index, chip_id);
		break;
	case PORT_HW_CFG_XGXS_EXT_PHY_TYPE_FAILURE:
		rc = -EINVAL;
		break;
	default:
		DP(NETIF_MSG_LINK,
			   "ext_phy 0x%x common init not required\n",
			   ext_phy_type);
		break;
	}

	if (rc != 0)
		netdev_err(bp->dev,  "Warning: PHY was not initialized,"
				      " Port %d\n",
			 0);
	return rc;
}

u8 bnx2x_common_init_phy(struct bnx2x *bp, u32 shmem_base_path[],
			 u32 shmem2_base_path[], u32 chip_id)
{
	u8 rc = 0;
	u32 phy_ver;
	u8 phy_index;
	u32 ext_phy_type, ext_phy_config;
	DP(NETIF_MSG_LINK, "Begin common phy init\n");

	/* Check if common init was already done */
	phy_ver = REG_RD(bp, shmem_base_path[0] +
			 offsetof(struct shmem_region,
				  port_mb[PORT_0].ext_phy_fw_version));
	if (phy_ver) {
		DP(NETIF_MSG_LINK, "Not doing common init; phy ver is 0x%x\n",
			       phy_ver);
		return 0;
	}

	/* Read the ext_phy_type for arbitrary port(0) */
	for (phy_index = EXT_PHY1; phy_index < MAX_PHYS;
	      phy_index++) {
		ext_phy_config = bnx2x_get_ext_phy_config(bp,
							  shmem_base_path[0],
							  phy_index, 0);
		ext_phy_type = XGXS_EXT_PHY_TYPE(ext_phy_config);
		rc |= bnx2x_ext_phy_common_init(bp, shmem_base_path,
						shmem2_base_path,
						phy_index, ext_phy_type,
						chip_id);
	}
	return rc;
}

u8 bnx2x_hw_lock_required(struct bnx2x *bp, u32 shmem_base, u32 shmem2_base)
{
	u8 phy_index;
	struct bnx2x_phy phy;
	for (phy_index = INT_PHY; phy_index < MAX_PHYS;
	      phy_index++) {
		if (bnx2x_populate_phy(bp, phy_index, shmem_base, shmem2_base,
				       0, &phy) != 0) {
			DP(NETIF_MSG_LINK, "populate phy failed\n");
			return 0;
		}

		if (phy.flags & FLAGS_HW_LOCK_REQUIRED)
			return 1;
	}
	return 0;
}

u8 bnx2x_fan_failure_det_req(struct bnx2x *bp,
			     u32 shmem_base,
			     u32 shmem2_base,
			     u8 port)
{
	u8 phy_index, fan_failure_det_req = 0;
	struct bnx2x_phy phy;
	for (phy_index = EXT_PHY1; phy_index < MAX_PHYS;
	      phy_index++) {
		if (bnx2x_populate_phy(bp, phy_index, shmem_base, shmem2_base,
				       port, &phy)
		    != 0) {
			DP(NETIF_MSG_LINK, "populate phy failed\n");
			return 0;
		}
		fan_failure_det_req |= (phy.flags &
					FLAGS_FAN_FAILURE_DET_REQ);
	}
	return fan_failure_det_req;
}

void bnx2x_hw_reset_phy(struct link_params *params)
{
	u8 phy_index;
	for (phy_index = EXT_PHY1; phy_index < MAX_PHYS;
	      phy_index++) {
		if (params->phy[phy_index].hw_reset) {
			params->phy[phy_index].hw_reset(
				&params->phy[phy_index],
				params);
			params->phy[phy_index] = phy_null;
		}
	}
}<|MERGE_RESOLUTION|>--- conflicted
+++ resolved
@@ -164,10 +164,7 @@
 #define EDC_MODE_LIMITING				0x0044
 #define EDC_MODE_PASSIVE_DAC			0x0055
 
-<<<<<<< HEAD
-=======
-
->>>>>>> 105e53f8
+
 #define ETS_BW_LIMIT_CREDIT_UPPER_BOUND		(0x5000)
 #define ETS_BW_LIMIT_CREDIT_WEIGHT		(0x5000)
 /**********************************************************/
@@ -214,11 +211,7 @@
 
 	DP(NETIF_MSG_LINK, "ETS disabled configuration\n");
 
-<<<<<<< HEAD
-	/**
-=======
 	/*
->>>>>>> 105e53f8
 	 * mapping between entry  priority to client number (0,1,2 -debug and
 	 * management clients, 3 - COS0 client, 4 - COS client)(HIGHEST)
 	 * 3bits client num.
@@ -227,11 +220,7 @@
 	 */
 
 	REG_WR(bp, NIG_REG_P0_TX_ARB_PRIORITY_CLIENT, 0x4688);
-<<<<<<< HEAD
-	/**
-=======
 	/*
->>>>>>> 105e53f8
 	 * Bitmap of 5bits length. Each bit specifies whether the entry behaves
 	 * as strict.  Bits 0,1,2 - debug and management entries, 3 -
 	 * COS0 entry, 4 - COS1 entry.
@@ -243,21 +232,12 @@
 	REG_WR(bp, NIG_REG_P0_TX_ARB_CLIENT_IS_STRICT, 0x7);
 	/* defines which entries (clients) are subjected to WFQ arbitration */
 	REG_WR(bp, NIG_REG_P0_TX_ARB_CLIENT_IS_SUBJECT2WFQ, 0);
-<<<<<<< HEAD
-	/**
-	* For strict priority entries defines the number of consecutive
-	* slots for the highest priority.
-	*/
-	REG_WR(bp, NIG_REG_P0_TX_ARB_NUM_STRICT_ARB_SLOTS, 0x100);
-	/**
-=======
 	/*
 	 * For strict priority entries defines the number of consecutive
 	 * slots for the highest priority.
 	 */
 	REG_WR(bp, NIG_REG_P0_TX_ARB_NUM_STRICT_ARB_SLOTS, 0x100);
 	/*
->>>>>>> 105e53f8
 	 * mapping between the CREDIT_WEIGHT registers and actual client
 	 * numbers
 	 */
@@ -270,11 +250,7 @@
 	REG_WR(bp, PBF_REG_HIGH_PRIORITY_COS_NUM, 0);
 	/* ETS mode disable */
 	REG_WR(bp, PBF_REG_ETS_ENABLED, 0);
-<<<<<<< HEAD
-	/**
-=======
 	/*
->>>>>>> 105e53f8
 	 * If ETS mode is enabled (there is no strict priority) defines a WFQ
 	 * weight for COS0/COS1.
 	 */
@@ -287,30 +263,11 @@
 	REG_WR(bp, PBF_REG_NUM_STRICT_ARB_SLOTS, 0);
 }
 
-<<<<<<< HEAD
-void bnx2x_ets_bw_limit_common(const struct link_params *params)
-=======
 static void bnx2x_ets_bw_limit_common(const struct link_params *params)
->>>>>>> 105e53f8
 {
 	/* ETS disabled configuration */
 	struct bnx2x *bp = params->bp;
 	DP(NETIF_MSG_LINK, "ETS enabled BW limit configuration\n");
-<<<<<<< HEAD
-	/**
-	* defines which entries (clients) are subjected to WFQ arbitration
-	* COS0 0x8
-	* COS1 0x10
-	*/
-	REG_WR(bp, NIG_REG_P0_TX_ARB_CLIENT_IS_SUBJECT2WFQ, 0x18);
-	/**
-	* mapping between the ARB_CREDIT_WEIGHT registers and actual
-	* client numbers (WEIGHT_0 does not actually have to represent
-	* client 0)
-	*    PRI4    |    PRI3    |    PRI2    |    PRI1    |    PRI0
-	*  cos1-001     cos0-000     dbg1-100     dbg0-011     MCP-010
-	*/
-=======
 	/*
 	 * defines which entries (clients) are subjected to WFQ arbitration
 	 * COS0 0x8
@@ -324,7 +281,6 @@
 	 *    PRI4    |    PRI3    |    PRI2    |    PRI1    |    PRI0
 	 *  cos1-001     cos0-000     dbg1-100     dbg0-011     MCP-010
 	 */
->>>>>>> 105e53f8
 	REG_WR(bp, NIG_REG_P0_TX_ARB_CLIENT_CREDIT_MAP, 0x111A);
 
 	REG_WR(bp, NIG_REG_P0_TX_ARB_CREDIT_UPPER_BOUND_0,
@@ -337,16 +293,6 @@
 
 	/* Defines the number of consecutive slots for the strict priority */
 	REG_WR(bp, PBF_REG_NUM_STRICT_ARB_SLOTS, 0);
-<<<<<<< HEAD
-	/**
-	* Bitmap of 5bits length. Each bit specifies whether the entry behaves
-	* as strict.  Bits 0,1,2 - debug and management entries, 3 - COS0
-	* entry, 4 - COS1 entry.
-	* COS1 | COS0 | DEBUG21 | DEBUG0 | MGMT
-	* bit4   bit3	  bit2     bit1	   bit0
-	* MCP and debug are strict
-	*/
-=======
 	/*
 	 * Bitmap of 5bits length. Each bit specifies whether the entry behaves
 	 * as strict.  Bits 0,1,2 - debug and management entries, 3 - COS0
@@ -355,7 +301,6 @@
 	 * bit4   bit3	  bit2     bit1	   bit0
 	 * MCP and debug are strict
 	 */
->>>>>>> 105e53f8
 	REG_WR(bp, NIG_REG_P0_TX_ARB_CLIENT_IS_STRICT, 0x7);
 
 	/* Upper bound that COS0_WEIGHT can reach in the WFQ arbiter.*/
@@ -379,12 +324,7 @@
 	if ((0 == total_bw) ||
 	    (0 == cos0_bw) ||
 	    (0 == cos1_bw)) {
-<<<<<<< HEAD
-		DP(NETIF_MSG_LINK,
-		   "bnx2x_ets_bw_limit: Total BW can't be zero\n");
-=======
 		DP(NETIF_MSG_LINK, "Total BW can't be zero\n");
->>>>>>> 105e53f8
 		return;
 	}
 
@@ -409,11 +349,7 @@
 	u32 val	= 0;
 
 	DP(NETIF_MSG_LINK, "ETS enabled strict configuration\n");
-<<<<<<< HEAD
-	/**
-=======
 	/*
->>>>>>> 105e53f8
 	 * Bitmap of 5bits length. Each bit specifies whether the entry behaves
 	 * as strict.  Bits 0,1,2 - debug and management entries,
 	 * 3 - COS0 entry, 4 - COS1 entry.
@@ -422,11 +358,7 @@
 	 * MCP and debug are strict
 	 */
 	REG_WR(bp, NIG_REG_P0_TX_ARB_CLIENT_IS_STRICT, 0x1F);
-<<<<<<< HEAD
-	/**
-=======
 	/*
->>>>>>> 105e53f8
 	 * For strict priority entries defines the number of consecutive slots
 	 * for the highest priority.
 	 */
@@ -439,16 +371,6 @@
 	/* Defines the number of consecutive slots for the strict priority */
 	REG_WR(bp, PBF_REG_HIGH_PRIORITY_COS_NUM, strict_cos);
 
-<<<<<<< HEAD
-	/**
-	* mapping between entry  priority to client number (0,1,2 -debug and
-	* management clients, 3 - COS0 client, 4 - COS client)(HIGHEST)
-	* 3bits client num.
-	*   PRI4    |    PRI3    |    PRI2    |    PRI1    |    PRI0
-	* dbg0-010     dbg1-001     cos1-100     cos0-011     MCP-000
-	* dbg0-010     dbg1-001     cos0-011     cos1-100     MCP-000
-	*/
-=======
 	/*
 	 * mapping between entry  priority to client number (0,1,2 -debug and
 	 * management clients, 3 - COS0 client, 4 - COS client)(HIGHEST)
@@ -457,7 +379,6 @@
 	 * dbg0-010     dbg1-001     cos1-100     cos0-011     MCP-000
 	 * dbg0-010     dbg1-001     cos0-011     cos1-100     MCP-000
 	 */
->>>>>>> 105e53f8
 	val = (0 == strict_cos) ? 0x2318 : 0x22E0;
 	REG_WR(bp, NIG_REG_P0_TX_ARB_PRIORITY_CLIENT, val);
 
@@ -656,16 +577,6 @@
 	val = REG_RD(bp, emac_base + EMAC_REG_EMAC_RX_MODE);
 	val |= EMAC_RX_MODE_KEEP_VLAN_TAG | EMAC_RX_MODE_PROMISCUOUS;
 
-<<<<<<< HEAD
-	/**
-	* Setting this bit causes MAC control frames (except for pause
-	* frames) to be passed on for processing. This setting has no
-	* affect on the operation of the pause frames. This bit effects
-	* all packets regardless of RX Parser packet sorting logic.
-	* Turn the PFC off to make sure we are in Xon state before
-	* enabling it.
-	*/
-=======
 	/*
 	 * Setting this bit causes MAC control frames (except for pause
 	 * frames) to be passed on for processing. This setting has no
@@ -674,7 +585,6 @@
 	 * Turn the PFC off to make sure we are in Xon state before
 	 * enabling it.
 	 */
->>>>>>> 105e53f8
 	EMAC_WR(bp, EMAC_REG_RX_PFC_MODE, 0);
 	if (params->feature_config_flags & FEATURE_CONFIG_PFC_ENABLED) {
 		DP(NETIF_MSG_LINK, "PFC is enabled\n");
@@ -820,21 +730,12 @@
 
 	REG_WR_DMAE(bp, bmac_addr + BIGMAC2_REGISTER_PFC_CONTROL, wb_data, 2);
 
-<<<<<<< HEAD
-	/**
-	* Set Time (based unit is 512 bit time) between automatic
-	* re-sending of PP packets amd enable automatic re-send of
-	* Per-Priroity Packet as long as pp_gen is asserted and
-	* pp_disable is low.
-	*/
-=======
 	/*
 	 * Set Time (based unit is 512 bit time) between automatic
 	 * re-sending of PP packets amd enable automatic re-send of
 	 * Per-Priroity Packet as long as pp_gen is asserted and
 	 * pp_disable is low.
 	 */
->>>>>>> 105e53f8
 	val = 0x8000;
 	if (params->feature_config_flags & FEATURE_CONFIG_PFC_ENABLED)
 		val |= (1<<16); /* enable automatic re-send */
@@ -1057,239 +958,6 @@
 	       pkt_priority_to_cos);
 }
 
-static void bnx2x_update_pfc_brb(struct link_params *params,
-		struct link_vars *vars,
-		struct bnx2x_nig_brb_pfc_port_params *pfc_params)
-{
-	struct bnx2x *bp = params->bp;
-	int set_pfc = params->feature_config_flags &
-		FEATURE_CONFIG_PFC_ENABLED;
-
-	/* default - pause configuration */
-	u32 pause_xoff_th = PFC_BRB_MAC_PAUSE_XOFF_THRESHOLD_PAUSEABLE;
-	u32 pause_xon_th = PFC_BRB_MAC_PAUSE_XON_THRESHOLD_PAUSEABLE;
-	u32 full_xoff_th = PFC_BRB_MAC_FULL_XOFF_THRESHOLD_PAUSEABLE;
-	u32 full_xon_th = PFC_BRB_MAC_FULL_XON_THRESHOLD_PAUSEABLE;
-
-	if (set_pfc && pfc_params)
-		/* First COS */
-		if (!pfc_params->cos0_pauseable) {
-			pause_xoff_th =
-			  PFC_BRB_MAC_PAUSE_XOFF_THRESHOLD_NON_PAUSEABLE;
-			pause_xon_th =
-			  PFC_BRB_MAC_PAUSE_XON_THRESHOLD_NON_PAUSEABLE;
-			full_xoff_th =
-			  PFC_BRB_MAC_FULL_XOFF_THRESHOLD_NON_PAUSEABLE;
-			full_xon_th =
-			  PFC_BRB_MAC_FULL_XON_THRESHOLD_NON_PAUSEABLE;
-		}
-	/* The number of free blocks below which the pause signal to class 0
-	   of MAC #n is asserted. n=0,1 */
-	REG_WR(bp, BRB1_REG_PAUSE_0_XOFF_THRESHOLD_0 , pause_xoff_th);
-	/* The number of free blocks above which the pause signal to class 0
-	   of MAC #n is de-asserted. n=0,1 */
-	REG_WR(bp, BRB1_REG_PAUSE_0_XON_THRESHOLD_0 , pause_xon_th);
-	/* The number of free blocks below which the full signal to class 0
-	   of MAC #n is asserted. n=0,1 */
-	REG_WR(bp, BRB1_REG_FULL_0_XOFF_THRESHOLD_0 , full_xoff_th);
-	/* The number of free blocks above which the full signal to class 0
-	   of MAC #n is de-asserted. n=0,1 */
-	REG_WR(bp, BRB1_REG_FULL_0_XON_THRESHOLD_0 , full_xon_th);
-
-	if (set_pfc && pfc_params) {
-		/* Second COS */
-		if (pfc_params->cos1_pauseable) {
-			pause_xoff_th =
-			  PFC_BRB_MAC_PAUSE_XOFF_THRESHOLD_PAUSEABLE;
-			pause_xon_th =
-			  PFC_BRB_MAC_PAUSE_XON_THRESHOLD_PAUSEABLE;
-			full_xoff_th =
-			  PFC_BRB_MAC_FULL_XOFF_THRESHOLD_PAUSEABLE;
-			full_xon_th =
-			  PFC_BRB_MAC_FULL_XON_THRESHOLD_PAUSEABLE;
-		} else {
-			pause_xoff_th =
-			  PFC_BRB_MAC_PAUSE_XOFF_THRESHOLD_NON_PAUSEABLE;
-			pause_xon_th =
-			  PFC_BRB_MAC_PAUSE_XON_THRESHOLD_NON_PAUSEABLE;
-			full_xoff_th =
-			  PFC_BRB_MAC_FULL_XOFF_THRESHOLD_NON_PAUSEABLE;
-			full_xon_th =
-			  PFC_BRB_MAC_FULL_XON_THRESHOLD_NON_PAUSEABLE;
-		}
-		/**
-		 * The number of free blocks below which the pause signal to
-		 * class 1 of MAC #n is asserted. n=0,1
-		 **/
-		REG_WR(bp, BRB1_REG_PAUSE_1_XOFF_THRESHOLD_0, pause_xoff_th);
-		/**
-		 * The number of free blocks above which the pause signal to
-		 * class 1 of MAC #n is de-asserted. n=0,1
-		 **/
-		REG_WR(bp, BRB1_REG_PAUSE_1_XON_THRESHOLD_0, pause_xon_th);
-		/**
-		 * The number of free blocks below which the full signal to
-		 * class 1 of MAC #n is asserted. n=0,1
-		 **/
-		REG_WR(bp, BRB1_REG_FULL_1_XOFF_THRESHOLD_0, full_xoff_th);
-		/**
-		 * The number of free blocks above which the full signal to
-		 * class 1 of MAC #n is de-asserted. n=0,1
-		 **/
-		REG_WR(bp, BRB1_REG_FULL_1_XON_THRESHOLD_0, full_xon_th);
-	}
-}
-
-static void bnx2x_update_pfc_nig(struct link_params *params,
-		struct link_vars *vars,
-		struct bnx2x_nig_brb_pfc_port_params *nig_params)
-{
-	u32 xcm_mask = 0, ppp_enable = 0, pause_enable = 0, llfc_out_en = 0;
-	u32 llfc_enable = 0, xcm0_out_en = 0, p0_hwpfc_enable = 0;
-	u32 pkt_priority_to_cos = 0;
-	u32 val;
-	struct bnx2x *bp = params->bp;
-	int port = params->port;
-	int set_pfc = params->feature_config_flags &
-		FEATURE_CONFIG_PFC_ENABLED;
-	DP(NETIF_MSG_LINK, "updating pfc nig parameters\n");
-
-	/**
-	 * When NIG_LLH0_XCM_MASK_REG_LLHX_XCM_MASK_BCN bit is set
-	 * MAC control frames (that are not pause packets)
-	 * will be forwarded to the XCM.
-	 */
-	xcm_mask = REG_RD(bp,
-				port ? NIG_REG_LLH1_XCM_MASK :
-				NIG_REG_LLH0_XCM_MASK);
-	/**
-	 * nig params will override non PFC params, since it's possible to
-	 * do transition from PFC to SAFC
-	 */
-	if (set_pfc) {
-		pause_enable = 0;
-		llfc_out_en = 0;
-		llfc_enable = 0;
-		ppp_enable = 1;
-		xcm_mask &= ~(port ? NIG_LLH1_XCM_MASK_REG_LLH1_XCM_MASK_BCN :
-				     NIG_LLH0_XCM_MASK_REG_LLH0_XCM_MASK_BCN);
-		xcm0_out_en = 0;
-		p0_hwpfc_enable = 1;
-	} else  {
-		if (nig_params) {
-			llfc_out_en = nig_params->llfc_out_en;
-			llfc_enable = nig_params->llfc_enable;
-			pause_enable = nig_params->pause_enable;
-		} else  /*defaul non PFC mode - PAUSE */
-			pause_enable = 1;
-
-		xcm_mask |= (port ? NIG_LLH1_XCM_MASK_REG_LLH1_XCM_MASK_BCN :
-			NIG_LLH0_XCM_MASK_REG_LLH0_XCM_MASK_BCN);
-		xcm0_out_en = 1;
-	}
-
-	REG_WR(bp, port ? NIG_REG_LLFC_OUT_EN_1 :
-	       NIG_REG_LLFC_OUT_EN_0, llfc_out_en);
-	REG_WR(bp, port ? NIG_REG_LLFC_ENABLE_1 :
-	       NIG_REG_LLFC_ENABLE_0, llfc_enable);
-	REG_WR(bp, port ? NIG_REG_PAUSE_ENABLE_1 :
-	       NIG_REG_PAUSE_ENABLE_0, pause_enable);
-
-	REG_WR(bp, port ? NIG_REG_PPP_ENABLE_1 :
-	       NIG_REG_PPP_ENABLE_0, ppp_enable);
-
-	REG_WR(bp, port ? NIG_REG_LLH1_XCM_MASK :
-	       NIG_REG_LLH0_XCM_MASK, xcm_mask);
-
-	REG_WR(bp,  NIG_REG_LLFC_EGRESS_SRC_ENABLE_0, 0x7);
-
-	/* output enable for RX_XCM # IF */
-	REG_WR(bp, NIG_REG_XCM0_OUT_EN, xcm0_out_en);
-
-	/* HW PFC TX enable */
-	REG_WR(bp, NIG_REG_P0_HWPFC_ENABLE, p0_hwpfc_enable);
-
-	/* 0x2 = BMAC, 0x1= EMAC */
-	switch (vars->mac_type) {
-	case MAC_TYPE_EMAC:
-		val = 1;
-		break;
-	case MAC_TYPE_BMAC:
-		val = 0;
-		break;
-	default:
-		val = 0;
-		break;
-	}
-	REG_WR(bp, NIG_REG_EGRESS_EMAC0_PORT, val);
-
-	if (nig_params) {
-		pkt_priority_to_cos = nig_params->pkt_priority_to_cos;
-
-		REG_WR(bp, port ? NIG_REG_P1_RX_COS0_PRIORITY_MASK :
-		       NIG_REG_P0_RX_COS0_PRIORITY_MASK,
-		       nig_params->rx_cos0_priority_mask);
-
-		REG_WR(bp, port ? NIG_REG_P1_RX_COS1_PRIORITY_MASK :
-		       NIG_REG_P0_RX_COS1_PRIORITY_MASK,
-		       nig_params->rx_cos1_priority_mask);
-
-		REG_WR(bp, port ? NIG_REG_LLFC_HIGH_PRIORITY_CLASSES_1 :
-		       NIG_REG_LLFC_HIGH_PRIORITY_CLASSES_0,
-		       nig_params->llfc_high_priority_classes);
-
-		REG_WR(bp, port ? NIG_REG_LLFC_LOW_PRIORITY_CLASSES_1 :
-		       NIG_REG_LLFC_LOW_PRIORITY_CLASSES_0,
-		       nig_params->llfc_low_priority_classes);
-	}
-	REG_WR(bp, port ? NIG_REG_P1_PKT_PRIORITY_TO_COS :
-	       NIG_REG_P0_PKT_PRIORITY_TO_COS,
-	       pkt_priority_to_cos);
-}
-
-
-void bnx2x_update_pfc(struct link_params *params,
-		      struct link_vars *vars,
-		      struct bnx2x_nig_brb_pfc_port_params *pfc_params)
-{
-	/**
-	 * The PFC and pause are orthogonal to one another, meaning when
-	 * PFC is enabled, the pause are disabled, and when PFC is
-	 * disabled, pause are set according to the pause result.
-	 */
-	u32 val;
-	struct bnx2x *bp = params->bp;
-
-	/* update NIG params */
-	bnx2x_update_pfc_nig(params, vars, pfc_params);
-
-	/* update BRB params */
-	bnx2x_update_pfc_brb(params, vars, pfc_params);
-
-	if (!vars->link_up)
-		return;
-
-	val = REG_RD(bp, MISC_REG_RESET_REG_2);
-	if ((val & (MISC_REGISTERS_RESET_REG_2_RST_BMAC0 << params->port))
-	    == 0) {
-		DP(NETIF_MSG_LINK, "About to update PFC in EMAC\n");
-		bnx2x_emac_enable(params, vars, 0);
-		return;
-	}
-
-	DP(NETIF_MSG_LINK, "About to update PFC in BMAC\n");
-	if (CHIP_IS_E2(bp))
-		bnx2x_update_pfc_bmac2(params, vars, 0);
-	else
-		bnx2x_update_pfc_bmac1(params, vars);
-
-	val = 0;
-	if ((params->feature_config_flags &
-	      FEATURE_CONFIG_PFC_ENABLED) ||
-	    (vars->flow_ctrl & BNX2X_FLOW_CTRL_TX))
-		val = 1;
-	REG_WR(bp, NIG_REG_BMAC0_PAUSE_OUT_EN + params->port*4, val);
-}
 
 void bnx2x_update_pfc(struct link_params *params,
 		      struct link_vars *vars,
@@ -1360,12 +1028,7 @@
 			params->mac_addr[5]);
 	wb_data[1] = ((params->mac_addr[0] << 8) |
 			params->mac_addr[1]);
-<<<<<<< HEAD
-	REG_WR_DMAE(bp, bmac_addr + BIGMAC_REGISTER_TX_SOURCE_ADDR,
-		    wb_data, 2);
-=======
 	REG_WR_DMAE(bp, bmac_addr + BIGMAC_REGISTER_TX_SOURCE_ADDR, wb_data, 2);
->>>>>>> 105e53f8
 
 	/* mac control */
 	val = 0x3;
