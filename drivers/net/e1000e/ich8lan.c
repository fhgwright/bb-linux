/*******************************************************************************

  Intel PRO/1000 Linux driver
  Copyright(c) 1999 - 2010 Intel Corporation.

  This program is free software; you can redistribute it and/or modify it
  under the terms and conditions of the GNU General Public License,
  version 2, as published by the Free Software Foundation.

  This program is distributed in the hope it will be useful, but WITHOUT
  ANY WARRANTY; without even the implied warranty of MERCHANTABILITY or
  FITNESS FOR A PARTICULAR PURPOSE.  See the GNU General Public License for
  more details.

  You should have received a copy of the GNU General Public License along with
  this program; if not, write to the Free Software Foundation, Inc.,
  51 Franklin St - Fifth Floor, Boston, MA 02110-1301 USA.

  The full GNU General Public License is included in this distribution in
  the file called "COPYING".

  Contact Information:
  Linux NICS <linux.nics@intel.com>
  e1000-devel Mailing List <e1000-devel@lists.sourceforge.net>
  Intel Corporation, 5200 N.E. Elam Young Parkway, Hillsboro, OR 97124-6497

*******************************************************************************/

/*
 * 82562G 10/100 Network Connection
 * 82562G-2 10/100 Network Connection
 * 82562GT 10/100 Network Connection
 * 82562GT-2 10/100 Network Connection
 * 82562V 10/100 Network Connection
 * 82562V-2 10/100 Network Connection
 * 82566DC-2 Gigabit Network Connection
 * 82566DC Gigabit Network Connection
 * 82566DM-2 Gigabit Network Connection
 * 82566DM Gigabit Network Connection
 * 82566MC Gigabit Network Connection
 * 82566MM Gigabit Network Connection
 * 82567LM Gigabit Network Connection
 * 82567LF Gigabit Network Connection
 * 82567V Gigabit Network Connection
 * 82567LM-2 Gigabit Network Connection
 * 82567LF-2 Gigabit Network Connection
 * 82567V-2 Gigabit Network Connection
 * 82567LF-3 Gigabit Network Connection
 * 82567LM-3 Gigabit Network Connection
 * 82567LM-4 Gigabit Network Connection
 * 82577LM Gigabit Network Connection
 * 82577LC Gigabit Network Connection
 * 82578DM Gigabit Network Connection
 * 82578DC Gigabit Network Connection
 * 82579LM Gigabit Network Connection
 * 82579V Gigabit Network Connection
 */

#include "e1000.h"

#define ICH_FLASH_GFPREG		0x0000
#define ICH_FLASH_HSFSTS		0x0004
#define ICH_FLASH_HSFCTL		0x0006
#define ICH_FLASH_FADDR			0x0008
#define ICH_FLASH_FDATA0		0x0010
#define ICH_FLASH_PR0			0x0074

#define ICH_FLASH_READ_COMMAND_TIMEOUT	500
#define ICH_FLASH_WRITE_COMMAND_TIMEOUT	500
#define ICH_FLASH_ERASE_COMMAND_TIMEOUT	3000000
#define ICH_FLASH_LINEAR_ADDR_MASK	0x00FFFFFF
#define ICH_FLASH_CYCLE_REPEAT_COUNT	10

#define ICH_CYCLE_READ			0
#define ICH_CYCLE_WRITE			2
#define ICH_CYCLE_ERASE			3

#define FLASH_GFPREG_BASE_MASK		0x1FFF
#define FLASH_SECTOR_ADDR_SHIFT		12

#define ICH_FLASH_SEG_SIZE_256		256
#define ICH_FLASH_SEG_SIZE_4K		4096
#define ICH_FLASH_SEG_SIZE_8K		8192
#define ICH_FLASH_SEG_SIZE_64K		65536


#define E1000_ICH_FWSM_RSPCIPHY	0x00000040 /* Reset PHY on PCI Reset */
/* FW established a valid mode */
#define E1000_ICH_FWSM_FW_VALID		0x00008000

#define E1000_ICH_MNG_IAMT_MODE		0x2

#define ID_LED_DEFAULT_ICH8LAN  ((ID_LED_DEF1_DEF2 << 12) | \
				 (ID_LED_DEF1_OFF2 <<  8) | \
				 (ID_LED_DEF1_ON2  <<  4) | \
				 (ID_LED_DEF1_DEF2))

#define E1000_ICH_NVM_SIG_WORD		0x13
#define E1000_ICH_NVM_SIG_MASK		0xC000
#define E1000_ICH_NVM_VALID_SIG_MASK    0xC0
#define E1000_ICH_NVM_SIG_VALUE         0x80

#define E1000_ICH8_LAN_INIT_TIMEOUT	1500

#define E1000_FEXTNVM_SW_CONFIG		1
#define E1000_FEXTNVM_SW_CONFIG_ICH8M (1 << 27) /* Bit redefined for ICH8M :/ */

#define E1000_FEXTNVM4_BEACON_DURATION_MASK    0x7
#define E1000_FEXTNVM4_BEACON_DURATION_8USEC   0x7
#define E1000_FEXTNVM4_BEACON_DURATION_16USEC  0x3

#define PCIE_ICH8_SNOOP_ALL		PCIE_NO_SNOOP_ALL

#define E1000_ICH_RAR_ENTRIES		7

#define PHY_PAGE_SHIFT 5
#define PHY_REG(page, reg) (((page) << PHY_PAGE_SHIFT) | \
			   ((reg) & MAX_PHY_REG_ADDRESS))
#define IGP3_KMRN_DIAG  PHY_REG(770, 19) /* KMRN Diagnostic */
#define IGP3_VR_CTRL    PHY_REG(776, 18) /* Voltage Regulator Control */

#define IGP3_KMRN_DIAG_PCS_LOCK_LOSS	0x0002
#define IGP3_VR_CTRL_DEV_POWERDOWN_MODE_MASK 0x0300
#define IGP3_VR_CTRL_MODE_SHUTDOWN	0x0200

#define HV_LED_CONFIG		PHY_REG(768, 30) /* LED Configuration */

#define SW_FLAG_TIMEOUT    1000 /* SW Semaphore flag timeout in milliseconds */

/* SMBus Address Phy Register */
#define HV_SMB_ADDR            PHY_REG(768, 26)
#define HV_SMB_ADDR_MASK       0x007F
#define HV_SMB_ADDR_PEC_EN     0x0200
#define HV_SMB_ADDR_VALID      0x0080

/* PHY Power Management Control */
#define HV_PM_CTRL		PHY_REG(770, 17)

/* PHY Low Power Idle Control */
#define I82579_LPI_CTRL			PHY_REG(772, 20)
#define I82579_LPI_CTRL_ENABLE_MASK	0x6000

/* Strapping Option Register - RO */
#define E1000_STRAP                     0x0000C
#define E1000_STRAP_SMBUS_ADDRESS_MASK  0x00FE0000
#define E1000_STRAP_SMBUS_ADDRESS_SHIFT 17

/* OEM Bits Phy Register */
#define HV_OEM_BITS            PHY_REG(768, 25)
#define HV_OEM_BITS_LPLU       0x0004 /* Low Power Link Up */
#define HV_OEM_BITS_GBE_DIS    0x0040 /* Gigabit Disable */
#define HV_OEM_BITS_RESTART_AN 0x0400 /* Restart Auto-negotiation */

#define E1000_NVM_K1_CONFIG 0x1B /* NVM K1 Config Word */
#define E1000_NVM_K1_ENABLE 0x1  /* NVM Enable K1 bit */

/* KMRN Mode Control */
#define HV_KMRN_MODE_CTRL      PHY_REG(769, 16)
#define HV_KMRN_MDIO_SLOW      0x0400

/* ICH GbE Flash Hardware Sequencing Flash Status Register bit breakdown */
/* Offset 04h HSFSTS */
union ich8_hws_flash_status {
	struct ich8_hsfsts {
		u16 flcdone    :1; /* bit 0 Flash Cycle Done */
		u16 flcerr     :1; /* bit 1 Flash Cycle Error */
		u16 dael       :1; /* bit 2 Direct Access error Log */
		u16 berasesz   :2; /* bit 4:3 Sector Erase Size */
		u16 flcinprog  :1; /* bit 5 flash cycle in Progress */
		u16 reserved1  :2; /* bit 13:6 Reserved */
		u16 reserved2  :6; /* bit 13:6 Reserved */
		u16 fldesvalid :1; /* bit 14 Flash Descriptor Valid */
		u16 flockdn    :1; /* bit 15 Flash Config Lock-Down */
	} hsf_status;
	u16 regval;
};

/* ICH GbE Flash Hardware Sequencing Flash control Register bit breakdown */
/* Offset 06h FLCTL */
union ich8_hws_flash_ctrl {
	struct ich8_hsflctl {
		u16 flcgo      :1;   /* 0 Flash Cycle Go */
		u16 flcycle    :2;   /* 2:1 Flash Cycle */
		u16 reserved   :5;   /* 7:3 Reserved  */
		u16 fldbcount  :2;   /* 9:8 Flash Data Byte Count */
		u16 flockdn    :6;   /* 15:10 Reserved */
	} hsf_ctrl;
	u16 regval;
};

/* ICH Flash Region Access Permissions */
union ich8_hws_flash_regacc {
	struct ich8_flracc {
		u32 grra      :8; /* 0:7 GbE region Read Access */
		u32 grwa      :8; /* 8:15 GbE region Write Access */
		u32 gmrag     :8; /* 23:16 GbE Master Read Access Grant */
		u32 gmwag     :8; /* 31:24 GbE Master Write Access Grant */
	} hsf_flregacc;
	u16 regval;
};

/* ICH Flash Protected Region */
union ich8_flash_protected_range {
	struct ich8_pr {
		u32 base:13;     /* 0:12 Protected Range Base */
		u32 reserved1:2; /* 13:14 Reserved */
		u32 rpe:1;       /* 15 Read Protection Enable */
		u32 limit:13;    /* 16:28 Protected Range Limit */
		u32 reserved2:2; /* 29:30 Reserved */
		u32 wpe:1;       /* 31 Write Protection Enable */
	} range;
	u32 regval;
};

static s32 e1000_setup_link_ich8lan(struct e1000_hw *hw);
static void e1000_clear_hw_cntrs_ich8lan(struct e1000_hw *hw);
static void e1000_initialize_hw_bits_ich8lan(struct e1000_hw *hw);
static s32 e1000_erase_flash_bank_ich8lan(struct e1000_hw *hw, u32 bank);
static s32 e1000_retry_write_flash_byte_ich8lan(struct e1000_hw *hw,
						u32 offset, u8 byte);
static s32 e1000_read_flash_byte_ich8lan(struct e1000_hw *hw, u32 offset,
					 u8 *data);
static s32 e1000_read_flash_word_ich8lan(struct e1000_hw *hw, u32 offset,
					 u16 *data);
static s32 e1000_read_flash_data_ich8lan(struct e1000_hw *hw, u32 offset,
					 u8 size, u16 *data);
static s32 e1000_setup_copper_link_ich8lan(struct e1000_hw *hw);
static s32 e1000_kmrn_lock_loss_workaround_ich8lan(struct e1000_hw *hw);
static s32 e1000_get_cfg_done_ich8lan(struct e1000_hw *hw);
static s32 e1000_cleanup_led_ich8lan(struct e1000_hw *hw);
static s32 e1000_led_on_ich8lan(struct e1000_hw *hw);
static s32 e1000_led_off_ich8lan(struct e1000_hw *hw);
static s32 e1000_id_led_init_pchlan(struct e1000_hw *hw);
static s32 e1000_setup_led_pchlan(struct e1000_hw *hw);
static s32 e1000_cleanup_led_pchlan(struct e1000_hw *hw);
static s32 e1000_led_on_pchlan(struct e1000_hw *hw);
static s32 e1000_led_off_pchlan(struct e1000_hw *hw);
static s32 e1000_set_lplu_state_pchlan(struct e1000_hw *hw, bool active);
static void e1000_power_down_phy_copper_ich8lan(struct e1000_hw *hw);
static void e1000_lan_init_done_ich8lan(struct e1000_hw *hw);
static s32  e1000_k1_gig_workaround_hv(struct e1000_hw *hw, bool link);
static s32 e1000_set_mdio_slow_mode_hv(struct e1000_hw *hw);
static bool e1000_check_mng_mode_ich8lan(struct e1000_hw *hw);
static bool e1000_check_mng_mode_pchlan(struct e1000_hw *hw);
static s32 e1000_k1_workaround_lv(struct e1000_hw *hw);
static void e1000_gate_hw_phy_config_ich8lan(struct e1000_hw *hw, bool gate);

static inline u16 __er16flash(struct e1000_hw *hw, unsigned long reg)
{
	return readw(hw->flash_address + reg);
}

static inline u32 __er32flash(struct e1000_hw *hw, unsigned long reg)
{
	return readl(hw->flash_address + reg);
}

static inline void __ew16flash(struct e1000_hw *hw, unsigned long reg, u16 val)
{
	writew(val, hw->flash_address + reg);
}

static inline void __ew32flash(struct e1000_hw *hw, unsigned long reg, u32 val)
{
	writel(val, hw->flash_address + reg);
}

#define er16flash(reg)		__er16flash(hw, (reg))
#define er32flash(reg)		__er32flash(hw, (reg))
#define ew16flash(reg,val)	__ew16flash(hw, (reg), (val))
#define ew32flash(reg,val)	__ew32flash(hw, (reg), (val))

/**
 *  e1000_init_phy_params_pchlan - Initialize PHY function pointers
 *  @hw: pointer to the HW structure
 *
 *  Initialize family-specific PHY parameters and function pointers.
 **/
static s32 e1000_init_phy_params_pchlan(struct e1000_hw *hw)
{
	struct e1000_phy_info *phy = &hw->phy;
	u32 ctrl, fwsm;
	s32 ret_val = 0;

	phy->addr                     = 1;
	phy->reset_delay_us           = 100;

	phy->ops.read_reg             = e1000_read_phy_reg_hv;
	phy->ops.read_reg_locked      = e1000_read_phy_reg_hv_locked;
	phy->ops.set_d0_lplu_state    = e1000_set_lplu_state_pchlan;
	phy->ops.set_d3_lplu_state    = e1000_set_lplu_state_pchlan;
	phy->ops.write_reg            = e1000_write_phy_reg_hv;
	phy->ops.write_reg_locked     = e1000_write_phy_reg_hv_locked;
	phy->ops.power_up             = e1000_power_up_phy_copper;
	phy->ops.power_down           = e1000_power_down_phy_copper_ich8lan;
	phy->autoneg_mask             = AUTONEG_ADVERTISE_SPEED_DEFAULT;

	/*
	 * The MAC-PHY interconnect may still be in SMBus mode
	 * after Sx->S0.  If the manageability engine (ME) is
	 * disabled, then toggle the LANPHYPC Value bit to force
	 * the interconnect to PCIe mode.
	 */
	fwsm = er32(FWSM);
	if (!(fwsm & E1000_ICH_FWSM_FW_VALID)) {
		ctrl = er32(CTRL);
		ctrl |=  E1000_CTRL_LANPHYPC_OVERRIDE;
		ctrl &= ~E1000_CTRL_LANPHYPC_VALUE;
		ew32(CTRL, ctrl);
		udelay(10);
		ctrl &= ~E1000_CTRL_LANPHYPC_OVERRIDE;
		ew32(CTRL, ctrl);
		msleep(50);

		/*
		 * Gate automatic PHY configuration by hardware on
		 * non-managed 82579
		 */
		if (hw->mac.type == e1000_pch2lan)
			e1000_gate_hw_phy_config_ich8lan(hw, true);
	}

	/*
	 * Reset the PHY before any acccess to it.  Doing so, ensures that
	 * the PHY is in a known good state before we read/write PHY registers.
	 * The generic reset is sufficient here, because we haven't determined
	 * the PHY type yet.
	 */
	ret_val = e1000e_phy_hw_reset_generic(hw);
	if (ret_val)
		goto out;

	/* Ungate automatic PHY configuration on non-managed 82579 */
	if ((hw->mac.type == e1000_pch2lan)  &&
	    !(fwsm & E1000_ICH_FWSM_FW_VALID)) {
		msleep(10);
		e1000_gate_hw_phy_config_ich8lan(hw, false);
	}

	phy->id = e1000_phy_unknown;
	ret_val = e1000e_get_phy_id(hw);
	if (ret_val)
		goto out;
	if ((phy->id == 0) || (phy->id == PHY_REVISION_MASK)) {
		/*
		 * In case the PHY needs to be in mdio slow mode (eg. 82577),
		 * set slow mode and try to get the PHY id again.
		 */
		ret_val = e1000_set_mdio_slow_mode_hv(hw);
		if (ret_val)
			goto out;
		ret_val = e1000e_get_phy_id(hw);
		if (ret_val)
			goto out;
	}
	phy->type = e1000e_get_phy_type_from_id(phy->id);

	switch (phy->type) {
	case e1000_phy_82577:
	case e1000_phy_82579:
		phy->ops.check_polarity = e1000_check_polarity_82577;
		phy->ops.force_speed_duplex =
			e1000_phy_force_speed_duplex_82577;
		phy->ops.get_cable_length = e1000_get_cable_length_82577;
		phy->ops.get_info = e1000_get_phy_info_82577;
		phy->ops.commit = e1000e_phy_sw_reset;
		break;
	case e1000_phy_82578:
		phy->ops.check_polarity = e1000_check_polarity_m88;
		phy->ops.force_speed_duplex = e1000e_phy_force_speed_duplex_m88;
		phy->ops.get_cable_length = e1000e_get_cable_length_m88;
		phy->ops.get_info = e1000e_get_phy_info_m88;
		break;
	default:
		ret_val = -E1000_ERR_PHY;
		break;
	}

out:
	return ret_val;
}

/**
 *  e1000_init_phy_params_ich8lan - Initialize PHY function pointers
 *  @hw: pointer to the HW structure
 *
 *  Initialize family-specific PHY parameters and function pointers.
 **/
static s32 e1000_init_phy_params_ich8lan(struct e1000_hw *hw)
{
	struct e1000_phy_info *phy = &hw->phy;
	s32 ret_val;
	u16 i = 0;

	phy->addr			= 1;
	phy->reset_delay_us		= 100;

	phy->ops.power_up               = e1000_power_up_phy_copper;
	phy->ops.power_down             = e1000_power_down_phy_copper_ich8lan;

	/*
	 * We may need to do this twice - once for IGP and if that fails,
	 * we'll set BM func pointers and try again
	 */
	ret_val = e1000e_determine_phy_address(hw);
	if (ret_val) {
		phy->ops.write_reg = e1000e_write_phy_reg_bm;
		phy->ops.read_reg  = e1000e_read_phy_reg_bm;
		ret_val = e1000e_determine_phy_address(hw);
		if (ret_val) {
			e_dbg("Cannot determine PHY addr. Erroring out\n");
			return ret_val;
		}
	}

	phy->id = 0;
	while ((e1000_phy_unknown == e1000e_get_phy_type_from_id(phy->id)) &&
	       (i++ < 100)) {
		msleep(1);
		ret_val = e1000e_get_phy_id(hw);
		if (ret_val)
			return ret_val;
	}

	/* Verify phy id */
	switch (phy->id) {
	case IGP03E1000_E_PHY_ID:
		phy->type = e1000_phy_igp_3;
		phy->autoneg_mask = AUTONEG_ADVERTISE_SPEED_DEFAULT;
		phy->ops.read_reg_locked = e1000e_read_phy_reg_igp_locked;
		phy->ops.write_reg_locked = e1000e_write_phy_reg_igp_locked;
		phy->ops.get_info = e1000e_get_phy_info_igp;
		phy->ops.check_polarity = e1000_check_polarity_igp;
		phy->ops.force_speed_duplex = e1000e_phy_force_speed_duplex_igp;
		break;
	case IFE_E_PHY_ID:
	case IFE_PLUS_E_PHY_ID:
	case IFE_C_E_PHY_ID:
		phy->type = e1000_phy_ife;
		phy->autoneg_mask = E1000_ALL_NOT_GIG;
		phy->ops.get_info = e1000_get_phy_info_ife;
		phy->ops.check_polarity = e1000_check_polarity_ife;
		phy->ops.force_speed_duplex = e1000_phy_force_speed_duplex_ife;
		break;
	case BME1000_E_PHY_ID:
		phy->type = e1000_phy_bm;
		phy->autoneg_mask = AUTONEG_ADVERTISE_SPEED_DEFAULT;
		phy->ops.read_reg = e1000e_read_phy_reg_bm;
		phy->ops.write_reg = e1000e_write_phy_reg_bm;
		phy->ops.commit = e1000e_phy_sw_reset;
		phy->ops.get_info = e1000e_get_phy_info_m88;
		phy->ops.check_polarity = e1000_check_polarity_m88;
		phy->ops.force_speed_duplex = e1000e_phy_force_speed_duplex_m88;
		break;
	default:
		return -E1000_ERR_PHY;
		break;
	}

	return 0;
}

/**
 *  e1000_init_nvm_params_ich8lan - Initialize NVM function pointers
 *  @hw: pointer to the HW structure
 *
 *  Initialize family-specific NVM parameters and function
 *  pointers.
 **/
static s32 e1000_init_nvm_params_ich8lan(struct e1000_hw *hw)
{
	struct e1000_nvm_info *nvm = &hw->nvm;
	struct e1000_dev_spec_ich8lan *dev_spec = &hw->dev_spec.ich8lan;
	u32 gfpreg, sector_base_addr, sector_end_addr;
	u16 i;

	/* Can't read flash registers if the register set isn't mapped. */
	if (!hw->flash_address) {
		e_dbg("ERROR: Flash registers not mapped\n");
		return -E1000_ERR_CONFIG;
	}

	nvm->type = e1000_nvm_flash_sw;

	gfpreg = er32flash(ICH_FLASH_GFPREG);

	/*
	 * sector_X_addr is a "sector"-aligned address (4096 bytes)
	 * Add 1 to sector_end_addr since this sector is included in
	 * the overall size.
	 */
	sector_base_addr = gfpreg & FLASH_GFPREG_BASE_MASK;
	sector_end_addr = ((gfpreg >> 16) & FLASH_GFPREG_BASE_MASK) + 1;

	/* flash_base_addr is byte-aligned */
	nvm->flash_base_addr = sector_base_addr << FLASH_SECTOR_ADDR_SHIFT;

	/*
	 * find total size of the NVM, then cut in half since the total
	 * size represents two separate NVM banks.
	 */
	nvm->flash_bank_size = (sector_end_addr - sector_base_addr)
				<< FLASH_SECTOR_ADDR_SHIFT;
	nvm->flash_bank_size /= 2;
	/* Adjust to word count */
	nvm->flash_bank_size /= sizeof(u16);

	nvm->word_size = E1000_ICH8_SHADOW_RAM_WORDS;

	/* Clear shadow ram */
	for (i = 0; i < nvm->word_size; i++) {
		dev_spec->shadow_ram[i].modified = false;
		dev_spec->shadow_ram[i].value    = 0xFFFF;
	}

	return 0;
}

/**
 *  e1000_init_mac_params_ich8lan - Initialize MAC function pointers
 *  @hw: pointer to the HW structure
 *
 *  Initialize family-specific MAC parameters and function
 *  pointers.
 **/
static s32 e1000_init_mac_params_ich8lan(struct e1000_adapter *adapter)
{
	struct e1000_hw *hw = &adapter->hw;
	struct e1000_mac_info *mac = &hw->mac;

	/* Set media type function pointer */
	hw->phy.media_type = e1000_media_type_copper;

	/* Set mta register count */
	mac->mta_reg_count = 32;
	/* Set rar entry count */
	mac->rar_entry_count = E1000_ICH_RAR_ENTRIES;
	if (mac->type == e1000_ich8lan)
		mac->rar_entry_count--;
	/* FWSM register */
	mac->has_fwsm = true;
	/* ARC subsystem not supported */
	mac->arc_subsystem_valid = false;
	/* Adaptive IFS supported */
	mac->adaptive_ifs = true;

	/* LED operations */
	switch (mac->type) {
	case e1000_ich8lan:
	case e1000_ich9lan:
	case e1000_ich10lan:
		/* check management mode */
		mac->ops.check_mng_mode = e1000_check_mng_mode_ich8lan;
		/* ID LED init */
		mac->ops.id_led_init = e1000e_id_led_init;
		/* setup LED */
		mac->ops.setup_led = e1000e_setup_led_generic;
		/* cleanup LED */
		mac->ops.cleanup_led = e1000_cleanup_led_ich8lan;
		/* turn on/off LED */
		mac->ops.led_on = e1000_led_on_ich8lan;
		mac->ops.led_off = e1000_led_off_ich8lan;
		break;
	case e1000_pchlan:
	case e1000_pch2lan:
		/* check management mode */
		mac->ops.check_mng_mode = e1000_check_mng_mode_pchlan;
		/* ID LED init */
		mac->ops.id_led_init = e1000_id_led_init_pchlan;
		/* setup LED */
		mac->ops.setup_led = e1000_setup_led_pchlan;
		/* cleanup LED */
		mac->ops.cleanup_led = e1000_cleanup_led_pchlan;
		/* turn on/off LED */
		mac->ops.led_on = e1000_led_on_pchlan;
		mac->ops.led_off = e1000_led_off_pchlan;
		break;
	default:
		break;
	}

	/* Enable PCS Lock-loss workaround for ICH8 */
	if (mac->type == e1000_ich8lan)
		e1000e_set_kmrn_lock_loss_workaround_ich8lan(hw, true);

	/* Gate automatic PHY configuration by hardware on managed 82579 */
	if ((mac->type == e1000_pch2lan) &&
	    (er32(FWSM) & E1000_ICH_FWSM_FW_VALID))
		e1000_gate_hw_phy_config_ich8lan(hw, true);

	return 0;
}

/**
 *  e1000_set_eee_pchlan - Enable/disable EEE support
 *  @hw: pointer to the HW structure
 *
 *  Enable/disable EEE based on setting in dev_spec structure.  The bits in
 *  the LPI Control register will remain set only if/when link is up.
 **/
static s32 e1000_set_eee_pchlan(struct e1000_hw *hw)
{
	s32 ret_val = 0;
	u16 phy_reg;

	if (hw->phy.type != e1000_phy_82579)
		goto out;

	ret_val = e1e_rphy(hw, I82579_LPI_CTRL, &phy_reg);
	if (ret_val)
		goto out;

	if (hw->dev_spec.ich8lan.eee_disable)
		phy_reg &= ~I82579_LPI_CTRL_ENABLE_MASK;
	else
		phy_reg |= I82579_LPI_CTRL_ENABLE_MASK;

	ret_val = e1e_wphy(hw, I82579_LPI_CTRL, phy_reg);
out:
	return ret_val;
}

/**
 *  e1000_check_for_copper_link_ich8lan - Check for link (Copper)
 *  @hw: pointer to the HW structure
 *
 *  Checks to see of the link status of the hardware has changed.  If a
 *  change in link status has been detected, then we read the PHY registers
 *  to get the current speed/duplex if link exists.
 **/
static s32 e1000_check_for_copper_link_ich8lan(struct e1000_hw *hw)
{
	struct e1000_mac_info *mac = &hw->mac;
	s32 ret_val;
	bool link;

	/*
	 * We only want to go out to the PHY registers to see if Auto-Neg
	 * has completed and/or if our link status has changed.  The
	 * get_link_status flag is set upon receiving a Link Status
	 * Change or Rx Sequence Error interrupt.
	 */
	if (!mac->get_link_status) {
		ret_val = 0;
		goto out;
	}

	/*
	 * First we want to see if the MII Status Register reports
	 * link.  If so, then we want to get the current speed/duplex
	 * of the PHY.
	 */
	ret_val = e1000e_phy_has_link_generic(hw, 1, 0, &link);
	if (ret_val)
		goto out;

	if (hw->mac.type == e1000_pchlan) {
		ret_val = e1000_k1_gig_workaround_hv(hw, link);
		if (ret_val)
			goto out;
	}

	if (!link)
		goto out; /* No link detected */

	mac->get_link_status = false;

	if (hw->phy.type == e1000_phy_82578) {
		ret_val = e1000_link_stall_workaround_hv(hw);
		if (ret_val)
			goto out;
	}

	if (hw->mac.type == e1000_pch2lan) {
		ret_val = e1000_k1_workaround_lv(hw);
		if (ret_val)
			goto out;
	}

	/*
	 * Check if there was DownShift, must be checked
	 * immediately after link-up
	 */
	e1000e_check_downshift(hw);

	/* Enable/Disable EEE after link up */
	ret_val = e1000_set_eee_pchlan(hw);
	if (ret_val)
		goto out;

	/*
	 * If we are forcing speed/duplex, then we simply return since
	 * we have already determined whether we have link or not.
	 */
	if (!mac->autoneg) {
		ret_val = -E1000_ERR_CONFIG;
		goto out;
	}

	/*
	 * Auto-Neg is enabled.  Auto Speed Detection takes care
	 * of MAC speed/duplex configuration.  So we only need to
	 * configure Collision Distance in the MAC.
	 */
	e1000e_config_collision_dist(hw);

	/*
	 * Configure Flow Control now that Auto-Neg has completed.
	 * First, we need to restore the desired flow control
	 * settings because we may have had to re-autoneg with a
	 * different link partner.
	 */
	ret_val = e1000e_config_fc_after_link_up(hw);
	if (ret_val)
		e_dbg("Error configuring flow control\n");

out:
	return ret_val;
}

static s32 e1000_get_variants_ich8lan(struct e1000_adapter *adapter)
{
	struct e1000_hw *hw = &adapter->hw;
	s32 rc;

	rc = e1000_init_mac_params_ich8lan(adapter);
	if (rc)
		return rc;

	rc = e1000_init_nvm_params_ich8lan(hw);
	if (rc)
		return rc;

	switch (hw->mac.type) {
	case e1000_ich8lan:
	case e1000_ich9lan:
	case e1000_ich10lan:
		rc = e1000_init_phy_params_ich8lan(hw);
		break;
	case e1000_pchlan:
	case e1000_pch2lan:
		rc = e1000_init_phy_params_pchlan(hw);
		break;
	default:
		break;
	}
	if (rc)
		return rc;

	if (adapter->hw.phy.type == e1000_phy_ife) {
		adapter->flags &= ~FLAG_HAS_JUMBO_FRAMES;
		adapter->max_hw_frame_size = ETH_FRAME_LEN + ETH_FCS_LEN;
	}

	if ((adapter->hw.mac.type == e1000_ich8lan) &&
	    (adapter->hw.phy.type == e1000_phy_igp_3))
		adapter->flags |= FLAG_LSC_GIG_SPEED_DROP;

	/* Disable EEE by default until IEEE802.3az spec is finalized */
	if (adapter->flags2 & FLAG2_HAS_EEE)
		adapter->hw.dev_spec.ich8lan.eee_disable = true;

	return 0;
}

static DEFINE_MUTEX(nvm_mutex);

/**
 *  e1000_acquire_nvm_ich8lan - Acquire NVM mutex
 *  @hw: pointer to the HW structure
 *
 *  Acquires the mutex for performing NVM operations.
 **/
static s32 e1000_acquire_nvm_ich8lan(struct e1000_hw *hw)
{
	mutex_lock(&nvm_mutex);

	return 0;
}

/**
 *  e1000_release_nvm_ich8lan - Release NVM mutex
 *  @hw: pointer to the HW structure
 *
 *  Releases the mutex used while performing NVM operations.
 **/
static void e1000_release_nvm_ich8lan(struct e1000_hw *hw)
{
	mutex_unlock(&nvm_mutex);
}

static DEFINE_MUTEX(swflag_mutex);

/**
 *  e1000_acquire_swflag_ich8lan - Acquire software control flag
 *  @hw: pointer to the HW structure
 *
 *  Acquires the software control flag for performing PHY and select
 *  MAC CSR accesses.
 **/
static s32 e1000_acquire_swflag_ich8lan(struct e1000_hw *hw)
{
	u32 extcnf_ctrl, timeout = PHY_CFG_TIMEOUT;
	s32 ret_val = 0;

	mutex_lock(&swflag_mutex);

	while (timeout) {
		extcnf_ctrl = er32(EXTCNF_CTRL);
		if (!(extcnf_ctrl & E1000_EXTCNF_CTRL_SWFLAG))
			break;

		mdelay(1);
		timeout--;
	}

	if (!timeout) {
		e_dbg("SW/FW/HW has locked the resource for too long.\n");
		ret_val = -E1000_ERR_CONFIG;
		goto out;
	}

	timeout = SW_FLAG_TIMEOUT;

	extcnf_ctrl |= E1000_EXTCNF_CTRL_SWFLAG;
	ew32(EXTCNF_CTRL, extcnf_ctrl);

	while (timeout) {
		extcnf_ctrl = er32(EXTCNF_CTRL);
		if (extcnf_ctrl & E1000_EXTCNF_CTRL_SWFLAG)
			break;

		mdelay(1);
		timeout--;
	}

	if (!timeout) {
		e_dbg("Failed to acquire the semaphore.\n");
		extcnf_ctrl &= ~E1000_EXTCNF_CTRL_SWFLAG;
		ew32(EXTCNF_CTRL, extcnf_ctrl);
		ret_val = -E1000_ERR_CONFIG;
		goto out;
	}

out:
	if (ret_val)
		mutex_unlock(&swflag_mutex);

	return ret_val;
}

/**
 *  e1000_release_swflag_ich8lan - Release software control flag
 *  @hw: pointer to the HW structure
 *
 *  Releases the software control flag for performing PHY and select
 *  MAC CSR accesses.
 **/
static void e1000_release_swflag_ich8lan(struct e1000_hw *hw)
{
	u32 extcnf_ctrl;

	extcnf_ctrl = er32(EXTCNF_CTRL);
	extcnf_ctrl &= ~E1000_EXTCNF_CTRL_SWFLAG;
	ew32(EXTCNF_CTRL, extcnf_ctrl);

	mutex_unlock(&swflag_mutex);
}

/**
 *  e1000_check_mng_mode_ich8lan - Checks management mode
 *  @hw: pointer to the HW structure
 *
 *  This checks if the adapter has any manageability enabled.
 *  This is a function pointer entry point only called by read/write
 *  routines for the PHY and NVM parts.
 **/
static bool e1000_check_mng_mode_ich8lan(struct e1000_hw *hw)
{
	u32 fwsm;

	fwsm = er32(FWSM);
	return (fwsm & E1000_ICH_FWSM_FW_VALID) &&
	       ((fwsm & E1000_FWSM_MODE_MASK) ==
		(E1000_ICH_MNG_IAMT_MODE << E1000_FWSM_MODE_SHIFT));
}

/**
 *  e1000_check_mng_mode_pchlan - Checks management mode
 *  @hw: pointer to the HW structure
 *
 *  This checks if the adapter has iAMT enabled.
 *  This is a function pointer entry point only called by read/write
 *  routines for the PHY and NVM parts.
 **/
static bool e1000_check_mng_mode_pchlan(struct e1000_hw *hw)
{
	u32 fwsm;

	fwsm = er32(FWSM);
	return (fwsm & E1000_ICH_FWSM_FW_VALID) &&
	       (fwsm & (E1000_ICH_MNG_IAMT_MODE << E1000_FWSM_MODE_SHIFT));
}

/**
 *  e1000_check_reset_block_ich8lan - Check if PHY reset is blocked
 *  @hw: pointer to the HW structure
 *
 *  Checks if firmware is blocking the reset of the PHY.
 *  This is a function pointer entry point only called by
 *  reset routines.
 **/
static s32 e1000_check_reset_block_ich8lan(struct e1000_hw *hw)
{
	u32 fwsm;

	fwsm = er32(FWSM);

	return (fwsm & E1000_ICH_FWSM_RSPCIPHY) ? 0 : E1000_BLK_PHY_RESET;
}

/**
 *  e1000_write_smbus_addr - Write SMBus address to PHY needed during Sx states
 *  @hw: pointer to the HW structure
 *
 *  Assumes semaphore already acquired.
 *
 **/
static s32 e1000_write_smbus_addr(struct e1000_hw *hw)
{
	u16 phy_data;
	u32 strap = er32(STRAP);
	s32 ret_val = 0;

	strap &= E1000_STRAP_SMBUS_ADDRESS_MASK;

	ret_val = e1000_read_phy_reg_hv_locked(hw, HV_SMB_ADDR, &phy_data);
	if (ret_val)
		goto out;

	phy_data &= ~HV_SMB_ADDR_MASK;
	phy_data |= (strap >> E1000_STRAP_SMBUS_ADDRESS_SHIFT);
	phy_data |= HV_SMB_ADDR_PEC_EN | HV_SMB_ADDR_VALID;
	ret_val = e1000_write_phy_reg_hv_locked(hw, HV_SMB_ADDR, phy_data);

out:
	return ret_val;
}

/**
 *  e1000_sw_lcd_config_ich8lan - SW-based LCD Configuration
 *  @hw:   pointer to the HW structure
 *
 *  SW should configure the LCD from the NVM extended configuration region
 *  as a workaround for certain parts.
 **/
static s32 e1000_sw_lcd_config_ich8lan(struct e1000_hw *hw)
{
	struct e1000_phy_info *phy = &hw->phy;
	u32 i, data, cnf_size, cnf_base_addr, sw_cfg_mask;
	s32 ret_val = 0;
	u16 word_addr, reg_data, reg_addr, phy_page = 0;

	/*
	 * Initialize the PHY from the NVM on ICH platforms.  This
	 * is needed due to an issue where the NVM configuration is
	 * not properly autoloaded after power transitions.
	 * Therefore, after each PHY reset, we will load the
	 * configuration data out of the NVM manually.
	 */
	switch (hw->mac.type) {
	case e1000_ich8lan:
		if (phy->type != e1000_phy_igp_3)
			return ret_val;

		if ((hw->adapter->pdev->device == E1000_DEV_ID_ICH8_IGP_AMT) ||
		    (hw->adapter->pdev->device == E1000_DEV_ID_ICH8_IGP_C)) {
			sw_cfg_mask = E1000_FEXTNVM_SW_CONFIG;
			break;
		}
		/* Fall-thru */
	case e1000_pchlan:
	case e1000_pch2lan:
		sw_cfg_mask = E1000_FEXTNVM_SW_CONFIG_ICH8M;
		break;
	default:
		return ret_val;
	}

	ret_val = hw->phy.ops.acquire(hw);
	if (ret_val)
		return ret_val;

	data = er32(FEXTNVM);
	if (!(data & sw_cfg_mask))
		goto out;

	/*
	 * Make sure HW does not configure LCD from PHY
	 * extended configuration before SW configuration
	 */
	data = er32(EXTCNF_CTRL);
	if (!(hw->mac.type == e1000_pch2lan)) {
		if (data & E1000_EXTCNF_CTRL_LCD_WRITE_ENABLE)
			goto out;
	}

	cnf_size = er32(EXTCNF_SIZE);
	cnf_size &= E1000_EXTCNF_SIZE_EXT_PCIE_LENGTH_MASK;
	cnf_size >>= E1000_EXTCNF_SIZE_EXT_PCIE_LENGTH_SHIFT;
	if (!cnf_size)
		goto out;

	cnf_base_addr = data & E1000_EXTCNF_CTRL_EXT_CNF_POINTER_MASK;
	cnf_base_addr >>= E1000_EXTCNF_CTRL_EXT_CNF_POINTER_SHIFT;

	if ((!(data & E1000_EXTCNF_CTRL_OEM_WRITE_ENABLE) &&
	    (hw->mac.type == e1000_pchlan)) ||
	     (hw->mac.type == e1000_pch2lan)) {
		/*
		 * HW configures the SMBus address and LEDs when the
		 * OEM and LCD Write Enable bits are set in the NVM.
		 * When both NVM bits are cleared, SW will configure
		 * them instead.
		 */
		ret_val = e1000_write_smbus_addr(hw);
		if (ret_val)
			goto out;

		data = er32(LEDCTL);
		ret_val = e1000_write_phy_reg_hv_locked(hw, HV_LED_CONFIG,
							(u16)data);
		if (ret_val)
			goto out;
	}

	/* Configure LCD from extended configuration region. */

	/* cnf_base_addr is in DWORD */
	word_addr = (u16)(cnf_base_addr << 1);

	for (i = 0; i < cnf_size; i++) {
		ret_val = e1000_read_nvm(hw, (word_addr + i * 2), 1,
					 &reg_data);
		if (ret_val)
			goto out;

		ret_val = e1000_read_nvm(hw, (word_addr + i * 2 + 1),
					 1, &reg_addr);
		if (ret_val)
			goto out;

		/* Save off the PHY page for future writes. */
		if (reg_addr == IGP01E1000_PHY_PAGE_SELECT) {
			phy_page = reg_data;
			continue;
		}

		reg_addr &= PHY_REG_MASK;
		reg_addr |= phy_page;

		ret_val = phy->ops.write_reg_locked(hw, (u32)reg_addr,
						    reg_data);
		if (ret_val)
			goto out;
	}

out:
	hw->phy.ops.release(hw);
	return ret_val;
}

/**
 *  e1000_k1_gig_workaround_hv - K1 Si workaround
 *  @hw:   pointer to the HW structure
 *  @link: link up bool flag
 *
 *  If K1 is enabled for 1Gbps, the MAC might stall when transitioning
 *  from a lower speed.  This workaround disables K1 whenever link is at 1Gig
 *  If link is down, the function will restore the default K1 setting located
 *  in the NVM.
 **/
static s32 e1000_k1_gig_workaround_hv(struct e1000_hw *hw, bool link)
{
	s32 ret_val = 0;
	u16 status_reg = 0;
	bool k1_enable = hw->dev_spec.ich8lan.nvm_k1_enabled;

	if (hw->mac.type != e1000_pchlan)
		goto out;

	/* Wrap the whole flow with the sw flag */
	ret_val = hw->phy.ops.acquire(hw);
	if (ret_val)
		goto out;

	/* Disable K1 when link is 1Gbps, otherwise use the NVM setting */
	if (link) {
		if (hw->phy.type == e1000_phy_82578) {
			ret_val = hw->phy.ops.read_reg_locked(hw, BM_CS_STATUS,
			                                          &status_reg);
			if (ret_val)
				goto release;

			status_reg &= BM_CS_STATUS_LINK_UP |
			              BM_CS_STATUS_RESOLVED |
			              BM_CS_STATUS_SPEED_MASK;

			if (status_reg == (BM_CS_STATUS_LINK_UP |
			                   BM_CS_STATUS_RESOLVED |
			                   BM_CS_STATUS_SPEED_1000))
				k1_enable = false;
		}

		if (hw->phy.type == e1000_phy_82577) {
			ret_val = hw->phy.ops.read_reg_locked(hw, HV_M_STATUS,
			                                          &status_reg);
			if (ret_val)
				goto release;

			status_reg &= HV_M_STATUS_LINK_UP |
			              HV_M_STATUS_AUTONEG_COMPLETE |
			              HV_M_STATUS_SPEED_MASK;

			if (status_reg == (HV_M_STATUS_LINK_UP |
			                   HV_M_STATUS_AUTONEG_COMPLETE |
			                   HV_M_STATUS_SPEED_1000))
				k1_enable = false;
		}

		/* Link stall fix for link up */
		ret_val = hw->phy.ops.write_reg_locked(hw, PHY_REG(770, 19),
		                                           0x0100);
		if (ret_val)
			goto release;

	} else {
		/* Link stall fix for link down */
		ret_val = hw->phy.ops.write_reg_locked(hw, PHY_REG(770, 19),
		                                           0x4100);
		if (ret_val)
			goto release;
	}

	ret_val = e1000_configure_k1_ich8lan(hw, k1_enable);

release:
	hw->phy.ops.release(hw);
out:
	return ret_val;
}

/**
 *  e1000_configure_k1_ich8lan - Configure K1 power state
 *  @hw: pointer to the HW structure
 *  @enable: K1 state to configure
 *
 *  Configure the K1 power state based on the provided parameter.
 *  Assumes semaphore already acquired.
 *
 *  Success returns 0, Failure returns -E1000_ERR_PHY (-2)
 **/
s32 e1000_configure_k1_ich8lan(struct e1000_hw *hw, bool k1_enable)
{
	s32 ret_val = 0;
	u32 ctrl_reg = 0;
	u32 ctrl_ext = 0;
	u32 reg = 0;
	u16 kmrn_reg = 0;

	ret_val = e1000e_read_kmrn_reg_locked(hw,
	                                     E1000_KMRNCTRLSTA_K1_CONFIG,
	                                     &kmrn_reg);
	if (ret_val)
		goto out;

	if (k1_enable)
		kmrn_reg |= E1000_KMRNCTRLSTA_K1_ENABLE;
	else
		kmrn_reg &= ~E1000_KMRNCTRLSTA_K1_ENABLE;

	ret_val = e1000e_write_kmrn_reg_locked(hw,
	                                      E1000_KMRNCTRLSTA_K1_CONFIG,
	                                      kmrn_reg);
	if (ret_val)
		goto out;

	udelay(20);
	ctrl_ext = er32(CTRL_EXT);
	ctrl_reg = er32(CTRL);

	reg = ctrl_reg & ~(E1000_CTRL_SPD_1000 | E1000_CTRL_SPD_100);
	reg |= E1000_CTRL_FRCSPD;
	ew32(CTRL, reg);

	ew32(CTRL_EXT, ctrl_ext | E1000_CTRL_EXT_SPD_BYPS);
	udelay(20);
	ew32(CTRL, ctrl_reg);
	ew32(CTRL_EXT, ctrl_ext);
	udelay(20);

out:
	return ret_val;
}

/**
 *  e1000_oem_bits_config_ich8lan - SW-based LCD Configuration
 *  @hw:       pointer to the HW structure
 *  @d0_state: boolean if entering d0 or d3 device state
 *
 *  SW will configure Gbe Disable and LPLU based on the NVM. The four bits are
 *  collectively called OEM bits.  The OEM Write Enable bit and SW Config bit
 *  in NVM determines whether HW should configure LPLU and Gbe Disable.
 **/
static s32 e1000_oem_bits_config_ich8lan(struct e1000_hw *hw, bool d0_state)
{
	s32 ret_val = 0;
	u32 mac_reg;
	u16 oem_reg;

	if ((hw->mac.type != e1000_pch2lan) && (hw->mac.type != e1000_pchlan))
		return ret_val;

	ret_val = hw->phy.ops.acquire(hw);
	if (ret_val)
		return ret_val;

	if (!(hw->mac.type == e1000_pch2lan)) {
		mac_reg = er32(EXTCNF_CTRL);
		if (mac_reg & E1000_EXTCNF_CTRL_OEM_WRITE_ENABLE)
			goto out;
	}

	mac_reg = er32(FEXTNVM);
	if (!(mac_reg & E1000_FEXTNVM_SW_CONFIG_ICH8M))
		goto out;

	mac_reg = er32(PHY_CTRL);

	ret_val = hw->phy.ops.read_reg_locked(hw, HV_OEM_BITS, &oem_reg);
	if (ret_val)
		goto out;

	oem_reg &= ~(HV_OEM_BITS_GBE_DIS | HV_OEM_BITS_LPLU);

	if (d0_state) {
		if (mac_reg & E1000_PHY_CTRL_GBE_DISABLE)
			oem_reg |= HV_OEM_BITS_GBE_DIS;

		if (mac_reg & E1000_PHY_CTRL_D0A_LPLU)
			oem_reg |= HV_OEM_BITS_LPLU;
	} else {
		if (mac_reg & E1000_PHY_CTRL_NOND0A_GBE_DISABLE)
			oem_reg |= HV_OEM_BITS_GBE_DIS;

		if (mac_reg & E1000_PHY_CTRL_NOND0A_LPLU)
			oem_reg |= HV_OEM_BITS_LPLU;
	}
	/* Restart auto-neg to activate the bits */
	if (!e1000_check_reset_block(hw))
		oem_reg |= HV_OEM_BITS_RESTART_AN;
	ret_val = hw->phy.ops.write_reg_locked(hw, HV_OEM_BITS, oem_reg);

out:
	hw->phy.ops.release(hw);

	return ret_val;
}


/**
 *  e1000_set_mdio_slow_mode_hv - Set slow MDIO access mode
 *  @hw:   pointer to the HW structure
 **/
static s32 e1000_set_mdio_slow_mode_hv(struct e1000_hw *hw)
{
	s32 ret_val;
	u16 data;

	ret_val = e1e_rphy(hw, HV_KMRN_MODE_CTRL, &data);
	if (ret_val)
		return ret_val;

	data |= HV_KMRN_MDIO_SLOW;

	ret_val = e1e_wphy(hw, HV_KMRN_MODE_CTRL, data);

	return ret_val;
}

/**
 *  e1000_hv_phy_workarounds_ich8lan - A series of Phy workarounds to be
 *  done after every PHY reset.
 **/
static s32 e1000_hv_phy_workarounds_ich8lan(struct e1000_hw *hw)
{
	s32 ret_val = 0;
	u16 phy_data;

	if (hw->mac.type != e1000_pchlan)
		return ret_val;

	/* Set MDIO slow mode before any other MDIO access */
	if (hw->phy.type == e1000_phy_82577) {
		ret_val = e1000_set_mdio_slow_mode_hv(hw);
		if (ret_val)
			goto out;
	}

	if (((hw->phy.type == e1000_phy_82577) &&
	     ((hw->phy.revision == 1) || (hw->phy.revision == 2))) ||
	    ((hw->phy.type == e1000_phy_82578) && (hw->phy.revision == 1))) {
		/* Disable generation of early preamble */
		ret_val = e1e_wphy(hw, PHY_REG(769, 25), 0x4431);
		if (ret_val)
			return ret_val;

		/* Preamble tuning for SSC */
		ret_val = e1e_wphy(hw, PHY_REG(770, 16), 0xA204);
		if (ret_val)
			return ret_val;
	}

	if (hw->phy.type == e1000_phy_82578) {
		/*
		 * Return registers to default by doing a soft reset then
		 * writing 0x3140 to the control register.
		 */
		if (hw->phy.revision < 2) {
			e1000e_phy_sw_reset(hw);
			ret_val = e1e_wphy(hw, PHY_CONTROL, 0x3140);
		}
	}

	/* Select page 0 */
	ret_val = hw->phy.ops.acquire(hw);
	if (ret_val)
		return ret_val;

	hw->phy.addr = 1;
	ret_val = e1000e_write_phy_reg_mdic(hw, IGP01E1000_PHY_PAGE_SELECT, 0);
	hw->phy.ops.release(hw);
	if (ret_val)
		goto out;

	/*
	 * Configure the K1 Si workaround during phy reset assuming there is
	 * link so that it disables K1 if link is in 1Gbps.
	 */
	ret_val = e1000_k1_gig_workaround_hv(hw, true);
	if (ret_val)
		goto out;

	/* Workaround for link disconnects on a busy hub in half duplex */
	ret_val = hw->phy.ops.acquire(hw);
	if (ret_val)
		goto out;
	ret_val = hw->phy.ops.read_reg_locked(hw,
	                                      PHY_REG(BM_PORT_CTRL_PAGE, 17),
	                                      &phy_data);
	if (ret_val)
		goto release;
	ret_val = hw->phy.ops.write_reg_locked(hw,
	                                       PHY_REG(BM_PORT_CTRL_PAGE, 17),
	                                       phy_data & 0x00FF);
release:
	hw->phy.ops.release(hw);
out:
	return ret_val;
}

/**
 *  e1000_copy_rx_addrs_to_phy_ich8lan - Copy Rx addresses from MAC to PHY
 *  @hw:   pointer to the HW structure
 **/
void e1000_copy_rx_addrs_to_phy_ich8lan(struct e1000_hw *hw)
{
	u32 mac_reg;
	u16 i;

	/* Copy both RAL/H (rar_entry_count) and SHRAL/H (+4) to PHY */
	for (i = 0; i < (hw->mac.rar_entry_count + 4); i++) {
		mac_reg = er32(RAL(i));
		e1e_wphy(hw, BM_RAR_L(i), (u16)(mac_reg & 0xFFFF));
		e1e_wphy(hw, BM_RAR_M(i), (u16)((mac_reg >> 16) & 0xFFFF));
		mac_reg = er32(RAH(i));
		e1e_wphy(hw, BM_RAR_H(i), (u16)(mac_reg & 0xFFFF));
		e1e_wphy(hw, BM_RAR_CTRL(i), (u16)((mac_reg >> 16) & 0x8000));
	}
}

static u32 e1000_calc_rx_da_crc(u8 mac[])
{
	u32 poly = 0xEDB88320;	/* Polynomial for 802.3 CRC calculation */
	u32 i, j, mask, crc;

	crc = 0xffffffff;
	for (i = 0; i < 6; i++) {
		crc = crc ^ mac[i];
		for (j = 8; j > 0; j--) {
			mask = (crc & 1) * (-1);
			crc = (crc >> 1) ^ (poly & mask);
		}
	}
	return ~crc;
}

/**
 *  e1000_lv_jumbo_workaround_ich8lan - required for jumbo frame operation
 *  with 82579 PHY
 *  @hw: pointer to the HW structure
 *  @enable: flag to enable/disable workaround when enabling/disabling jumbos
 **/
s32 e1000_lv_jumbo_workaround_ich8lan(struct e1000_hw *hw, bool enable)
{
	s32 ret_val = 0;
	u16 phy_reg, data;
	u32 mac_reg;
	u16 i;

	if (hw->mac.type != e1000_pch2lan)
		goto out;

	/* disable Rx path while enabling/disabling workaround */
	e1e_rphy(hw, PHY_REG(769, 20), &phy_reg);
	ret_val = e1e_wphy(hw, PHY_REG(769, 20), phy_reg | (1 << 14));
	if (ret_val)
		goto out;

	if (enable) {
		/*
		 * Write Rx addresses (rar_entry_count for RAL/H, +4 for
		 * SHRAL/H) and initial CRC values to the MAC
		 */
		for (i = 0; i < (hw->mac.rar_entry_count + 4); i++) {
			u8 mac_addr[ETH_ALEN] = {0};
			u32 addr_high, addr_low;

			addr_high = er32(RAH(i));
			if (!(addr_high & E1000_RAH_AV))
				continue;
			addr_low = er32(RAL(i));
			mac_addr[0] = (addr_low & 0xFF);
			mac_addr[1] = ((addr_low >> 8) & 0xFF);
			mac_addr[2] = ((addr_low >> 16) & 0xFF);
			mac_addr[3] = ((addr_low >> 24) & 0xFF);
			mac_addr[4] = (addr_high & 0xFF);
			mac_addr[5] = ((addr_high >> 8) & 0xFF);

			ew32(PCH_RAICC(i),
					e1000_calc_rx_da_crc(mac_addr));
		}

		/* Write Rx addresses to the PHY */
		e1000_copy_rx_addrs_to_phy_ich8lan(hw);

		/* Enable jumbo frame workaround in the MAC */
		mac_reg = er32(FFLT_DBG);
		mac_reg &= ~(1 << 14);
		mac_reg |= (7 << 15);
		ew32(FFLT_DBG, mac_reg);

		mac_reg = er32(RCTL);
		mac_reg |= E1000_RCTL_SECRC;
		ew32(RCTL, mac_reg);

		ret_val = e1000e_read_kmrn_reg(hw,
						E1000_KMRNCTRLSTA_CTRL_OFFSET,
						&data);
		if (ret_val)
			goto out;
		ret_val = e1000e_write_kmrn_reg(hw,
						E1000_KMRNCTRLSTA_CTRL_OFFSET,
						data | (1 << 0));
		if (ret_val)
			goto out;
		ret_val = e1000e_read_kmrn_reg(hw,
						E1000_KMRNCTRLSTA_HD_CTRL,
						&data);
		if (ret_val)
			goto out;
		data &= ~(0xF << 8);
		data |= (0xB << 8);
		ret_val = e1000e_write_kmrn_reg(hw,
						E1000_KMRNCTRLSTA_HD_CTRL,
						data);
		if (ret_val)
			goto out;

		/* Enable jumbo frame workaround in the PHY */
		e1e_rphy(hw, PHY_REG(769, 23), &data);
		data &= ~(0x7F << 5);
		data |= (0x37 << 5);
		ret_val = e1e_wphy(hw, PHY_REG(769, 23), data);
		if (ret_val)
			goto out;
		e1e_rphy(hw, PHY_REG(769, 16), &data);
		data &= ~(1 << 13);
		ret_val = e1e_wphy(hw, PHY_REG(769, 16), data);
		if (ret_val)
			goto out;
		e1e_rphy(hw, PHY_REG(776, 20), &data);
		data &= ~(0x3FF << 2);
		data |= (0x1A << 2);
		ret_val = e1e_wphy(hw, PHY_REG(776, 20), data);
		if (ret_val)
			goto out;
		ret_val = e1e_wphy(hw, PHY_REG(776, 23), 0xFE00);
		if (ret_val)
			goto out;
		e1e_rphy(hw, HV_PM_CTRL, &data);
		ret_val = e1e_wphy(hw, HV_PM_CTRL, data | (1 << 10));
		if (ret_val)
			goto out;
	} else {
		/* Write MAC register values back to h/w defaults */
		mac_reg = er32(FFLT_DBG);
		mac_reg &= ~(0xF << 14);
		ew32(FFLT_DBG, mac_reg);

		mac_reg = er32(RCTL);
		mac_reg &= ~E1000_RCTL_SECRC;
		ew32(RCTL, mac_reg);

		ret_val = e1000e_read_kmrn_reg(hw,
						E1000_KMRNCTRLSTA_CTRL_OFFSET,
						&data);
		if (ret_val)
			goto out;
		ret_val = e1000e_write_kmrn_reg(hw,
						E1000_KMRNCTRLSTA_CTRL_OFFSET,
						data & ~(1 << 0));
		if (ret_val)
			goto out;
		ret_val = e1000e_read_kmrn_reg(hw,
						E1000_KMRNCTRLSTA_HD_CTRL,
						&data);
		if (ret_val)
			goto out;
		data &= ~(0xF << 8);
		data |= (0xB << 8);
		ret_val = e1000e_write_kmrn_reg(hw,
						E1000_KMRNCTRLSTA_HD_CTRL,
						data);
		if (ret_val)
			goto out;

		/* Write PHY register values back to h/w defaults */
		e1e_rphy(hw, PHY_REG(769, 23), &data);
		data &= ~(0x7F << 5);
		ret_val = e1e_wphy(hw, PHY_REG(769, 23), data);
		if (ret_val)
			goto out;
		e1e_rphy(hw, PHY_REG(769, 16), &data);
		data |= (1 << 13);
		ret_val = e1e_wphy(hw, PHY_REG(769, 16), data);
		if (ret_val)
			goto out;
		e1e_rphy(hw, PHY_REG(776, 20), &data);
		data &= ~(0x3FF << 2);
		data |= (0x8 << 2);
		ret_val = e1e_wphy(hw, PHY_REG(776, 20), data);
		if (ret_val)
			goto out;
		ret_val = e1e_wphy(hw, PHY_REG(776, 23), 0x7E00);
		if (ret_val)
			goto out;
		e1e_rphy(hw, HV_PM_CTRL, &data);
		ret_val = e1e_wphy(hw, HV_PM_CTRL, data & ~(1 << 10));
		if (ret_val)
			goto out;
	}

	/* re-enable Rx path after enabling/disabling workaround */
	ret_val = e1e_wphy(hw, PHY_REG(769, 20), phy_reg & ~(1 << 14));

out:
	return ret_val;
}

/**
 *  e1000_lv_phy_workarounds_ich8lan - A series of Phy workarounds to be
 *  done after every PHY reset.
 **/
static s32 e1000_lv_phy_workarounds_ich8lan(struct e1000_hw *hw)
{
	s32 ret_val = 0;

	if (hw->mac.type != e1000_pch2lan)
		goto out;

	/* Set MDIO slow mode before any other MDIO access */
	ret_val = e1000_set_mdio_slow_mode_hv(hw);

out:
	return ret_val;
}

/**
 *  e1000_k1_gig_workaround_lv - K1 Si workaround
 *  @hw:   pointer to the HW structure
 *
 *  Workaround to set the K1 beacon duration for 82579 parts
 **/
static s32 e1000_k1_workaround_lv(struct e1000_hw *hw)
{
	s32 ret_val = 0;
	u16 status_reg = 0;
	u32 mac_reg;

	if (hw->mac.type != e1000_pch2lan)
		goto out;

	/* Set K1 beacon duration based on 1Gbps speed or otherwise */
	ret_val = e1e_rphy(hw, HV_M_STATUS, &status_reg);
	if (ret_val)
		goto out;

	if ((status_reg & (HV_M_STATUS_LINK_UP | HV_M_STATUS_AUTONEG_COMPLETE))
	    == (HV_M_STATUS_LINK_UP | HV_M_STATUS_AUTONEG_COMPLETE)) {
		mac_reg = er32(FEXTNVM4);
		mac_reg &= ~E1000_FEXTNVM4_BEACON_DURATION_MASK;

		if (status_reg & HV_M_STATUS_SPEED_1000)
			mac_reg |= E1000_FEXTNVM4_BEACON_DURATION_8USEC;
		else
			mac_reg |= E1000_FEXTNVM4_BEACON_DURATION_16USEC;

		ew32(FEXTNVM4, mac_reg);
	}

out:
	return ret_val;
}

/**
 *  e1000_gate_hw_phy_config_ich8lan - disable PHY config via hardware
 *  @hw:   pointer to the HW structure
 *  @gate: boolean set to true to gate, false to ungate
 *
 *  Gate/ungate the automatic PHY configuration via hardware; perform
 *  the configuration via software instead.
 **/
static void e1000_gate_hw_phy_config_ich8lan(struct e1000_hw *hw, bool gate)
{
	u32 extcnf_ctrl;

	if (hw->mac.type != e1000_pch2lan)
		return;

	extcnf_ctrl = er32(EXTCNF_CTRL);

	if (gate)
		extcnf_ctrl |= E1000_EXTCNF_CTRL_GATE_PHY_CFG;
	else
		extcnf_ctrl &= ~E1000_EXTCNF_CTRL_GATE_PHY_CFG;

	ew32(EXTCNF_CTRL, extcnf_ctrl);
	return;
}

/**
 *  e1000_lan_init_done_ich8lan - Check for PHY config completion
 *  @hw: pointer to the HW structure
 *
 *  Check the appropriate indication the MAC has finished configuring the
 *  PHY after a software reset.
 **/
static void e1000_lan_init_done_ich8lan(struct e1000_hw *hw)
{
	u32 data, loop = E1000_ICH8_LAN_INIT_TIMEOUT;

	/* Wait for basic configuration completes before proceeding */
	do {
		data = er32(STATUS);
		data &= E1000_STATUS_LAN_INIT_DONE;
		udelay(100);
	} while ((!data) && --loop);

	/*
	 * If basic configuration is incomplete before the above loop
	 * count reaches 0, loading the configuration from NVM will
	 * leave the PHY in a bad state possibly resulting in no link.
	 */
	if (loop == 0)
		e_dbg("LAN_INIT_DONE not set, increase timeout\n");

	/* Clear the Init Done bit for the next init event */
	data = er32(STATUS);
	data &= ~E1000_STATUS_LAN_INIT_DONE;
	ew32(STATUS, data);
}

/**
 *  e1000_post_phy_reset_ich8lan - Perform steps required after a PHY reset
 *  @hw: pointer to the HW structure
 **/
static s32 e1000_post_phy_reset_ich8lan(struct e1000_hw *hw)
{
	s32 ret_val = 0;
	u16 reg;

	if (e1000_check_reset_block(hw))
		goto out;

	/* Allow time for h/w to get to quiescent state after reset */
	msleep(10);

	/* Perform any necessary post-reset workarounds */
	switch (hw->mac.type) {
	case e1000_pchlan:
		ret_val = e1000_hv_phy_workarounds_ich8lan(hw);
		if (ret_val)
			goto out;
		break;
	case e1000_pch2lan:
		ret_val = e1000_lv_phy_workarounds_ich8lan(hw);
		if (ret_val)
			goto out;
		break;
	default:
		break;
	}

	/* Dummy read to clear the phy wakeup bit after lcd reset */
	if (hw->mac.type >= e1000_pchlan)
		e1e_rphy(hw, BM_WUC, &reg);

	/* Configure the LCD with the extended configuration region in NVM */
	ret_val = e1000_sw_lcd_config_ich8lan(hw);
	if (ret_val)
		goto out;

	/* Configure the LCD with the OEM bits in NVM */
	ret_val = e1000_oem_bits_config_ich8lan(hw, true);

	/* Ungate automatic PHY configuration on non-managed 82579 */
	if ((hw->mac.type == e1000_pch2lan) &&
	    !(er32(FWSM) & E1000_ICH_FWSM_FW_VALID)) {
		msleep(10);
		e1000_gate_hw_phy_config_ich8lan(hw, false);
	}

out:
	return ret_val;
}

/**
 *  e1000_phy_hw_reset_ich8lan - Performs a PHY reset
 *  @hw: pointer to the HW structure
 *
 *  Resets the PHY
 *  This is a function pointer entry point called by drivers
 *  or other shared routines.
 **/
static s32 e1000_phy_hw_reset_ich8lan(struct e1000_hw *hw)
{
	s32 ret_val = 0;

	/* Gate automatic PHY configuration by hardware on non-managed 82579 */
	if ((hw->mac.type == e1000_pch2lan) &&
	    !(er32(FWSM) & E1000_ICH_FWSM_FW_VALID))
		e1000_gate_hw_phy_config_ich8lan(hw, true);

	ret_val = e1000e_phy_hw_reset_generic(hw);
	if (ret_val)
		goto out;

	ret_val = e1000_post_phy_reset_ich8lan(hw);

out:
	return ret_val;
}

/**
 *  e1000_set_lplu_state_pchlan - Set Low Power Link Up state
 *  @hw: pointer to the HW structure
 *  @active: true to enable LPLU, false to disable
 *
 *  Sets the LPLU state according to the active flag.  For PCH, if OEM write
 *  bit are disabled in the NVM, writing the LPLU bits in the MAC will not set
 *  the phy speed. This function will manually set the LPLU bit and restart
 *  auto-neg as hw would do. D3 and D0 LPLU will call the same function
 *  since it configures the same bit.
 **/
static s32 e1000_set_lplu_state_pchlan(struct e1000_hw *hw, bool active)
{
	s32 ret_val = 0;
	u16 oem_reg;

	ret_val = e1e_rphy(hw, HV_OEM_BITS, &oem_reg);
	if (ret_val)
		goto out;

	if (active)
		oem_reg |= HV_OEM_BITS_LPLU;
	else
		oem_reg &= ~HV_OEM_BITS_LPLU;

	oem_reg |= HV_OEM_BITS_RESTART_AN;
	ret_val = e1e_wphy(hw, HV_OEM_BITS, oem_reg);

out:
	return ret_val;
}

/**
 *  e1000_set_d0_lplu_state_ich8lan - Set Low Power Linkup D0 state
 *  @hw: pointer to the HW structure
 *  @active: true to enable LPLU, false to disable
 *
 *  Sets the LPLU D0 state according to the active flag.  When
 *  activating LPLU this function also disables smart speed
 *  and vice versa.  LPLU will not be activated unless the
 *  device autonegotiation advertisement meets standards of
 *  either 10 or 10/100 or 10/100/1000 at all duplexes.
 *  This is a function pointer entry point only called by
 *  PHY setup routines.
 **/
static s32 e1000_set_d0_lplu_state_ich8lan(struct e1000_hw *hw, bool active)
{
	struct e1000_phy_info *phy = &hw->phy;
	u32 phy_ctrl;
	s32 ret_val = 0;
	u16 data;

	if (phy->type == e1000_phy_ife)
		return ret_val;

	phy_ctrl = er32(PHY_CTRL);

	if (active) {
		phy_ctrl |= E1000_PHY_CTRL_D0A_LPLU;
		ew32(PHY_CTRL, phy_ctrl);

		if (phy->type != e1000_phy_igp_3)
			return 0;

		/*
		 * Call gig speed drop workaround on LPLU before accessing
		 * any PHY registers
		 */
		if (hw->mac.type == e1000_ich8lan)
			e1000e_gig_downshift_workaround_ich8lan(hw);

		/* When LPLU is enabled, we should disable SmartSpeed */
		ret_val = e1e_rphy(hw, IGP01E1000_PHY_PORT_CONFIG, &data);
		data &= ~IGP01E1000_PSCFR_SMART_SPEED;
		ret_val = e1e_wphy(hw, IGP01E1000_PHY_PORT_CONFIG, data);
		if (ret_val)
			return ret_val;
	} else {
		phy_ctrl &= ~E1000_PHY_CTRL_D0A_LPLU;
		ew32(PHY_CTRL, phy_ctrl);

		if (phy->type != e1000_phy_igp_3)
			return 0;

		/*
		 * LPLU and SmartSpeed are mutually exclusive.  LPLU is used
		 * during Dx states where the power conservation is most
		 * important.  During driver activity we should enable
		 * SmartSpeed, so performance is maintained.
		 */
		if (phy->smart_speed == e1000_smart_speed_on) {
			ret_val = e1e_rphy(hw, IGP01E1000_PHY_PORT_CONFIG,
					   &data);
			if (ret_val)
				return ret_val;

			data |= IGP01E1000_PSCFR_SMART_SPEED;
			ret_val = e1e_wphy(hw, IGP01E1000_PHY_PORT_CONFIG,
					   data);
			if (ret_val)
				return ret_val;
		} else if (phy->smart_speed == e1000_smart_speed_off) {
			ret_val = e1e_rphy(hw, IGP01E1000_PHY_PORT_CONFIG,
					   &data);
			if (ret_val)
				return ret_val;

			data &= ~IGP01E1000_PSCFR_SMART_SPEED;
			ret_val = e1e_wphy(hw, IGP01E1000_PHY_PORT_CONFIG,
					   data);
			if (ret_val)
				return ret_val;
		}
	}

	return 0;
}

/**
 *  e1000_set_d3_lplu_state_ich8lan - Set Low Power Linkup D3 state
 *  @hw: pointer to the HW structure
 *  @active: true to enable LPLU, false to disable
 *
 *  Sets the LPLU D3 state according to the active flag.  When
 *  activating LPLU this function also disables smart speed
 *  and vice versa.  LPLU will not be activated unless the
 *  device autonegotiation advertisement meets standards of
 *  either 10 or 10/100 or 10/100/1000 at all duplexes.
 *  This is a function pointer entry point only called by
 *  PHY setup routines.
 **/
static s32 e1000_set_d3_lplu_state_ich8lan(struct e1000_hw *hw, bool active)
{
	struct e1000_phy_info *phy = &hw->phy;
	u32 phy_ctrl;
	s32 ret_val;
	u16 data;

	phy_ctrl = er32(PHY_CTRL);

	if (!active) {
		phy_ctrl &= ~E1000_PHY_CTRL_NOND0A_LPLU;
		ew32(PHY_CTRL, phy_ctrl);

		if (phy->type != e1000_phy_igp_3)
			return 0;

		/*
		 * LPLU and SmartSpeed are mutually exclusive.  LPLU is used
		 * during Dx states where the power conservation is most
		 * important.  During driver activity we should enable
		 * SmartSpeed, so performance is maintained.
		 */
		if (phy->smart_speed == e1000_smart_speed_on) {
			ret_val = e1e_rphy(hw, IGP01E1000_PHY_PORT_CONFIG,
					   &data);
			if (ret_val)
				return ret_val;

			data |= IGP01E1000_PSCFR_SMART_SPEED;
			ret_val = e1e_wphy(hw, IGP01E1000_PHY_PORT_CONFIG,
					   data);
			if (ret_val)
				return ret_val;
		} else if (phy->smart_speed == e1000_smart_speed_off) {
			ret_val = e1e_rphy(hw, IGP01E1000_PHY_PORT_CONFIG,
					   &data);
			if (ret_val)
				return ret_val;

			data &= ~IGP01E1000_PSCFR_SMART_SPEED;
			ret_val = e1e_wphy(hw, IGP01E1000_PHY_PORT_CONFIG,
					   data);
			if (ret_val)
				return ret_val;
		}
	} else if ((phy->autoneg_advertised == E1000_ALL_SPEED_DUPLEX) ||
		   (phy->autoneg_advertised == E1000_ALL_NOT_GIG) ||
		   (phy->autoneg_advertised == E1000_ALL_10_SPEED)) {
		phy_ctrl |= E1000_PHY_CTRL_NOND0A_LPLU;
		ew32(PHY_CTRL, phy_ctrl);

		if (phy->type != e1000_phy_igp_3)
			return 0;

		/*
		 * Call gig speed drop workaround on LPLU before accessing
		 * any PHY registers
		 */
		if (hw->mac.type == e1000_ich8lan)
			e1000e_gig_downshift_workaround_ich8lan(hw);

		/* When LPLU is enabled, we should disable SmartSpeed */
		ret_val = e1e_rphy(hw, IGP01E1000_PHY_PORT_CONFIG, &data);
		if (ret_val)
			return ret_val;

		data &= ~IGP01E1000_PSCFR_SMART_SPEED;
		ret_val = e1e_wphy(hw, IGP01E1000_PHY_PORT_CONFIG, data);
	}

	return 0;
}

/**
 *  e1000_valid_nvm_bank_detect_ich8lan - finds out the valid bank 0 or 1
 *  @hw: pointer to the HW structure
 *  @bank:  pointer to the variable that returns the active bank
 *
 *  Reads signature byte from the NVM using the flash access registers.
 *  Word 0x13 bits 15:14 = 10b indicate a valid signature for that bank.
 **/
static s32 e1000_valid_nvm_bank_detect_ich8lan(struct e1000_hw *hw, u32 *bank)
{
	u32 eecd;
	struct e1000_nvm_info *nvm = &hw->nvm;
	u32 bank1_offset = nvm->flash_bank_size * sizeof(u16);
	u32 act_offset = E1000_ICH_NVM_SIG_WORD * 2 + 1;
	u8 sig_byte = 0;
	s32 ret_val = 0;

	switch (hw->mac.type) {
	case e1000_ich8lan:
	case e1000_ich9lan:
		eecd = er32(EECD);
		if ((eecd & E1000_EECD_SEC1VAL_VALID_MASK) ==
		    E1000_EECD_SEC1VAL_VALID_MASK) {
			if (eecd & E1000_EECD_SEC1VAL)
				*bank = 1;
			else
				*bank = 0;

			return 0;
		}
		e_dbg("Unable to determine valid NVM bank via EEC - "
		       "reading flash signature\n");
		/* fall-thru */
	default:
		/* set bank to 0 in case flash read fails */
		*bank = 0;

		/* Check bank 0 */
		ret_val = e1000_read_flash_byte_ich8lan(hw, act_offset,
		                                        &sig_byte);
		if (ret_val)
			return ret_val;
		if ((sig_byte & E1000_ICH_NVM_VALID_SIG_MASK) ==
		    E1000_ICH_NVM_SIG_VALUE) {
			*bank = 0;
			return 0;
		}

		/* Check bank 1 */
		ret_val = e1000_read_flash_byte_ich8lan(hw, act_offset +
		                                        bank1_offset,
		                                        &sig_byte);
		if (ret_val)
			return ret_val;
		if ((sig_byte & E1000_ICH_NVM_VALID_SIG_MASK) ==
		    E1000_ICH_NVM_SIG_VALUE) {
			*bank = 1;
			return 0;
		}

		e_dbg("ERROR: No valid NVM bank present\n");
		return -E1000_ERR_NVM;
	}

	return 0;
}

/**
 *  e1000_read_nvm_ich8lan - Read word(s) from the NVM
 *  @hw: pointer to the HW structure
 *  @offset: The offset (in bytes) of the word(s) to read.
 *  @words: Size of data to read in words
 *  @data: Pointer to the word(s) to read at offset.
 *
 *  Reads a word(s) from the NVM using the flash access registers.
 **/
static s32 e1000_read_nvm_ich8lan(struct e1000_hw *hw, u16 offset, u16 words,
				  u16 *data)
{
	struct e1000_nvm_info *nvm = &hw->nvm;
	struct e1000_dev_spec_ich8lan *dev_spec = &hw->dev_spec.ich8lan;
	u32 act_offset;
	s32 ret_val = 0;
	u32 bank = 0;
	u16 i, word;

	if ((offset >= nvm->word_size) || (words > nvm->word_size - offset) ||
	    (words == 0)) {
		e_dbg("nvm parameter(s) out of bounds\n");
		ret_val = -E1000_ERR_NVM;
		goto out;
	}

	nvm->ops.acquire(hw);

	ret_val = e1000_valid_nvm_bank_detect_ich8lan(hw, &bank);
	if (ret_val) {
		e_dbg("Could not detect valid bank, assuming bank 0\n");
		bank = 0;
	}

	act_offset = (bank) ? nvm->flash_bank_size : 0;
	act_offset += offset;

	ret_val = 0;
	for (i = 0; i < words; i++) {
		if ((dev_spec->shadow_ram) &&
		    (dev_spec->shadow_ram[offset+i].modified)) {
			data[i] = dev_spec->shadow_ram[offset+i].value;
		} else {
			ret_val = e1000_read_flash_word_ich8lan(hw,
								act_offset + i,
								&word);
			if (ret_val)
				break;
			data[i] = word;
		}
	}

	nvm->ops.release(hw);

out:
	if (ret_val)
		e_dbg("NVM read error: %d\n", ret_val);

	return ret_val;
}

/**
 *  e1000_flash_cycle_init_ich8lan - Initialize flash
 *  @hw: pointer to the HW structure
 *
 *  This function does initial flash setup so that a new read/write/erase cycle
 *  can be started.
 **/
static s32 e1000_flash_cycle_init_ich8lan(struct e1000_hw *hw)
{
	union ich8_hws_flash_status hsfsts;
	s32 ret_val = -E1000_ERR_NVM;
	s32 i = 0;

	hsfsts.regval = er16flash(ICH_FLASH_HSFSTS);

	/* Check if the flash descriptor is valid */
	if (hsfsts.hsf_status.fldesvalid == 0) {
		e_dbg("Flash descriptor invalid.  "
			 "SW Sequencing must be used.\n");
		return -E1000_ERR_NVM;
	}

	/* Clear FCERR and DAEL in hw status by writing 1 */
	hsfsts.hsf_status.flcerr = 1;
	hsfsts.hsf_status.dael = 1;

	ew16flash(ICH_FLASH_HSFSTS, hsfsts.regval);

	/*
	 * Either we should have a hardware SPI cycle in progress
	 * bit to check against, in order to start a new cycle or
	 * FDONE bit should be changed in the hardware so that it
	 * is 1 after hardware reset, which can then be used as an
	 * indication whether a cycle is in progress or has been
	 * completed.
	 */

	if (hsfsts.hsf_status.flcinprog == 0) {
		/*
		 * There is no cycle running at present,
		 * so we can start a cycle.
		 * Begin by setting Flash Cycle Done.
		 */
		hsfsts.hsf_status.flcdone = 1;
		ew16flash(ICH_FLASH_HSFSTS, hsfsts.regval);
		ret_val = 0;
	} else {
		/*
		 * Otherwise poll for sometime so the current
		 * cycle has a chance to end before giving up.
		 */
		for (i = 0; i < ICH_FLASH_READ_COMMAND_TIMEOUT; i++) {
			hsfsts.regval = __er16flash(hw, ICH_FLASH_HSFSTS);
			if (hsfsts.hsf_status.flcinprog == 0) {
				ret_val = 0;
				break;
			}
			udelay(1);
		}
		if (ret_val == 0) {
			/*
			 * Successful in waiting for previous cycle to timeout,
			 * now set the Flash Cycle Done.
			 */
			hsfsts.hsf_status.flcdone = 1;
			ew16flash(ICH_FLASH_HSFSTS, hsfsts.regval);
		} else {
			e_dbg("Flash controller busy, cannot get access\n");
		}
	}

	return ret_val;
}

/**
 *  e1000_flash_cycle_ich8lan - Starts flash cycle (read/write/erase)
 *  @hw: pointer to the HW structure
 *  @timeout: maximum time to wait for completion
 *
 *  This function starts a flash cycle and waits for its completion.
 **/
static s32 e1000_flash_cycle_ich8lan(struct e1000_hw *hw, u32 timeout)
{
	union ich8_hws_flash_ctrl hsflctl;
	union ich8_hws_flash_status hsfsts;
	s32 ret_val = -E1000_ERR_NVM;
	u32 i = 0;

	/* Start a cycle by writing 1 in Flash Cycle Go in Hw Flash Control */
	hsflctl.regval = er16flash(ICH_FLASH_HSFCTL);
	hsflctl.hsf_ctrl.flcgo = 1;
	ew16flash(ICH_FLASH_HSFCTL, hsflctl.regval);

	/* wait till FDONE bit is set to 1 */
	do {
		hsfsts.regval = er16flash(ICH_FLASH_HSFSTS);
		if (hsfsts.hsf_status.flcdone == 1)
			break;
		udelay(1);
	} while (i++ < timeout);

	if (hsfsts.hsf_status.flcdone == 1 && hsfsts.hsf_status.flcerr == 0)
		return 0;

	return ret_val;
}

/**
 *  e1000_read_flash_word_ich8lan - Read word from flash
 *  @hw: pointer to the HW structure
 *  @offset: offset to data location
 *  @data: pointer to the location for storing the data
 *
 *  Reads the flash word at offset into data.  Offset is converted
 *  to bytes before read.
 **/
static s32 e1000_read_flash_word_ich8lan(struct e1000_hw *hw, u32 offset,
					 u16 *data)
{
	/* Must convert offset into bytes. */
	offset <<= 1;

	return e1000_read_flash_data_ich8lan(hw, offset, 2, data);
}

/**
 *  e1000_read_flash_byte_ich8lan - Read byte from flash
 *  @hw: pointer to the HW structure
 *  @offset: The offset of the byte to read.
 *  @data: Pointer to a byte to store the value read.
 *
 *  Reads a single byte from the NVM using the flash access registers.
 **/
static s32 e1000_read_flash_byte_ich8lan(struct e1000_hw *hw, u32 offset,
					 u8 *data)
{
	s32 ret_val;
	u16 word = 0;

	ret_val = e1000_read_flash_data_ich8lan(hw, offset, 1, &word);
	if (ret_val)
		return ret_val;

	*data = (u8)word;

	return 0;
}

/**
 *  e1000_read_flash_data_ich8lan - Read byte or word from NVM
 *  @hw: pointer to the HW structure
 *  @offset: The offset (in bytes) of the byte or word to read.
 *  @size: Size of data to read, 1=byte 2=word
 *  @data: Pointer to the word to store the value read.
 *
 *  Reads a byte or word from the NVM using the flash access registers.
 **/
static s32 e1000_read_flash_data_ich8lan(struct e1000_hw *hw, u32 offset,
					 u8 size, u16 *data)
{
	union ich8_hws_flash_status hsfsts;
	union ich8_hws_flash_ctrl hsflctl;
	u32 flash_linear_addr;
	u32 flash_data = 0;
	s32 ret_val = -E1000_ERR_NVM;
	u8 count = 0;

	if (size < 1  || size > 2 || offset > ICH_FLASH_LINEAR_ADDR_MASK)
		return -E1000_ERR_NVM;

	flash_linear_addr = (ICH_FLASH_LINEAR_ADDR_MASK & offset) +
			    hw->nvm.flash_base_addr;

	do {
		udelay(1);
		/* Steps */
		ret_val = e1000_flash_cycle_init_ich8lan(hw);
		if (ret_val != 0)
			break;

		hsflctl.regval = er16flash(ICH_FLASH_HSFCTL);
		/* 0b/1b corresponds to 1 or 2 byte size, respectively. */
		hsflctl.hsf_ctrl.fldbcount = size - 1;
		hsflctl.hsf_ctrl.flcycle = ICH_CYCLE_READ;
		ew16flash(ICH_FLASH_HSFCTL, hsflctl.regval);

		ew32flash(ICH_FLASH_FADDR, flash_linear_addr);

		ret_val = e1000_flash_cycle_ich8lan(hw,
						ICH_FLASH_READ_COMMAND_TIMEOUT);

		/*
		 * Check if FCERR is set to 1, if set to 1, clear it
		 * and try the whole sequence a few more times, else
		 * read in (shift in) the Flash Data0, the order is
		 * least significant byte first msb to lsb
		 */
		if (ret_val == 0) {
			flash_data = er32flash(ICH_FLASH_FDATA0);
			if (size == 1) {
				*data = (u8)(flash_data & 0x000000FF);
			} else if (size == 2) {
				*data = (u16)(flash_data & 0x0000FFFF);
			}
			break;
		} else {
			/*
			 * If we've gotten here, then things are probably
			 * completely hosed, but if the error condition is
			 * detected, it won't hurt to give it another try...
			 * ICH_FLASH_CYCLE_REPEAT_COUNT times.
			 */
			hsfsts.regval = er16flash(ICH_FLASH_HSFSTS);
			if (hsfsts.hsf_status.flcerr == 1) {
				/* Repeat for some time before giving up. */
				continue;
			} else if (hsfsts.hsf_status.flcdone == 0) {
				e_dbg("Timeout error - flash cycle "
					 "did not complete.\n");
				break;
			}
		}
	} while (count++ < ICH_FLASH_CYCLE_REPEAT_COUNT);

	return ret_val;
}

/**
 *  e1000_write_nvm_ich8lan - Write word(s) to the NVM
 *  @hw: pointer to the HW structure
 *  @offset: The offset (in bytes) of the word(s) to write.
 *  @words: Size of data to write in words
 *  @data: Pointer to the word(s) to write at offset.
 *
 *  Writes a byte or word to the NVM using the flash access registers.
 **/
static s32 e1000_write_nvm_ich8lan(struct e1000_hw *hw, u16 offset, u16 words,
				   u16 *data)
{
	struct e1000_nvm_info *nvm = &hw->nvm;
	struct e1000_dev_spec_ich8lan *dev_spec = &hw->dev_spec.ich8lan;
	u16 i;

	if ((offset >= nvm->word_size) || (words > nvm->word_size - offset) ||
	    (words == 0)) {
		e_dbg("nvm parameter(s) out of bounds\n");
		return -E1000_ERR_NVM;
	}

	nvm->ops.acquire(hw);

	for (i = 0; i < words; i++) {
		dev_spec->shadow_ram[offset+i].modified = true;
		dev_spec->shadow_ram[offset+i].value = data[i];
	}

	nvm->ops.release(hw);

	return 0;
}

/**
 *  e1000_update_nvm_checksum_ich8lan - Update the checksum for NVM
 *  @hw: pointer to the HW structure
 *
 *  The NVM checksum is updated by calling the generic update_nvm_checksum,
 *  which writes the checksum to the shadow ram.  The changes in the shadow
 *  ram are then committed to the EEPROM by processing each bank at a time
 *  checking for the modified bit and writing only the pending changes.
 *  After a successful commit, the shadow ram is cleared and is ready for
 *  future writes.
 **/
static s32 e1000_update_nvm_checksum_ich8lan(struct e1000_hw *hw)
{
	struct e1000_nvm_info *nvm = &hw->nvm;
	struct e1000_dev_spec_ich8lan *dev_spec = &hw->dev_spec.ich8lan;
	u32 i, act_offset, new_bank_offset, old_bank_offset, bank;
	s32 ret_val;
	u16 data;

	ret_val = e1000e_update_nvm_checksum_generic(hw);
	if (ret_val)
		goto out;

	if (nvm->type != e1000_nvm_flash_sw)
		goto out;

	nvm->ops.acquire(hw);

	/*
	 * We're writing to the opposite bank so if we're on bank 1,
	 * write to bank 0 etc.  We also need to erase the segment that
	 * is going to be written
	 */
	ret_val =  e1000_valid_nvm_bank_detect_ich8lan(hw, &bank);
	if (ret_val) {
		e_dbg("Could not detect valid bank, assuming bank 0\n");
		bank = 0;
	}

	if (bank == 0) {
		new_bank_offset = nvm->flash_bank_size;
		old_bank_offset = 0;
		ret_val = e1000_erase_flash_bank_ich8lan(hw, 1);
		if (ret_val)
			goto release;
	} else {
		old_bank_offset = nvm->flash_bank_size;
		new_bank_offset = 0;
		ret_val = e1000_erase_flash_bank_ich8lan(hw, 0);
		if (ret_val)
			goto release;
	}

	for (i = 0; i < E1000_ICH8_SHADOW_RAM_WORDS; i++) {
		/*
		 * Determine whether to write the value stored
		 * in the other NVM bank or a modified value stored
		 * in the shadow RAM
		 */
		if (dev_spec->shadow_ram[i].modified) {
			data = dev_spec->shadow_ram[i].value;
		} else {
			ret_val = e1000_read_flash_word_ich8lan(hw, i +
			                                        old_bank_offset,
			                                        &data);
			if (ret_val)
				break;
		}

		/*
		 * If the word is 0x13, then make sure the signature bits
		 * (15:14) are 11b until the commit has completed.
		 * This will allow us to write 10b which indicates the
		 * signature is valid.  We want to do this after the write
		 * has completed so that we don't mark the segment valid
		 * while the write is still in progress
		 */
		if (i == E1000_ICH_NVM_SIG_WORD)
			data |= E1000_ICH_NVM_SIG_MASK;

		/* Convert offset to bytes. */
		act_offset = (i + new_bank_offset) << 1;

		udelay(100);
		/* Write the bytes to the new bank. */
		ret_val = e1000_retry_write_flash_byte_ich8lan(hw,
							       act_offset,
							       (u8)data);
		if (ret_val)
			break;

		udelay(100);
		ret_val = e1000_retry_write_flash_byte_ich8lan(hw,
							  act_offset + 1,
							  (u8)(data >> 8));
		if (ret_val)
			break;
	}

	/*
	 * Don't bother writing the segment valid bits if sector
	 * programming failed.
	 */
	if (ret_val) {
		/* Possibly read-only, see e1000e_write_protect_nvm_ich8lan() */
		e_dbg("Flash commit failed.\n");
		goto release;
	}

	/*
	 * Finally validate the new segment by setting bit 15:14
	 * to 10b in word 0x13 , this can be done without an
	 * erase as well since these bits are 11 to start with
	 * and we need to change bit 14 to 0b
	 */
	act_offset = new_bank_offset + E1000_ICH_NVM_SIG_WORD;
	ret_val = e1000_read_flash_word_ich8lan(hw, act_offset, &data);
	if (ret_val)
		goto release;

	data &= 0xBFFF;
	ret_val = e1000_retry_write_flash_byte_ich8lan(hw,
						       act_offset * 2 + 1,
						       (u8)(data >> 8));
	if (ret_val)
		goto release;

	/*
	 * And invalidate the previously valid segment by setting
	 * its signature word (0x13) high_byte to 0b. This can be
	 * done without an erase because flash erase sets all bits
	 * to 1's. We can write 1's to 0's without an erase
	 */
	act_offset = (old_bank_offset + E1000_ICH_NVM_SIG_WORD) * 2 + 1;
	ret_val = e1000_retry_write_flash_byte_ich8lan(hw, act_offset, 0);
	if (ret_val)
		goto release;

	/* Great!  Everything worked, we can now clear the cached entries. */
	for (i = 0; i < E1000_ICH8_SHADOW_RAM_WORDS; i++) {
		dev_spec->shadow_ram[i].modified = false;
		dev_spec->shadow_ram[i].value = 0xFFFF;
	}

release:
	nvm->ops.release(hw);

	/*
	 * Reload the EEPROM, or else modifications will not appear
	 * until after the next adapter reset.
	 */
	if (!ret_val) {
		e1000e_reload_nvm(hw);
		msleep(10);
	}

out:
	if (ret_val)
		e_dbg("NVM update error: %d\n", ret_val);

	return ret_val;
}

/**
 *  e1000_validate_nvm_checksum_ich8lan - Validate EEPROM checksum
 *  @hw: pointer to the HW structure
 *
 *  Check to see if checksum needs to be fixed by reading bit 6 in word 0x19.
 *  If the bit is 0, that the EEPROM had been modified, but the checksum was not
 *  calculated, in which case we need to calculate the checksum and set bit 6.
 **/
static s32 e1000_validate_nvm_checksum_ich8lan(struct e1000_hw *hw)
{
	s32 ret_val;
	u16 data;

	/*
	 * Read 0x19 and check bit 6.  If this bit is 0, the checksum
	 * needs to be fixed.  This bit is an indication that the NVM
	 * was prepared by OEM software and did not calculate the
	 * checksum...a likely scenario.
	 */
	ret_val = e1000_read_nvm(hw, 0x19, 1, &data);
	if (ret_val)
		return ret_val;

	if ((data & 0x40) == 0) {
		data |= 0x40;
		ret_val = e1000_write_nvm(hw, 0x19, 1, &data);
		if (ret_val)
			return ret_val;
		ret_val = e1000e_update_nvm_checksum(hw);
		if (ret_val)
			return ret_val;
	}

	return e1000e_validate_nvm_checksum_generic(hw);
}

/**
 *  e1000e_write_protect_nvm_ich8lan - Make the NVM read-only
 *  @hw: pointer to the HW structure
 *
 *  To prevent malicious write/erase of the NVM, set it to be read-only
 *  so that the hardware ignores all write/erase cycles of the NVM via
 *  the flash control registers.  The shadow-ram copy of the NVM will
 *  still be updated, however any updates to this copy will not stick
 *  across driver reloads.
 **/
void e1000e_write_protect_nvm_ich8lan(struct e1000_hw *hw)
{
	struct e1000_nvm_info *nvm = &hw->nvm;
	union ich8_flash_protected_range pr0;
	union ich8_hws_flash_status hsfsts;
	u32 gfpreg;

	nvm->ops.acquire(hw);

	gfpreg = er32flash(ICH_FLASH_GFPREG);

	/* Write-protect GbE Sector of NVM */
	pr0.regval = er32flash(ICH_FLASH_PR0);
	pr0.range.base = gfpreg & FLASH_GFPREG_BASE_MASK;
	pr0.range.limit = ((gfpreg >> 16) & FLASH_GFPREG_BASE_MASK);
	pr0.range.wpe = true;
	ew32flash(ICH_FLASH_PR0, pr0.regval);

	/*
	 * Lock down a subset of GbE Flash Control Registers, e.g.
	 * PR0 to prevent the write-protection from being lifted.
	 * Once FLOCKDN is set, the registers protected by it cannot
	 * be written until FLOCKDN is cleared by a hardware reset.
	 */
	hsfsts.regval = er16flash(ICH_FLASH_HSFSTS);
	hsfsts.hsf_status.flockdn = true;
	ew32flash(ICH_FLASH_HSFSTS, hsfsts.regval);

	nvm->ops.release(hw);
}

/**
 *  e1000_write_flash_data_ich8lan - Writes bytes to the NVM
 *  @hw: pointer to the HW structure
 *  @offset: The offset (in bytes) of the byte/word to read.
 *  @size: Size of data to read, 1=byte 2=word
 *  @data: The byte(s) to write to the NVM.
 *
 *  Writes one/two bytes to the NVM using the flash access registers.
 **/
static s32 e1000_write_flash_data_ich8lan(struct e1000_hw *hw, u32 offset,
					  u8 size, u16 data)
{
	union ich8_hws_flash_status hsfsts;
	union ich8_hws_flash_ctrl hsflctl;
	u32 flash_linear_addr;
	u32 flash_data = 0;
	s32 ret_val;
	u8 count = 0;

	if (size < 1 || size > 2 || data > size * 0xff ||
	    offset > ICH_FLASH_LINEAR_ADDR_MASK)
		return -E1000_ERR_NVM;

	flash_linear_addr = (ICH_FLASH_LINEAR_ADDR_MASK & offset) +
			    hw->nvm.flash_base_addr;

	do {
		udelay(1);
		/* Steps */
		ret_val = e1000_flash_cycle_init_ich8lan(hw);
		if (ret_val)
			break;

		hsflctl.regval = er16flash(ICH_FLASH_HSFCTL);
		/* 0b/1b corresponds to 1 or 2 byte size, respectively. */
		hsflctl.hsf_ctrl.fldbcount = size -1;
		hsflctl.hsf_ctrl.flcycle = ICH_CYCLE_WRITE;
		ew16flash(ICH_FLASH_HSFCTL, hsflctl.regval);

		ew32flash(ICH_FLASH_FADDR, flash_linear_addr);

		if (size == 1)
			flash_data = (u32)data & 0x00FF;
		else
			flash_data = (u32)data;

		ew32flash(ICH_FLASH_FDATA0, flash_data);

		/*
		 * check if FCERR is set to 1 , if set to 1, clear it
		 * and try the whole sequence a few more times else done
		 */
		ret_val = e1000_flash_cycle_ich8lan(hw,
					       ICH_FLASH_WRITE_COMMAND_TIMEOUT);
		if (!ret_val)
			break;

		/*
		 * If we're here, then things are most likely
		 * completely hosed, but if the error condition
		 * is detected, it won't hurt to give it another
		 * try...ICH_FLASH_CYCLE_REPEAT_COUNT times.
		 */
		hsfsts.regval = er16flash(ICH_FLASH_HSFSTS);
		if (hsfsts.hsf_status.flcerr == 1)
			/* Repeat for some time before giving up. */
			continue;
		if (hsfsts.hsf_status.flcdone == 0) {
			e_dbg("Timeout error - flash cycle "
				 "did not complete.");
			break;
		}
	} while (count++ < ICH_FLASH_CYCLE_REPEAT_COUNT);

	return ret_val;
}

/**
 *  e1000_write_flash_byte_ich8lan - Write a single byte to NVM
 *  @hw: pointer to the HW structure
 *  @offset: The index of the byte to read.
 *  @data: The byte to write to the NVM.
 *
 *  Writes a single byte to the NVM using the flash access registers.
 **/
static s32 e1000_write_flash_byte_ich8lan(struct e1000_hw *hw, u32 offset,
					  u8 data)
{
	u16 word = (u16)data;

	return e1000_write_flash_data_ich8lan(hw, offset, 1, word);
}

/**
 *  e1000_retry_write_flash_byte_ich8lan - Writes a single byte to NVM
 *  @hw: pointer to the HW structure
 *  @offset: The offset of the byte to write.
 *  @byte: The byte to write to the NVM.
 *
 *  Writes a single byte to the NVM using the flash access registers.
 *  Goes through a retry algorithm before giving up.
 **/
static s32 e1000_retry_write_flash_byte_ich8lan(struct e1000_hw *hw,
						u32 offset, u8 byte)
{
	s32 ret_val;
	u16 program_retries;

	ret_val = e1000_write_flash_byte_ich8lan(hw, offset, byte);
	if (!ret_val)
		return ret_val;

	for (program_retries = 0; program_retries < 100; program_retries++) {
		e_dbg("Retrying Byte %2.2X at offset %u\n", byte, offset);
		udelay(100);
		ret_val = e1000_write_flash_byte_ich8lan(hw, offset, byte);
		if (!ret_val)
			break;
	}
	if (program_retries == 100)
		return -E1000_ERR_NVM;

	return 0;
}

/**
 *  e1000_erase_flash_bank_ich8lan - Erase a bank (4k) from NVM
 *  @hw: pointer to the HW structure
 *  @bank: 0 for first bank, 1 for second bank, etc.
 *
 *  Erases the bank specified. Each bank is a 4k block. Banks are 0 based.
 *  bank N is 4096 * N + flash_reg_addr.
 **/
static s32 e1000_erase_flash_bank_ich8lan(struct e1000_hw *hw, u32 bank)
{
	struct e1000_nvm_info *nvm = &hw->nvm;
	union ich8_hws_flash_status hsfsts;
	union ich8_hws_flash_ctrl hsflctl;
	u32 flash_linear_addr;
	/* bank size is in 16bit words - adjust to bytes */
	u32 flash_bank_size = nvm->flash_bank_size * 2;
	s32 ret_val;
	s32 count = 0;
	s32 j, iteration, sector_size;

	hsfsts.regval = er16flash(ICH_FLASH_HSFSTS);

	/*
	 * Determine HW Sector size: Read BERASE bits of hw flash status
	 * register
	 * 00: The Hw sector is 256 bytes, hence we need to erase 16
	 *     consecutive sectors.  The start index for the nth Hw sector
	 *     can be calculated as = bank * 4096 + n * 256
	 * 01: The Hw sector is 4K bytes, hence we need to erase 1 sector.
	 *     The start index for the nth Hw sector can be calculated
	 *     as = bank * 4096
	 * 10: The Hw sector is 8K bytes, nth sector = bank * 8192
	 *     (ich9 only, otherwise error condition)
	 * 11: The Hw sector is 64K bytes, nth sector = bank * 65536
	 */
	switch (hsfsts.hsf_status.berasesz) {
	case 0:
		/* Hw sector size 256 */
		sector_size = ICH_FLASH_SEG_SIZE_256;
		iteration = flash_bank_size / ICH_FLASH_SEG_SIZE_256;
		break;
	case 1:
		sector_size = ICH_FLASH_SEG_SIZE_4K;
		iteration = 1;
		break;
	case 2:
		sector_size = ICH_FLASH_SEG_SIZE_8K;
		iteration = 1;
		break;
	case 3:
		sector_size = ICH_FLASH_SEG_SIZE_64K;
		iteration = 1;
		break;
	default:
		return -E1000_ERR_NVM;
	}

	/* Start with the base address, then add the sector offset. */
	flash_linear_addr = hw->nvm.flash_base_addr;
	flash_linear_addr += (bank) ? flash_bank_size : 0;

	for (j = 0; j < iteration ; j++) {
		do {
			/* Steps */
			ret_val = e1000_flash_cycle_init_ich8lan(hw);
			if (ret_val)
				return ret_val;

			/*
			 * Write a value 11 (block Erase) in Flash
			 * Cycle field in hw flash control
			 */
			hsflctl.regval = er16flash(ICH_FLASH_HSFCTL);
			hsflctl.hsf_ctrl.flcycle = ICH_CYCLE_ERASE;
			ew16flash(ICH_FLASH_HSFCTL, hsflctl.regval);

			/*
			 * Write the last 24 bits of an index within the
			 * block into Flash Linear address field in Flash
			 * Address.
			 */
			flash_linear_addr += (j * sector_size);
			ew32flash(ICH_FLASH_FADDR, flash_linear_addr);

			ret_val = e1000_flash_cycle_ich8lan(hw,
					       ICH_FLASH_ERASE_COMMAND_TIMEOUT);
			if (ret_val == 0)
				break;

			/*
			 * Check if FCERR is set to 1.  If 1,
			 * clear it and try the whole sequence
			 * a few more times else Done
			 */
			hsfsts.regval = er16flash(ICH_FLASH_HSFSTS);
			if (hsfsts.hsf_status.flcerr == 1)
				/* repeat for some time before giving up */
				continue;
			else if (hsfsts.hsf_status.flcdone == 0)
				return ret_val;
		} while (++count < ICH_FLASH_CYCLE_REPEAT_COUNT);
	}

	return 0;
}

/**
 *  e1000_valid_led_default_ich8lan - Set the default LED settings
 *  @hw: pointer to the HW structure
 *  @data: Pointer to the LED settings
 *
 *  Reads the LED default settings from the NVM to data.  If the NVM LED
 *  settings is all 0's or F's, set the LED default to a valid LED default
 *  setting.
 **/
static s32 e1000_valid_led_default_ich8lan(struct e1000_hw *hw, u16 *data)
{
	s32 ret_val;

	ret_val = e1000_read_nvm(hw, NVM_ID_LED_SETTINGS, 1, data);
	if (ret_val) {
		e_dbg("NVM Read Error\n");
		return ret_val;
	}

	if (*data == ID_LED_RESERVED_0000 ||
	    *data == ID_LED_RESERVED_FFFF)
		*data = ID_LED_DEFAULT_ICH8LAN;

	return 0;
}

/**
 *  e1000_id_led_init_pchlan - store LED configurations
 *  @hw: pointer to the HW structure
 *
 *  PCH does not control LEDs via the LEDCTL register, rather it uses
 *  the PHY LED configuration register.
 *
 *  PCH also does not have an "always on" or "always off" mode which
 *  complicates the ID feature.  Instead of using the "on" mode to indicate
 *  in ledctl_mode2 the LEDs to use for ID (see e1000e_id_led_init()),
 *  use "link_up" mode.  The LEDs will still ID on request if there is no
 *  link based on logic in e1000_led_[on|off]_pchlan().
 **/
static s32 e1000_id_led_init_pchlan(struct e1000_hw *hw)
{
	struct e1000_mac_info *mac = &hw->mac;
	s32 ret_val;
	const u32 ledctl_on = E1000_LEDCTL_MODE_LINK_UP;
	const u32 ledctl_off = E1000_LEDCTL_MODE_LINK_UP | E1000_PHY_LED0_IVRT;
	u16 data, i, temp, shift;

	/* Get default ID LED modes */
	ret_val = hw->nvm.ops.valid_led_default(hw, &data);
	if (ret_val)
		goto out;

	mac->ledctl_default = er32(LEDCTL);
	mac->ledctl_mode1 = mac->ledctl_default;
	mac->ledctl_mode2 = mac->ledctl_default;

	for (i = 0; i < 4; i++) {
		temp = (data >> (i << 2)) & E1000_LEDCTL_LED0_MODE_MASK;
		shift = (i * 5);
		switch (temp) {
		case ID_LED_ON1_DEF2:
		case ID_LED_ON1_ON2:
		case ID_LED_ON1_OFF2:
			mac->ledctl_mode1 &= ~(E1000_PHY_LED0_MASK << shift);
			mac->ledctl_mode1 |= (ledctl_on << shift);
			break;
		case ID_LED_OFF1_DEF2:
		case ID_LED_OFF1_ON2:
		case ID_LED_OFF1_OFF2:
			mac->ledctl_mode1 &= ~(E1000_PHY_LED0_MASK << shift);
			mac->ledctl_mode1 |= (ledctl_off << shift);
			break;
		default:
			/* Do nothing */
			break;
		}
		switch (temp) {
		case ID_LED_DEF1_ON2:
		case ID_LED_ON1_ON2:
		case ID_LED_OFF1_ON2:
			mac->ledctl_mode2 &= ~(E1000_PHY_LED0_MASK << shift);
			mac->ledctl_mode2 |= (ledctl_on << shift);
			break;
		case ID_LED_DEF1_OFF2:
		case ID_LED_ON1_OFF2:
		case ID_LED_OFF1_OFF2:
			mac->ledctl_mode2 &= ~(E1000_PHY_LED0_MASK << shift);
			mac->ledctl_mode2 |= (ledctl_off << shift);
			break;
		default:
			/* Do nothing */
			break;
		}
	}

out:
	return ret_val;
}

/**
 *  e1000_get_bus_info_ich8lan - Get/Set the bus type and width
 *  @hw: pointer to the HW structure
 *
 *  ICH8 use the PCI Express bus, but does not contain a PCI Express Capability
 *  register, so the the bus width is hard coded.
 **/
static s32 e1000_get_bus_info_ich8lan(struct e1000_hw *hw)
{
	struct e1000_bus_info *bus = &hw->bus;
	s32 ret_val;

	ret_val = e1000e_get_bus_info_pcie(hw);

	/*
	 * ICH devices are "PCI Express"-ish.  They have
	 * a configuration space, but do not contain
	 * PCI Express Capability registers, so bus width
	 * must be hardcoded.
	 */
	if (bus->width == e1000_bus_width_unknown)
		bus->width = e1000_bus_width_pcie_x1;

	return ret_val;
}

/**
 *  e1000_reset_hw_ich8lan - Reset the hardware
 *  @hw: pointer to the HW structure
 *
 *  Does a full reset of the hardware which includes a reset of the PHY and
 *  MAC.
 **/
static s32 e1000_reset_hw_ich8lan(struct e1000_hw *hw)
{
	struct e1000_dev_spec_ich8lan *dev_spec = &hw->dev_spec.ich8lan;
	u16 reg;
	u32 ctrl, icr, kab;
	s32 ret_val;

	/*
	 * Prevent the PCI-E bus from sticking if there is no TLP connection
	 * on the last TLP read/write transaction when MAC is reset.
	 */
	ret_val = e1000e_disable_pcie_master(hw);
	if (ret_val)
		e_dbg("PCI-E Master disable polling has failed.\n");

	e_dbg("Masking off all interrupts\n");
	ew32(IMC, 0xffffffff);

	/*
	 * Disable the Transmit and Receive units.  Then delay to allow
	 * any pending transactions to complete before we hit the MAC
	 * with the global reset.
	 */
	ew32(RCTL, 0);
	ew32(TCTL, E1000_TCTL_PSP);
	e1e_flush();

	msleep(10);

	/* Workaround for ICH8 bit corruption issue in FIFO memory */
	if (hw->mac.type == e1000_ich8lan) {
		/* Set Tx and Rx buffer allocation to 8k apiece. */
		ew32(PBA, E1000_PBA_8K);
		/* Set Packet Buffer Size to 16k. */
		ew32(PBS, E1000_PBS_16K);
	}

	if (hw->mac.type == e1000_pchlan) {
		/* Save the NVM K1 bit setting*/
		ret_val = e1000_read_nvm(hw, E1000_NVM_K1_CONFIG, 1, &reg);
		if (ret_val)
			return ret_val;

		if (reg & E1000_NVM_K1_ENABLE)
			dev_spec->nvm_k1_enabled = true;
		else
			dev_spec->nvm_k1_enabled = false;
	}

	ctrl = er32(CTRL);

	if (!e1000_check_reset_block(hw)) {
		/*
		 * Full-chip reset requires MAC and PHY reset at the same
		 * time to make sure the interface between MAC and the
		 * external PHY is reset.
		 */
		ctrl |= E1000_CTRL_PHY_RST;

		/*
		 * Gate automatic PHY configuration by hardware on
		 * non-managed 82579
		 */
		if ((hw->mac.type == e1000_pch2lan) &&
		    !(er32(FWSM) & E1000_ICH_FWSM_FW_VALID))
			e1000_gate_hw_phy_config_ich8lan(hw, true);
	}
	ret_val = e1000_acquire_swflag_ich8lan(hw);
	e_dbg("Issuing a global reset to ich8lan\n");
	ew32(CTRL, (ctrl | E1000_CTRL_RST));
	msleep(20);

	if (!ret_val)
		e1000_release_swflag_ich8lan(hw);

	if (ctrl & E1000_CTRL_PHY_RST) {
		ret_val = hw->phy.ops.get_cfg_done(hw);
		if (ret_val)
			goto out;

		ret_val = e1000_post_phy_reset_ich8lan(hw);
		if (ret_val)
			goto out;
	}

	/*
	 * For PCH, this write will make sure that any noise
	 * will be detected as a CRC error and be dropped rather than show up
	 * as a bad packet to the DMA engine.
	 */
	if (hw->mac.type == e1000_pchlan)
		ew32(CRC_OFFSET, 0x65656565);

	ew32(IMC, 0xffffffff);
	icr = er32(ICR);

	kab = er32(KABGTXD);
	kab |= E1000_KABGTXD_BGSQLBIAS;
	ew32(KABGTXD, kab);

out:
	return ret_val;
}

/**
 *  e1000_init_hw_ich8lan - Initialize the hardware
 *  @hw: pointer to the HW structure
 *
 *  Prepares the hardware for transmit and receive by doing the following:
 *   - initialize hardware bits
 *   - initialize LED identification
 *   - setup receive address registers
 *   - setup flow control
 *   - setup transmit descriptors
 *   - clear statistics
 **/
static s32 e1000_init_hw_ich8lan(struct e1000_hw *hw)
{
	struct e1000_mac_info *mac = &hw->mac;
	u32 ctrl_ext, txdctl, snoop;
	s32 ret_val;
	u16 i;

	e1000_initialize_hw_bits_ich8lan(hw);

	/* Initialize identification LED */
	ret_val = mac->ops.id_led_init(hw);
	if (ret_val)
		e_dbg("Error initializing identification LED\n");
		/* This is not fatal and we should not stop init due to this */

	/* Setup the receive address. */
	e1000e_init_rx_addrs(hw, mac->rar_entry_count);

	/* Zero out the Multicast HASH table */
	e_dbg("Zeroing the MTA\n");
	for (i = 0; i < mac->mta_reg_count; i++)
		E1000_WRITE_REG_ARRAY(hw, E1000_MTA, i, 0);

	/*
	 * The 82578 Rx buffer will stall if wakeup is enabled in host and
	 * the ME.  Reading the BM_WUC register will clear the host wakeup bit.
	 * Reset the phy after disabling host wakeup to reset the Rx buffer.
	 */
	if (hw->phy.type == e1000_phy_82578) {
		hw->phy.ops.read_reg(hw, BM_WUC, &i);
		ret_val = e1000_phy_hw_reset_ich8lan(hw);
		if (ret_val)
			return ret_val;
	}

	/* Setup link and flow control */
	ret_val = e1000_setup_link_ich8lan(hw);

	/* Set the transmit descriptor write-back policy for both queues */
	txdctl = er32(TXDCTL(0));
	txdctl = (txdctl & ~E1000_TXDCTL_WTHRESH) |
		 E1000_TXDCTL_FULL_TX_DESC_WB;
	txdctl = (txdctl & ~E1000_TXDCTL_PTHRESH) |
		 E1000_TXDCTL_MAX_TX_DESC_PREFETCH;
	ew32(TXDCTL(0), txdctl);
	txdctl = er32(TXDCTL(1));
	txdctl = (txdctl & ~E1000_TXDCTL_WTHRESH) |
		 E1000_TXDCTL_FULL_TX_DESC_WB;
	txdctl = (txdctl & ~E1000_TXDCTL_PTHRESH) |
		 E1000_TXDCTL_MAX_TX_DESC_PREFETCH;
	ew32(TXDCTL(1), txdctl);

	/*
	 * ICH8 has opposite polarity of no_snoop bits.
	 * By default, we should use snoop behavior.
	 */
	if (mac->type == e1000_ich8lan)
		snoop = PCIE_ICH8_SNOOP_ALL;
	else
		snoop = (u32) ~(PCIE_NO_SNOOP_ALL);
	e1000e_set_pcie_no_snoop(hw, snoop);

	ctrl_ext = er32(CTRL_EXT);
	ctrl_ext |= E1000_CTRL_EXT_RO_DIS;
	ew32(CTRL_EXT, ctrl_ext);

	/*
	 * Clear all of the statistics registers (clear on read).  It is
	 * important that we do this after we have tried to establish link
	 * because the symbol error count will increment wildly if there
	 * is no link.
	 */
	e1000_clear_hw_cntrs_ich8lan(hw);

	return 0;
}
/**
 *  e1000_initialize_hw_bits_ich8lan - Initialize required hardware bits
 *  @hw: pointer to the HW structure
 *
 *  Sets/Clears required hardware bits necessary for correctly setting up the
 *  hardware for transmit and receive.
 **/
static void e1000_initialize_hw_bits_ich8lan(struct e1000_hw *hw)
{
	u32 reg;

	/* Extended Device Control */
	reg = er32(CTRL_EXT);
	reg |= (1 << 22);
	/* Enable PHY low-power state when MAC is at D3 w/o WoL */
	if (hw->mac.type >= e1000_pchlan)
		reg |= E1000_CTRL_EXT_PHYPDEN;
	ew32(CTRL_EXT, reg);

	/* Transmit Descriptor Control 0 */
	reg = er32(TXDCTL(0));
	reg |= (1 << 22);
	ew32(TXDCTL(0), reg);

	/* Transmit Descriptor Control 1 */
	reg = er32(TXDCTL(1));
	reg |= (1 << 22);
	ew32(TXDCTL(1), reg);

	/* Transmit Arbitration Control 0 */
	reg = er32(TARC(0));
	if (hw->mac.type == e1000_ich8lan)
		reg |= (1 << 28) | (1 << 29);
	reg |= (1 << 23) | (1 << 24) | (1 << 26) | (1 << 27);
	ew32(TARC(0), reg);

	/* Transmit Arbitration Control 1 */
	reg = er32(TARC(1));
	if (er32(TCTL) & E1000_TCTL_MULR)
		reg &= ~(1 << 28);
	else
		reg |= (1 << 28);
	reg |= (1 << 24) | (1 << 26) | (1 << 30);
	ew32(TARC(1), reg);

	/* Device Status */
	if (hw->mac.type == e1000_ich8lan) {
		reg = er32(STATUS);
		reg &= ~(1 << 31);
		ew32(STATUS, reg);
	}

	/*
	 * work-around descriptor data corruption issue during nfs v2 udp
	 * traffic, just disable the nfs filtering capability
	 */
	reg = er32(RFCTL);
	reg |= (E1000_RFCTL_NFSW_DIS | E1000_RFCTL_NFSR_DIS);
	ew32(RFCTL, reg);
}

/**
 *  e1000_setup_link_ich8lan - Setup flow control and link settings
 *  @hw: pointer to the HW structure
 *
 *  Determines which flow control settings to use, then configures flow
 *  control.  Calls the appropriate media-specific link configuration
 *  function.  Assuming the adapter has a valid link partner, a valid link
 *  should be established.  Assumes the hardware has previously been reset
 *  and the transmitter and receiver are not enabled.
 **/
static s32 e1000_setup_link_ich8lan(struct e1000_hw *hw)
{
	s32 ret_val;

	if (e1000_check_reset_block(hw))
		return 0;

	/*
	 * ICH parts do not have a word in the NVM to determine
	 * the default flow control setting, so we explicitly
	 * set it to full.
	 */
	if (hw->fc.requested_mode == e1000_fc_default) {
		/* Workaround h/w hang when Tx flow control enabled */
		if (hw->mac.type == e1000_pchlan)
			hw->fc.requested_mode = e1000_fc_rx_pause;
		else
			hw->fc.requested_mode = e1000_fc_full;
	}

	/*
	 * Save off the requested flow control mode for use later.  Depending
	 * on the link partner's capabilities, we may or may not use this mode.
	 */
	hw->fc.current_mode = hw->fc.requested_mode;

	e_dbg("After fix-ups FlowControl is now = %x\n",
		hw->fc.current_mode);

	/* Continue to configure the copper link. */
	ret_val = e1000_setup_copper_link_ich8lan(hw);
	if (ret_val)
		return ret_val;

	ew32(FCTTV, hw->fc.pause_time);
	if ((hw->phy.type == e1000_phy_82578) ||
	    (hw->phy.type == e1000_phy_82579) ||
	    (hw->phy.type == e1000_phy_82577)) {
		ew32(FCRTV_PCH, hw->fc.refresh_time);

		ret_val = hw->phy.ops.write_reg(hw,
		                             PHY_REG(BM_PORT_CTRL_PAGE, 27),
		                             hw->fc.pause_time);
		if (ret_val)
			return ret_val;
	}

	return e1000e_set_fc_watermarks(hw);
}

/**
 *  e1000_setup_copper_link_ich8lan - Configure MAC/PHY interface
 *  @hw: pointer to the HW structure
 *
 *  Configures the kumeran interface to the PHY to wait the appropriate time
 *  when polling the PHY, then call the generic setup_copper_link to finish
 *  configuring the copper link.
 **/
static s32 e1000_setup_copper_link_ich8lan(struct e1000_hw *hw)
{
	u32 ctrl;
	s32 ret_val;
	u16 reg_data;

	ctrl = er32(CTRL);
	ctrl |= E1000_CTRL_SLU;
	ctrl &= ~(E1000_CTRL_FRCSPD | E1000_CTRL_FRCDPX);
	ew32(CTRL, ctrl);

	/*
	 * Set the mac to wait the maximum time between each iteration
	 * and increase the max iterations when polling the phy;
	 * this fixes erroneous timeouts at 10Mbps.
	 */
	ret_val = e1000e_write_kmrn_reg(hw, E1000_KMRNCTRLSTA_TIMEOUTS, 0xFFFF);
	if (ret_val)
		return ret_val;
	ret_val = e1000e_read_kmrn_reg(hw, E1000_KMRNCTRLSTA_INBAND_PARAM,
	                               &reg_data);
	if (ret_val)
		return ret_val;
	reg_data |= 0x3F;
	ret_val = e1000e_write_kmrn_reg(hw, E1000_KMRNCTRLSTA_INBAND_PARAM,
	                                reg_data);
	if (ret_val)
		return ret_val;

	switch (hw->phy.type) {
	case e1000_phy_igp_3:
		ret_val = e1000e_copper_link_setup_igp(hw);
		if (ret_val)
			return ret_val;
		break;
	case e1000_phy_bm:
	case e1000_phy_82578:
		ret_val = e1000e_copper_link_setup_m88(hw);
		if (ret_val)
			return ret_val;
		break;
	case e1000_phy_82577:
	case e1000_phy_82579:
		ret_val = e1000_copper_link_setup_82577(hw);
		if (ret_val)
			return ret_val;
		break;
	case e1000_phy_ife:
		ret_val = hw->phy.ops.read_reg(hw, IFE_PHY_MDIX_CONTROL,
		                               &reg_data);
		if (ret_val)
			return ret_val;

		reg_data &= ~IFE_PMC_AUTO_MDIX;

		switch (hw->phy.mdix) {
		case 1:
			reg_data &= ~IFE_PMC_FORCE_MDIX;
			break;
		case 2:
			reg_data |= IFE_PMC_FORCE_MDIX;
			break;
		case 0:
		default:
			reg_data |= IFE_PMC_AUTO_MDIX;
			break;
		}
		ret_val = hw->phy.ops.write_reg(hw, IFE_PHY_MDIX_CONTROL,
		                                reg_data);
		if (ret_val)
			return ret_val;
		break;
	default:
		break;
	}
	return e1000e_setup_copper_link(hw);
}

/**
 *  e1000_get_link_up_info_ich8lan - Get current link speed and duplex
 *  @hw: pointer to the HW structure
 *  @speed: pointer to store current link speed
 *  @duplex: pointer to store the current link duplex
 *
 *  Calls the generic get_speed_and_duplex to retrieve the current link
 *  information and then calls the Kumeran lock loss workaround for links at
 *  gigabit speeds.
 **/
static s32 e1000_get_link_up_info_ich8lan(struct e1000_hw *hw, u16 *speed,
					  u16 *duplex)
{
	s32 ret_val;

	ret_val = e1000e_get_speed_and_duplex_copper(hw, speed, duplex);
	if (ret_val)
		return ret_val;

	if ((hw->mac.type == e1000_ich8lan) &&
	    (hw->phy.type == e1000_phy_igp_3) &&
	    (*speed == SPEED_1000)) {
		ret_val = e1000_kmrn_lock_loss_workaround_ich8lan(hw);
	}

	return ret_val;
}

/**
 *  e1000_kmrn_lock_loss_workaround_ich8lan - Kumeran workaround
 *  @hw: pointer to the HW structure
 *
 *  Work-around for 82566 Kumeran PCS lock loss:
 *  On link status change (i.e. PCI reset, speed change) and link is up and
 *  speed is gigabit-
 *    0) if workaround is optionally disabled do nothing
 *    1) wait 1ms for Kumeran link to come up
 *    2) check Kumeran Diagnostic register PCS lock loss bit
 *    3) if not set the link is locked (all is good), otherwise...
 *    4) reset the PHY
 *    5) repeat up to 10 times
 *  Note: this is only called for IGP3 copper when speed is 1gb.
 **/
static s32 e1000_kmrn_lock_loss_workaround_ich8lan(struct e1000_hw *hw)
{
	struct e1000_dev_spec_ich8lan *dev_spec = &hw->dev_spec.ich8lan;
	u32 phy_ctrl;
	s32 ret_val;
	u16 i, data;
	bool link;

	if (!dev_spec->kmrn_lock_loss_workaround_enabled)
		return 0;

	/*
	 * Make sure link is up before proceeding.  If not just return.
	 * Attempting this while link is negotiating fouled up link
	 * stability
	 */
	ret_val = e1000e_phy_has_link_generic(hw, 1, 0, &link);
	if (!link)
		return 0;

	for (i = 0; i < 10; i++) {
		/* read once to clear */
		ret_val = e1e_rphy(hw, IGP3_KMRN_DIAG, &data);
		if (ret_val)
			return ret_val;
		/* and again to get new status */
		ret_val = e1e_rphy(hw, IGP3_KMRN_DIAG, &data);
		if (ret_val)
			return ret_val;

		/* check for PCS lock */
		if (!(data & IGP3_KMRN_DIAG_PCS_LOCK_LOSS))
			return 0;

		/* Issue PHY reset */
		e1000_phy_hw_reset(hw);
		mdelay(5);
	}
	/* Disable GigE link negotiation */
	phy_ctrl = er32(PHY_CTRL);
	phy_ctrl |= (E1000_PHY_CTRL_GBE_DISABLE |
		     E1000_PHY_CTRL_NOND0A_GBE_DISABLE);
	ew32(PHY_CTRL, phy_ctrl);

	/*
	 * Call gig speed drop workaround on Gig disable before accessing
	 * any PHY registers
	 */
	e1000e_gig_downshift_workaround_ich8lan(hw);

	/* unable to acquire PCS lock */
	return -E1000_ERR_PHY;
}

/**
 *  e1000_set_kmrn_lock_loss_workaround_ich8lan - Set Kumeran workaround state
 *  @hw: pointer to the HW structure
 *  @state: boolean value used to set the current Kumeran workaround state
 *
 *  If ICH8, set the current Kumeran workaround state (enabled - true
 *  /disabled - false).
 **/
void e1000e_set_kmrn_lock_loss_workaround_ich8lan(struct e1000_hw *hw,
						 bool state)
{
	struct e1000_dev_spec_ich8lan *dev_spec = &hw->dev_spec.ich8lan;

	if (hw->mac.type != e1000_ich8lan) {
		e_dbg("Workaround applies to ICH8 only.\n");
		return;
	}

	dev_spec->kmrn_lock_loss_workaround_enabled = state;
}

/**
 *  e1000_ipg3_phy_powerdown_workaround_ich8lan - Power down workaround on D3
 *  @hw: pointer to the HW structure
 *
 *  Workaround for 82566 power-down on D3 entry:
 *    1) disable gigabit link
 *    2) write VR power-down enable
 *    3) read it back
 *  Continue if successful, else issue LCD reset and repeat
 **/
void e1000e_igp3_phy_powerdown_workaround_ich8lan(struct e1000_hw *hw)
{
	u32 reg;
	u16 data;
	u8  retry = 0;

	if (hw->phy.type != e1000_phy_igp_3)
		return;

	/* Try the workaround twice (if needed) */
	do {
		/* Disable link */
		reg = er32(PHY_CTRL);
		reg |= (E1000_PHY_CTRL_GBE_DISABLE |
			E1000_PHY_CTRL_NOND0A_GBE_DISABLE);
		ew32(PHY_CTRL, reg);

		/*
		 * Call gig speed drop workaround on Gig disable before
		 * accessing any PHY registers
		 */
		if (hw->mac.type == e1000_ich8lan)
			e1000e_gig_downshift_workaround_ich8lan(hw);

		/* Write VR power-down enable */
		e1e_rphy(hw, IGP3_VR_CTRL, &data);
		data &= ~IGP3_VR_CTRL_DEV_POWERDOWN_MODE_MASK;
		e1e_wphy(hw, IGP3_VR_CTRL, data | IGP3_VR_CTRL_MODE_SHUTDOWN);

		/* Read it back and test */
		e1e_rphy(hw, IGP3_VR_CTRL, &data);
		data &= IGP3_VR_CTRL_DEV_POWERDOWN_MODE_MASK;
		if ((data == IGP3_VR_CTRL_MODE_SHUTDOWN) || retry)
			break;

		/* Issue PHY reset and repeat at most one more time */
		reg = er32(CTRL);
		ew32(CTRL, reg | E1000_CTRL_PHY_RST);
		retry++;
	} while (retry);
}

/**
 *  e1000e_gig_downshift_workaround_ich8lan - WoL from S5 stops working
 *  @hw: pointer to the HW structure
 *
 *  Steps to take when dropping from 1Gb/s (eg. link cable removal (LSC),
 *  LPLU, Gig disable, MDIC PHY reset):
 *    1) Set Kumeran Near-end loopback
 *    2) Clear Kumeran Near-end loopback
 *  Should only be called for ICH8[m] devices with IGP_3 Phy.
 **/
void e1000e_gig_downshift_workaround_ich8lan(struct e1000_hw *hw)
{
	s32 ret_val;
	u16 reg_data;

	if ((hw->mac.type != e1000_ich8lan) ||
	    (hw->phy.type != e1000_phy_igp_3))
		return;

	ret_val = e1000e_read_kmrn_reg(hw, E1000_KMRNCTRLSTA_DIAG_OFFSET,
				      &reg_data);
	if (ret_val)
		return;
	reg_data |= E1000_KMRNCTRLSTA_DIAG_NELPBK;
	ret_val = e1000e_write_kmrn_reg(hw, E1000_KMRNCTRLSTA_DIAG_OFFSET,
				       reg_data);
	if (ret_val)
		return;
	reg_data &= ~E1000_KMRNCTRLSTA_DIAG_NELPBK;
	ret_val = e1000e_write_kmrn_reg(hw, E1000_KMRNCTRLSTA_DIAG_OFFSET,
				       reg_data);
}

/**
 *  e1000e_disable_gig_wol_ich8lan - disable gig during WoL
 *  @hw: pointer to the HW structure
 *
 *  During S0 to Sx transition, it is possible the link remains at gig
 *  instead of negotiating to a lower speed.  Before going to Sx, set
 *  'LPLU Enabled' and 'Gig Disable' to force link speed negotiation
 *  to a lower speed.
 *
 *  Should only be called for applicable parts.
 **/
void e1000e_disable_gig_wol_ich8lan(struct e1000_hw *hw)
{
	u32 phy_ctrl;
	s32 ret_val;

	phy_ctrl = er32(PHY_CTRL);
	phy_ctrl |= E1000_PHY_CTRL_D0A_LPLU | E1000_PHY_CTRL_GBE_DISABLE;
	ew32(PHY_CTRL, phy_ctrl);

	if (hw->mac.type >= e1000_pchlan) {
		e1000_oem_bits_config_ich8lan(hw, true);
		ret_val = hw->phy.ops.acquire(hw);
		if (ret_val)
			return;
		e1000_write_smbus_addr(hw);
		hw->phy.ops.release(hw);
	}
}

/**
 *  e1000_cleanup_led_ich8lan - Restore the default LED operation
 *  @hw: pointer to the HW structure
 *
 *  Return the LED back to the default configuration.
 **/
static s32 e1000_cleanup_led_ich8lan(struct e1000_hw *hw)
{
	if (hw->phy.type == e1000_phy_ife)
		return e1e_wphy(hw, IFE_PHY_SPECIAL_CONTROL_LED, 0);

	ew32(LEDCTL, hw->mac.ledctl_default);
	return 0;
}

/**
 *  e1000_led_on_ich8lan - Turn LEDs on
 *  @hw: pointer to the HW structure
 *
 *  Turn on the LEDs.
 **/
static s32 e1000_led_on_ich8lan(struct e1000_hw *hw)
{
	if (hw->phy.type == e1000_phy_ife)
		return e1e_wphy(hw, IFE_PHY_SPECIAL_CONTROL_LED,
				(IFE_PSCL_PROBE_MODE | IFE_PSCL_PROBE_LEDS_ON));

	ew32(LEDCTL, hw->mac.ledctl_mode2);
	return 0;
}

/**
 *  e1000_led_off_ich8lan - Turn LEDs off
 *  @hw: pointer to the HW structure
 *
 *  Turn off the LEDs.
 **/
static s32 e1000_led_off_ich8lan(struct e1000_hw *hw)
{
	if (hw->phy.type == e1000_phy_ife)
		return e1e_wphy(hw, IFE_PHY_SPECIAL_CONTROL_LED,
			       (IFE_PSCL_PROBE_MODE | IFE_PSCL_PROBE_LEDS_OFF));

	ew32(LEDCTL, hw->mac.ledctl_mode1);
	return 0;
}

/**
 *  e1000_setup_led_pchlan - Configures SW controllable LED
 *  @hw: pointer to the HW structure
 *
 *  This prepares the SW controllable LED for use.
 **/
static s32 e1000_setup_led_pchlan(struct e1000_hw *hw)
{
	return hw->phy.ops.write_reg(hw, HV_LED_CONFIG,
					(u16)hw->mac.ledctl_mode1);
}

/**
 *  e1000_cleanup_led_pchlan - Restore the default LED operation
 *  @hw: pointer to the HW structure
 *
 *  Return the LED back to the default configuration.
 **/
static s32 e1000_cleanup_led_pchlan(struct e1000_hw *hw)
{
	return hw->phy.ops.write_reg(hw, HV_LED_CONFIG,
					(u16)hw->mac.ledctl_default);
}

/**
 *  e1000_led_on_pchlan - Turn LEDs on
 *  @hw: pointer to the HW structure
 *
 *  Turn on the LEDs.
 **/
static s32 e1000_led_on_pchlan(struct e1000_hw *hw)
{
	u16 data = (u16)hw->mac.ledctl_mode2;
	u32 i, led;

	/*
	 * If no link, then turn LED on by setting the invert bit
	 * for each LED that's mode is "link_up" in ledctl_mode2.
	 */
	if (!(er32(STATUS) & E1000_STATUS_LU)) {
		for (i = 0; i < 3; i++) {
			led = (data >> (i * 5)) & E1000_PHY_LED0_MASK;
			if ((led & E1000_PHY_LED0_MODE_MASK) !=
			    E1000_LEDCTL_MODE_LINK_UP)
				continue;
			if (led & E1000_PHY_LED0_IVRT)
				data &= ~(E1000_PHY_LED0_IVRT << (i * 5));
			else
				data |= (E1000_PHY_LED0_IVRT << (i * 5));
		}
	}

	return hw->phy.ops.write_reg(hw, HV_LED_CONFIG, data);
}

/**
 *  e1000_led_off_pchlan - Turn LEDs off
 *  @hw: pointer to the HW structure
 *
 *  Turn off the LEDs.
 **/
static s32 e1000_led_off_pchlan(struct e1000_hw *hw)
{
	u16 data = (u16)hw->mac.ledctl_mode1;
	u32 i, led;

	/*
	 * If no link, then turn LED off by clearing the invert bit
	 * for each LED that's mode is "link_up" in ledctl_mode1.
	 */
	if (!(er32(STATUS) & E1000_STATUS_LU)) {
		for (i = 0; i < 3; i++) {
			led = (data >> (i * 5)) & E1000_PHY_LED0_MASK;
			if ((led & E1000_PHY_LED0_MODE_MASK) !=
			    E1000_LEDCTL_MODE_LINK_UP)
				continue;
			if (led & E1000_PHY_LED0_IVRT)
				data &= ~(E1000_PHY_LED0_IVRT << (i * 5));
			else
				data |= (E1000_PHY_LED0_IVRT << (i * 5));
		}
	}

	return hw->phy.ops.write_reg(hw, HV_LED_CONFIG, data);
}

/**
 *  e1000_get_cfg_done_ich8lan - Read config done bit after Full or PHY reset
 *  @hw: pointer to the HW structure
 *
 *  Read appropriate register for the config done bit for completion status
 *  and configure the PHY through s/w for EEPROM-less parts.
 *
 *  NOTE: some silicon which is EEPROM-less will fail trying to read the
 *  config done bit, so only an error is logged and continues.  If we were
 *  to return with error, EEPROM-less silicon would not be able to be reset
 *  or change link.
 **/
static s32 e1000_get_cfg_done_ich8lan(struct e1000_hw *hw)
{
	s32 ret_val = 0;
	u32 bank = 0;
	u32 status;

	e1000e_get_cfg_done(hw);

	/* Wait for indication from h/w that it has completed basic config */
	if (hw->mac.type >= e1000_ich10lan) {
		e1000_lan_init_done_ich8lan(hw);
	} else {
		ret_val = e1000e_get_auto_rd_done(hw);
		if (ret_val) {
			/*
			 * When auto config read does not complete, do not
			 * return with an error. This can happen in situations
			 * where there is no eeprom and prevents getting link.
			 */
			e_dbg("Auto Read Done did not complete\n");
			ret_val = 0;
		}
	}

	/* Clear PHY Reset Asserted bit */
	status = er32(STATUS);
	if (status & E1000_STATUS_PHYRA)
		ew32(STATUS, status & ~E1000_STATUS_PHYRA);
	else
		e_dbg("PHY Reset Asserted not set - needs delay\n");

	/* If EEPROM is not marked present, init the IGP 3 PHY manually */
	if (hw->mac.type <= e1000_ich9lan) {
		if (((er32(EECD) & E1000_EECD_PRES) == 0) &&
		    (hw->phy.type == e1000_phy_igp_3)) {
			e1000e_phy_init_script_igp3(hw);
		}
	} else {
		if (e1000_valid_nvm_bank_detect_ich8lan(hw, &bank)) {
			/* Maybe we should do a basic PHY config */
			e_dbg("EEPROM not present\n");
			ret_val = -E1000_ERR_CONFIG;
		}
	}

	return ret_val;
}

/**
 * e1000_power_down_phy_copper_ich8lan - Remove link during PHY power down
 * @hw: pointer to the HW structure
 *
 * In the case of a PHY power down to save power, or to turn off link during a
 * driver unload, or wake on lan is not enabled, remove the link.
 **/
static void e1000_power_down_phy_copper_ich8lan(struct e1000_hw *hw)
{
	/* If the management interface is not enabled, then power down */
	if (!(hw->mac.ops.check_mng_mode(hw) ||
	      hw->phy.ops.check_reset_block(hw)))
		e1000_power_down_phy_copper(hw);
}

/**
 *  e1000_clear_hw_cntrs_ich8lan - Clear statistical counters
 *  @hw: pointer to the HW structure
 *
 *  Clears hardware counters specific to the silicon family and calls
 *  clear_hw_cntrs_generic to clear all general purpose counters.
 **/
static void e1000_clear_hw_cntrs_ich8lan(struct e1000_hw *hw)
{
	u16 phy_data;

	e1000e_clear_hw_cntrs_base(hw);

	er32(ALGNERRC);
	er32(RXERRC);
	er32(TNCRS);
	er32(CEXTERR);
	er32(TSCTC);
	er32(TSCTFC);

	er32(MGTPRC);
	er32(MGTPDC);
	er32(MGTPTC);

	er32(IAC);
	er32(ICRXOC);

	/* Clear PHY statistics registers */
	if ((hw->phy.type == e1000_phy_82578) ||
	    (hw->phy.type == e1000_phy_82579) ||
	    (hw->phy.type == e1000_phy_82577)) {
		hw->phy.ops.read_reg(hw, HV_SCC_UPPER, &phy_data);
		hw->phy.ops.read_reg(hw, HV_SCC_LOWER, &phy_data);
		hw->phy.ops.read_reg(hw, HV_ECOL_UPPER, &phy_data);
		hw->phy.ops.read_reg(hw, HV_ECOL_LOWER, &phy_data);
		hw->phy.ops.read_reg(hw, HV_MCC_UPPER, &phy_data);
		hw->phy.ops.read_reg(hw, HV_MCC_LOWER, &phy_data);
		hw->phy.ops.read_reg(hw, HV_LATECOL_UPPER, &phy_data);
		hw->phy.ops.read_reg(hw, HV_LATECOL_LOWER, &phy_data);
		hw->phy.ops.read_reg(hw, HV_COLC_UPPER, &phy_data);
		hw->phy.ops.read_reg(hw, HV_COLC_LOWER, &phy_data);
		hw->phy.ops.read_reg(hw, HV_DC_UPPER, &phy_data);
		hw->phy.ops.read_reg(hw, HV_DC_LOWER, &phy_data);
		hw->phy.ops.read_reg(hw, HV_TNCRS_UPPER, &phy_data);
		hw->phy.ops.read_reg(hw, HV_TNCRS_LOWER, &phy_data);
	}
}

static struct e1000_mac_operations ich8_mac_ops = {
	.id_led_init		= e1000e_id_led_init,
	/* check_mng_mode dependent on mac type */
	.check_for_link		= e1000_check_for_copper_link_ich8lan,
	/* cleanup_led dependent on mac type */
	.clear_hw_cntrs		= e1000_clear_hw_cntrs_ich8lan,
	.get_bus_info		= e1000_get_bus_info_ich8lan,
	.set_lan_id		= e1000_set_lan_id_single_port,
	.get_link_up_info	= e1000_get_link_up_info_ich8lan,
	/* led_on dependent on mac type */
	/* led_off dependent on mac type */
	.update_mc_addr_list	= e1000e_update_mc_addr_list_generic,
	.reset_hw		= e1000_reset_hw_ich8lan,
	.init_hw		= e1000_init_hw_ich8lan,
	.setup_link		= e1000_setup_link_ich8lan,
	.setup_physical_interface= e1000_setup_copper_link_ich8lan,
	/* id_led_init dependent on mac type */
};

static struct e1000_phy_operations ich8_phy_ops = {
	.acquire		= e1000_acquire_swflag_ich8lan,
	.check_reset_block	= e1000_check_reset_block_ich8lan,
	.commit			= NULL,
	.get_cfg_done		= e1000_get_cfg_done_ich8lan,
	.get_cable_length	= e1000e_get_cable_length_igp_2,
	.read_reg		= e1000e_read_phy_reg_igp,
	.release		= e1000_release_swflag_ich8lan,
	.reset			= e1000_phy_hw_reset_ich8lan,
	.set_d0_lplu_state	= e1000_set_d0_lplu_state_ich8lan,
	.set_d3_lplu_state	= e1000_set_d3_lplu_state_ich8lan,
	.write_reg		= e1000e_write_phy_reg_igp,
};

static struct e1000_nvm_operations ich8_nvm_ops = {
	.acquire		= e1000_acquire_nvm_ich8lan,
	.read		 	= e1000_read_nvm_ich8lan,
	.release		= e1000_release_nvm_ich8lan,
	.update			= e1000_update_nvm_checksum_ich8lan,
	.valid_led_default	= e1000_valid_led_default_ich8lan,
	.validate		= e1000_validate_nvm_checksum_ich8lan,
	.write			= e1000_write_nvm_ich8lan,
};

struct e1000_info e1000_ich8_info = {
	.mac			= e1000_ich8lan,
	.flags			= FLAG_HAS_WOL
				  | FLAG_IS_ICH
				  | FLAG_RX_CSUM_ENABLED
				  | FLAG_HAS_CTRLEXT_ON_LOAD
				  | FLAG_HAS_AMT
				  | FLAG_HAS_FLASH
				  | FLAG_APME_IN_WUC,
	.pba			= 8,
	.max_hw_frame_size	= ETH_FRAME_LEN + ETH_FCS_LEN,
	.get_variants		= e1000_get_variants_ich8lan,
	.mac_ops		= &ich8_mac_ops,
	.phy_ops		= &ich8_phy_ops,
	.nvm_ops		= &ich8_nvm_ops,
};

struct e1000_info e1000_ich9_info = {
	.mac			= e1000_ich9lan,
	.flags			= FLAG_HAS_JUMBO_FRAMES
				  | FLAG_IS_ICH
				  | FLAG_HAS_WOL
				  | FLAG_RX_CSUM_ENABLED
				  | FLAG_HAS_CTRLEXT_ON_LOAD
				  | FLAG_HAS_AMT
				  | FLAG_HAS_ERT
				  | FLAG_HAS_FLASH
				  | FLAG_APME_IN_WUC,
	.pba			= 10,
	.max_hw_frame_size	= DEFAULT_JUMBO,
	.get_variants		= e1000_get_variants_ich8lan,
	.mac_ops		= &ich8_mac_ops,
	.phy_ops		= &ich8_phy_ops,
	.nvm_ops		= &ich8_nvm_ops,
};

struct e1000_info e1000_ich10_info = {
	.mac			= e1000_ich10lan,
	.flags			= FLAG_HAS_JUMBO_FRAMES
				  | FLAG_IS_ICH
				  | FLAG_HAS_WOL
				  | FLAG_RX_CSUM_ENABLED
				  | FLAG_HAS_CTRLEXT_ON_LOAD
				  | FLAG_HAS_AMT
				  | FLAG_HAS_ERT
				  | FLAG_HAS_FLASH
				  | FLAG_APME_IN_WUC,
	.pba			= 10,
	.max_hw_frame_size	= DEFAULT_JUMBO,
	.get_variants		= e1000_get_variants_ich8lan,
	.mac_ops		= &ich8_mac_ops,
	.phy_ops		= &ich8_phy_ops,
	.nvm_ops		= &ich8_nvm_ops,
};

struct e1000_info e1000_pch_info = {
	.mac			= e1000_pchlan,
	.flags			= FLAG_IS_ICH
				  | FLAG_HAS_WOL
				  | FLAG_RX_CSUM_ENABLED
				  | FLAG_HAS_CTRLEXT_ON_LOAD
				  | FLAG_HAS_AMT
				  | FLAG_HAS_FLASH
				  | FLAG_HAS_JUMBO_FRAMES
				  | FLAG_DISABLE_FC_PAUSE_TIME /* errata */
				  | FLAG_APME_IN_WUC,
	.flags2			= FLAG2_HAS_PHY_STATS,
	.pba			= 26,
	.max_hw_frame_size	= 4096,
	.get_variants		= e1000_get_variants_ich8lan,
	.mac_ops		= &ich8_mac_ops,
	.phy_ops		= &ich8_phy_ops,
	.nvm_ops		= &ich8_nvm_ops,
};

struct e1000_info e1000_pch2_info = {
	.mac			= e1000_pch2lan,
	.flags			= FLAG_IS_ICH
				  | FLAG_HAS_WOL
				  | FLAG_RX_CSUM_ENABLED
				  | FLAG_HAS_CTRLEXT_ON_LOAD
				  | FLAG_HAS_AMT
				  | FLAG_HAS_FLASH
				  | FLAG_HAS_JUMBO_FRAMES
				  | FLAG_APME_IN_WUC,
	.flags2			= FLAG2_HAS_PHY_STATS
				  | FLAG2_HAS_EEE,
<<<<<<< HEAD
	.pba			= 18,
=======
	.pba			= 26,
>>>>>>> 45f53cc9
	.max_hw_frame_size	= DEFAULT_JUMBO,
	.get_variants		= e1000_get_variants_ich8lan,
	.mac_ops		= &ich8_mac_ops,
	.phy_ops		= &ich8_phy_ops,
	.nvm_ops		= &ich8_nvm_ops,
};<|MERGE_RESOLUTION|>--- conflicted
+++ resolved
@@ -3986,11 +3986,7 @@
 				  | FLAG_APME_IN_WUC,
 	.flags2			= FLAG2_HAS_PHY_STATS
 				  | FLAG2_HAS_EEE,
-<<<<<<< HEAD
-	.pba			= 18,
-=======
 	.pba			= 26,
->>>>>>> 45f53cc9
 	.max_hw_frame_size	= DEFAULT_JUMBO,
 	.get_variants		= e1000_get_variants_ich8lan,
 	.mac_ops		= &ich8_mac_ops,
