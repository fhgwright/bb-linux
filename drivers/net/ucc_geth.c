--- conflicted
+++ resolved
@@ -2032,11 +2032,7 @@
 			netdev_for_each_mc_addr(ha, dev) {
 				/* Only support group multicast for now.
 				 */
-<<<<<<< HEAD
-				if (!(ha->addr[0] & 1))
-=======
 				if (!is_multicast_ether_addr(ha->addr))
->>>>>>> 3cbea436
 					continue;
 
 				/* Ask CPM to run CRC and set bit in
