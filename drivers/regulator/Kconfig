menuconfig REGULATOR
	bool "Voltage and Current Regulator Support"
	help
	  Generic Voltage and Current Regulator support.

	  This framework is designed to provide a generic interface to voltage
	  and current regulators within the Linux kernel. It's intended to
	  provide voltage and current control to client or consumer drivers and
	  also provide status information to user space applications through a
	  sysfs interface.

	  The intention is to allow systems to dynamically control regulator
	  output in order to save power and prolong battery life. This applies
	  to both voltage regulators (where voltage output is controllable) and
	  current sinks (where current output is controllable).

	  This framework safely compiles out if not selected so that client
	  drivers can still be used in systems with no software controllable
	  regulators.

	  If unsure, say no.

if REGULATOR

config REGULATOR_DEBUG
	bool "Regulator debug support"
	help
	  Say yes here to enable debugging support.

config REGULATOR_DUMMY
	bool "Provide a dummy regulator if regulator lookups fail"
	help
	  If this option is enabled then when a regulator lookup fails
	  and the board has not specified that it has provided full
	  constraints then the regulator core will provide an always
	  enabled dummy regulator will be provided, allowing consumer
	  drivers to continue.

	  A warning will be generated when this substitution is done.

config REGULATOR_FIXED_VOLTAGE
	tristate "Fixed voltage regulator support"
	help
	  This driver provides support for fixed voltage regulators,
	  useful for systems which use a combination of software
	  managed regulators and simple non-configurable regulators.

config REGULATOR_VIRTUAL_CONSUMER
	tristate "Virtual regulator consumer support"
	help
	  This driver provides a virtual consumer for the voltage and
          current regulator API which provides sysfs controls for
          configuring the supplies requested.  This is mainly useful
          for test purposes.

          If unsure, say no.

config REGULATOR_USERSPACE_CONSUMER
	tristate "Userspace regulator consumer support"
	help
	  There are some classes of devices that are controlled entirely
	  from user space. Userspace consumer driver provides ability to
	  control power supplies for such devices.

          If unsure, say no.

config REGULATOR_BQ24022
	tristate "TI bq24022 Dual Input 1-Cell Li-Ion Charger IC"
	help
	  This driver controls a TI bq24022 Charger attached via
	  GPIOs. The provided current regulator can enable/disable
	  charging select between 100 mA and 500 mA charging current
	  limit.

config REGULATOR_MAX1586
	tristate "Maxim 1586/1587 voltage regulator"
	depends on I2C
	help
	  This driver controls a Maxim 1586 or 1587 voltage output
	  regulator via I2C bus. The provided regulator is suitable
	  for PXA27x chips to control VCC_CORE and VCC_USIM voltages.

config REGULATOR_MAX8649
	tristate "Maxim 8649 voltage regulator"
	depends on I2C
	help
	  This driver controls a Maxim 8649 voltage output regulator via
	  I2C bus.

config REGULATOR_MAX8660
	tristate "Maxim 8660/8661 voltage regulator"
	depends on I2C
	help
	  This driver controls a Maxim 8660/8661 voltage output
	  regulator via I2C bus.

config REGULATOR_MAX8925
	tristate "Maxim MAX8925 Power Management IC"
	depends on MFD_MAX8925
	help
	  Say y here to support the voltage regulaltor of Maxim MAX8925 PMIC.

config REGULATOR_MAX8952
	tristate "Maxim MAX8952 Power Management IC"
	depends on I2C
	help
	  This driver controls a Maxim 8952 voltage output regulator
	  via I2C bus. Maxim 8952 has one voltage output and supports 4 DVS
	  modes ranging from 0.77V to 1.40V by 0.01V steps.

config REGULATOR_MAX8998
	tristate "Maxim 8998 voltage regulator"
	depends on MFD_MAX8998
	help
	  This driver controls a Maxim 8998 voltage output regulator
	  via I2C bus. The provided regulator is suitable for S3C6410
	  and S5PC1XX chips to control VCC_CORE and VCC_USIM voltages.

config REGULATOR_TWL4030
	bool "TI TWL4030/TWL5030/TWL6030/TPS695x0 PMIC"
	depends on TWL4030_CORE
	help
	  This driver supports the voltage regulators provided by
	  this family of companion chips.

config REGULATOR_WM831X
	tristate "Wolfson Microelcronics WM831x PMIC regulators"
	depends on MFD_WM831X
	help
	  Support the voltage and current regulators of the WM831x series
	  of PMIC devices.

config REGULATOR_WM8350
	tristate "Wolfson Microelectronics WM8350 AudioPlus PMIC"
	depends on MFD_WM8350
	help
	  This driver provides support for the voltage and current regulators
          of the WM8350 AudioPlus PMIC.

config REGULATOR_WM8400
	tristate "Wolfson Microelectronics WM8400 AudioPlus PMIC"
	depends on MFD_WM8400
	help
	  This driver provides support for the voltage regulators of the
	  WM8400 AudioPlus PMIC.

config REGULATOR_WM8994
	tristate "Wolfson Microelectronics WM8994 CODEC"
	depends on MFD_WM8994
	help
	  This driver provides support for the voltage regulators on the
	  WM8994 CODEC.

config REGULATOR_DA903X
	tristate "Support regulators on Dialog Semiconductor DA9030/DA9034 PMIC"
	depends on PMIC_DA903X
	help
	  Say y here to support the BUCKs and LDOs regulators found on
	  Dialog Semiconductor DA9030/DA9034 PMIC.

config REGULATOR_PCF50633
	tristate "PCF50633 regulator driver"
        depends on MFD_PCF50633
	help
	 Say Y here to support the voltage regulators and convertors
	 on PCF50633

config REGULATOR_LP3971
	tristate "National Semiconductors LP3971 PMIC regulator driver"
	depends on I2C
	help
	 Say Y here to support the voltage regulators and convertors
	 on National Semiconductors LP3971 PMIC

config REGULATOR_LP3972
	tristate "National Semiconductors LP3972 PMIC regulator driver"
	depends on I2C
	help
	 Say Y here to support the voltage regulators and convertors
	 on National Semiconductors LP3972 PMIC

config REGULATOR_PCAP
	tristate "PCAP2 regulator driver"
	depends on EZX_PCAP
	help
	 This driver provides support for the voltage regulators of the
	 PCAP2 PMIC.

config REGULATOR_MC13XXX_CORE
	tristate

config REGULATOR_MC13783
	tristate "Support regulators on Freescale MC13783 PMIC"
	depends on MFD_MC13783
	select REGULATOR_MC13XXX_CORE
	help
	  Say y here to support the regulators found on the Freescale MC13783
	  PMIC.

config REGULATOR_MC13892
	tristate "Support regulators on Freescale MC13892 PMIC"
	depends on MFD_MC13XXX
	select REGULATOR_MC13XXX_CORE
	help
	  Say y here to support the regulators found on the Freescale MC13892
	  PMIC.

config REGULATOR_AB3100
	tristate "ST-Ericsson AB3100 Regulator functions"
	depends on AB3100_CORE
	default y if AB3100_CORE
	help
	 These regulators correspond to functionality in the
	 AB3100 analog baseband dealing with power regulators
	 for the system.

config REGULATOR_TPS65023
	tristate "TI TPS65023 Power regulators"
	depends on I2C
	help
	  This driver supports TPS65023 voltage regulator chips. TPS65023 provides
	  three step-down converters and two general-purpose LDO voltage regulators.
	  It supports TI's software based Class-2 SmartReflex implementation.

config REGULATOR_TPS6507X
	tristate "TI TPS6507X Power regulators"
	depends on I2C
	help
	  This driver supports TPS6507X voltage regulator chips. TPS6507X provides
	  three step-down converters and two general-purpose LDO voltage regulators.
	  It supports TI's software based Class-2 SmartReflex implementation.

config REGULATOR_88PM8607
	bool "Marvell 88PM8607 Power regulators"
	depends on MFD_88PM860X=y
	help
	  This driver supports 88PM8607 voltage regulator chips.

config REGULATOR_ISL6271A
	tristate "Intersil ISL6271A Power regulator"
	depends on I2C
	help
	  This driver supports ISL6271A voltage regulator chip.

config REGULATOR_AD5398
	tristate "Analog Devices AD5398/AD5821 regulators"
	depends on I2C
	help
	  This driver supports AD5398 and AD5821 current regulator chips.
	  If building into module, its name is ad5398.ko.

config REGULATOR_AB8500
	bool "ST-Ericsson AB8500 Power Regulators"
	depends on AB8500_CORE
	help
	  This driver supports the regulators found on the ST-Ericsson mixed
	  signal AB8500 PMIC

config REGULATOR_TPS6586X
	tristate "TI TPS6586X Power regulators"
	depends on MFD_TPS6586X
	help
	  This driver supports TPS6586X voltage regulator chips.

<<<<<<< HEAD
=======
config REGULATOR_TPS6524X
	tristate "TI TPS6524X Power regulators"
	depends on SPI
	help
	  This driver supports TPS6524X voltage regulator chips. TPS6524X
	  provides three step-down converters and two general-purpose LDO
	  voltage regulators.  This device is interfaced using a customized
	  serial interface currently supported on the sequencer serial
	  port controller.

>>>>>>> 3cbea436
endif
<|MERGE_RESOLUTION|>--- conflicted
+++ resolved
@@ -262,8 +262,6 @@
 	help
 	  This driver supports TPS6586X voltage regulator chips.
 
-<<<<<<< HEAD
-=======
 config REGULATOR_TPS6524X
 	tristate "TI TPS6524X Power regulators"
 	depends on SPI
@@ -274,5 +272,4 @@
 	  serial interface currently supported on the sequencer serial
 	  port controller.
 
->>>>>>> 3cbea436
 endif
