/*
 * Remote Processor Framework
 *
 * Copyright (C) 2011 Texas Instruments, Inc.
 * Copyright (C) 2011 Google, Inc.
 *
 * Ohad Ben-Cohen <ohad@wizery.com>
 * Brian Swetland <swetland@google.com>
 * Mark Grosen <mgrosen@ti.com>
 * Fernando Guzman Lugo <fernando.lugo@ti.com>
 * Suman Anna <s-anna@ti.com>
 * Robert Tivy <rtivy@ti.com>
 * Armando Uribe De Leon <x0095078@ti.com>
 *
 * This program is free software; you can redistribute it and/or
 * modify it under the terms of the GNU General Public License
 * version 2 as published by the Free Software Foundation.
 *
 * This program is distributed in the hope that it will be useful,
 * but WITHOUT ANY WARRANTY; without even the implied warranty of
 * MERCHANTABILITY or FITNESS FOR A PARTICULAR PURPOSE.  See the
 * GNU General Public License for more details.
 */

#define pr_fmt(fmt)    "%s: " fmt, __func__

#include <linux/kernel.h>
#include <linux/module.h>
#include <linux/device.h>
#include <linux/slab.h>
#include <linux/mutex.h>
#include <linux/dma-mapping.h>
#include <linux/firmware.h>
#include <linux/string.h>
#include <linux/debugfs.h>
#include <linux/remoteproc.h>
#include <linux/iommu.h>
#include <linux/idr.h>
#include <linux/elf.h>
#include <linux/crc32.h>
#include <linux/virtio_ids.h>
#include <linux/virtio_ring.h>
#include <linux/of.h>
#include <linux/vmalloc.h>
#include <asm/byteorder.h>

#include "remoteproc_internal.h"

static DEFINE_MUTEX(rproc_list_mutex);
static LIST_HEAD(rproc_list);

typedef int (*rproc_handle_resources_t)(struct rproc *rproc,
				struct resource_table *table, int len);
typedef int (*rproc_handle_resource_t)(struct rproc *rproc,
				 void *, int offset, int avail);

/* Unique indices for remoteproc devices */
static DEFINE_IDA(rproc_dev_index);

static const char * const rproc_crash_names[] = {
	[RPROC_MMUFAULT]	= "mmufault",
	[RPROC_WATCHDOG]	= "watchdog",
	[RPROC_EXCEPTION]	= "device exception",
};

/* translate rproc_crash_type to string */
static const char *rproc_crash_to_string(enum rproc_crash_type type)
{
	if (type < ARRAY_SIZE(rproc_crash_names))
		return rproc_crash_names[type];
	return "unknown";
}

/*
 * This is the IOMMU fault handler we register with the IOMMU API
 * (when relevant; not all remote processors access memory through
 * an IOMMU).
 *
 * IOMMU core will invoke this handler whenever the remote processor
 * will try to access an unmapped device address.
 */
static int rproc_iommu_fault(struct iommu_domain *domain, struct device *dev,
			     unsigned long iova, int flags, void *token)
{
	struct rproc *rproc = token;

	dev_err(dev, "iommu fault: da 0x%lx flags 0x%x\n", iova, flags);

	rproc_report_crash(rproc, RPROC_MMUFAULT);

	/*
	 * Let the iommu core know we're not really handling this fault;
	 * we just used it as a recovery trigger.
	 */
	return -ENOSYS;
}

static int rproc_enable_iommu(struct rproc *rproc)
{
	struct iommu_domain *domain;
	struct device *dev = rproc->dev.parent;
	int ret;

	if (!rproc->has_iommu) {
		dev_dbg(dev, "iommu not present\n");
		return 0;
	}

	domain = iommu_domain_alloc(dev->bus);
	if (!domain) {
		dev_err(dev, "can't alloc iommu domain\n");
		return -ENOMEM;
	}

	iommu_set_fault_handler(domain, rproc_iommu_fault, rproc);

	ret = iommu_attach_device(domain, dev);
	if (ret) {
		dev_err(dev, "can't attach iommu device: %d\n", ret);
		goto free_domain;
	}

	rproc->domain = domain;

	return 0;

free_domain:
	iommu_domain_free(domain);
	return ret;
}

static void rproc_disable_iommu(struct rproc *rproc)
{
	struct iommu_domain *domain = rproc->domain;
	struct device *dev = rproc->dev.parent;

	if (!domain)
		return;

	iommu_detach_device(domain, dev);
	iommu_domain_free(domain);
}

/**
 * rproc_da_to_va() - lookup the kernel virtual address for a remoteproc address
 * @rproc: handle of a remote processor
 * @da: remoteproc device address to translate
 * @len: length of the memory region @da is pointing to
 * @flags: flags to pass onto platform implementations for aiding translations
 *
 * Some remote processors will ask us to allocate them physically contiguous
 * memory regions (which we call "carveouts"), and map them to specific
 * device addresses (which are hardcoded in the firmware). They may also have
 * dedicated memory regions internal to the processors, and use them either
 * exclusively or alongside carveouts.
 *
 * They may then ask us to copy objects into specific device addresses (e.g.
 * code/data sections) or expose us certain symbols in other device address
 * (e.g. their trace buffer).
 *
 * This function is a helper function with which we can go over the allocated
 * carveouts and translate specific device addresses to kernel virtual addresses
 * so we can access the referenced memory. This function also allows to perform
 * translations on the internal remoteproc memory regions through a platform
 * implementation specific da_to_va ops, if present. The @flags field is passed
 * onto these ops to aid the translation within the ops implementation. The
 * @flags field is to be passed as a combination of the RPROC_FLAGS_xxx type
 * and the pertinent flags value for that type.
 *
 * The function returns a valid kernel address on success or NULL on failure.
 *
 * Note: phys_to_virt(iommu_iova_to_phys(rproc->domain, da)) will work too,
 * but only on kernel direct mapped RAM memory. Instead, we're just using
 * here the output of the DMA API for the carveouts, which should be more
 * correct.
 */
void *rproc_da_to_va(struct rproc *rproc, u64 da, int len, u32 flags)
{
	struct rproc_mem_entry *carveout;
	void *ptr = NULL;

	if (rproc->ops->da_to_va) {
		ptr = rproc->ops->da_to_va(rproc, da, len, flags);
		if (ptr)
			goto out;
	}

	list_for_each_entry(carveout, &rproc->carveouts, node) {
		int offset = da - carveout->da;

		/* try next carveout if da is too small */
		if (offset < 0)
			continue;

		/* try next carveout if da is too large */
		if (offset + len > carveout->len)
			continue;

		ptr = carveout->va + offset;

		break;
	}

out:
	return ptr;
}
EXPORT_SYMBOL(rproc_da_to_va);

int rproc_alloc_vring(struct rproc_vdev *rvdev, int i)
{
	struct rproc *rproc = rvdev->rproc;
	struct device *dev = &rproc->dev;
	struct rproc_vring *rvring = &rvdev->vring[i];
	struct fw_rsc_vdev *rsc;
	dma_addr_t dma;
	void *va;
	int ret, size, notifyid;

	/* actual size of vring (in bytes) */
	size = PAGE_ALIGN(vring_size(rvring->len, rvring->align));

	/*
	 * Allocate non-cacheable memory for the vring. In the future
	 * this call will also configure the IOMMU for us
	 */
	va = dma_alloc_coherent(dev->parent, size, &dma, GFP_KERNEL);
	if (!va) {
		dev_err(dev->parent, "dma_alloc_coherent failed\n");
		return -EINVAL;
	}

	/*
	 * Assign an rproc-wide unique index for this vring
	 * TODO: assign a notifyid for rvdev updates as well
	 * TODO: support predefined notifyids (via resource table)
	 */
	ret = idr_alloc(&rproc->notifyids, rvring, 0, 0, GFP_KERNEL);
	if (ret < 0) {
		dev_err(dev, "idr_alloc failed: %d\n", ret);
		dma_free_coherent(dev->parent, size, va, dma);
		return ret;
	}
	notifyid = ret;

	dev_dbg(dev, "vring%d: va %p dma %pad size %x idr %d\n", i, va,
		&dma, size, notifyid);

	rvring->va = va;
	rvring->dma = dma;
	rvring->notifyid = notifyid;

	/*
	 * Let the rproc know the notifyid and da of this vring.
	 * Not all platforms use dma_alloc_coherent to automatically
	 * set up the iommu. In this case the device address (da) will
	 * hold the physical address and not the device address.
	 */
	rsc = (void *)rproc->table_ptr + rvdev->rsc_offset;
	rsc->vring[i].da = dma;
	rsc->vring[i].notifyid = notifyid;
	return 0;
}

static int
rproc_parse_vring(struct rproc_vdev *rvdev, struct fw_rsc_vdev *rsc, int i)
{
	struct rproc *rproc = rvdev->rproc;
	struct device *dev = &rproc->dev;
	struct fw_rsc_vdev_vring *vring = &rsc->vring[i];
	struct rproc_vring *rvring = &rvdev->vring[i];

	dev_dbg(dev, "vdev rsc: vring%d: da %x, qsz %d, align %d\n",
		i, vring->da, vring->num, vring->align);

	/* make sure reserved bytes are zeroes */
	if (vring->reserved) {
		dev_err(dev, "vring rsc has non zero reserved bytes\n");
		return -EINVAL;
	}

	/* verify queue size and vring alignment are sane */
	if (!vring->num || !vring->align) {
		dev_err(dev, "invalid qsz (%d) or alignment (%d)\n",
			vring->num, vring->align);
		return -EINVAL;
	}

	rvring->len = vring->num;
	rvring->align = vring->align;
	rvring->rvdev = rvdev;

	return 0;
}

void rproc_free_vring(struct rproc_vring *rvring)
{
	int size = PAGE_ALIGN(vring_size(rvring->len, rvring->align));
	struct rproc *rproc = rvring->rvdev->rproc;
	int idx = rvring->rvdev->vring - rvring;
	struct fw_rsc_vdev *rsc;

	dma_free_coherent(rproc->dev.parent, size, rvring->va, rvring->dma);
	idr_remove(&rproc->notifyids, rvring->notifyid);

	/* reset resource entry info */
	rsc = (void *)rproc->table_ptr + rvring->rvdev->rsc_offset;
	rsc->vring[idx].da = 0;
	rsc->vring[idx].notifyid = -1;
}

/**
 * rproc_pa_to_da() - lookup the rproc device address for a physical address
 * @rproc: handle of a remote processor
 * @pa: physical address of the buffer to translate
 * @da: device address to return
 *
 * Communication clients of remote processors usually would need a means to
 * convert a host buffer pointer to an equivalent device virtual address pointer
 * that the code running on the remote processor can operate on. These buffer
 * pointers can either be from the physically contiguous memory regions (or
 * "carveouts") or can be some memory-mapped Device IO memory. This function
 * provides a means to translate a given physical address to its associated
 * device address.
 *
 * The function looks through both the carveouts and the device memory mappings
 * since both of them are stored in separate lists.
 *
 * Returns 0 on success, or an appropriate error code otherwise. The translated
 * device address is returned through the appropriate function argument.
 */
int rproc_pa_to_da(struct rproc *rproc, phys_addr_t pa, u64 *da)
{
	int ret = -EINVAL;
	struct rproc_mem_entry *maps = NULL;

	if (!rproc || !da)
		return -EINVAL;

	if (mutex_lock_interruptible(&rproc->lock))
		return -EINTR;

	if (rproc->state == RPROC_RUNNING || rproc->state == RPROC_SUSPENDED) {
		/* Look in the mappings first */
		list_for_each_entry(maps, &rproc->mappings, node) {
			if (pa >= maps->dma && pa < (maps->dma + maps->len)) {
				*da = maps->da + (pa - maps->dma);
				ret = 0;
				goto exit;
			}
		}
		/* If not, check in the carveouts */
		list_for_each_entry(maps, &rproc->carveouts, node) {
			if (pa >= maps->dma && pa < (maps->dma + maps->len)) {
				*da = maps->da + (pa - maps->dma);
				ret = 0;
				break;
			}
		}
	}
exit:
	mutex_unlock(&rproc->lock);
	return ret;
}
EXPORT_SYMBOL(rproc_pa_to_da);

/**
 * rproc_handle_vdev() - handle a vdev fw resource
 * @rproc: the remote processor
 * @rsc: the vring resource descriptor
 * @avail: size of available data (for sanity checking the image)
 *
 * This resource entry requests the host to statically register a virtio
 * device (vdev), and setup everything needed to support it. It contains
 * everything needed to make it possible: the virtio device id, virtio
 * device features, vrings information, virtio config space, etc...
 *
 * Before registering the vdev, the vrings are allocated from non-cacheable
 * physically contiguous memory. Currently we only support two vrings per
 * remote processor (temporary limitation). We might also want to consider
 * doing the vring allocation only later when ->find_vqs() is invoked, and
 * then release them upon ->del_vqs().
 *
 * Note: @da is currently not really handled correctly: we dynamically
 * allocate it using the DMA API, ignoring requested hard coded addresses,
 * and we don't take care of any required IOMMU programming. This is all
 * going to be taken care of when the generic iommu-based DMA API will be
 * merged. Meanwhile, statically-addressed iommu-based firmware images should
 * use RSC_DEVMEM resource entries to map their required @da to the physical
 * address of their base CMA region (ouch, hacky!).
 *
 * Returns 0 on success, or an appropriate error code otherwise
 */
static int rproc_handle_vdev(struct rproc *rproc, struct fw_rsc_vdev *rsc,
			     int offset, int avail)
{
	struct device *dev = &rproc->dev;
	struct rproc_vdev *rvdev;
	int i, ret;

	/* make sure resource isn't truncated */
	if (sizeof(*rsc) + rsc->num_of_vrings * sizeof(struct fw_rsc_vdev_vring)
			+ rsc->config_len > avail) {
		dev_err(dev, "vdev rsc is truncated\n");
		return -EINVAL;
	}

	/* make sure reserved bytes are zeroes */
	if (rsc->reserved[0] || rsc->reserved[1]) {
		dev_err(dev, "vdev rsc has non zero reserved bytes\n");
		return -EINVAL;
	}

	dev_dbg(dev, "vdev rsc: id %d, dfeatures %x, cfg len %d, %d vrings\n",
		rsc->id, rsc->dfeatures, rsc->config_len, rsc->num_of_vrings);

	/* we currently support only two vrings per rvdev */
	if (rsc->num_of_vrings > ARRAY_SIZE(rvdev->vring)) {
		dev_err(dev, "too many vrings: %d\n", rsc->num_of_vrings);
		return -EINVAL;
	}

	rvdev = kzalloc(sizeof(*rvdev), GFP_KERNEL);
	if (!rvdev)
		return -ENOMEM;

	rvdev->rproc = rproc;

	/* parse the vrings */
	for (i = 0; i < rsc->num_of_vrings; i++) {
		ret = rproc_parse_vring(rvdev, rsc, i);
		if (ret)
			goto free_rvdev;
	}

	/* remember the resource offset*/
	rvdev->rsc_offset = offset;

	list_add_tail(&rvdev->node, &rproc->rvdevs);

	/* it is now safe to add the virtio device */
	ret = rproc_add_virtio_dev(rvdev, rsc->id);
	if (ret)
		goto remove_rvdev;

	return 0;

remove_rvdev:
	list_del(&rvdev->node);
free_rvdev:
	kfree(rvdev);
	return ret;
}

/**
 * rproc_handle_last_trace() - setup a buffer to capture the trace snapshot
 *				before recovery
 * @rproc: the remote processor
 * @trace: the trace resource descriptor
 * @count: the index of the trace under process
 *
 * The last trace is allocated and the contents of the trace buffer are
 * copied during a recovery cleanup. Once, the contents get copied, the
 * trace buffers are cleaned up for re-use.
 *
 * It might also happen that the remoteproc binary changes between the
 * time that it was loaded and the time that it crashed. In this case,
 * the trace descriptors might have changed too. The last traces are
 * re-built as required in this case.
 *
 * Returns 0 on success, or an appropriate error code otherwise
 */
static int rproc_handle_last_trace(struct rproc *rproc,
				   struct rproc_mem_entry *trace, int count)
{
	struct rproc_mem_entry *trace_last, *tmp_trace;
	struct device *dev = &rproc->dev;
	char name[15];
	int i = 0;
	bool new_trace = false;

	if (!rproc || !trace)
		return -EINVAL;

	/* we need a new trace in this case */
	if (count > rproc->num_last_traces) {
		new_trace = true;
		/*
		 * make sure snprintf always null terminates, even if truncating
		 */
		snprintf(name, sizeof(name), "trace%d_last", (count - 1));
		trace_last = kzalloc(sizeof(*trace_last), GFP_KERNEL);
		if (!trace_last) {
			dev_err(dev, "kzalloc failed for trace%d_last\n",
				count);
			return -ENOMEM;
		}
	} else {
		/* try to reuse buffers here */
		list_for_each_entry_safe(trace_last, tmp_trace,
					 &rproc->last_traces, node) {
			if (++i == count)
				break;
		}

		/* if we can reuse the trace, copy buffer and exit */
		if (trace_last->len == trace->len)
			goto copy_and_exit;

		/* can reuse the trace struct but not the buffer */
		vfree(trace_last->va);
		trace_last->va = NULL;
		trace_last->len = 0;
	}

	trace_last->len = trace->len;
	trace_last->va = vmalloc(sizeof(u32) * trace_last->len);
	if (!trace_last->va) {
		dev_err(dev, "vmalloc failed for trace%d_last\n", count);
		if (!new_trace) {
			list_del(&trace_last->node);
			rproc->num_last_traces--;
		}
		kfree(trace_last);
		return -ENOMEM;
	}

	/* create the debugfs entry */
	if (new_trace) {
		trace_last->priv = rproc_create_trace_file(name, rproc,
				trace_last);
		if (!trace_last->priv) {
			dev_err(dev, "trace%d_last create debugfs failed\n",
				count);
			vfree(trace_last->va);
			kfree(trace_last);
			return -EINVAL;
		}

		/* add it to the trace list */
		list_add_tail(&trace_last->node, &rproc->last_traces);
		rproc->num_last_traces++;
	}

copy_and_exit:
	/* copy the trace to last trace */
	memcpy(trace_last->va, trace->va, trace->len);

	return 0;
}

/**
 * rproc_handle_trace() - handle a shared trace buffer resource
 * @rproc: the remote processor
 * @rsc: the trace resource descriptor
 * @avail: size of available data (for sanity checking the image)
 *
 * In case the remote processor dumps trace logs into memory,
 * export it via debugfs.
 *
 * Currently, the 'da' member of @rsc should contain the device address
 * where the remote processor is dumping the traces. Later we could also
 * support dynamically allocating this address using the generic
 * DMA API (but currently there isn't a use case for that).
 *
 * Returns 0 on success, or an appropriate error code otherwise
 */
static int rproc_handle_trace(struct rproc *rproc, struct fw_rsc_trace *rsc,
			      int offset, int avail)
{
	struct rproc_mem_entry *trace;
	struct device *dev = &rproc->dev;
	void *ptr;
	char name[15];

	if (sizeof(*rsc) > avail) {
		dev_err(dev, "trace rsc is truncated\n");
		return -EINVAL;
	}

	/* make sure reserved bytes are zeroes */
	if (rsc->reserved) {
		dev_err(dev, "trace rsc has non zero reserved bytes\n");
		return -EINVAL;
	}

	/* what's the kernel address of this resource ? */
	ptr = rproc_da_to_va(rproc, rsc->da, rsc->len, RPROC_FLAGS_NONE);
	if (!ptr) {
		dev_err(dev, "erroneous trace resource entry\n");
		return -EINVAL;
	}

	trace = kzalloc(sizeof(*trace), GFP_KERNEL);
	if (!trace)
		return -ENOMEM;

	/* set the trace buffer dma properties */
	trace->len = rsc->len;
	trace->va = ptr;

	/* make sure snprintf always null terminates, even if truncating */
	snprintf(name, sizeof(name), "trace%d", rproc->num_traces);

	/* create the debugfs entry */
	trace->priv = rproc_create_trace_file(name, rproc, trace);
	if (!trace->priv) {
		trace->va = NULL;
		kfree(trace);
		return -EINVAL;
	}

	list_add_tail(&trace->node, &rproc->traces);

	rproc->num_traces++;

	dev_dbg(dev, "%s added: va %p, da 0x%x, len 0x%x\n", name, ptr,
		rsc->da, rsc->len);

	return 0;
}

/**
 * rproc_handle_devmem() - handle devmem resource entry
 * @rproc: remote processor handle
 * @rsc: the devmem resource entry
 * @avail: size of available data (for sanity checking the image)
 *
 * Remote processors commonly need to access certain on-chip peripherals.
 *
 * Some of these remote processors access memory via an iommu device,
 * and might require us to configure their iommu before they can access
 * the on-chip peripherals they need.
 *
 * This resource entry is a request to map such a peripheral device.
 *
 * These devmem entries will contain the physical address of the device in
 * the 'pa' member. If a specific device address is expected, then 'da' will
 * contain it (currently this is the only use case supported). 'len' will
 * contain the size of the physical region we need to map.
 *
 * Currently we just "trust" those devmem entries to contain valid physical
 * addresses, but this is going to change: we want the implementations to
 * tell us ranges of physical addresses the firmware is allowed to request,
 * and not allow firmwares to request access to physical addresses that
 * are outside those ranges.
 */
static int rproc_handle_devmem(struct rproc *rproc, struct fw_rsc_devmem *rsc,
			       int offset, int avail)
{
	struct rproc_mem_entry *mapping;
	struct device *dev = &rproc->dev;
	int ret;

	/* no point in handling this resource without a valid iommu domain */
	if (!rproc->domain)
		return -EINVAL;

	if (sizeof(*rsc) > avail) {
		dev_err(dev, "devmem rsc is truncated\n");
		return -EINVAL;
	}

	/* make sure reserved bytes are zeroes */
	if (rsc->reserved) {
		dev_err(dev, "devmem rsc has non zero reserved bytes\n");
		return -EINVAL;
	}

	mapping = kzalloc(sizeof(*mapping), GFP_KERNEL);
	if (!mapping)
		return -ENOMEM;

	ret = iommu_map(rproc->domain, rsc->da, rsc->pa, rsc->len, rsc->flags);
	if (ret) {
		dev_err(dev, "failed to map devmem: %d\n", ret);
		goto out;
	}

	/*
	 * We'll need this info later when we'll want to unmap everything
	 * (e.g. on shutdown).
	 *
	 * We can't trust the remote processor not to change the resource
	 * table, so we must maintain this info independently.
	 */
	mapping->dma = rsc->pa;
	mapping->da = rsc->da;
	mapping->len = rsc->len;
	list_add_tail(&mapping->node, &rproc->mappings);

	dev_dbg(dev, "mapped devmem pa 0x%x, da 0x%x, len 0x%x\n",
		rsc->pa, rsc->da, rsc->len);

	return 0;

out:
	kfree(mapping);
	return ret;
}

/**
 * rproc_handle_carveout() - handle phys contig memory allocation requests
 * @rproc: rproc handle
 * @rsc: the resource entry
 * @avail: size of available data (for image validation)
 *
 * This function will handle firmware requests for allocation of physically
 * contiguous memory regions.
 *
 * These request entries should come first in the firmware's resource table,
 * as other firmware entries might request placing other data objects inside
 * these memory regions (e.g. data/code segments, trace resource entries, ...).
 *
 * Allocating memory this way helps utilizing the reserved physical memory
 * (e.g. CMA) more efficiently, and also minimizes the number of TLB entries
 * needed to map it (in case @rproc is using an IOMMU). Reducing the TLB
 * pressure is important; it may have a substantial impact on performance.
 */
static int rproc_handle_carveout(struct rproc *rproc,
				 struct fw_rsc_carveout *rsc,
				 int offset, int avail)
{
	struct rproc_mem_entry *carveout, *mapping;
	struct device *dev = &rproc->dev;
	dma_addr_t dma;
	void *va;
	int ret;

	if (sizeof(*rsc) > avail) {
		dev_err(dev, "carveout rsc is truncated\n");
		return -EINVAL;
	}

	/* make sure reserved bytes are zeroes */
	if (rsc->reserved) {
		dev_err(dev, "carveout rsc has non zero reserved bytes\n");
		return -EINVAL;
	}

	dev_dbg(dev, "carveout rsc: da %x, pa %x, len %x, flags %x\n",
		rsc->da, rsc->pa, rsc->len, rsc->flags);

	carveout = kzalloc(sizeof(*carveout), GFP_KERNEL);
	if (!carveout)
		return -ENOMEM;

	va = dma_alloc_coherent(dev->parent, rsc->len, &dma, GFP_KERNEL);
	if (!va) {
		dev_err(dev->parent, "dma_alloc_coherent err: %d\n", rsc->len);
		ret = -ENOMEM;
		goto free_carv;
	}

	dev_dbg(dev, "carveout va %p, dma %pad, len 0x%x\n", va,
		&dma, rsc->len);

	/*
	 * Ok, this is non-standard.
	 *
	 * Sometimes we can't rely on the generic iommu-based DMA API
	 * to dynamically allocate the device address and then set the IOMMU
	 * tables accordingly, because some remote processors might
	 * _require_ us to use hard coded device addresses that their
	 * firmware was compiled with.
	 *
	 * In this case, we must use the IOMMU API directly and map
	 * the memory to the device address as expected by the remote
	 * processor.
	 *
	 * Obviously such remote processor devices should not be configured
	 * to use the iommu-based DMA API: we expect 'dma' to contain the
	 * physical address in this case.
	 */
	if (rproc->domain) {
		mapping = kzalloc(sizeof(*mapping), GFP_KERNEL);
		if (!mapping) {
			dev_err(dev, "kzalloc mapping failed\n");
			ret = -ENOMEM;
			goto dma_free;
		}

		ret = iommu_map(rproc->domain, rsc->da, dma, rsc->len,
				rsc->flags);
		if (ret) {
			dev_err(dev, "iommu_map failed: %d\n", ret);
			goto free_mapping;
		}

		/*
		 * We'll need this info later when we'll want to unmap
		 * everything (e.g. on shutdown).
		 *
		 * We can't trust the remote processor not to change the
		 * resource table, so we must maintain this info independently.
		 */
		mapping->da = rsc->da;
		mapping->len = rsc->len;
		list_add_tail(&mapping->node, &rproc->mappings);

		dev_dbg(dev, "carveout mapped 0x%x to %pad\n",
			rsc->da, &dma);
	}

	/*
	 * Some remote processors might need to know the pa
	 * even though they are behind an IOMMU. E.g., OMAP4's
	 * remote M3 processor needs this so it can control
	 * on-chip hardware accelerators that are not behind
	 * the IOMMU, and therefor must know the pa.
	 *
	 * Generally we don't want to expose physical addresses
	 * if we don't have to (remote processors are generally
	 * _not_ trusted), so we might want to do this only for
	 * remote processor that _must_ have this (e.g. OMAP4's
	 * dual M3 subsystem).
	 *
	 * Non-IOMMU processors might also want to have this info.
	 * In this case, the device address and the physical address
	 * are the same.
	 */
	rsc->pa = dma;

	carveout->va = va;
	carveout->len = rsc->len;
	carveout->dma = dma;
	carveout->da = rsc->da;

	list_add_tail(&carveout->node, &rproc->carveouts);

	return 0;

free_mapping:
	kfree(mapping);
dma_free:
	dma_free_coherent(dev->parent, rsc->len, va, dma);
free_carv:
	kfree(carveout);
	return ret;
}

static int rproc_count_vrings(struct rproc *rproc, struct fw_rsc_vdev *rsc,
			      int offset, int avail)
{
	/* Summarize the number of notification IDs */
	rproc->max_notifyid += rsc->num_of_vrings;

	return 0;
}

/*
 * A lookup table for resource handlers. The indices are defined in
 * enum fw_resource_type.
 */
static rproc_handle_resource_t rproc_loading_handlers[RSC_LAST] = {
	[RSC_CARVEOUT] = (rproc_handle_resource_t)rproc_handle_carveout,
	[RSC_DEVMEM] = (rproc_handle_resource_t)rproc_handle_devmem,
	[RSC_TRACE] = (rproc_handle_resource_t)rproc_handle_trace,
	[RSC_VDEV] = NULL, /* VDEVs were handled upon registrarion */
};

static rproc_handle_resource_t rproc_vdev_handler[RSC_LAST] = {
	[RSC_VDEV] = (rproc_handle_resource_t)rproc_handle_vdev,
};

static rproc_handle_resource_t rproc_count_vrings_handler[RSC_LAST] = {
	[RSC_VDEV] = (rproc_handle_resource_t)rproc_count_vrings,
};

/* handle firmware resource entries before booting the remote processor */
static int rproc_handle_resources(struct rproc *rproc, int len,
				  rproc_handle_resource_t handlers[RSC_LAST])
{
	struct device *dev = &rproc->dev;
	rproc_handle_resource_t handler;
	int ret = 0, i;

	for (i = 0; i < rproc->table_ptr->num; i++) {
		int offset = rproc->table_ptr->offset[i];
		struct fw_rsc_hdr *hdr = (void *)rproc->table_ptr + offset;
		int avail = len - offset - sizeof(*hdr);
		void *rsc = (void *)hdr + sizeof(*hdr);

		/* make sure table isn't truncated */
		if (avail < 0) {
			dev_err(dev, "rsc table is truncated\n");
			return -EINVAL;
		}

		dev_dbg(dev, "rsc: type %d\n", hdr->type);

		if (hdr->type >= RSC_LAST) {
			dev_warn(dev, "unsupported resource %d\n", hdr->type);
			continue;
		}

		handler = handlers[hdr->type];
		if (!handler)
			continue;

		ret = handler(rproc, rsc, offset + sizeof(*hdr), avail);
		if (ret)
			break;
	}

	return ret;
}

/* handle firmware version entry before loading the firmware sections */
static int
rproc_handle_fw_version(struct rproc *rproc, const char *version, int versz)
{
	struct device *dev = &rproc->dev;

	rproc->fw_version = kmemdup(version, versz, GFP_KERNEL);
	if (!rproc->fw_version) {
		dev_err(dev, "%s: version kzalloc failed\n", __func__);
		return -ENOMEM;
	}
	return 0;
}

/**
 * rproc_free_last_trace() - helper function to cleanup a last trace entry
 * @trace: the last trace element to be cleaned up
 */
static void rproc_free_last_trace(struct rproc_mem_entry *trace)
{
	rproc_remove_trace_file(trace->priv);
	list_del(&trace->node);
	vfree(trace->va);
	kfree(trace);
}

/**
 * rproc_resource_cleanup() - clean up and free all acquired resources
 * @rproc: rproc handle
 *
 * This function will free all resources acquired for @rproc, and it
 * is called whenever @rproc either shuts down or fails to boot.
 */
static void rproc_resource_cleanup(struct rproc *rproc)
{
	struct rproc_mem_entry *entry, *tmp;
	struct device *dev = &rproc->dev;
	int count = 0, i = rproc->num_traces;

	/* clean up debugfs trace entries */
	list_for_each_entry_safe(entry, tmp, &rproc->traces, node) {
		/* handle last trace here */
		if (rproc->state == RPROC_CRASHED)
			rproc_handle_last_trace(rproc, entry, ++count);

		rproc_remove_trace_file(entry->priv);
		list_del(&entry->node);
		kfree(entry);
	}
	rproc->num_traces = 0;

	/*
	 * clean up debugfs last trace entries. This either deletes all last
	 * trace entries during cleanup or just the remaining entries, if any,
	 * in case of a crash.
	 */
	list_for_each_entry_safe(entry, tmp, &rproc->last_traces, node) {
		/* skip the valid traces */
		if ((i--) && (rproc->state == RPROC_CRASHED))
			continue;
		rproc_free_last_trace(entry);
		rproc->num_last_traces--;
	}

	/* clean up iommu mapping entries */
	list_for_each_entry_safe(entry, tmp, &rproc->mappings, node) {
		size_t unmapped;

		unmapped = iommu_unmap(rproc->domain, entry->da, entry->len);
		if (unmapped != entry->len) {
			/* nothing much to do besides complaining */
			dev_err(dev, "failed to unmap %u/%zu\n", entry->len,
				unmapped);
		}

		list_del(&entry->node);
		kfree(entry);
	}

	/* clean up carveout allocations */
	list_for_each_entry_safe(entry, tmp, &rproc->carveouts, node) {
		dma_free_coherent(dev->parent, entry->len, entry->va,
				  entry->dma);
		list_del(&entry->node);
		kfree(entry);
	}

	/* free fw version */
	kfree(rproc->fw_version);
}

/*
 * take a firmware and boot a remote processor with it.
 */
static int rproc_fw_boot(struct rproc *rproc, const struct firmware *fw)
{
	struct device *dev = &rproc->dev;
	const char *name = rproc->firmware;
	struct resource_table *table, *loaded_table;
	int ret, tablesz, versz;
	const char *version;

	if (!rproc->table_ptr)
		return -ENOMEM;

	ret = rproc_fw_sanity_check(rproc, fw);
	if (ret)
		return ret;

	if (!rproc->use_userspace_loader)
		dev_info(dev, "Booting fw image %s, size %zd\n",
			 name, fw->size);
	else
		dev_info(dev, "Booting unspecified pre-loaded fw image\n");

	/*
	 * if enabling an IOMMU isn't relevant for this rproc, this is
	 * just a nop
	 */
	ret = rproc_enable_iommu(rproc);
	if (ret) {
		dev_err(dev, "can't enable iommu: %d\n", ret);
		return ret;
	}

	rproc->bootaddr = rproc_get_boot_addr(rproc, fw);
	ret = -EINVAL;

	/* look for the resource table */
	table = rproc_find_rsc_table(rproc, fw, &tablesz);
	if (!table)
		goto clean_up;

	/* Verify that resource table in loaded fw is unchanged */
	if (rproc->table_csum != crc32(0, table, tablesz)) {
		dev_err(dev, "resource checksum failed, fw changed?\n");
		goto clean_up;
	}

	/* handle fw resources which are required to boot rproc */
	ret = rproc_handle_resources(rproc, tablesz, rproc_loading_handlers);
	if (ret) {
		dev_err(dev, "Failed to process resources: %d\n", ret);
		goto clean_up;
	}

	/* look for the firmware version, and store if present */
	version = rproc_find_version_info(rproc, fw, &versz);
	if (version) {
		ret = rproc_handle_fw_version(rproc, version, versz);
		if (ret) {
			dev_err(dev, "Failed to process version info: %d\n",
				ret);
			goto clean_up;
		}
	}

<<<<<<< HEAD
	/* load the ELF segments to memory */
	ret = rproc_load_segments(rproc, fw);
	if (ret) {
		dev_err(dev, "Failed to load program segments: %d\n", ret);
		goto clean_up;
=======
	if (!rproc->use_userspace_loader) {
		/* load the ELF segments to memory */
		ret = rproc_load_segments(rproc, fw);
		if (ret) {
			dev_err(dev, "Failed to load program segments: %d\n",
				ret);
			goto clean_up;
		}
>>>>>>> e5c8417a
	}

	/*
	 * The starting device has been given the rproc->cached_table as the
	 * resource table. The address of the vring along with the other
	 * allocated resources (carveouts etc) is stored in cached_table.
	 * In order to pass this information to the remote device we must
	 * copy this information to device memory.
	 */
	loaded_table = rproc_find_loaded_rsc_table(rproc, fw);
	if (!loaded_table) {
		ret = -EINVAL;
		goto clean_up;
	}

	memcpy(loaded_table, rproc->cached_table, tablesz);

	/* power up the remote processor */
	ret = rproc->ops->start(rproc);
	if (ret) {
		dev_err(dev, "can't start rproc %s: %d\n", rproc->name, ret);
		goto clean_up;
	}

	/*
	 * Update table_ptr so that all subsequent vring allocations and
	 * virtio fields manipulation update the actual loaded resource table
	 * in device memory.
	 */
	rproc->table_ptr = loaded_table;

	rproc->state = RPROC_RUNNING;

	dev_info(dev, "remote processor %s is now up\n", rproc->name);

	return 0;

clean_up:
	rproc_resource_cleanup(rproc);
	rproc_disable_iommu(rproc);
	return ret;
}

/*
 * take a firmware and look for virtio devices to register.
 *
 * Note: this function is called asynchronously upon registration of the
 * remote processor (so we must wait until it completes before we try
 * to unregister the device. one other option is just to use kref here,
 * that might be cleaner).
 */
static void rproc_fw_config_virtio(const struct firmware *fw, void *context)
{
	struct rproc *rproc = context;
	struct resource_table *table;
	int ret, tablesz;

	if (rproc_fw_sanity_check(rproc, fw) < 0)
		goto out;

	/* look for the resource table */
	table = rproc_find_rsc_table(rproc, fw,  &tablesz);
	if (!table)
		goto out;

	rproc->table_csum = crc32(0, table, tablesz);

	/*
	 * Create a copy of the resource table. When a virtio device starts
	 * and calls vring_new_virtqueue() the address of the allocated vring
	 * will be stored in the cached_table. Before the device is started,
	 * cached_table will be copied into devic memory.
	 */
	rproc->cached_table = kmemdup(table, tablesz, GFP_KERNEL);
	if (!rproc->cached_table)
		goto out;

	rproc->table_ptr = rproc->cached_table;

	/* count the number of notify-ids */
	rproc->max_notifyid = -1;
	ret = rproc_handle_resources(rproc, tablesz,
				     rproc_count_vrings_handler);
	if (ret)
		goto out;

	/* look for virtio devices and register them */
	ret = rproc_handle_resources(rproc, tablesz, rproc_vdev_handler);

out:
	release_firmware(fw);
	if (!rproc->use_userspace_loader) {
		/* allow rproc_del() contexts, if any, to proceed */
		complete_all(&rproc->firmware_loading_complete);
	}
}

/**
 * rproc_add_vdevs_direct() - add virtio devices directly from a resource table
 * @rproc: handle of a remote processor
 *
 * This function is added to support remoteproc drivers using userspace loaders
 * to process a published resource table directly and add the virtio devices for
 * supporting the virtio rpmsg infrastructure. The firmwares are not looked up
 * and processed by the remoteproc core for such drivers.
 *
 * The remoteproc drivers are expected to undo the addition using the
 * @rproc_remove_vdevs_direct() function.
 */
void rproc_add_vdevs_direct(struct rproc *rproc)
{
	if (!rproc->use_userspace_loader) {
		dev_err(&rproc->dev, "cannot be called on rprocs supporting in-kernel loader!\n");
		return;
	}

	rproc_fw_config_virtio(NULL, (void *)rproc);
}
EXPORT_SYMBOL(rproc_add_vdevs_direct);

/**
 * rproc_remove_vdevs_direct() - remove virtio devices directly
 * @rproc: handle of a remote processor
 *
 * This function is added to support remoteproc drivers using userspace
 * loaders to remove any directly added virtio devices through the
 * @rproc_add_vdevs_direct() function.
 */
void rproc_remove_vdevs_direct(struct rproc *rproc)
{
	struct rproc_vdev *rvdev, *tmp;

	if (!rproc->use_userspace_loader) {
		dev_err(&rproc->dev, "cannot be called on rprocs supporting in-kernel loader!\n");
		return;
	}

	list_for_each_entry_safe(rvdev, tmp, &rproc->rvdevs, node)
		rproc_remove_virtio_dev(rvdev);
}
EXPORT_SYMBOL(rproc_remove_vdevs_direct);

static int rproc_add_virtio_devices(struct rproc *rproc)
{
	int ret;

	/* nothing to do if relying on external userspace loader */
	if (rproc->use_userspace_loader)
		return 0;

	/* rproc_del() calls must wait until async loader completes */
	init_completion(&rproc->firmware_loading_complete);

	/*
	 * We must retrieve early virtio configuration info from
	 * the firmware (e.g. whether to register a virtio device,
	 * what virtio features does it support, ...).
	 *
	 * We're initiating an asynchronous firmware loading, so we can
	 * be built-in kernel code, without hanging the boot process.
	 */
	ret = request_firmware_nowait(THIS_MODULE, FW_ACTION_HOTPLUG,
				      rproc->firmware, &rproc->dev, GFP_KERNEL,
				      rproc, rproc_fw_config_virtio);
	if (ret < 0) {
		dev_err(&rproc->dev, "request_firmware_nowait err: %d\n", ret);
		complete_all(&rproc->firmware_loading_complete);
	}

	return ret;
}

/**
 * rproc_trigger_recovery() - recover a remoteproc
 * @rproc: the remote processor
 *
 * The recovery is done by resetting all the virtio devices, that way all the
 * rpmsg drivers will be reseted along with the remote processor making the
 * remoteproc functional again.
 *
 * This function can sleep, so it cannot be called from atomic context.
 */
int rproc_trigger_recovery(struct rproc *rproc)
{
	struct rproc_vdev *rvdev, *rvtmp;

	dev_err(&rproc->dev, "recovering %s\n", rproc->name);

	init_completion(&rproc->crash_comp);

	/* clean up remote vdev entries */
	list_for_each_entry_safe(rvdev, rvtmp, &rproc->rvdevs, node)
		rproc_remove_virtio_dev(rvdev);

	/* wait until there is no more rproc users */
	wait_for_completion(&rproc->crash_comp);

	/* Free the copy of the resource table */
	kfree(rproc->cached_table);

	return rproc_add_virtio_devices(rproc);
}

/**
 * rproc_crash_handler_work() - handle a crash
 *
 * This function needs to handle everything related to a crash, like cpu
 * registers and stack dump, information to help to debug the fatal error, etc.
 */
static void rproc_crash_handler_work(struct work_struct *work)
{
	struct rproc *rproc = container_of(work, struct rproc, crash_handler);
	struct device *dev = &rproc->dev;

	dev_dbg(dev, "enter %s\n", __func__);

	mutex_lock(&rproc->lock);

	if (rproc->state == RPROC_CRASHED || rproc->state == RPROC_OFFLINE) {
		/* handle only the first crash detected */
		mutex_unlock(&rproc->lock);
		return;
	}

	rproc->state = RPROC_CRASHED;
	dev_err(dev, "handling crash #%u in %s\n", ++rproc->crash_cnt,
		rproc->name);

	mutex_unlock(&rproc->lock);

	if (!rproc->recovery_disabled)
		rproc_trigger_recovery(rproc);
}

/**
 * rproc_get_alias_id() - return the alias id for the rproc device
 * @rproc: handle of a remote processor
 *
 * Each rproc device is associated with a platform device, but since the
 * devices are created from device tree, they do not have a valid platform
 * device id. This function returns an alternate DT-based alias id, and is
 * useful for clients needing to know an id for a processor. It is assumed
 * that the devices were given proper alias ids.
 *
 * Return: alias id associated with the rproc
 */
int rproc_get_alias_id(struct rproc *rproc)
{
	struct device *dev = rproc->dev.parent;
	struct device_node *np = dev->of_node;

	return of_alias_get_id(np, "rproc");
}
EXPORT_SYMBOL(rproc_get_alias_id);

/**
 * rproc_boot() - boot a remote processor
 * @rproc: handle of a remote processor
 *
 * Boot a remote processor (i.e. load its firmware, power it on, ...).
 *
 * If the remote processor is already powered on, this function immediately
 * returns (successfully).
 *
 * Returns 0 on success, and an appropriate error value otherwise.
 */
int rproc_boot(struct rproc *rproc)
{
	const struct firmware *firmware_p = NULL;
	struct device *dev;
	int ret;

	if (!rproc) {
		pr_err("invalid rproc handle\n");
		return -EINVAL;
	}

	dev = &rproc->dev;

	ret = mutex_lock_interruptible(&rproc->lock);
	if (ret) {
		dev_err(dev, "can't lock rproc %s: %d\n", rproc->name, ret);
		return ret;
	}

	/* loading a firmware is required */
	if (!rproc->firmware) {
		dev_err(dev, "%s: no firmware to load\n", __func__);
		ret = -EINVAL;
		goto unlock_mutex;
	}

	/* prevent underlying implementation from being removed */
	if (!try_module_get(dev->parent->driver->owner)) {
		dev_err(dev, "%s: can't get owner\n", __func__);
		ret = -EINVAL;
		goto unlock_mutex;
	}

	/* skip the boot process if rproc is already powered up */
	if (atomic_inc_return(&rproc->power) > 1) {
		ret = 0;
		goto unlock_mutex;
	}

	dev_info(dev, "powering up %s\n", rproc->name);

	if (!rproc->use_userspace_loader) {
		/* load firmware */
		ret = request_firmware(&firmware_p, rproc->firmware, dev);
		if (ret < 0) {
			dev_err(dev, "request_firmware failed: %d\n", ret);
			goto downref_rproc;
		}
	}

	ret = rproc_fw_boot(rproc, firmware_p);

	if (!rproc->use_userspace_loader)
		release_firmware(firmware_p);

downref_rproc:
	if (ret) {
		module_put(dev->parent->driver->owner);
		atomic_dec(&rproc->power);
	}
unlock_mutex:
	mutex_unlock(&rproc->lock);
	return ret;
}
EXPORT_SYMBOL(rproc_boot);

/**
 * rproc_shutdown() - power off the remote processor
 * @rproc: the remote processor
 *
 * Power off a remote processor (previously booted with rproc_boot()).
 *
 * In case @rproc is still being used by an additional user(s), then
 * this function will just decrement the power refcount and exit,
 * without really powering off the device.
 *
 * Every call to rproc_boot() must (eventually) be accompanied by a call
 * to rproc_shutdown(). Calling rproc_shutdown() redundantly is a bug.
 *
 * Notes:
 * - we're not decrementing the rproc's refcount, only the power refcount.
 *   which means that the @rproc handle stays valid even after rproc_shutdown()
 *   returns, and users can still use it with a subsequent rproc_boot(), if
 *   needed.
 */
void rproc_shutdown(struct rproc *rproc)
{
	struct device *dev = &rproc->dev;
	int ret;

	ret = mutex_lock_interruptible(&rproc->lock);
	if (ret) {
		dev_err(dev, "can't lock rproc %s: %d\n", rproc->name, ret);
		return;
	}

	/* if the remote proc is still needed, bail out */
	if (!atomic_dec_and_test(&rproc->power))
		goto out;

	/* power off the remote processor */
	ret = rproc->ops->stop(rproc);
	if (ret) {
		atomic_inc(&rproc->power);
		dev_err(dev, "can't stop rproc: %d\n", ret);
		goto out;
	}

	/* clean up all acquired resources */
	rproc_resource_cleanup(rproc);

	rproc_disable_iommu(rproc);

	/* Give the next start a clean resource table */
	rproc->table_ptr = rproc->cached_table;

	/* if in crash state, unlock crash handler */
	if (rproc->state == RPROC_CRASHED)
		complete_all(&rproc->crash_comp);

	rproc->state = RPROC_OFFLINE;

	dev_info(dev, "stopped remote processor %s\n", rproc->name);

out:
	mutex_unlock(&rproc->lock);
	if (!ret)
		module_put(dev->parent->driver->owner);
}
EXPORT_SYMBOL(rproc_shutdown);

/**
 * rproc_get_by_phandle() - find a remote processor by phandle
 * @phandle: phandle to the rproc
 *
 * Finds an rproc handle using the remote processor's phandle, and then
 * return a handle to the rproc.
 *
 * This function increments the remote processor's refcount, so always
 * use rproc_put() to decrement it back once rproc isn't needed anymore.
 *
 * Returns the rproc handle on success, and NULL on failure.
 */
#ifdef CONFIG_OF
struct rproc *rproc_get_by_phandle(phandle phandle)
{
	struct rproc *rproc = NULL, *r;
	struct device_node *np;

	np = of_find_node_by_phandle(phandle);
	if (!np)
		return NULL;

	mutex_lock(&rproc_list_mutex);
	list_for_each_entry(r, &rproc_list, node) {
		if (r->dev.parent && r->dev.parent->of_node == np) {
			rproc = r;
			get_device(&rproc->dev);
			break;
		}
	}
	mutex_unlock(&rproc_list_mutex);

	of_node_put(np);

	return rproc;
}
#else
struct rproc *rproc_get_by_phandle(phandle phandle)
{
	return NULL;
}
#endif
EXPORT_SYMBOL(rproc_get_by_phandle);

/**
 * rproc_add() - register a remote processor
 * @rproc: the remote processor handle to register
 *
 * Registers @rproc with the remoteproc framework, after it has been
 * allocated with rproc_alloc().
 *
 * This is called by the platform-specific rproc implementation, whenever
 * a new remote processor device is probed.
 *
 * Returns 0 on success and an appropriate error code otherwise.
 *
 * Note: this function initiates an asynchronous firmware loading
 * context, which will look for virtio devices supported by the rproc's
 * firmware.
 *
 * If found, those virtio devices will be created and added, so as a result
 * of registering this remote processor, additional virtio drivers might be
 * probed.
 */
int rproc_add(struct rproc *rproc)
{
	struct device *dev = &rproc->dev;
	int ret;

	ret = device_add(dev);
	if (ret < 0)
		return ret;

	/* expose to rproc_get_by_phandle users */
	mutex_lock(&rproc_list_mutex);
	list_add(&rproc->node, &rproc_list);
	mutex_unlock(&rproc_list_mutex);

	dev_info(dev, "%s is available\n", rproc->name);

	dev_info(dev, "Note: remoteproc is still under development and considered experimental.\n");
	dev_info(dev, "THE BINARY FORMAT IS NOT YET FINALIZED, and backward compatibility isn't yet guaranteed.\n");

	/* create debugfs entries */
	rproc_create_debug_dir(rproc);

	return rproc_add_virtio_devices(rproc);
}
EXPORT_SYMBOL(rproc_add);

/**
 * rproc_type_release() - release a remote processor instance
 * @dev: the rproc's device
 *
 * This function should _never_ be called directly.
 *
 * It will be called by the driver core when no one holds a valid pointer
 * to @dev anymore.
 */
static void rproc_type_release(struct device *dev)
{
	struct rproc *rproc = container_of(dev, struct rproc, dev);
	struct rproc_mem_entry *entry, *tmp;

	dev_info(&rproc->dev, "releasing %s\n", rproc->name);

	/* clean up debugfs last trace entries */
	list_for_each_entry_safe(entry, tmp, &rproc->last_traces, node) {
		rproc_free_last_trace(entry);
		rproc->num_last_traces--;
	}

	rproc_delete_debug_dir(rproc);

	idr_destroy(&rproc->notifyids);

	if (rproc->index >= 0)
		ida_simple_remove(&rproc_dev_index, rproc->index);

	kfree(rproc);
}

struct device_type rproc_type = {
	.name		= "remoteproc",
	.release	= rproc_type_release,
};

/**
 * rproc_alloc() - allocate a remote processor handle
 * @dev: the underlying device
 * @name: name of this remote processor
 * @ops: platform-specific handlers (mainly start/stop)
 * @firmware: name of firmware file to load, can be NULL
 * @len: length of private data needed by the rproc driver (in bytes)
 *
 * Allocates a new remote processor handle, but does not register
 * it yet. if @firmware is NULL, a default name is used.
 *
 * This function should be used by rproc implementations during initialization
 * of the remote processor.
 *
 * After creating an rproc handle using this function, and when ready,
 * implementations should then call rproc_add() to complete
 * the registration of the remote processor.
 *
 * On success the new rproc is returned, and on failure, NULL.
 *
 * Note: _never_ directly deallocate @rproc, even if it was not registered
 * yet. Instead, when you need to unroll rproc_alloc(), use rproc_put().
 */
struct rproc *rproc_alloc(struct device *dev, const char *name,
			  const struct rproc_ops *ops,
			  const char *firmware, int len)
{
	struct rproc *rproc;
	char *p, *template = "rproc-%s-fw";
	int name_len = 0;

	if (!dev || !name || !ops)
		return NULL;

	if (!firmware)
		/*
		 * Make room for default firmware name (minus %s plus '\0').
		 * If the caller didn't pass in a firmware name then
		 * construct a default name.  We're already glomming 'len'
		 * bytes onto the end of the struct rproc allocation, so do
		 * a few more for the default firmware name (but only if
		 * the caller doesn't pass one).
		 */
		name_len = strlen(name) + strlen(template) - 2 + 1;

	rproc = kzalloc(sizeof(*rproc) + len + name_len, GFP_KERNEL);
	if (!rproc)
		return NULL;

	if (!firmware) {
		p = (char *)rproc + sizeof(struct rproc) + len;
		snprintf(p, name_len, template, name);
	} else {
		p = (char *)firmware;
	}

	rproc->firmware = p;
	rproc->name = name;
	rproc->ops = ops;
	rproc->priv = &rproc[1];

	device_initialize(&rproc->dev);
	rproc->dev.parent = dev;
	rproc->dev.type = &rproc_type;

	/* Assign a unique device index and name */
	rproc->index = ida_simple_get(&rproc_dev_index, 0, 0, GFP_KERNEL);
	if (rproc->index < 0) {
		dev_err(dev, "ida_simple_get failed: %d\n", rproc->index);
		put_device(&rproc->dev);
		return NULL;
	}

	dev_set_name(&rproc->dev, "remoteproc%d", rproc->index);

	atomic_set(&rproc->power, 0);

	/* Set ELF as the default fw_ops handler */
	rproc->fw_ops = &rproc_elf_fw_ops;

	mutex_init(&rproc->lock);

	idr_init(&rproc->notifyids);

	INIT_LIST_HEAD(&rproc->carveouts);
	INIT_LIST_HEAD(&rproc->mappings);
	INIT_LIST_HEAD(&rproc->traces);
	INIT_LIST_HEAD(&rproc->last_traces);
	INIT_LIST_HEAD(&rproc->rvdevs);

	INIT_WORK(&rproc->crash_handler, rproc_crash_handler_work);
	init_completion(&rproc->crash_comp);

	rproc->state = RPROC_OFFLINE;

	return rproc;
}
EXPORT_SYMBOL(rproc_alloc);

/**
 * rproc_put() - unroll rproc_alloc()
 * @rproc: the remote processor handle
 *
 * This function decrements the rproc dev refcount.
 *
 * If no one holds any reference to rproc anymore, then its refcount would
 * now drop to zero, and it would be freed.
 */
void rproc_put(struct rproc *rproc)
{
	put_device(&rproc->dev);
}
EXPORT_SYMBOL(rproc_put);

/**
 * rproc_del() - unregister a remote processor
 * @rproc: rproc handle to unregister
 *
 * This function should be called when the platform specific rproc
 * implementation decides to remove the rproc device. it should
 * _only_ be called if a previous invocation of rproc_add()
 * has completed successfully.
 *
 * After rproc_del() returns, @rproc isn't freed yet, because
 * of the outstanding reference created by rproc_alloc. To decrement that
 * one last refcount, one still needs to call rproc_put().
 *
 * Returns 0 on success and -EINVAL if @rproc isn't valid.
 */
int rproc_del(struct rproc *rproc)
{
	struct rproc_vdev *rvdev, *tmp;

	if (!rproc)
		return -EINVAL;

	if (!rproc->use_userspace_loader) {
		/* if rproc is just being registered, wait */
		wait_for_completion(&rproc->firmware_loading_complete);
	}

	/* clean up remote vdev entries */
	list_for_each_entry_safe(rvdev, tmp, &rproc->rvdevs, node)
		rproc_remove_virtio_dev(rvdev);

	/* Free the copy of the resource table */
	kfree(rproc->cached_table);

	/* the rproc is downref'ed as soon as it's removed from the klist */
	mutex_lock(&rproc_list_mutex);
	list_del(&rproc->node);
	mutex_unlock(&rproc_list_mutex);

	device_del(&rproc->dev);

	return 0;
}
EXPORT_SYMBOL(rproc_del);

/**
 * rproc_report_crash() - rproc crash reporter function
 * @rproc: remote processor
 * @type: crash type
 *
 * This function must be called every time a crash is detected by the low-level
 * drivers implementing a specific remoteproc. This should not be called from a
 * non-remoteproc driver.
 *
 * This function can be called from atomic/interrupt context.
 */
void rproc_report_crash(struct rproc *rproc, enum rproc_crash_type type)
{
	if (!rproc) {
		pr_err("NULL rproc pointer\n");
		return;
	}

	dev_err(&rproc->dev, "crash detected in %s: type %s\n",
		rproc->name, rproc_crash_to_string(type));

	/* create a new task to handle the error */
	schedule_work(&rproc->crash_handler);
}
EXPORT_SYMBOL(rproc_report_crash);

static int __init remoteproc_init(void)
{
	rproc_init_debugfs();

	return 0;
}
module_init(remoteproc_init);

static void __exit remoteproc_exit(void)
{
	ida_destroy(&rproc_dev_index);

	rproc_exit_debugfs();
}
module_exit(remoteproc_exit);

MODULE_LICENSE("GPL v2");
MODULE_DESCRIPTION("Generic Remote Processor Framework");<|MERGE_RESOLUTION|>--- conflicted
+++ resolved
@@ -1062,13 +1062,6 @@
 		}
 	}
 
-<<<<<<< HEAD
-	/* load the ELF segments to memory */
-	ret = rproc_load_segments(rproc, fw);
-	if (ret) {
-		dev_err(dev, "Failed to load program segments: %d\n", ret);
-		goto clean_up;
-=======
 	if (!rproc->use_userspace_loader) {
 		/* load the ELF segments to memory */
 		ret = rproc_load_segments(rproc, fw);
@@ -1077,7 +1070,6 @@
 				ret);
 			goto clean_up;
 		}
->>>>>>> e5c8417a
 	}
 
 	/*
