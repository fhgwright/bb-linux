--- conflicted
+++ resolved
@@ -294,13 +294,8 @@
 	dev_info_t *tmp_dev;
 	sector_t start_sector;
 
-<<<<<<< HEAD
-	if (unlikely(bio->bi_rw & REQ_HARDBARRIER)) {
-		md_barrier_request(mddev, bio);
-=======
 	if (unlikely(bio->bi_rw & REQ_FLUSH)) {
 		md_flush_request(mddev, bio);
->>>>>>> 45f53cc9
 		return 0;
 	}
 
