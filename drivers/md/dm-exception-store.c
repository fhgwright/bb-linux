--- conflicted
+++ resolved
@@ -161,17 +161,8 @@
 						 error);
 }
 
-<<<<<<< HEAD
-	return dm_exception_store_set_chunk_size(store, chunk_size_ulong,
-						 error);
-}
-
-int dm_exception_store_set_chunk_size(struct dm_exception_store *store,
-				      unsigned long chunk_size_ulong,
-=======
 int dm_exception_store_set_chunk_size(struct dm_exception_store *store,
 				      unsigned chunk_size,
->>>>>>> 25d27ede
 				      char **error)
 {
 	/* Check chunk_size is a power of 2 */
@@ -186,24 +177,14 @@
 		return -EINVAL;
 	}
 
-<<<<<<< HEAD
-	if (chunk_size_ulong > INT_MAX >> SECTOR_SHIFT) {
-=======
 	if (chunk_size > INT_MAX >> SECTOR_SHIFT) {
->>>>>>> 25d27ede
 		*error = "Chunk size is too high";
 		return -EINVAL;
 	}
 
-<<<<<<< HEAD
-	store->chunk_size = chunk_size_ulong;
-	store->chunk_mask = chunk_size_ulong - 1;
-	store->chunk_shift = ffs(chunk_size_ulong) - 1;
-=======
 	store->chunk_size = chunk_size;
 	store->chunk_mask = chunk_size - 1;
 	store->chunk_shift = ffs(chunk_size) - 1;
->>>>>>> 25d27ede
 
 	return 0;
 }
