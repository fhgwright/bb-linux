#
# Misc strange devices
#

menuconfig MISC_DEVICES
	bool "Misc devices"
	default y
	---help---
	  Say Y here to get to see options for device drivers from various
	  different categories. This option alone does not add any kernel code.

	  If you say N, all options in this submenu will be skipped and disabled.

if MISC_DEVICES

config ATMEL_PWM
	tristate "Atmel AT32/AT91 PWM support"
	depends on AVR32 || ARCH_AT91SAM9263 || ARCH_AT91SAM9RL || ARCH_AT91CAP9
	help
	  This option enables device driver support for the PWM channels
	  on certain Atmel prcoessors.  Pulse Width Modulation is used for
	  purposes including software controlled power-efficent backlights
	  on LCD displays, motor control, and waveform generation.

config ATMEL_TCLIB
	bool "Atmel AT32/AT91 Timer/Counter Library"
	depends on (AVR32 || ARCH_AT91)
	help
	  Select this if you want a library to allocate the Timer/Counter
	  blocks found on many Atmel processors.  This facilitates using
	  these blocks by different drivers despite processor differences.

config ATMEL_TCB_CLKSRC
	bool "TC Block Clocksource"
	depends on ATMEL_TCLIB && GENERIC_TIME
	default y
	help
	  Select this to get a high precision clocksource based on a
	  TC block with a 5+ MHz base clock rate.  Two timer channels
	  are combined to make a single 32-bit timer.

	  When GENERIC_CLOCKEVENTS is defined, the third timer channel
	  may be used as a clock event device supporting oneshot mode
	  (delays of up to two seconds) based on the 32 KiHz clock.

config ATMEL_TCB_CLKSRC_BLOCK
	int
	depends on ATMEL_TCB_CLKSRC
	prompt "TC Block" if ARCH_AT91RM9200 || ARCH_AT91SAM9260 || CPU_AT32AP700X
	default 0
	range 0 1
	help
	  Some chips provide more than one TC block, so you have the
	  choice of which one to use for the clock framework.  The other
	  TC can be used for other purposes, such as PWM generation and
	  interval timing.

config IBM_ASM
	tristate "Device driver for IBM RSA service processor"
	depends on X86 && PCI && INPUT && EXPERIMENTAL
	---help---
	  This option enables device driver support for in-band access to the
	  IBM RSA (Condor) service processor in eServer xSeries systems.
	  The ibmasm device driver allows user space application to access
	  ASM (Advanced Systems Management) functions on the service
	  processor. The driver is meant to be used in conjunction with
	  a user space API.
	  The ibmasm driver also enables the OS to use the UART on the
	  service processor board as a regular serial port. To make use of
	  this feature serial driver support (CONFIG_SERIAL_8250) must be
	  enabled.

	  WARNING: This software may not be supported or function
	  correctly on your IBM server. Please consult the IBM ServerProven
	  website <http://www.pc.ibm.com/ww/eserver/xseries/serverproven> for
	  information on the specific driver level and support statement
	  for your IBM server.

config PHANTOM
	tristate "Sensable PHANToM (PCI)"
	depends on PCI
	help
	  Say Y here if you want to build a driver for Sensable PHANToM device.

	  This driver is only for PCI PHANToMs.

	  If you choose to build module, its name will be phantom. If unsure,
	  say N here.

config EEPROM_93CX6
	tristate "EEPROM 93CX6 support"
	---help---
	  This is a driver for the EEPROM chipsets 93c46 and 93c66.
	  The driver supports both read as well as write commands.

	  If unsure, say N.

config SGI_IOC4
	tristate "SGI IOC4 Base IO support"
	depends on PCI
	---help---
	  This option enables basic support for the IOC4 chip on certain
	  SGI IO controller cards (IO9, IO10, and PCI-RT).  This option
	  does not enable any specific functions on such a card, but provides
	  necessary infrastructure for other drivers to utilize.

	  If you have an SGI Altix with an IOC4-based card say Y.
	  Otherwise say N.

config TIFM_CORE
	tristate "TI Flash Media interface support (EXPERIMENTAL)"
	depends on EXPERIMENTAL && PCI
	help
	  If you want support for Texas Instruments(R) Flash Media adapters
	  you should select this option and then also choose an appropriate
	  host adapter, such as 'TI Flash Media PCI74xx/PCI76xx host adapter
	  support', if you have a TI PCI74xx compatible card reader, for
	  example.
	  You will also have to select some flash card format drivers. MMC/SD
	  cards are supported via 'MMC/SD Card support: TI Flash Media MMC/SD
	  Interface support (MMC_TIFM_SD)'.

          To compile this driver as a module, choose M here: the module will
	  be called tifm_core.

config TIFM_7XX1
	tristate "TI Flash Media PCI74xx/PCI76xx host adapter support (EXPERIMENTAL)"
	depends on PCI && TIFM_CORE && EXPERIMENTAL
	default TIFM_CORE
	help
	  This option enables support for Texas Instruments(R) PCI74xx and
	  PCI76xx families of Flash Media adapters, found in many laptops.
	  To make actual use of the device, you will have to select some
	  flash card format drivers, as outlined in the TIFM_CORE Help.

          To compile this driver as a module, choose M here: the module will
	  be called tifm_7xx1.

config ACER_WMI
        tristate "Acer WMI Laptop Extras (EXPERIMENTAL)"
	depends on X86
	depends on EXPERIMENTAL
	depends on ACPI
	depends on LEDS_CLASS
	depends on NEW_LEDS
	depends on BACKLIGHT_CLASS_DEVICE
	depends on SERIO_I8042
	depends on RFKILL
	select ACPI_WMI
	---help---
	  This is a driver for newer Acer (and Wistron) laptops. It adds
	  wireless radio and bluetooth control, and on some laptops,
	  exposes the mail LED and LCD backlight.

	  For more information about this driver see
	  <file:Documentation/laptops/acer-wmi.txt>

	  If you have an ACPI-WMI compatible Acer/ Wistron laptop, say Y or M
	  here.

config ASUS_LAPTOP
        tristate "Asus Laptop Extras (EXPERIMENTAL)"
        depends on X86
        depends on ACPI
	depends on EXPERIMENTAL && !ACPI_ASUS
	depends on LEDS_CLASS
	depends on NEW_LEDS
	depends on BACKLIGHT_CLASS_DEVICE
        ---help---
	  This is the new Linux driver for Asus laptops. It may also support some
	  MEDION, JVC or VICTOR laptops. It makes all the extra buttons generate
	  standard ACPI events that go through /proc/acpi/events. It also adds
	  support for video output switching, LCD backlight control, Bluetooth and
	  Wlan control, and most importantly, allows you to blink those fancy LEDs.

	  For more information and a userspace daemon for handling the extra
	  buttons see <http://acpi4asus.sf.net/>.

	  If you have an ACPI-compatible ASUS laptop, say Y or M here.

config FUJITSU_LAPTOP
        tristate "Fujitsu Laptop Extras"
        depends on X86
        depends on ACPI
	depends on INPUT
        depends on BACKLIGHT_CLASS_DEVICE
        ---help---
	  This is a driver for laptops built by Fujitsu:

	    * P2xxx/P5xxx/S6xxx/S7xxx series Lifebooks
	    * Possibly other Fujitsu laptop models
	    * Tested with S6410 and S7020

	  It adds support for LCD brightness control and some hotkeys.

	  If you have a Fujitsu laptop, say Y or M here.

config FUJITSU_LAPTOP_DEBUG
	bool "Verbose debug mode for Fujitsu Laptop Extras"
	depends on FUJITSU_LAPTOP
	default n
	---help---
	  Enables extra debug output from the fujitsu extras driver, at the
	  expense of a slight increase in driver size.

	  If you are not sure, say N here.

config TC1100_WMI
	tristate "HP Compaq TC1100 Tablet WMI Extras (EXPERIMENTAL)"
	depends on X86 && !X86_64
	depends on EXPERIMENTAL
	depends on ACPI
	select ACPI_WMI
	---help---
	  This is a driver for the WMI extensions (wireless and bluetooth power
	  control) of the HP Compaq TC1100 tablet.

config HP_WMI
       tristate "HP WMI extras"
       depends on ACPI_WMI
       depends on INPUT
       depends on RFKILL
       help
         Say Y here if you want to support WMI-based hotkeys on HP laptops and
	 to read data from WMI such as docking or ambient light sensor state.

         To compile this driver as a module, choose M here: the module will
         be called hp-wmi.

config MSI_LAPTOP
        tristate "MSI Laptop Extras"
        depends on X86
        depends on ACPI_EC
        depends on BACKLIGHT_CLASS_DEVICE
        ---help---
	  This is a driver for laptops built by MSI (MICRO-STAR
	  INTERNATIONAL):

	  MSI MegaBook S270 (MS-1013)
	  Cytron/TCM/Medion/Tchibo MD96100/SAM2000

	  It adds support for Bluetooth, WLAN and LCD brightness control.

	  More information about this driver is available at
	  <http://0pointer.de/lennart/tchibo.html>.

	  If you have an MSI S270 laptop, say Y or M here.

config PANASONIC_LAPTOP
	tristate "Panasonic Laptop Extras"
	depends on X86 && INPUT && ACPI
        depends on BACKLIGHT_CLASS_DEVICE
	---help---
	  This driver adds support for access to backlight control and hotkeys
	  on Panasonic Let's Note laptops.

	  If you have a Panasonic Let's note laptop (such as the R1(N variant),
	  R2, R3, R5, T2, W2 and Y2 series), say Y.

config COMPAL_LAPTOP
	tristate "Compal Laptop Extras"
	depends on X86
	depends on ACPI_EC
	depends on BACKLIGHT_CLASS_DEVICE
	---help---
	  This is a driver for laptops built by Compal:

	  Compal FL90/IFL90
	  Compal FL91/IFL91
	  Compal FL92/JFL92
	  Compal FT00/IFT00

	  It adds support for Bluetooth, WLAN and LCD brightness control.

	  If you have an Compal FL9x/IFL9x/FT00 laptop, say Y or M here.

config SONY_LAPTOP
	tristate "Sony Laptop Extras"
	depends on X86 && ACPI
	select BACKLIGHT_CLASS_DEVICE
	depends on INPUT
	  ---help---
	  This mini-driver drives the SNC and SPIC devices present in the ACPI
	  BIOS of the Sony Vaio laptops.

	  It gives access to some extra laptop functionalities like Bluetooth,
	  screen brightness control, Fn keys and allows powering on/off some
	  devices.

	  Read <file:Documentation/laptops/sony-laptop.txt> for more information.

config SONYPI_COMPAT
	bool "Sonypi compatibility"
	depends on SONY_LAPTOP
	  ---help---
	  Build the sonypi driver compatibility code into the sony-laptop driver.

config THINKPAD_ACPI
	tristate "ThinkPad ACPI Laptop Extras"
	depends on X86 && ACPI
	select BACKLIGHT_LCD_SUPPORT
	select BACKLIGHT_CLASS_DEVICE
	select HWMON
	select NVRAM
	select INPUT
	select NEW_LEDS
	select LEDS_CLASS
	select NET
	select RFKILL
	---help---
	  This is a driver for the IBM and Lenovo ThinkPad laptops. It adds
	  support for Fn-Fx key combinations, Bluetooth control, video
	  output switching, ThinkLight control, UltraBay eject and more.
	  For more information about this driver see
	  <file:Documentation/laptops/thinkpad-acpi.txt> and
	  <http://ibm-acpi.sf.net/> .

	  This driver was formerly known as ibm-acpi.

	  If you have an IBM or Lenovo ThinkPad laptop, say Y or M here.

config THINKPAD_ACPI_DEBUG
	bool "Verbose debug mode"
	depends on THINKPAD_ACPI
	default n
	---help---
	  Enables extra debugging information, at the expense of a slightly
	  increase in driver size.

	  If you are not sure, say N here.

config THINKPAD_ACPI_DOCK
	bool "Legacy Docking Station Support"
	depends on THINKPAD_ACPI
	depends on ACPI_DOCK=n
	default n
	---help---
	  Allows the thinkpad_acpi driver to handle docking station events.
	  This support was made obsolete by the generic ACPI docking station
	  support (CONFIG_ACPI_DOCK).  It will allow locking and removing the
	  laptop from the docking station, but will not properly connect PCI
	  devices.

	  If you are not sure, say N here.

config THINKPAD_ACPI_BAY
	bool "Legacy Removable Bay Support"
	depends on THINKPAD_ACPI
	default y
	---help---
	  Allows the thinkpad_acpi driver to handle removable bays.  It will
	  electrically disable the device in the bay, and also generate
	  notifications when the bay lever is ejected or inserted.

	  If you are not sure, say Y here.

config THINKPAD_ACPI_VIDEO
	bool "Video output control support"
	depends on THINKPAD_ACPI
	default y
	---help---
	  Allows the thinkpad_acpi driver to provide an interface to control
	  the various video output ports.

	  This feature often won't work well, depending on ThinkPad model,
	  display state, video output devices in use, whether there is a X
	  server running, phase of the moon, and the current mood of
	  Schroedinger's cat.  If you can use X.org's RandR to control
	  your ThinkPad's video output ports instead of this feature,
	  don't think twice: do it and say N here to save some memory.

	  If you are not sure, say Y here.

config THINKPAD_ACPI_HOTKEY_POLL
	bool "Support NVRAM polling for hot keys"
	depends on THINKPAD_ACPI
	default y
	---help---
	  Some thinkpad models benefit from NVRAM polling to detect a few of
	  the hot key press events.  If you know your ThinkPad model does not
	  need to do NVRAM polling to support any of the hot keys you use,
	  unselecting this option will save about 1kB of memory.

	  ThinkPads T40 and newer, R52 and newer, and X31 and newer are
	  unlikely to need NVRAM polling in their latest BIOS versions.

	  NVRAM polling can detect at most the following keys: ThinkPad/Access
	  IBM, Zoom, Switch Display (fn+F7), ThinkLight, Volume up/down/mute,
	  Brightness up/down, Display Expand (fn+F8), Hibernate (fn+F12).

	  If you are not sure, say Y here.  The driver enables polling only if
	  it is strictly necessary to do so.

config ATMEL_SSC
	tristate "Device driver for Atmel SSC peripheral"
	depends on AVR32 || ARCH_AT91
	---help---
	  This option enables device driver support for Atmel Syncronized
	  Serial Communication peripheral (SSC).

	  The SSC peripheral supports a wide variety of serial frame based
	  communications, i.e. I2S, SPI, etc.

	  If unsure, say N.

config INTEL_MENLOW
	tristate "Thermal Management driver for Intel menlow platform"
	depends on ACPI_THERMAL
	select THERMAL
	depends on X86
	---help---
	  ACPI thermal management enhancement driver on
	  Intel Menlow platform.

	  If unsure, say N.

config EEEPC_LAPTOP
	tristate "Eee PC Hotkey Driver (EXPERIMENTAL)"
	depends on X86
	depends on ACPI
	depends on BACKLIGHT_CLASS_DEVICE
	depends on HWMON
	depends on EXPERIMENTAL
<<<<<<< HEAD

=======
	depends on RFKILL
>>>>>>> 0173a326
	---help---
	  This driver supports the Fn-Fx keys on Eee PC laptops.
	  It also adds the ability to switch camera/wlan on/off.

config OMAP_STI
	bool "Serial Trace Interface support"
	depends on ARCH_OMAP16XX || ARCH_OMAP24XX || ARCH_OMAP34XX
	default n
	help
	  Serial Trace Interface. The protocols suported for OMAP1/2/3 are
	  STI/CSTI/XTIv2 correspondingly.

config OMAP_STI_CONSOLE
	bool "STI console support"
	depends on OMAP_STI
	help
	  This enables a console driver by way of STI/XTI.

config ENCLOSURE_SERVICES
	tristate "Enclosure Services"
	default n
	help
	  Provides support for intelligent enclosures (bays which
	  contain storage devices).  You also need either a host
	  driver (SCSI/ATA) which supports enclosures
	  or a SCSI enclosure device (SES) to use these services.

config SGI_XP
	tristate "Support communication between SGI SSIs"
	depends on NET
	depends on (IA64_GENERIC || IA64_SGI_SN2 || IA64_SGI_UV || X86_64) && SMP
	select IA64_UNCACHED_ALLOCATOR if IA64_GENERIC || IA64_SGI_SN2
	select GENERIC_ALLOCATOR if IA64_GENERIC || IA64_SGI_SN2
	select SGI_GRU if (IA64_GENERIC || IA64_SGI_UV || X86_64) && SMP
	---help---
	  An SGI machine can be divided into multiple Single System
	  Images which act independently of each other and have
	  hardware based memory protection from the others.  Enabling
	  this feature will allow for direct communication between SSIs
	  based on a network adapter and DMA messaging.

config HP_ILO
	tristate "Channel interface driver for HP iLO/iLO2 processor"
	depends on PCI
	default n
	help
	  The channel interface driver allows applications to communicate
	  with iLO/iLO2 management processors present on HP ProLiant
	  servers.  Upon loading, the driver creates /dev/hpilo/dXccbN files,
	  which can be used to gather data from the management processor,
	  via read and write system calls.

	  To compile this driver as a module, choose M here: the
	  module will be called hpilo.

config SGI_GRU
	tristate "SGI GRU driver"
	depends on (X86_64 || IA64_SGI_UV || IA64_GENERIC) && SMP
	default n
	select MMU_NOTIFIER
	---help---
	The GRU is a hardware resource located in the system chipset. The GRU
	contains memory that can be mmapped into the user address space. This memory is
	used to communicate with the GRU to perform functions such as load/store,
	scatter/gather, bcopy, AMOs, etc.  The GRU is directly accessed by user
	instructions using user virtual addresses. GRU instructions (ex., bcopy) use
	user virtual addresses for operands.

	If you are not running on a SGI UV system, say N.

config SGI_GRU_DEBUG
	bool  "SGI GRU driver debug"
	depends on SGI_GRU
	default n
	---help---
	This option enables addition debugging code for the SGI GRU driver. If
	you are unsure, say N.

endif # MISC_DEVICES<|MERGE_RESOLUTION|>--- conflicted
+++ resolved
@@ -421,11 +421,7 @@
 	depends on BACKLIGHT_CLASS_DEVICE
 	depends on HWMON
 	depends on EXPERIMENTAL
-<<<<<<< HEAD
-
-=======
 	depends on RFKILL
->>>>>>> 0173a326
 	---help---
 	  This driver supports the Fn-Fx keys on Eee PC laptops.
 	  It also adds the ability to switch camera/wlan on/off.
