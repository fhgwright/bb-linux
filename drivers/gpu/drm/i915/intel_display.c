/*
 * Copyright © 2006-2007 Intel Corporation
 *
 * Permission is hereby granted, free of charge, to any person obtaining a
 * copy of this software and associated documentation files (the "Software"),
 * to deal in the Software without restriction, including without limitation
 * the rights to use, copy, modify, merge, publish, distribute, sublicense,
 * and/or sell copies of the Software, and to permit persons to whom the
 * Software is furnished to do so, subject to the following conditions:
 *
 * The above copyright notice and this permission notice (including the next
 * paragraph) shall be included in all copies or substantial portions of the
 * Software.
 *
 * THE SOFTWARE IS PROVIDED "AS IS", WITHOUT WARRANTY OF ANY KIND, EXPRESS OR
 * IMPLIED, INCLUDING BUT NOT LIMITED TO THE WARRANTIES OF MERCHANTABILITY,
 * FITNESS FOR A PARTICULAR PURPOSE AND NONINFRINGEMENT.  IN NO EVENT SHALL
 * THE AUTHORS OR COPYRIGHT HOLDERS BE LIABLE FOR ANY CLAIM, DAMAGES OR OTHER
 * LIABILITY, WHETHER IN AN ACTION OF CONTRACT, TORT OR OTHERWISE, ARISING
 * FROM, OUT OF OR IN CONNECTION WITH THE SOFTWARE OR THE USE OR OTHER
 * DEALINGS IN THE SOFTWARE.
 *
 * Authors:
 *	Eric Anholt <eric@anholt.net>
 */

#include <linux/module.h>
#include <linux/input.h>
#include <linux/i2c.h>
#include <linux/kernel.h>
#include <linux/slab.h>
#include "drmP.h"
#include "intel_drv.h"
#include "i915_drm.h"
#include "i915_drv.h"
#include "drm_dp_helper.h"

#include "drm_crtc_helper.h"

#define HAS_eDP (intel_pipe_has_type(crtc, INTEL_OUTPUT_EDP))

bool intel_pipe_has_type (struct drm_crtc *crtc, int type);
static void intel_update_watermarks(struct drm_device *dev);
static void intel_increase_pllclock(struct drm_crtc *crtc, bool schedule);

typedef struct {
    /* given values */
    int n;
    int m1, m2;
    int p1, p2;
    /* derived values */
    int	dot;
    int	vco;
    int	m;
    int	p;
} intel_clock_t;

typedef struct {
    int	min, max;
} intel_range_t;

typedef struct {
    int	dot_limit;
    int	p2_slow, p2_fast;
} intel_p2_t;

#define INTEL_P2_NUM		      2
typedef struct intel_limit intel_limit_t;
struct intel_limit {
    intel_range_t   dot, vco, n, m, m1, m2, p, p1;
    intel_p2_t	    p2;
    bool (* find_pll)(const intel_limit_t *, struct drm_crtc *,
		      int, int, intel_clock_t *);
};

#define I8XX_DOT_MIN		  25000
#define I8XX_DOT_MAX		 350000
#define I8XX_VCO_MIN		 930000
#define I8XX_VCO_MAX		1400000
#define I8XX_N_MIN		      3
#define I8XX_N_MAX		     16
#define I8XX_M_MIN		     96
#define I8XX_M_MAX		    140
#define I8XX_M1_MIN		     18
#define I8XX_M1_MAX		     26
#define I8XX_M2_MIN		      6
#define I8XX_M2_MAX		     16
#define I8XX_P_MIN		      4
#define I8XX_P_MAX		    128
#define I8XX_P1_MIN		      2
#define I8XX_P1_MAX		     33
#define I8XX_P1_LVDS_MIN	      1
#define I8XX_P1_LVDS_MAX	      6
#define I8XX_P2_SLOW		      4
#define I8XX_P2_FAST		      2
#define I8XX_P2_LVDS_SLOW	      14
#define I8XX_P2_LVDS_FAST	      7
#define I8XX_P2_SLOW_LIMIT	 165000

#define I9XX_DOT_MIN		  20000
#define I9XX_DOT_MAX		 400000
#define I9XX_VCO_MIN		1400000
#define I9XX_VCO_MAX		2800000
#define PINEVIEW_VCO_MIN		1700000
#define PINEVIEW_VCO_MAX		3500000
#define I9XX_N_MIN		      1
#define I9XX_N_MAX		      6
/* Pineview's Ncounter is a ring counter */
#define PINEVIEW_N_MIN		      3
#define PINEVIEW_N_MAX		      6
#define I9XX_M_MIN		     70
#define I9XX_M_MAX		    120
#define PINEVIEW_M_MIN		      2
#define PINEVIEW_M_MAX		    256
#define I9XX_M1_MIN		     10
#define I9XX_M1_MAX		     22
#define I9XX_M2_MIN		      5
#define I9XX_M2_MAX		      9
/* Pineview M1 is reserved, and must be 0 */
#define PINEVIEW_M1_MIN		      0
#define PINEVIEW_M1_MAX		      0
#define PINEVIEW_M2_MIN		      0
#define PINEVIEW_M2_MAX		      254
#define I9XX_P_SDVO_DAC_MIN	      5
#define I9XX_P_SDVO_DAC_MAX	     80
#define I9XX_P_LVDS_MIN		      7
#define I9XX_P_LVDS_MAX		     98
#define PINEVIEW_P_LVDS_MIN		      7
#define PINEVIEW_P_LVDS_MAX		     112
#define I9XX_P1_MIN		      1
#define I9XX_P1_MAX		      8
#define I9XX_P2_SDVO_DAC_SLOW		     10
#define I9XX_P2_SDVO_DAC_FAST		      5
#define I9XX_P2_SDVO_DAC_SLOW_LIMIT	 200000
#define I9XX_P2_LVDS_SLOW		     14
#define I9XX_P2_LVDS_FAST		      7
#define I9XX_P2_LVDS_SLOW_LIMIT		 112000

/*The parameter is for SDVO on G4x platform*/
#define G4X_DOT_SDVO_MIN           25000
#define G4X_DOT_SDVO_MAX           270000
#define G4X_VCO_MIN                1750000
#define G4X_VCO_MAX                3500000
#define G4X_N_SDVO_MIN             1
#define G4X_N_SDVO_MAX             4
#define G4X_M_SDVO_MIN             104
#define G4X_M_SDVO_MAX             138
#define G4X_M1_SDVO_MIN            17
#define G4X_M1_SDVO_MAX            23
#define G4X_M2_SDVO_MIN            5
#define G4X_M2_SDVO_MAX            11
#define G4X_P_SDVO_MIN             10
#define G4X_P_SDVO_MAX             30
#define G4X_P1_SDVO_MIN            1
#define G4X_P1_SDVO_MAX            3
#define G4X_P2_SDVO_SLOW           10
#define G4X_P2_SDVO_FAST           10
#define G4X_P2_SDVO_LIMIT          270000

/*The parameter is for HDMI_DAC on G4x platform*/
#define G4X_DOT_HDMI_DAC_MIN           22000
#define G4X_DOT_HDMI_DAC_MAX           400000
#define G4X_N_HDMI_DAC_MIN             1
#define G4X_N_HDMI_DAC_MAX             4
#define G4X_M_HDMI_DAC_MIN             104
#define G4X_M_HDMI_DAC_MAX             138
#define G4X_M1_HDMI_DAC_MIN            16
#define G4X_M1_HDMI_DAC_MAX            23
#define G4X_M2_HDMI_DAC_MIN            5
#define G4X_M2_HDMI_DAC_MAX            11
#define G4X_P_HDMI_DAC_MIN             5
#define G4X_P_HDMI_DAC_MAX             80
#define G4X_P1_HDMI_DAC_MIN            1
#define G4X_P1_HDMI_DAC_MAX            8
#define G4X_P2_HDMI_DAC_SLOW           10
#define G4X_P2_HDMI_DAC_FAST           5
#define G4X_P2_HDMI_DAC_LIMIT          165000

/*The parameter is for SINGLE_CHANNEL_LVDS on G4x platform*/
#define G4X_DOT_SINGLE_CHANNEL_LVDS_MIN           20000
#define G4X_DOT_SINGLE_CHANNEL_LVDS_MAX           115000
#define G4X_N_SINGLE_CHANNEL_LVDS_MIN             1
#define G4X_N_SINGLE_CHANNEL_LVDS_MAX             3
#define G4X_M_SINGLE_CHANNEL_LVDS_MIN             104
#define G4X_M_SINGLE_CHANNEL_LVDS_MAX             138
#define G4X_M1_SINGLE_CHANNEL_LVDS_MIN            17
#define G4X_M1_SINGLE_CHANNEL_LVDS_MAX            23
#define G4X_M2_SINGLE_CHANNEL_LVDS_MIN            5
#define G4X_M2_SINGLE_CHANNEL_LVDS_MAX            11
#define G4X_P_SINGLE_CHANNEL_LVDS_MIN             28
#define G4X_P_SINGLE_CHANNEL_LVDS_MAX             112
#define G4X_P1_SINGLE_CHANNEL_LVDS_MIN            2
#define G4X_P1_SINGLE_CHANNEL_LVDS_MAX            8
#define G4X_P2_SINGLE_CHANNEL_LVDS_SLOW           14
#define G4X_P2_SINGLE_CHANNEL_LVDS_FAST           14
#define G4X_P2_SINGLE_CHANNEL_LVDS_LIMIT          0

/*The parameter is for DUAL_CHANNEL_LVDS on G4x platform*/
#define G4X_DOT_DUAL_CHANNEL_LVDS_MIN           80000
#define G4X_DOT_DUAL_CHANNEL_LVDS_MAX           224000
#define G4X_N_DUAL_CHANNEL_LVDS_MIN             1
#define G4X_N_DUAL_CHANNEL_LVDS_MAX             3
#define G4X_M_DUAL_CHANNEL_LVDS_MIN             104
#define G4X_M_DUAL_CHANNEL_LVDS_MAX             138
#define G4X_M1_DUAL_CHANNEL_LVDS_MIN            17
#define G4X_M1_DUAL_CHANNEL_LVDS_MAX            23
#define G4X_M2_DUAL_CHANNEL_LVDS_MIN            5
#define G4X_M2_DUAL_CHANNEL_LVDS_MAX            11
#define G4X_P_DUAL_CHANNEL_LVDS_MIN             14
#define G4X_P_DUAL_CHANNEL_LVDS_MAX             42
#define G4X_P1_DUAL_CHANNEL_LVDS_MIN            2
#define G4X_P1_DUAL_CHANNEL_LVDS_MAX            6
#define G4X_P2_DUAL_CHANNEL_LVDS_SLOW           7
#define G4X_P2_DUAL_CHANNEL_LVDS_FAST           7
#define G4X_P2_DUAL_CHANNEL_LVDS_LIMIT          0

/*The parameter is for DISPLAY PORT on G4x platform*/
#define G4X_DOT_DISPLAY_PORT_MIN           161670
#define G4X_DOT_DISPLAY_PORT_MAX           227000
#define G4X_N_DISPLAY_PORT_MIN             1
#define G4X_N_DISPLAY_PORT_MAX             2
#define G4X_M_DISPLAY_PORT_MIN             97
#define G4X_M_DISPLAY_PORT_MAX             108
#define G4X_M1_DISPLAY_PORT_MIN            0x10
#define G4X_M1_DISPLAY_PORT_MAX            0x12
#define G4X_M2_DISPLAY_PORT_MIN            0x05
#define G4X_M2_DISPLAY_PORT_MAX            0x06
#define G4X_P_DISPLAY_PORT_MIN             10
#define G4X_P_DISPLAY_PORT_MAX             20
#define G4X_P1_DISPLAY_PORT_MIN            1
#define G4X_P1_DISPLAY_PORT_MAX            2
#define G4X_P2_DISPLAY_PORT_SLOW           10
#define G4X_P2_DISPLAY_PORT_FAST           10
#define G4X_P2_DISPLAY_PORT_LIMIT          0

/* Ironlake / Sandybridge */
/* as we calculate clock using (register_value + 2) for
   N/M1/M2, so here the range value for them is (actual_value-2).
 */
#define IRONLAKE_DOT_MIN         25000
#define IRONLAKE_DOT_MAX         350000
#define IRONLAKE_VCO_MIN         1760000
#define IRONLAKE_VCO_MAX         3510000
#define IRONLAKE_M1_MIN          12
#define IRONLAKE_M1_MAX          22
#define IRONLAKE_M2_MIN          5
#define IRONLAKE_M2_MAX          9
#define IRONLAKE_P2_DOT_LIMIT    225000 /* 225Mhz */

/* We have parameter ranges for different type of outputs. */

/* DAC & HDMI Refclk 120Mhz */
#define IRONLAKE_DAC_N_MIN	1
#define IRONLAKE_DAC_N_MAX	5
#define IRONLAKE_DAC_M_MIN	79
#define IRONLAKE_DAC_M_MAX	127
#define IRONLAKE_DAC_P_MIN	5
#define IRONLAKE_DAC_P_MAX	80
#define IRONLAKE_DAC_P1_MIN	1
#define IRONLAKE_DAC_P1_MAX	8
#define IRONLAKE_DAC_P2_SLOW	10
#define IRONLAKE_DAC_P2_FAST	5

/* LVDS single-channel 120Mhz refclk */
#define IRONLAKE_LVDS_S_N_MIN	1
#define IRONLAKE_LVDS_S_N_MAX	3
#define IRONLAKE_LVDS_S_M_MIN	79
#define IRONLAKE_LVDS_S_M_MAX	118
#define IRONLAKE_LVDS_S_P_MIN	28
#define IRONLAKE_LVDS_S_P_MAX	112
#define IRONLAKE_LVDS_S_P1_MIN	2
#define IRONLAKE_LVDS_S_P1_MAX	8
#define IRONLAKE_LVDS_S_P2_SLOW	14
#define IRONLAKE_LVDS_S_P2_FAST	14

/* LVDS dual-channel 120Mhz refclk */
#define IRONLAKE_LVDS_D_N_MIN	1
#define IRONLAKE_LVDS_D_N_MAX	3
#define IRONLAKE_LVDS_D_M_MIN	79
#define IRONLAKE_LVDS_D_M_MAX	127
#define IRONLAKE_LVDS_D_P_MIN	14
#define IRONLAKE_LVDS_D_P_MAX	56
#define IRONLAKE_LVDS_D_P1_MIN	2
#define IRONLAKE_LVDS_D_P1_MAX	8
#define IRONLAKE_LVDS_D_P2_SLOW	7
#define IRONLAKE_LVDS_D_P2_FAST	7

/* LVDS single-channel 100Mhz refclk */
#define IRONLAKE_LVDS_S_SSC_N_MIN	1
#define IRONLAKE_LVDS_S_SSC_N_MAX	2
#define IRONLAKE_LVDS_S_SSC_M_MIN	79
#define IRONLAKE_LVDS_S_SSC_M_MAX	126
#define IRONLAKE_LVDS_S_SSC_P_MIN	28
#define IRONLAKE_LVDS_S_SSC_P_MAX	112
#define IRONLAKE_LVDS_S_SSC_P1_MIN	2
#define IRONLAKE_LVDS_S_SSC_P1_MAX	8
#define IRONLAKE_LVDS_S_SSC_P2_SLOW	14
#define IRONLAKE_LVDS_S_SSC_P2_FAST	14

/* LVDS dual-channel 100Mhz refclk */
#define IRONLAKE_LVDS_D_SSC_N_MIN	1
#define IRONLAKE_LVDS_D_SSC_N_MAX	3
#define IRONLAKE_LVDS_D_SSC_M_MIN	79
#define IRONLAKE_LVDS_D_SSC_M_MAX	126
#define IRONLAKE_LVDS_D_SSC_P_MIN	14
#define IRONLAKE_LVDS_D_SSC_P_MAX	42
#define IRONLAKE_LVDS_D_SSC_P1_MIN	2
#define IRONLAKE_LVDS_D_SSC_P1_MAX	6
#define IRONLAKE_LVDS_D_SSC_P2_SLOW	7
#define IRONLAKE_LVDS_D_SSC_P2_FAST	7

/* DisplayPort */
#define IRONLAKE_DP_N_MIN		1
#define IRONLAKE_DP_N_MAX		2
#define IRONLAKE_DP_M_MIN		81
#define IRONLAKE_DP_M_MAX		90
#define IRONLAKE_DP_P_MIN		10
#define IRONLAKE_DP_P_MAX		20
#define IRONLAKE_DP_P2_FAST		10
#define IRONLAKE_DP_P2_SLOW		10
#define IRONLAKE_DP_P2_LIMIT		0
#define IRONLAKE_DP_P1_MIN		1
#define IRONLAKE_DP_P1_MAX		2

static bool
intel_find_best_PLL(const intel_limit_t *limit, struct drm_crtc *crtc,
		    int target, int refclk, intel_clock_t *best_clock);
static bool
intel_g4x_find_best_PLL(const intel_limit_t *limit, struct drm_crtc *crtc,
			int target, int refclk, intel_clock_t *best_clock);

static bool
intel_find_pll_g4x_dp(const intel_limit_t *, struct drm_crtc *crtc,
		      int target, int refclk, intel_clock_t *best_clock);
static bool
intel_find_pll_ironlake_dp(const intel_limit_t *, struct drm_crtc *crtc,
			   int target, int refclk, intel_clock_t *best_clock);

static const intel_limit_t intel_limits_i8xx_dvo = {
        .dot = { .min = I8XX_DOT_MIN,		.max = I8XX_DOT_MAX },
        .vco = { .min = I8XX_VCO_MIN,		.max = I8XX_VCO_MAX },
        .n   = { .min = I8XX_N_MIN,		.max = I8XX_N_MAX },
        .m   = { .min = I8XX_M_MIN,		.max = I8XX_M_MAX },
        .m1  = { .min = I8XX_M1_MIN,		.max = I8XX_M1_MAX },
        .m2  = { .min = I8XX_M2_MIN,		.max = I8XX_M2_MAX },
        .p   = { .min = I8XX_P_MIN,		.max = I8XX_P_MAX },
        .p1  = { .min = I8XX_P1_MIN,		.max = I8XX_P1_MAX },
	.p2  = { .dot_limit = I8XX_P2_SLOW_LIMIT,
		 .p2_slow = I8XX_P2_SLOW,	.p2_fast = I8XX_P2_FAST },
	.find_pll = intel_find_best_PLL,
};

static const intel_limit_t intel_limits_i8xx_lvds = {
        .dot = { .min = I8XX_DOT_MIN,		.max = I8XX_DOT_MAX },
        .vco = { .min = I8XX_VCO_MIN,		.max = I8XX_VCO_MAX },
        .n   = { .min = I8XX_N_MIN,		.max = I8XX_N_MAX },
        .m   = { .min = I8XX_M_MIN,		.max = I8XX_M_MAX },
        .m1  = { .min = I8XX_M1_MIN,		.max = I8XX_M1_MAX },
        .m2  = { .min = I8XX_M2_MIN,		.max = I8XX_M2_MAX },
        .p   = { .min = I8XX_P_MIN,		.max = I8XX_P_MAX },
        .p1  = { .min = I8XX_P1_LVDS_MIN,	.max = I8XX_P1_LVDS_MAX },
	.p2  = { .dot_limit = I8XX_P2_SLOW_LIMIT,
		 .p2_slow = I8XX_P2_LVDS_SLOW,	.p2_fast = I8XX_P2_LVDS_FAST },
	.find_pll = intel_find_best_PLL,
};
	
static const intel_limit_t intel_limits_i9xx_sdvo = {
        .dot = { .min = I9XX_DOT_MIN,		.max = I9XX_DOT_MAX },
        .vco = { .min = I9XX_VCO_MIN,		.max = I9XX_VCO_MAX },
        .n   = { .min = I9XX_N_MIN,		.max = I9XX_N_MAX },
        .m   = { .min = I9XX_M_MIN,		.max = I9XX_M_MAX },
        .m1  = { .min = I9XX_M1_MIN,		.max = I9XX_M1_MAX },
        .m2  = { .min = I9XX_M2_MIN,		.max = I9XX_M2_MAX },
        .p   = { .min = I9XX_P_SDVO_DAC_MIN,	.max = I9XX_P_SDVO_DAC_MAX },
        .p1  = { .min = I9XX_P1_MIN,		.max = I9XX_P1_MAX },
	.p2  = { .dot_limit = I9XX_P2_SDVO_DAC_SLOW_LIMIT,
		 .p2_slow = I9XX_P2_SDVO_DAC_SLOW,	.p2_fast = I9XX_P2_SDVO_DAC_FAST },
	.find_pll = intel_find_best_PLL,
};

static const intel_limit_t intel_limits_i9xx_lvds = {
        .dot = { .min = I9XX_DOT_MIN,		.max = I9XX_DOT_MAX },
        .vco = { .min = I9XX_VCO_MIN,		.max = I9XX_VCO_MAX },
        .n   = { .min = I9XX_N_MIN,		.max = I9XX_N_MAX },
        .m   = { .min = I9XX_M_MIN,		.max = I9XX_M_MAX },
        .m1  = { .min = I9XX_M1_MIN,		.max = I9XX_M1_MAX },
        .m2  = { .min = I9XX_M2_MIN,		.max = I9XX_M2_MAX },
        .p   = { .min = I9XX_P_LVDS_MIN,	.max = I9XX_P_LVDS_MAX },
        .p1  = { .min = I9XX_P1_MIN,		.max = I9XX_P1_MAX },
	/* The single-channel range is 25-112Mhz, and dual-channel
	 * is 80-224Mhz.  Prefer single channel as much as possible.
	 */
	.p2  = { .dot_limit = I9XX_P2_LVDS_SLOW_LIMIT,
		 .p2_slow = I9XX_P2_LVDS_SLOW,	.p2_fast = I9XX_P2_LVDS_FAST },
	.find_pll = intel_find_best_PLL,
};

    /* below parameter and function is for G4X Chipset Family*/
static const intel_limit_t intel_limits_g4x_sdvo = {
	.dot = { .min = G4X_DOT_SDVO_MIN,	.max = G4X_DOT_SDVO_MAX },
	.vco = { .min = G4X_VCO_MIN,	        .max = G4X_VCO_MAX},
	.n   = { .min = G4X_N_SDVO_MIN,	        .max = G4X_N_SDVO_MAX },
	.m   = { .min = G4X_M_SDVO_MIN,         .max = G4X_M_SDVO_MAX },
	.m1  = { .min = G4X_M1_SDVO_MIN,	.max = G4X_M1_SDVO_MAX },
	.m2  = { .min = G4X_M2_SDVO_MIN,	.max = G4X_M2_SDVO_MAX },
	.p   = { .min = G4X_P_SDVO_MIN,         .max = G4X_P_SDVO_MAX },
	.p1  = { .min = G4X_P1_SDVO_MIN,	.max = G4X_P1_SDVO_MAX},
	.p2  = { .dot_limit = G4X_P2_SDVO_LIMIT,
		 .p2_slow = G4X_P2_SDVO_SLOW,
		 .p2_fast = G4X_P2_SDVO_FAST
	},
	.find_pll = intel_g4x_find_best_PLL,
};

static const intel_limit_t intel_limits_g4x_hdmi = {
	.dot = { .min = G4X_DOT_HDMI_DAC_MIN,	.max = G4X_DOT_HDMI_DAC_MAX },
	.vco = { .min = G4X_VCO_MIN,	        .max = G4X_VCO_MAX},
	.n   = { .min = G4X_N_HDMI_DAC_MIN,	.max = G4X_N_HDMI_DAC_MAX },
	.m   = { .min = G4X_M_HDMI_DAC_MIN,	.max = G4X_M_HDMI_DAC_MAX },
	.m1  = { .min = G4X_M1_HDMI_DAC_MIN,	.max = G4X_M1_HDMI_DAC_MAX },
	.m2  = { .min = G4X_M2_HDMI_DAC_MIN,	.max = G4X_M2_HDMI_DAC_MAX },
	.p   = { .min = G4X_P_HDMI_DAC_MIN,	.max = G4X_P_HDMI_DAC_MAX },
	.p1  = { .min = G4X_P1_HDMI_DAC_MIN,	.max = G4X_P1_HDMI_DAC_MAX},
	.p2  = { .dot_limit = G4X_P2_HDMI_DAC_LIMIT,
		 .p2_slow = G4X_P2_HDMI_DAC_SLOW,
		 .p2_fast = G4X_P2_HDMI_DAC_FAST
	},
	.find_pll = intel_g4x_find_best_PLL,
};

static const intel_limit_t intel_limits_g4x_single_channel_lvds = {
	.dot = { .min = G4X_DOT_SINGLE_CHANNEL_LVDS_MIN,
		 .max = G4X_DOT_SINGLE_CHANNEL_LVDS_MAX },
	.vco = { .min = G4X_VCO_MIN,
		 .max = G4X_VCO_MAX },
	.n   = { .min = G4X_N_SINGLE_CHANNEL_LVDS_MIN,
		 .max = G4X_N_SINGLE_CHANNEL_LVDS_MAX },
	.m   = { .min = G4X_M_SINGLE_CHANNEL_LVDS_MIN,
		 .max = G4X_M_SINGLE_CHANNEL_LVDS_MAX },
	.m1  = { .min = G4X_M1_SINGLE_CHANNEL_LVDS_MIN,
		 .max = G4X_M1_SINGLE_CHANNEL_LVDS_MAX },
	.m2  = { .min = G4X_M2_SINGLE_CHANNEL_LVDS_MIN,
		 .max = G4X_M2_SINGLE_CHANNEL_LVDS_MAX },
	.p   = { .min = G4X_P_SINGLE_CHANNEL_LVDS_MIN,
		 .max = G4X_P_SINGLE_CHANNEL_LVDS_MAX },
	.p1  = { .min = G4X_P1_SINGLE_CHANNEL_LVDS_MIN,
		 .max = G4X_P1_SINGLE_CHANNEL_LVDS_MAX },
	.p2  = { .dot_limit = G4X_P2_SINGLE_CHANNEL_LVDS_LIMIT,
		 .p2_slow = G4X_P2_SINGLE_CHANNEL_LVDS_SLOW,
		 .p2_fast = G4X_P2_SINGLE_CHANNEL_LVDS_FAST
	},
	.find_pll = intel_g4x_find_best_PLL,
};

static const intel_limit_t intel_limits_g4x_dual_channel_lvds = {
	.dot = { .min = G4X_DOT_DUAL_CHANNEL_LVDS_MIN,
		 .max = G4X_DOT_DUAL_CHANNEL_LVDS_MAX },
	.vco = { .min = G4X_VCO_MIN,
		 .max = G4X_VCO_MAX },
	.n   = { .min = G4X_N_DUAL_CHANNEL_LVDS_MIN,
		 .max = G4X_N_DUAL_CHANNEL_LVDS_MAX },
	.m   = { .min = G4X_M_DUAL_CHANNEL_LVDS_MIN,
		 .max = G4X_M_DUAL_CHANNEL_LVDS_MAX },
	.m1  = { .min = G4X_M1_DUAL_CHANNEL_LVDS_MIN,
		 .max = G4X_M1_DUAL_CHANNEL_LVDS_MAX },
	.m2  = { .min = G4X_M2_DUAL_CHANNEL_LVDS_MIN,
		 .max = G4X_M2_DUAL_CHANNEL_LVDS_MAX },
	.p   = { .min = G4X_P_DUAL_CHANNEL_LVDS_MIN,
		 .max = G4X_P_DUAL_CHANNEL_LVDS_MAX },
	.p1  = { .min = G4X_P1_DUAL_CHANNEL_LVDS_MIN,
		 .max = G4X_P1_DUAL_CHANNEL_LVDS_MAX },
	.p2  = { .dot_limit = G4X_P2_DUAL_CHANNEL_LVDS_LIMIT,
		 .p2_slow = G4X_P2_DUAL_CHANNEL_LVDS_SLOW,
		 .p2_fast = G4X_P2_DUAL_CHANNEL_LVDS_FAST
	},
	.find_pll = intel_g4x_find_best_PLL,
};

static const intel_limit_t intel_limits_g4x_display_port = {
        .dot = { .min = G4X_DOT_DISPLAY_PORT_MIN,
                 .max = G4X_DOT_DISPLAY_PORT_MAX },
        .vco = { .min = G4X_VCO_MIN,
                 .max = G4X_VCO_MAX},
        .n   = { .min = G4X_N_DISPLAY_PORT_MIN,
                 .max = G4X_N_DISPLAY_PORT_MAX },
        .m   = { .min = G4X_M_DISPLAY_PORT_MIN,
                 .max = G4X_M_DISPLAY_PORT_MAX },
        .m1  = { .min = G4X_M1_DISPLAY_PORT_MIN,
                 .max = G4X_M1_DISPLAY_PORT_MAX },
        .m2  = { .min = G4X_M2_DISPLAY_PORT_MIN,
                 .max = G4X_M2_DISPLAY_PORT_MAX },
        .p   = { .min = G4X_P_DISPLAY_PORT_MIN,
                 .max = G4X_P_DISPLAY_PORT_MAX },
        .p1  = { .min = G4X_P1_DISPLAY_PORT_MIN,
                 .max = G4X_P1_DISPLAY_PORT_MAX},
        .p2  = { .dot_limit = G4X_P2_DISPLAY_PORT_LIMIT,
                 .p2_slow = G4X_P2_DISPLAY_PORT_SLOW,
                 .p2_fast = G4X_P2_DISPLAY_PORT_FAST },
        .find_pll = intel_find_pll_g4x_dp,
};

static const intel_limit_t intel_limits_pineview_sdvo = {
        .dot = { .min = I9XX_DOT_MIN,		.max = I9XX_DOT_MAX},
        .vco = { .min = PINEVIEW_VCO_MIN,		.max = PINEVIEW_VCO_MAX },
        .n   = { .min = PINEVIEW_N_MIN,		.max = PINEVIEW_N_MAX },
        .m   = { .min = PINEVIEW_M_MIN,		.max = PINEVIEW_M_MAX },
        .m1  = { .min = PINEVIEW_M1_MIN,		.max = PINEVIEW_M1_MAX },
        .m2  = { .min = PINEVIEW_M2_MIN,		.max = PINEVIEW_M2_MAX },
        .p   = { .min = I9XX_P_SDVO_DAC_MIN,    .max = I9XX_P_SDVO_DAC_MAX },
        .p1  = { .min = I9XX_P1_MIN,		.max = I9XX_P1_MAX },
	.p2  = { .dot_limit = I9XX_P2_SDVO_DAC_SLOW_LIMIT,
		 .p2_slow = I9XX_P2_SDVO_DAC_SLOW,	.p2_fast = I9XX_P2_SDVO_DAC_FAST },
	.find_pll = intel_find_best_PLL,
};

static const intel_limit_t intel_limits_pineview_lvds = {
        .dot = { .min = I9XX_DOT_MIN,		.max = I9XX_DOT_MAX },
        .vco = { .min = PINEVIEW_VCO_MIN,		.max = PINEVIEW_VCO_MAX },
        .n   = { .min = PINEVIEW_N_MIN,		.max = PINEVIEW_N_MAX },
        .m   = { .min = PINEVIEW_M_MIN,		.max = PINEVIEW_M_MAX },
        .m1  = { .min = PINEVIEW_M1_MIN,		.max = PINEVIEW_M1_MAX },
        .m2  = { .min = PINEVIEW_M2_MIN,		.max = PINEVIEW_M2_MAX },
        .p   = { .min = PINEVIEW_P_LVDS_MIN,	.max = PINEVIEW_P_LVDS_MAX },
        .p1  = { .min = I9XX_P1_MIN,		.max = I9XX_P1_MAX },
	/* Pineview only supports single-channel mode. */
	.p2  = { .dot_limit = I9XX_P2_LVDS_SLOW_LIMIT,
		 .p2_slow = I9XX_P2_LVDS_SLOW,	.p2_fast = I9XX_P2_LVDS_SLOW },
	.find_pll = intel_find_best_PLL,
};

static const intel_limit_t intel_limits_ironlake_dac = {
	.dot = { .min = IRONLAKE_DOT_MIN,          .max = IRONLAKE_DOT_MAX },
	.vco = { .min = IRONLAKE_VCO_MIN,          .max = IRONLAKE_VCO_MAX },
	.n   = { .min = IRONLAKE_DAC_N_MIN,        .max = IRONLAKE_DAC_N_MAX },
	.m   = { .min = IRONLAKE_DAC_M_MIN,        .max = IRONLAKE_DAC_M_MAX },
	.m1  = { .min = IRONLAKE_M1_MIN,           .max = IRONLAKE_M1_MAX },
	.m2  = { .min = IRONLAKE_M2_MIN,           .max = IRONLAKE_M2_MAX },
	.p   = { .min = IRONLAKE_DAC_P_MIN,	   .max = IRONLAKE_DAC_P_MAX },
	.p1  = { .min = IRONLAKE_DAC_P1_MIN,       .max = IRONLAKE_DAC_P1_MAX },
	.p2  = { .dot_limit = IRONLAKE_P2_DOT_LIMIT,
		 .p2_slow = IRONLAKE_DAC_P2_SLOW,
		 .p2_fast = IRONLAKE_DAC_P2_FAST },
	.find_pll = intel_g4x_find_best_PLL,
};

static const intel_limit_t intel_limits_ironlake_single_lvds = {
	.dot = { .min = IRONLAKE_DOT_MIN,          .max = IRONLAKE_DOT_MAX },
	.vco = { .min = IRONLAKE_VCO_MIN,          .max = IRONLAKE_VCO_MAX },
	.n   = { .min = IRONLAKE_LVDS_S_N_MIN,     .max = IRONLAKE_LVDS_S_N_MAX },
	.m   = { .min = IRONLAKE_LVDS_S_M_MIN,     .max = IRONLAKE_LVDS_S_M_MAX },
	.m1  = { .min = IRONLAKE_M1_MIN,           .max = IRONLAKE_M1_MAX },
	.m2  = { .min = IRONLAKE_M2_MIN,           .max = IRONLAKE_M2_MAX },
	.p   = { .min = IRONLAKE_LVDS_S_P_MIN,     .max = IRONLAKE_LVDS_S_P_MAX },
	.p1  = { .min = IRONLAKE_LVDS_S_P1_MIN,    .max = IRONLAKE_LVDS_S_P1_MAX },
	.p2  = { .dot_limit = IRONLAKE_P2_DOT_LIMIT,
		 .p2_slow = IRONLAKE_LVDS_S_P2_SLOW,
		 .p2_fast = IRONLAKE_LVDS_S_P2_FAST },
	.find_pll = intel_g4x_find_best_PLL,
};

static const intel_limit_t intel_limits_ironlake_dual_lvds = {
	.dot = { .min = IRONLAKE_DOT_MIN,          .max = IRONLAKE_DOT_MAX },
	.vco = { .min = IRONLAKE_VCO_MIN,          .max = IRONLAKE_VCO_MAX },
	.n   = { .min = IRONLAKE_LVDS_D_N_MIN,     .max = IRONLAKE_LVDS_D_N_MAX },
	.m   = { .min = IRONLAKE_LVDS_D_M_MIN,     .max = IRONLAKE_LVDS_D_M_MAX },
	.m1  = { .min = IRONLAKE_M1_MIN,           .max = IRONLAKE_M1_MAX },
	.m2  = { .min = IRONLAKE_M2_MIN,           .max = IRONLAKE_M2_MAX },
	.p   = { .min = IRONLAKE_LVDS_D_P_MIN,     .max = IRONLAKE_LVDS_D_P_MAX },
	.p1  = { .min = IRONLAKE_LVDS_D_P1_MIN,    .max = IRONLAKE_LVDS_D_P1_MAX },
	.p2  = { .dot_limit = IRONLAKE_P2_DOT_LIMIT,
		 .p2_slow = IRONLAKE_LVDS_D_P2_SLOW,
		 .p2_fast = IRONLAKE_LVDS_D_P2_FAST },
	.find_pll = intel_g4x_find_best_PLL,
};

static const intel_limit_t intel_limits_ironlake_single_lvds_100m = {
	.dot = { .min = IRONLAKE_DOT_MIN,          .max = IRONLAKE_DOT_MAX },
	.vco = { .min = IRONLAKE_VCO_MIN,          .max = IRONLAKE_VCO_MAX },
	.n   = { .min = IRONLAKE_LVDS_S_SSC_N_MIN, .max = IRONLAKE_LVDS_S_SSC_N_MAX },
	.m   = { .min = IRONLAKE_LVDS_S_SSC_M_MIN, .max = IRONLAKE_LVDS_S_SSC_M_MAX },
	.m1  = { .min = IRONLAKE_M1_MIN,           .max = IRONLAKE_M1_MAX },
	.m2  = { .min = IRONLAKE_M2_MIN,           .max = IRONLAKE_M2_MAX },
	.p   = { .min = IRONLAKE_LVDS_S_SSC_P_MIN, .max = IRONLAKE_LVDS_S_SSC_P_MAX },
	.p1  = { .min = IRONLAKE_LVDS_S_SSC_P1_MIN,.max = IRONLAKE_LVDS_S_SSC_P1_MAX },
	.p2  = { .dot_limit = IRONLAKE_P2_DOT_LIMIT,
		 .p2_slow = IRONLAKE_LVDS_S_SSC_P2_SLOW,
		 .p2_fast = IRONLAKE_LVDS_S_SSC_P2_FAST },
	.find_pll = intel_g4x_find_best_PLL,
};

static const intel_limit_t intel_limits_ironlake_dual_lvds_100m = {
	.dot = { .min = IRONLAKE_DOT_MIN,          .max = IRONLAKE_DOT_MAX },
	.vco = { .min = IRONLAKE_VCO_MIN,          .max = IRONLAKE_VCO_MAX },
	.n   = { .min = IRONLAKE_LVDS_D_SSC_N_MIN, .max = IRONLAKE_LVDS_D_SSC_N_MAX },
	.m   = { .min = IRONLAKE_LVDS_D_SSC_M_MIN, .max = IRONLAKE_LVDS_D_SSC_M_MAX },
	.m1  = { .min = IRONLAKE_M1_MIN,           .max = IRONLAKE_M1_MAX },
	.m2  = { .min = IRONLAKE_M2_MIN,           .max = IRONLAKE_M2_MAX },
	.p   = { .min = IRONLAKE_LVDS_D_SSC_P_MIN, .max = IRONLAKE_LVDS_D_SSC_P_MAX },
	.p1  = { .min = IRONLAKE_LVDS_D_SSC_P1_MIN,.max = IRONLAKE_LVDS_D_SSC_P1_MAX },
	.p2  = { .dot_limit = IRONLAKE_P2_DOT_LIMIT,
		 .p2_slow = IRONLAKE_LVDS_D_SSC_P2_SLOW,
		 .p2_fast = IRONLAKE_LVDS_D_SSC_P2_FAST },
	.find_pll = intel_g4x_find_best_PLL,
};

static const intel_limit_t intel_limits_ironlake_display_port = {
        .dot = { .min = IRONLAKE_DOT_MIN,
                 .max = IRONLAKE_DOT_MAX },
        .vco = { .min = IRONLAKE_VCO_MIN,
                 .max = IRONLAKE_VCO_MAX},
        .n   = { .min = IRONLAKE_DP_N_MIN,
                 .max = IRONLAKE_DP_N_MAX },
        .m   = { .min = IRONLAKE_DP_M_MIN,
                 .max = IRONLAKE_DP_M_MAX },
        .m1  = { .min = IRONLAKE_M1_MIN,
                 .max = IRONLAKE_M1_MAX },
        .m2  = { .min = IRONLAKE_M2_MIN,
                 .max = IRONLAKE_M2_MAX },
        .p   = { .min = IRONLAKE_DP_P_MIN,
                 .max = IRONLAKE_DP_P_MAX },
        .p1  = { .min = IRONLAKE_DP_P1_MIN,
                 .max = IRONLAKE_DP_P1_MAX},
        .p2  = { .dot_limit = IRONLAKE_DP_P2_LIMIT,
                 .p2_slow = IRONLAKE_DP_P2_SLOW,
                 .p2_fast = IRONLAKE_DP_P2_FAST },
        .find_pll = intel_find_pll_ironlake_dp,
};

static const intel_limit_t *intel_ironlake_limit(struct drm_crtc *crtc)
{
	struct drm_device *dev = crtc->dev;
	struct drm_i915_private *dev_priv = dev->dev_private;
	const intel_limit_t *limit;
	int refclk = 120;

	if (intel_pipe_has_type(crtc, INTEL_OUTPUT_LVDS)) {
		if (dev_priv->lvds_use_ssc && dev_priv->lvds_ssc_freq == 100)
			refclk = 100;

		if ((I915_READ(PCH_LVDS) & LVDS_CLKB_POWER_MASK) ==
		    LVDS_CLKB_POWER_UP) {
			/* LVDS dual channel */
			if (refclk == 100)
				limit = &intel_limits_ironlake_dual_lvds_100m;
			else
				limit = &intel_limits_ironlake_dual_lvds;
		} else {
			if (refclk == 100)
				limit = &intel_limits_ironlake_single_lvds_100m;
			else
				limit = &intel_limits_ironlake_single_lvds;
		}
	} else if (intel_pipe_has_type(crtc, INTEL_OUTPUT_DISPLAYPORT) ||
			HAS_eDP)
		limit = &intel_limits_ironlake_display_port;
	else
		limit = &intel_limits_ironlake_dac;

	return limit;
}

static const intel_limit_t *intel_g4x_limit(struct drm_crtc *crtc)
{
	struct drm_device *dev = crtc->dev;
	struct drm_i915_private *dev_priv = dev->dev_private;
	const intel_limit_t *limit;

	if (intel_pipe_has_type(crtc, INTEL_OUTPUT_LVDS)) {
		if ((I915_READ(LVDS) & LVDS_CLKB_POWER_MASK) ==
		    LVDS_CLKB_POWER_UP)
			/* LVDS with dual channel */
			limit = &intel_limits_g4x_dual_channel_lvds;
		else
			/* LVDS with dual channel */
			limit = &intel_limits_g4x_single_channel_lvds;
	} else if (intel_pipe_has_type(crtc, INTEL_OUTPUT_HDMI) ||
		   intel_pipe_has_type(crtc, INTEL_OUTPUT_ANALOG)) {
		limit = &intel_limits_g4x_hdmi;
	} else if (intel_pipe_has_type(crtc, INTEL_OUTPUT_SDVO)) {
		limit = &intel_limits_g4x_sdvo;
	} else if (intel_pipe_has_type (crtc, INTEL_OUTPUT_DISPLAYPORT)) {
		limit = &intel_limits_g4x_display_port;
	} else /* The option is for other outputs */
		limit = &intel_limits_i9xx_sdvo;

	return limit;
}

static const intel_limit_t *intel_limit(struct drm_crtc *crtc)
{
	struct drm_device *dev = crtc->dev;
	const intel_limit_t *limit;

	if (HAS_PCH_SPLIT(dev))
		limit = intel_ironlake_limit(crtc);
	else if (IS_G4X(dev)) {
		limit = intel_g4x_limit(crtc);
	} else if (IS_I9XX(dev) && !IS_PINEVIEW(dev)) {
		if (intel_pipe_has_type(crtc, INTEL_OUTPUT_LVDS))
			limit = &intel_limits_i9xx_lvds;
		else
			limit = &intel_limits_i9xx_sdvo;
	} else if (IS_PINEVIEW(dev)) {
		if (intel_pipe_has_type(crtc, INTEL_OUTPUT_LVDS))
			limit = &intel_limits_pineview_lvds;
		else
			limit = &intel_limits_pineview_sdvo;
	} else {
		if (intel_pipe_has_type(crtc, INTEL_OUTPUT_LVDS))
			limit = &intel_limits_i8xx_lvds;
		else
			limit = &intel_limits_i8xx_dvo;
	}
	return limit;
}

/* m1 is reserved as 0 in Pineview, n is a ring counter */
static void pineview_clock(int refclk, intel_clock_t *clock)
{
	clock->m = clock->m2 + 2;
	clock->p = clock->p1 * clock->p2;
	clock->vco = refclk * clock->m / clock->n;
	clock->dot = clock->vco / clock->p;
}

static void intel_clock(struct drm_device *dev, int refclk, intel_clock_t *clock)
{
	if (IS_PINEVIEW(dev)) {
		pineview_clock(refclk, clock);
		return;
	}
	clock->m = 5 * (clock->m1 + 2) + (clock->m2 + 2);
	clock->p = clock->p1 * clock->p2;
	clock->vco = refclk * clock->m / (clock->n + 2);
	clock->dot = clock->vco / clock->p;
}

/**
 * Returns whether any output on the specified pipe is of the specified type
 */
bool intel_pipe_has_type (struct drm_crtc *crtc, int type)
{
    struct drm_device *dev = crtc->dev;
    struct drm_mode_config *mode_config = &dev->mode_config;
    struct drm_encoder *l_entry;

    list_for_each_entry(l_entry, &mode_config->encoder_list, head) {
	    if (l_entry && l_entry->crtc == crtc) {
		    struct intel_encoder *intel_encoder = enc_to_intel_encoder(l_entry);
		    if (intel_encoder->type == type)
			    return true;
	    }
    }
    return false;
}

#define INTELPllInvalid(s)   do { /* DRM_DEBUG(s); */ return false; } while (0)
/**
 * Returns whether the given set of divisors are valid for a given refclk with
 * the given connectors.
 */

static bool intel_PLL_is_valid(struct drm_crtc *crtc, intel_clock_t *clock)
{
	const intel_limit_t *limit = intel_limit (crtc);
	struct drm_device *dev = crtc->dev;

	if (clock->p1  < limit->p1.min  || limit->p1.max  < clock->p1)
		INTELPllInvalid ("p1 out of range\n");
	if (clock->p   < limit->p.min   || limit->p.max   < clock->p)
		INTELPllInvalid ("p out of range\n");
	if (clock->m2  < limit->m2.min  || limit->m2.max  < clock->m2)
		INTELPllInvalid ("m2 out of range\n");
	if (clock->m1  < limit->m1.min  || limit->m1.max  < clock->m1)
		INTELPllInvalid ("m1 out of range\n");
	if (clock->m1 <= clock->m2 && !IS_PINEVIEW(dev))
		INTELPllInvalid ("m1 <= m2\n");
	if (clock->m   < limit->m.min   || limit->m.max   < clock->m)
		INTELPllInvalid ("m out of range\n");
	if (clock->n   < limit->n.min   || limit->n.max   < clock->n)
		INTELPllInvalid ("n out of range\n");
	if (clock->vco < limit->vco.min || limit->vco.max < clock->vco)
		INTELPllInvalid ("vco out of range\n");
	/* XXX: We may need to be checking "Dot clock" depending on the multiplier,
	 * connector, etc., rather than just a single range.
	 */
	if (clock->dot < limit->dot.min || limit->dot.max < clock->dot)
		INTELPllInvalid ("dot out of range\n");

	return true;
}

static bool
intel_find_best_PLL(const intel_limit_t *limit, struct drm_crtc *crtc,
		    int target, int refclk, intel_clock_t *best_clock)

{
	struct drm_device *dev = crtc->dev;
	struct drm_i915_private *dev_priv = dev->dev_private;
	intel_clock_t clock;
	int err = target;

	if (intel_pipe_has_type(crtc, INTEL_OUTPUT_LVDS) &&
	    (I915_READ(LVDS)) != 0) {
		/*
		 * For LVDS, if the panel is on, just rely on its current
		 * settings for dual-channel.  We haven't figured out how to
		 * reliably set up different single/dual channel state, if we
		 * even can.
		 */
		if ((I915_READ(LVDS) & LVDS_CLKB_POWER_MASK) ==
		    LVDS_CLKB_POWER_UP)
			clock.p2 = limit->p2.p2_fast;
		else
			clock.p2 = limit->p2.p2_slow;
	} else {
		if (target < limit->p2.dot_limit)
			clock.p2 = limit->p2.p2_slow;
		else
			clock.p2 = limit->p2.p2_fast;
	}

	memset (best_clock, 0, sizeof (*best_clock));

	for (clock.m1 = limit->m1.min; clock.m1 <= limit->m1.max;
	     clock.m1++) {
		for (clock.m2 = limit->m2.min;
		     clock.m2 <= limit->m2.max; clock.m2++) {
			/* m1 is always 0 in Pineview */
			if (clock.m2 >= clock.m1 && !IS_PINEVIEW(dev))
				break;
			for (clock.n = limit->n.min;
			     clock.n <= limit->n.max; clock.n++) {
				for (clock.p1 = limit->p1.min;
					clock.p1 <= limit->p1.max; clock.p1++) {
					int this_err;

					intel_clock(dev, refclk, &clock);

					if (!intel_PLL_is_valid(crtc, &clock))
						continue;

					this_err = abs(clock.dot - target);
					if (this_err < err) {
						*best_clock = clock;
						err = this_err;
					}
				}
			}
		}
	}

	return (err != target);
}

static bool
intel_g4x_find_best_PLL(const intel_limit_t *limit, struct drm_crtc *crtc,
			int target, int refclk, intel_clock_t *best_clock)
{
	struct drm_device *dev = crtc->dev;
	struct drm_i915_private *dev_priv = dev->dev_private;
	intel_clock_t clock;
	int max_n;
	bool found;
	/* approximately equals target * 0.00585 */
	int err_most = (target >> 8) + (target >> 9);
	found = false;

	if (intel_pipe_has_type(crtc, INTEL_OUTPUT_LVDS)) {
		int lvds_reg;

		if (HAS_PCH_SPLIT(dev))
			lvds_reg = PCH_LVDS;
		else
			lvds_reg = LVDS;
		if ((I915_READ(lvds_reg) & LVDS_CLKB_POWER_MASK) ==
		    LVDS_CLKB_POWER_UP)
			clock.p2 = limit->p2.p2_fast;
		else
			clock.p2 = limit->p2.p2_slow;
	} else {
		if (target < limit->p2.dot_limit)
			clock.p2 = limit->p2.p2_slow;
		else
			clock.p2 = limit->p2.p2_fast;
	}

	memset(best_clock, 0, sizeof(*best_clock));
	max_n = limit->n.max;
	/* based on hardware requirement, prefer smaller n to precision */
	for (clock.n = limit->n.min; clock.n <= max_n; clock.n++) {
		/* based on hardware requirement, prefere larger m1,m2 */
		for (clock.m1 = limit->m1.max;
		     clock.m1 >= limit->m1.min; clock.m1--) {
			for (clock.m2 = limit->m2.max;
			     clock.m2 >= limit->m2.min; clock.m2--) {
				for (clock.p1 = limit->p1.max;
				     clock.p1 >= limit->p1.min; clock.p1--) {
					int this_err;

					intel_clock(dev, refclk, &clock);
					if (!intel_PLL_is_valid(crtc, &clock))
						continue;
					this_err = abs(clock.dot - target) ;
					if (this_err < err_most) {
						*best_clock = clock;
						err_most = this_err;
						max_n = clock.n;
						found = true;
					}
				}
			}
		}
	}
	return found;
}

static bool
intel_find_pll_ironlake_dp(const intel_limit_t *limit, struct drm_crtc *crtc,
			   int target, int refclk, intel_clock_t *best_clock)
{
	struct drm_device *dev = crtc->dev;
	intel_clock_t clock;

	/* return directly when it is eDP */
	if (HAS_eDP)
		return true;

	if (target < 200000) {
		clock.n = 1;
		clock.p1 = 2;
		clock.p2 = 10;
		clock.m1 = 12;
		clock.m2 = 9;
	} else {
		clock.n = 2;
		clock.p1 = 1;
		clock.p2 = 10;
		clock.m1 = 14;
		clock.m2 = 8;
	}
	intel_clock(dev, refclk, &clock);
	memcpy(best_clock, &clock, sizeof(intel_clock_t));
	return true;
}

/* DisplayPort has only two frequencies, 162MHz and 270MHz */
static bool
intel_find_pll_g4x_dp(const intel_limit_t *limit, struct drm_crtc *crtc,
		      int target, int refclk, intel_clock_t *best_clock)
{
    intel_clock_t clock;
    if (target < 200000) {
	clock.p1 = 2;
	clock.p2 = 10;
	clock.n = 2;
	clock.m1 = 23;
	clock.m2 = 8;
    } else {
	clock.p1 = 1;
	clock.p2 = 10;
	clock.n = 1;
	clock.m1 = 14;
	clock.m2 = 2;
    }
    clock.m = 5 * (clock.m1 + 2) + (clock.m2 + 2);
    clock.p = (clock.p1 * clock.p2);
    clock.dot = 96000 * clock.m / (clock.n + 2) / clock.p;
    clock.vco = 0;
    memcpy(best_clock, &clock, sizeof(intel_clock_t));
    return true;
}

void
intel_wait_for_vblank(struct drm_device *dev)
{
	/* Wait for 20ms, i.e. one cycle at 50hz. */
	msleep(20);
}

/* Parameters have changed, update FBC info */
static void i8xx_enable_fbc(struct drm_crtc *crtc, unsigned long interval)
{
	struct drm_device *dev = crtc->dev;
	struct drm_i915_private *dev_priv = dev->dev_private;
	struct drm_framebuffer *fb = crtc->fb;
	struct intel_framebuffer *intel_fb = to_intel_framebuffer(fb);
	struct drm_i915_gem_object *obj_priv = to_intel_bo(intel_fb->obj);
	struct intel_crtc *intel_crtc = to_intel_crtc(crtc);
	int plane, i;
	u32 fbc_ctl, fbc_ctl2;

	dev_priv->cfb_pitch = dev_priv->cfb_size / FBC_LL_SIZE;

	if (fb->pitch < dev_priv->cfb_pitch)
		dev_priv->cfb_pitch = fb->pitch;

	/* FBC_CTL wants 64B units */
	dev_priv->cfb_pitch = (dev_priv->cfb_pitch / 64) - 1;
	dev_priv->cfb_fence = obj_priv->fence_reg;
	dev_priv->cfb_plane = intel_crtc->plane;
	plane = dev_priv->cfb_plane == 0 ? FBC_CTL_PLANEA : FBC_CTL_PLANEB;

	/* Clear old tags */
	for (i = 0; i < (FBC_LL_SIZE / 32) + 1; i++)
		I915_WRITE(FBC_TAG + (i * 4), 0);

	/* Set it up... */
	fbc_ctl2 = FBC_CTL_FENCE_DBL | FBC_CTL_IDLE_IMM | plane;
	if (obj_priv->tiling_mode != I915_TILING_NONE)
		fbc_ctl2 |= FBC_CTL_CPU_FENCE;
	I915_WRITE(FBC_CONTROL2, fbc_ctl2);
	I915_WRITE(FBC_FENCE_OFF, crtc->y);

	/* enable it... */
	fbc_ctl = FBC_CTL_EN | FBC_CTL_PERIODIC;
	if (IS_I945GM(dev))
		fbc_ctl |= FBC_CTL_C3_IDLE; /* 945 needs special SR handling */
	fbc_ctl |= (dev_priv->cfb_pitch & 0xff) << FBC_CTL_STRIDE_SHIFT;
	fbc_ctl |= (interval & 0x2fff) << FBC_CTL_INTERVAL_SHIFT;
	if (obj_priv->tiling_mode != I915_TILING_NONE)
		fbc_ctl |= dev_priv->cfb_fence;
	I915_WRITE(FBC_CONTROL, fbc_ctl);

	DRM_DEBUG_KMS("enabled FBC, pitch %ld, yoff %d, plane %d, ",
		  dev_priv->cfb_pitch, crtc->y, dev_priv->cfb_plane);
}

void i8xx_disable_fbc(struct drm_device *dev)
{
	struct drm_i915_private *dev_priv = dev->dev_private;
	unsigned long timeout = jiffies + msecs_to_jiffies(1);
	u32 fbc_ctl;

	if (!I915_HAS_FBC(dev))
		return;

	if (!(I915_READ(FBC_CONTROL) & FBC_CTL_EN))
		return;	/* Already off, just return */

	/* Disable compression */
	fbc_ctl = I915_READ(FBC_CONTROL);
	fbc_ctl &= ~FBC_CTL_EN;
	I915_WRITE(FBC_CONTROL, fbc_ctl);

	/* Wait for compressing bit to clear */
	while (I915_READ(FBC_STATUS) & FBC_STAT_COMPRESSING) {
		if (time_after(jiffies, timeout)) {
			DRM_DEBUG_DRIVER("FBC idle timed out\n");
			break;
		}
		; /* do nothing */
	}

	intel_wait_for_vblank(dev);

	DRM_DEBUG_KMS("disabled FBC\n");
}

static bool i8xx_fbc_enabled(struct drm_device *dev)
{
	struct drm_i915_private *dev_priv = dev->dev_private;

	return I915_READ(FBC_CONTROL) & FBC_CTL_EN;
}

static void g4x_enable_fbc(struct drm_crtc *crtc, unsigned long interval)
{
	struct drm_device *dev = crtc->dev;
	struct drm_i915_private *dev_priv = dev->dev_private;
	struct drm_framebuffer *fb = crtc->fb;
	struct intel_framebuffer *intel_fb = to_intel_framebuffer(fb);
	struct drm_i915_gem_object *obj_priv = to_intel_bo(intel_fb->obj);
	struct intel_crtc *intel_crtc = to_intel_crtc(crtc);
	int plane = (intel_crtc->plane == 0 ? DPFC_CTL_PLANEA :
		     DPFC_CTL_PLANEB);
	unsigned long stall_watermark = 200;
	u32 dpfc_ctl;

	dev_priv->cfb_pitch = (dev_priv->cfb_pitch / 64) - 1;
	dev_priv->cfb_fence = obj_priv->fence_reg;
	dev_priv->cfb_plane = intel_crtc->plane;

	dpfc_ctl = plane | DPFC_SR_EN | DPFC_CTL_LIMIT_1X;
	if (obj_priv->tiling_mode != I915_TILING_NONE) {
		dpfc_ctl |= DPFC_CTL_FENCE_EN | dev_priv->cfb_fence;
		I915_WRITE(DPFC_CHICKEN, DPFC_HT_MODIFY);
	} else {
		I915_WRITE(DPFC_CHICKEN, ~DPFC_HT_MODIFY);
	}

	I915_WRITE(DPFC_CONTROL, dpfc_ctl);
	I915_WRITE(DPFC_RECOMP_CTL, DPFC_RECOMP_STALL_EN |
		   (stall_watermark << DPFC_RECOMP_STALL_WM_SHIFT) |
		   (interval << DPFC_RECOMP_TIMER_COUNT_SHIFT));
	I915_WRITE(DPFC_FENCE_YOFF, crtc->y);

	/* enable it... */
	I915_WRITE(DPFC_CONTROL, I915_READ(DPFC_CONTROL) | DPFC_CTL_EN);

	DRM_DEBUG_KMS("enabled fbc on plane %d\n", intel_crtc->plane);
}

void g4x_disable_fbc(struct drm_device *dev)
{
	struct drm_i915_private *dev_priv = dev->dev_private;
	u32 dpfc_ctl;

	/* Disable compression */
	dpfc_ctl = I915_READ(DPFC_CONTROL);
	dpfc_ctl &= ~DPFC_CTL_EN;
	I915_WRITE(DPFC_CONTROL, dpfc_ctl);
	intel_wait_for_vblank(dev);

	DRM_DEBUG_KMS("disabled FBC\n");
}

static bool g4x_fbc_enabled(struct drm_device *dev)
{
	struct drm_i915_private *dev_priv = dev->dev_private;

	return I915_READ(DPFC_CONTROL) & DPFC_CTL_EN;
}

bool intel_fbc_enabled(struct drm_device *dev)
{
	struct drm_i915_private *dev_priv = dev->dev_private;

	if (!dev_priv->display.fbc_enabled)
		return false;

	return dev_priv->display.fbc_enabled(dev);
}

void intel_enable_fbc(struct drm_crtc *crtc, unsigned long interval)
{
	struct drm_i915_private *dev_priv = crtc->dev->dev_private;

	if (!dev_priv->display.enable_fbc)
		return;

	dev_priv->display.enable_fbc(crtc, interval);
}

void intel_disable_fbc(struct drm_device *dev)
{
	struct drm_i915_private *dev_priv = dev->dev_private;

	if (!dev_priv->display.disable_fbc)
		return;

	dev_priv->display.disable_fbc(dev);
}

/**
 * intel_update_fbc - enable/disable FBC as needed
 * @crtc: CRTC to point the compressor at
 * @mode: mode in use
 *
 * Set up the framebuffer compression hardware at mode set time.  We
 * enable it if possible:
 *   - plane A only (on pre-965)
 *   - no pixel mulitply/line duplication
 *   - no alpha buffer discard
 *   - no dual wide
 *   - framebuffer <= 2048 in width, 1536 in height
 *
 * We can't assume that any compression will take place (worst case),
 * so the compressed buffer has to be the same size as the uncompressed
 * one.  It also must reside (along with the line length buffer) in
 * stolen memory.
 *
 * We need to enable/disable FBC on a global basis.
 */
static void intel_update_fbc(struct drm_crtc *crtc,
			     struct drm_display_mode *mode)
{
	struct drm_device *dev = crtc->dev;
	struct drm_i915_private *dev_priv = dev->dev_private;
	struct drm_framebuffer *fb = crtc->fb;
	struct intel_framebuffer *intel_fb;
	struct drm_i915_gem_object *obj_priv;
	struct drm_crtc *tmp_crtc;
	struct intel_crtc *intel_crtc = to_intel_crtc(crtc);
	int plane = intel_crtc->plane;
	int crtcs_enabled = 0;

	DRM_DEBUG_KMS("\n");

	if (!i915_powersave)
		return;

	if (!I915_HAS_FBC(dev))
		return;

	if (!crtc->fb)
		return;

	intel_fb = to_intel_framebuffer(fb);
	obj_priv = to_intel_bo(intel_fb->obj);

	/*
	 * If FBC is already on, we just have to verify that we can
	 * keep it that way...
	 * Need to disable if:
	 *   - more than one pipe is active
	 *   - changing FBC params (stride, fence, mode)
	 *   - new fb is too large to fit in compressed buffer
	 *   - going to an unsupported config (interlace, pixel multiply, etc.)
	 */
	list_for_each_entry(tmp_crtc, &dev->mode_config.crtc_list, head) {
		if (tmp_crtc->enabled)
			crtcs_enabled++;
	}
	DRM_DEBUG_KMS("%d pipes active\n", crtcs_enabled);
	if (crtcs_enabled > 1) {
		DRM_DEBUG_KMS("more than one pipe active, disabling compression\n");
		dev_priv->no_fbc_reason = FBC_MULTIPLE_PIPES;
		goto out_disable;
	}
	if (intel_fb->obj->size > dev_priv->cfb_size) {
		DRM_DEBUG_KMS("framebuffer too large, disabling "
				"compression\n");
		dev_priv->no_fbc_reason = FBC_STOLEN_TOO_SMALL;
		goto out_disable;
	}
	if ((mode->flags & DRM_MODE_FLAG_INTERLACE) ||
	    (mode->flags & DRM_MODE_FLAG_DBLSCAN)) {
		DRM_DEBUG_KMS("mode incompatible with compression, "
				"disabling\n");
		dev_priv->no_fbc_reason = FBC_UNSUPPORTED_MODE;
		goto out_disable;
	}
	if ((mode->hdisplay > 2048) ||
	    (mode->vdisplay > 1536)) {
		DRM_DEBUG_KMS("mode too large for compression, disabling\n");
		dev_priv->no_fbc_reason = FBC_MODE_TOO_LARGE;
		goto out_disable;
	}
	if ((IS_I915GM(dev) || IS_I945GM(dev)) && plane != 0) {
		DRM_DEBUG_KMS("plane not 0, disabling compression\n");
		dev_priv->no_fbc_reason = FBC_BAD_PLANE;
		goto out_disable;
	}
	if (obj_priv->tiling_mode != I915_TILING_X) {
		DRM_DEBUG_KMS("framebuffer not tiled, disabling compression\n");
		dev_priv->no_fbc_reason = FBC_NOT_TILED;
		goto out_disable;
	}

	if (intel_fbc_enabled(dev)) {
		/* We can re-enable it in this case, but need to update pitch */
		if ((fb->pitch > dev_priv->cfb_pitch) ||
		    (obj_priv->fence_reg != dev_priv->cfb_fence) ||
		    (plane != dev_priv->cfb_plane))
			intel_disable_fbc(dev);
	}

	/* Now try to turn it back on if possible */
	if (!intel_fbc_enabled(dev))
		intel_enable_fbc(crtc, 500);

	return;

out_disable:
	/* Multiple disables should be harmless */
	if (intel_fbc_enabled(dev)) {
		DRM_DEBUG_KMS("unsupported config, disabling FBC\n");
		intel_disable_fbc(dev);
	}
}

int
intel_pin_and_fence_fb_obj(struct drm_device *dev, struct drm_gem_object *obj)
{
	struct drm_i915_gem_object *obj_priv = to_intel_bo(obj);
	u32 alignment;
	int ret;

	switch (obj_priv->tiling_mode) {
	case I915_TILING_NONE:
		alignment = 64 * 1024;
		break;
	case I915_TILING_X:
		/* pin() will align the object as required by fence */
		alignment = 0;
		break;
	case I915_TILING_Y:
		/* FIXME: Is this true? */
		DRM_ERROR("Y tiled not allowed for scan out buffers\n");
		return -EINVAL;
	default:
		BUG();
	}

	ret = i915_gem_object_pin(obj, alignment);
	if (ret != 0)
		return ret;

	/* Install a fence for tiled scan-out. Pre-i965 always needs a
	 * fence, whereas 965+ only requires a fence if using
	 * framebuffer compression.  For simplicity, we always install
	 * a fence as the cost is not that onerous.
	 */
	if (obj_priv->fence_reg == I915_FENCE_REG_NONE &&
	    obj_priv->tiling_mode != I915_TILING_NONE) {
		ret = i915_gem_object_get_fence_reg(obj);
		if (ret != 0) {
			i915_gem_object_unpin(obj);
			return ret;
		}
	}

	return 0;
}

static int
intel_pipe_set_base(struct drm_crtc *crtc, int x, int y,
		    struct drm_framebuffer *old_fb)
{
	struct drm_device *dev = crtc->dev;
	struct drm_i915_private *dev_priv = dev->dev_private;
	struct drm_i915_master_private *master_priv;
	struct intel_crtc *intel_crtc = to_intel_crtc(crtc);
	struct intel_framebuffer *intel_fb;
	struct drm_i915_gem_object *obj_priv;
	struct drm_gem_object *obj;
	int pipe = intel_crtc->pipe;
	int plane = intel_crtc->plane;
	unsigned long Start, Offset;
	int dspbase = (plane == 0 ? DSPAADDR : DSPBADDR);
	int dspsurf = (plane == 0 ? DSPASURF : DSPBSURF);
	int dspstride = (plane == 0) ? DSPASTRIDE : DSPBSTRIDE;
	int dsptileoff = (plane == 0 ? DSPATILEOFF : DSPBTILEOFF);
	int dspcntr_reg = (plane == 0) ? DSPACNTR : DSPBCNTR;
	u32 dspcntr;
	int ret;

	/* no fb bound */
	if (!crtc->fb) {
		DRM_DEBUG_KMS("No FB bound\n");
		return 0;
	}

	switch (plane) {
	case 0:
	case 1:
		break;
	default:
		DRM_ERROR("Can't update plane %d in SAREA\n", plane);
		return -EINVAL;
	}

	intel_fb = to_intel_framebuffer(crtc->fb);
	obj = intel_fb->obj;
	obj_priv = to_intel_bo(obj);

	mutex_lock(&dev->struct_mutex);
	ret = intel_pin_and_fence_fb_obj(dev, obj);
	if (ret != 0) {
		mutex_unlock(&dev->struct_mutex);
		return ret;
	}

	ret = i915_gem_object_set_to_display_plane(obj);
	if (ret != 0) {
		i915_gem_object_unpin(obj);
		mutex_unlock(&dev->struct_mutex);
		return ret;
	}

	dspcntr = I915_READ(dspcntr_reg);
	/* Mask out pixel format bits in case we change it */
	dspcntr &= ~DISPPLANE_PIXFORMAT_MASK;
	switch (crtc->fb->bits_per_pixel) {
	case 8:
		dspcntr |= DISPPLANE_8BPP;
		break;
	case 16:
		if (crtc->fb->depth == 15)
			dspcntr |= DISPPLANE_15_16BPP;
		else
			dspcntr |= DISPPLANE_16BPP;
		break;
	case 24:
	case 32:
		if (crtc->fb->depth == 30)
			dspcntr |= DISPPLANE_32BPP_30BIT_NO_ALPHA;
		else
			dspcntr |= DISPPLANE_32BPP_NO_ALPHA;
		break;
	default:
		DRM_ERROR("Unknown color depth\n");
		i915_gem_object_unpin(obj);
		mutex_unlock(&dev->struct_mutex);
		return -EINVAL;
	}
	if (IS_I965G(dev)) {
		if (obj_priv->tiling_mode != I915_TILING_NONE)
			dspcntr |= DISPPLANE_TILED;
		else
			dspcntr &= ~DISPPLANE_TILED;
	}

	if (HAS_PCH_SPLIT(dev))
		/* must disable */
		dspcntr |= DISPPLANE_TRICKLE_FEED_DISABLE;

	I915_WRITE(dspcntr_reg, dspcntr);

	Start = obj_priv->gtt_offset;
	Offset = y * crtc->fb->pitch + x * (crtc->fb->bits_per_pixel / 8);

	DRM_DEBUG_KMS("Writing base %08lX %08lX %d %d %d\n",
		      Start, Offset, x, y, crtc->fb->pitch);
	I915_WRITE(dspstride, crtc->fb->pitch);
	if (IS_I965G(dev)) {
		I915_WRITE(dspbase, Offset);
		I915_READ(dspbase);
		I915_WRITE(dspsurf, Start);
		I915_READ(dspsurf);
		I915_WRITE(dsptileoff, (y << 16) | x);
	} else {
		I915_WRITE(dspbase, Start + Offset);
		I915_READ(dspbase);
	}

	if ((IS_I965G(dev) || plane == 0))
		intel_update_fbc(crtc, &crtc->mode);

	intel_wait_for_vblank(dev);

	if (old_fb) {
		intel_fb = to_intel_framebuffer(old_fb);
		obj_priv = to_intel_bo(intel_fb->obj);
		i915_gem_object_unpin(intel_fb->obj);
	}
	intel_increase_pllclock(crtc, true);

	mutex_unlock(&dev->struct_mutex);

	if (!dev->primary->master)
		return 0;

	master_priv = dev->primary->master->driver_priv;
	if (!master_priv->sarea_priv)
		return 0;

	if (pipe) {
		master_priv->sarea_priv->pipeB_x = x;
		master_priv->sarea_priv->pipeB_y = y;
	} else {
		master_priv->sarea_priv->pipeA_x = x;
		master_priv->sarea_priv->pipeA_y = y;
	}

	return 0;
}

/* Disable the VGA plane that we never use */
static void i915_disable_vga (struct drm_device *dev)
{
	struct drm_i915_private *dev_priv = dev->dev_private;
	u8 sr1;
	u32 vga_reg;

	if (HAS_PCH_SPLIT(dev))
		vga_reg = CPU_VGACNTRL;
	else
		vga_reg = VGACNTRL;

	if (I915_READ(vga_reg) & VGA_DISP_DISABLE)
		return;

	I915_WRITE8(VGA_SR_INDEX, 1);
	sr1 = I915_READ8(VGA_SR_DATA);
	I915_WRITE8(VGA_SR_DATA, sr1 | (1 << 5));
	udelay(100);

	I915_WRITE(vga_reg, VGA_DISP_DISABLE);
}

static void ironlake_disable_pll_edp (struct drm_crtc *crtc)
{
	struct drm_device *dev = crtc->dev;
	struct drm_i915_private *dev_priv = dev->dev_private;
	u32 dpa_ctl;

	DRM_DEBUG_KMS("\n");
	dpa_ctl = I915_READ(DP_A);
	dpa_ctl &= ~DP_PLL_ENABLE;
	I915_WRITE(DP_A, dpa_ctl);
}

static void ironlake_enable_pll_edp (struct drm_crtc *crtc)
{
	struct drm_device *dev = crtc->dev;
	struct drm_i915_private *dev_priv = dev->dev_private;
	u32 dpa_ctl;

	dpa_ctl = I915_READ(DP_A);
	dpa_ctl |= DP_PLL_ENABLE;
	I915_WRITE(DP_A, dpa_ctl);
	udelay(200);
}


static void ironlake_set_pll_edp (struct drm_crtc *crtc, int clock)
{
	struct drm_device *dev = crtc->dev;
	struct drm_i915_private *dev_priv = dev->dev_private;
	u32 dpa_ctl;

	DRM_DEBUG_KMS("eDP PLL enable for clock %d\n", clock);
	dpa_ctl = I915_READ(DP_A);
	dpa_ctl &= ~DP_PLL_FREQ_MASK;

	if (clock < 200000) {
		u32 temp;
		dpa_ctl |= DP_PLL_FREQ_160MHZ;
		/* workaround for 160Mhz:
		   1) program 0x4600c bits 15:0 = 0x8124
		   2) program 0x46010 bit 0 = 1
		   3) program 0x46034 bit 24 = 1
		   4) program 0x64000 bit 14 = 1
		   */
		temp = I915_READ(0x4600c);
		temp &= 0xffff0000;
		I915_WRITE(0x4600c, temp | 0x8124);

		temp = I915_READ(0x46010);
		I915_WRITE(0x46010, temp | 1);

		temp = I915_READ(0x46034);
		I915_WRITE(0x46034, temp | (1 << 24));
	} else {
		dpa_ctl |= DP_PLL_FREQ_270MHZ;
	}
	I915_WRITE(DP_A, dpa_ctl);

	udelay(500);
}

/* The FDI link training functions for ILK/Ibexpeak. */
static void ironlake_fdi_link_train(struct drm_crtc *crtc)
{
	struct drm_device *dev = crtc->dev;
	struct drm_i915_private *dev_priv = dev->dev_private;
	struct intel_crtc *intel_crtc = to_intel_crtc(crtc);
	int pipe = intel_crtc->pipe;
	int fdi_tx_reg = (pipe == 0) ? FDI_TXA_CTL : FDI_TXB_CTL;
	int fdi_rx_reg = (pipe == 0) ? FDI_RXA_CTL : FDI_RXB_CTL;
	int fdi_rx_iir_reg = (pipe == 0) ? FDI_RXA_IIR : FDI_RXB_IIR;
	int fdi_rx_imr_reg = (pipe == 0) ? FDI_RXA_IMR : FDI_RXB_IMR;
	u32 temp, tries = 0;

	/* enable CPU FDI TX and PCH FDI RX */
	temp = I915_READ(fdi_tx_reg);
	temp |= FDI_TX_ENABLE;
	temp &= ~(7 << 19);
	temp |= (intel_crtc->fdi_lanes - 1) << 19;
	temp &= ~FDI_LINK_TRAIN_NONE;
	temp |= FDI_LINK_TRAIN_PATTERN_1;
	I915_WRITE(fdi_tx_reg, temp);
	I915_READ(fdi_tx_reg);

	temp = I915_READ(fdi_rx_reg);
	temp &= ~FDI_LINK_TRAIN_NONE;
	temp |= FDI_LINK_TRAIN_PATTERN_1;
	I915_WRITE(fdi_rx_reg, temp | FDI_RX_ENABLE);
	I915_READ(fdi_rx_reg);
	udelay(150);

	/* Train 1: umask FDI RX Interrupt symbol_lock and bit_lock bit
	   for train result */
	temp = I915_READ(fdi_rx_imr_reg);
	temp &= ~FDI_RX_SYMBOL_LOCK;
	temp &= ~FDI_RX_BIT_LOCK;
	I915_WRITE(fdi_rx_imr_reg, temp);
	I915_READ(fdi_rx_imr_reg);
	udelay(150);

	for (;;) {
		temp = I915_READ(fdi_rx_iir_reg);
		DRM_DEBUG_KMS("FDI_RX_IIR 0x%x\n", temp);

		if ((temp & FDI_RX_BIT_LOCK)) {
			DRM_DEBUG_KMS("FDI train 1 done.\n");
			I915_WRITE(fdi_rx_iir_reg,
				   temp | FDI_RX_BIT_LOCK);
			break;
		}

		tries++;

		if (tries > 5) {
			DRM_DEBUG_KMS("FDI train 1 fail!\n");
			break;
		}
	}

	/* Train 2 */
	temp = I915_READ(fdi_tx_reg);
	temp &= ~FDI_LINK_TRAIN_NONE;
	temp |= FDI_LINK_TRAIN_PATTERN_2;
	I915_WRITE(fdi_tx_reg, temp);

	temp = I915_READ(fdi_rx_reg);
	temp &= ~FDI_LINK_TRAIN_NONE;
	temp |= FDI_LINK_TRAIN_PATTERN_2;
	I915_WRITE(fdi_rx_reg, temp);
	udelay(150);

	tries = 0;

	for (;;) {
		temp = I915_READ(fdi_rx_iir_reg);
		DRM_DEBUG_KMS("FDI_RX_IIR 0x%x\n", temp);

		if (temp & FDI_RX_SYMBOL_LOCK) {
			I915_WRITE(fdi_rx_iir_reg,
				   temp | FDI_RX_SYMBOL_LOCK);
			DRM_DEBUG_KMS("FDI train 2 done.\n");
			break;
		}

		tries++;

		if (tries > 5) {
			DRM_DEBUG_KMS("FDI train 2 fail!\n");
			break;
		}
	}

	DRM_DEBUG_KMS("FDI train done\n");
}

static int snb_b_fdi_train_param [] = {
	FDI_LINK_TRAIN_400MV_0DB_SNB_B,
	FDI_LINK_TRAIN_400MV_6DB_SNB_B,
	FDI_LINK_TRAIN_600MV_3_5DB_SNB_B,
	FDI_LINK_TRAIN_800MV_0DB_SNB_B,
};

/* The FDI link training functions for SNB/Cougarpoint. */
static void gen6_fdi_link_train(struct drm_crtc *crtc)
{
	struct drm_device *dev = crtc->dev;
	struct drm_i915_private *dev_priv = dev->dev_private;
	struct intel_crtc *intel_crtc = to_intel_crtc(crtc);
	int pipe = intel_crtc->pipe;
	int fdi_tx_reg = (pipe == 0) ? FDI_TXA_CTL : FDI_TXB_CTL;
	int fdi_rx_reg = (pipe == 0) ? FDI_RXA_CTL : FDI_RXB_CTL;
	int fdi_rx_iir_reg = (pipe == 0) ? FDI_RXA_IIR : FDI_RXB_IIR;
	int fdi_rx_imr_reg = (pipe == 0) ? FDI_RXA_IMR : FDI_RXB_IMR;
	u32 temp, i;

	/* enable CPU FDI TX and PCH FDI RX */
	temp = I915_READ(fdi_tx_reg);
	temp |= FDI_TX_ENABLE;
	temp &= ~(7 << 19);
	temp |= (intel_crtc->fdi_lanes - 1) << 19;
	temp &= ~FDI_LINK_TRAIN_NONE;
	temp |= FDI_LINK_TRAIN_PATTERN_1;
	temp &= ~FDI_LINK_TRAIN_VOL_EMP_MASK;
	/* SNB-B */
	temp |= FDI_LINK_TRAIN_400MV_0DB_SNB_B;
	I915_WRITE(fdi_tx_reg, temp);
	I915_READ(fdi_tx_reg);

	temp = I915_READ(fdi_rx_reg);
	if (HAS_PCH_CPT(dev)) {
		temp &= ~FDI_LINK_TRAIN_PATTERN_MASK_CPT;
		temp |= FDI_LINK_TRAIN_PATTERN_1_CPT;
	} else {
		temp &= ~FDI_LINK_TRAIN_NONE;
		temp |= FDI_LINK_TRAIN_PATTERN_1;
	}
	I915_WRITE(fdi_rx_reg, temp | FDI_RX_ENABLE);
	I915_READ(fdi_rx_reg);
	udelay(150);

	/* Train 1: umask FDI RX Interrupt symbol_lock and bit_lock bit
	   for train result */
	temp = I915_READ(fdi_rx_imr_reg);
	temp &= ~FDI_RX_SYMBOL_LOCK;
	temp &= ~FDI_RX_BIT_LOCK;
	I915_WRITE(fdi_rx_imr_reg, temp);
	I915_READ(fdi_rx_imr_reg);
	udelay(150);

	for (i = 0; i < 4; i++ ) {
		temp = I915_READ(fdi_tx_reg);
		temp &= ~FDI_LINK_TRAIN_VOL_EMP_MASK;
		temp |= snb_b_fdi_train_param[i];
		I915_WRITE(fdi_tx_reg, temp);
		udelay(500);

		temp = I915_READ(fdi_rx_iir_reg);
		DRM_DEBUG_KMS("FDI_RX_IIR 0x%x\n", temp);

		if (temp & FDI_RX_BIT_LOCK) {
			I915_WRITE(fdi_rx_iir_reg,
				   temp | FDI_RX_BIT_LOCK);
			DRM_DEBUG_KMS("FDI train 1 done.\n");
			break;
		}
	}
	if (i == 4)
		DRM_DEBUG_KMS("FDI train 1 fail!\n");

	/* Train 2 */
	temp = I915_READ(fdi_tx_reg);
	temp &= ~FDI_LINK_TRAIN_NONE;
	temp |= FDI_LINK_TRAIN_PATTERN_2;
	if (IS_GEN6(dev)) {
		temp &= ~FDI_LINK_TRAIN_VOL_EMP_MASK;
		/* SNB-B */
		temp |= FDI_LINK_TRAIN_400MV_0DB_SNB_B;
	}
	I915_WRITE(fdi_tx_reg, temp);

	temp = I915_READ(fdi_rx_reg);
	if (HAS_PCH_CPT(dev)) {
		temp &= ~FDI_LINK_TRAIN_PATTERN_MASK_CPT;
		temp |= FDI_LINK_TRAIN_PATTERN_2_CPT;
	} else {
		temp &= ~FDI_LINK_TRAIN_NONE;
		temp |= FDI_LINK_TRAIN_PATTERN_2;
	}
	I915_WRITE(fdi_rx_reg, temp);
	udelay(150);

	for (i = 0; i < 4; i++ ) {
		temp = I915_READ(fdi_tx_reg);
		temp &= ~FDI_LINK_TRAIN_VOL_EMP_MASK;
		temp |= snb_b_fdi_train_param[i];
		I915_WRITE(fdi_tx_reg, temp);
		udelay(500);

		temp = I915_READ(fdi_rx_iir_reg);
		DRM_DEBUG_KMS("FDI_RX_IIR 0x%x\n", temp);

		if (temp & FDI_RX_SYMBOL_LOCK) {
			I915_WRITE(fdi_rx_iir_reg,
				   temp | FDI_RX_SYMBOL_LOCK);
			DRM_DEBUG_KMS("FDI train 2 done.\n");
			break;
		}
	}
	if (i == 4)
		DRM_DEBUG_KMS("FDI train 2 fail!\n");

	DRM_DEBUG_KMS("FDI train done.\n");
}

static void ironlake_crtc_dpms(struct drm_crtc *crtc, int mode)
{
	struct drm_device *dev = crtc->dev;
	struct drm_i915_private *dev_priv = dev->dev_private;
	struct intel_crtc *intel_crtc = to_intel_crtc(crtc);
	int pipe = intel_crtc->pipe;
	int plane = intel_crtc->plane;
	int pch_dpll_reg = (pipe == 0) ? PCH_DPLL_A : PCH_DPLL_B;
	int pipeconf_reg = (pipe == 0) ? PIPEACONF : PIPEBCONF;
	int dspcntr_reg = (plane == 0) ? DSPACNTR : DSPBCNTR;
	int dspbase_reg = (plane == 0) ? DSPAADDR : DSPBADDR;
	int fdi_tx_reg = (pipe == 0) ? FDI_TXA_CTL : FDI_TXB_CTL;
	int fdi_rx_reg = (pipe == 0) ? FDI_RXA_CTL : FDI_RXB_CTL;
	int transconf_reg = (pipe == 0) ? TRANSACONF : TRANSBCONF;
	int pf_ctl_reg = (pipe == 0) ? PFA_CTL_1 : PFB_CTL_1;
	int pf_win_size = (pipe == 0) ? PFA_WIN_SZ : PFB_WIN_SZ;
	int pf_win_pos = (pipe == 0) ? PFA_WIN_POS : PFB_WIN_POS;
	int cpu_htot_reg = (pipe == 0) ? HTOTAL_A : HTOTAL_B;
	int cpu_hblank_reg = (pipe == 0) ? HBLANK_A : HBLANK_B;
	int cpu_hsync_reg = (pipe == 0) ? HSYNC_A : HSYNC_B;
	int cpu_vtot_reg = (pipe == 0) ? VTOTAL_A : VTOTAL_B;
	int cpu_vblank_reg = (pipe == 0) ? VBLANK_A : VBLANK_B;
	int cpu_vsync_reg = (pipe == 0) ? VSYNC_A : VSYNC_B;
	int trans_htot_reg = (pipe == 0) ? TRANS_HTOTAL_A : TRANS_HTOTAL_B;
	int trans_hblank_reg = (pipe == 0) ? TRANS_HBLANK_A : TRANS_HBLANK_B;
	int trans_hsync_reg = (pipe == 0) ? TRANS_HSYNC_A : TRANS_HSYNC_B;
	int trans_vtot_reg = (pipe == 0) ? TRANS_VTOTAL_A : TRANS_VTOTAL_B;
	int trans_vblank_reg = (pipe == 0) ? TRANS_VBLANK_A : TRANS_VBLANK_B;
	int trans_vsync_reg = (pipe == 0) ? TRANS_VSYNC_A : TRANS_VSYNC_B;
	int trans_dpll_sel = (pipe == 0) ? 0 : 1;
	u32 temp;
	int n;
	u32 pipe_bpc;

	temp = I915_READ(pipeconf_reg);
	pipe_bpc = temp & PIPE_BPC_MASK;

	/* XXX: When our outputs are all unaware of DPMS modes other than off
	 * and on, we should map those modes to DRM_MODE_DPMS_OFF in the CRTC.
	 */
	switch (mode) {
	case DRM_MODE_DPMS_ON:
	case DRM_MODE_DPMS_STANDBY:
	case DRM_MODE_DPMS_SUSPEND:
		DRM_DEBUG_KMS("crtc %d dpms on\n", pipe);

		if (intel_pipe_has_type(crtc, INTEL_OUTPUT_LVDS)) {
			temp = I915_READ(PCH_LVDS);
			if ((temp & LVDS_PORT_EN) == 0) {
				I915_WRITE(PCH_LVDS, temp | LVDS_PORT_EN);
				POSTING_READ(PCH_LVDS);
			}
		}

		if (HAS_eDP) {
			/* enable eDP PLL */
			ironlake_enable_pll_edp(crtc);
		} else {

			/* enable PCH FDI RX PLL, wait warmup plus DMI latency */
			temp = I915_READ(fdi_rx_reg);
			/*
			 * make the BPC in FDI Rx be consistent with that in
			 * pipeconf reg.
			 */
			temp &= ~(0x7 << 16);
			temp |= (pipe_bpc << 11);
			temp &= ~(7 << 19);
			temp |= (intel_crtc->fdi_lanes - 1) << 19;
			I915_WRITE(fdi_rx_reg, temp | FDI_RX_PLL_ENABLE);
			I915_READ(fdi_rx_reg);
			udelay(200);

			/* Switch from Rawclk to PCDclk */
			temp = I915_READ(fdi_rx_reg);
			I915_WRITE(fdi_rx_reg, temp | FDI_SEL_PCDCLK);
			I915_READ(fdi_rx_reg);
			udelay(200);

			/* Enable CPU FDI TX PLL, always on for Ironlake */
			temp = I915_READ(fdi_tx_reg);
			if ((temp & FDI_TX_PLL_ENABLE) == 0) {
				I915_WRITE(fdi_tx_reg, temp | FDI_TX_PLL_ENABLE);
				I915_READ(fdi_tx_reg);
				udelay(100);
			}
		}

		/* Enable panel fitting for LVDS */
		if (intel_pipe_has_type(crtc, INTEL_OUTPUT_LVDS)) {
			temp = I915_READ(pf_ctl_reg);
			I915_WRITE(pf_ctl_reg, temp | PF_ENABLE | PF_FILTER_MED_3x3);

			/* currently full aspect */
			I915_WRITE(pf_win_pos, 0);

			I915_WRITE(pf_win_size,
				   (dev_priv->panel_fixed_mode->hdisplay << 16) |
				   (dev_priv->panel_fixed_mode->vdisplay));
		}

		/* Enable CPU pipe */
		temp = I915_READ(pipeconf_reg);
		if ((temp & PIPEACONF_ENABLE) == 0) {
			I915_WRITE(pipeconf_reg, temp | PIPEACONF_ENABLE);
			I915_READ(pipeconf_reg);
			udelay(100);
		}

		/* configure and enable CPU plane */
		temp = I915_READ(dspcntr_reg);
		if ((temp & DISPLAY_PLANE_ENABLE) == 0) {
			I915_WRITE(dspcntr_reg, temp | DISPLAY_PLANE_ENABLE);
			/* Flush the plane changes */
			I915_WRITE(dspbase_reg, I915_READ(dspbase_reg));
		}

		if (!HAS_eDP) {
			/* For PCH output, training FDI link */
			if (IS_GEN6(dev))
				gen6_fdi_link_train(crtc);
			else
				ironlake_fdi_link_train(crtc);

			/* enable PCH DPLL */
			temp = I915_READ(pch_dpll_reg);
			if ((temp & DPLL_VCO_ENABLE) == 0) {
				I915_WRITE(pch_dpll_reg, temp | DPLL_VCO_ENABLE);
				I915_READ(pch_dpll_reg);
			}
			udelay(200);

			if (HAS_PCH_CPT(dev)) {
				/* Be sure PCH DPLL SEL is set */
				temp = I915_READ(PCH_DPLL_SEL);
				if (trans_dpll_sel == 0 &&
						(temp & TRANSA_DPLL_ENABLE) == 0)
					temp |= (TRANSA_DPLL_ENABLE | TRANSA_DPLLA_SEL);
				else if (trans_dpll_sel == 1 &&
						(temp & TRANSB_DPLL_ENABLE) == 0)
					temp |= (TRANSB_DPLL_ENABLE | TRANSB_DPLLB_SEL);
				I915_WRITE(PCH_DPLL_SEL, temp);
				I915_READ(PCH_DPLL_SEL);
			}

			/* set transcoder timing */
			I915_WRITE(trans_htot_reg, I915_READ(cpu_htot_reg));
			I915_WRITE(trans_hblank_reg, I915_READ(cpu_hblank_reg));
			I915_WRITE(trans_hsync_reg, I915_READ(cpu_hsync_reg));

			I915_WRITE(trans_vtot_reg, I915_READ(cpu_vtot_reg));
			I915_WRITE(trans_vblank_reg, I915_READ(cpu_vblank_reg));
			I915_WRITE(trans_vsync_reg, I915_READ(cpu_vsync_reg));

			/* enable normal train */
			temp = I915_READ(fdi_tx_reg);
			temp &= ~FDI_LINK_TRAIN_NONE;
			I915_WRITE(fdi_tx_reg, temp | FDI_LINK_TRAIN_NONE |
					FDI_TX_ENHANCE_FRAME_ENABLE);
			I915_READ(fdi_tx_reg);

			temp = I915_READ(fdi_rx_reg);
			if (HAS_PCH_CPT(dev)) {
				temp &= ~FDI_LINK_TRAIN_PATTERN_MASK_CPT;
				temp |= FDI_LINK_TRAIN_NORMAL_CPT;
			} else {
				temp &= ~FDI_LINK_TRAIN_NONE;
				temp |= FDI_LINK_TRAIN_NONE;
			}
			I915_WRITE(fdi_rx_reg, temp | FDI_RX_ENHANCE_FRAME_ENABLE);
			I915_READ(fdi_rx_reg);

			/* wait one idle pattern time */
			udelay(100);

			/* For PCH DP, enable TRANS_DP_CTL */
			if (HAS_PCH_CPT(dev) &&
			    intel_pipe_has_type(crtc, INTEL_OUTPUT_DISPLAYPORT)) {
				int trans_dp_ctl = (pipe == 0) ? TRANS_DP_CTL_A : TRANS_DP_CTL_B;
				int reg;

				reg = I915_READ(trans_dp_ctl);
				reg &= ~TRANS_DP_PORT_SEL_MASK;
				reg = TRANS_DP_OUTPUT_ENABLE |
				      TRANS_DP_ENH_FRAMING |
				      TRANS_DP_VSYNC_ACTIVE_HIGH |
				      TRANS_DP_HSYNC_ACTIVE_HIGH;

				switch (intel_trans_dp_port_sel(crtc)) {
				case PCH_DP_B:
					reg |= TRANS_DP_PORT_SEL_B;
					break;
				case PCH_DP_C:
					reg |= TRANS_DP_PORT_SEL_C;
					break;
				case PCH_DP_D:
					reg |= TRANS_DP_PORT_SEL_D;
					break;
				default:
					DRM_DEBUG_KMS("Wrong PCH DP port return. Guess port B\n");
					reg |= TRANS_DP_PORT_SEL_B;
					break;
				}

				I915_WRITE(trans_dp_ctl, reg);
				POSTING_READ(trans_dp_ctl);
			}

			/* enable PCH transcoder */
			temp = I915_READ(transconf_reg);
			/*
			 * make the BPC in transcoder be consistent with
			 * that in pipeconf reg.
			 */
			temp &= ~PIPE_BPC_MASK;
			temp |= pipe_bpc;
			I915_WRITE(transconf_reg, temp | TRANS_ENABLE);
			I915_READ(transconf_reg);

			while ((I915_READ(transconf_reg) & TRANS_STATE_ENABLE) == 0)
				;

		}

		intel_crtc_load_lut(crtc);

	break;
	case DRM_MODE_DPMS_OFF:
		DRM_DEBUG_KMS("crtc %d dpms off\n", pipe);

		drm_vblank_off(dev, pipe);
		/* Disable display plane */
		temp = I915_READ(dspcntr_reg);
		if ((temp & DISPLAY_PLANE_ENABLE) != 0) {
			I915_WRITE(dspcntr_reg, temp & ~DISPLAY_PLANE_ENABLE);
			/* Flush the plane changes */
			I915_WRITE(dspbase_reg, I915_READ(dspbase_reg));
			I915_READ(dspbase_reg);
		}

		i915_disable_vga(dev);

		/* disable cpu pipe, disable after all planes disabled */
		temp = I915_READ(pipeconf_reg);
		if ((temp & PIPEACONF_ENABLE) != 0) {
			I915_WRITE(pipeconf_reg, temp & ~PIPEACONF_ENABLE);
			I915_READ(pipeconf_reg);
			n = 0;
			/* wait for cpu pipe off, pipe state */
			while ((I915_READ(pipeconf_reg) & I965_PIPECONF_ACTIVE) != 0) {
				n++;
				if (n < 60) {
					udelay(500);
					continue;
				} else {
					DRM_DEBUG_KMS("pipe %d off delay\n",
								pipe);
					break;
				}
			}
		} else
			DRM_DEBUG_KMS("crtc %d is disabled\n", pipe);

		udelay(100);

		/* Disable PF */
		temp = I915_READ(pf_ctl_reg);
		if ((temp & PF_ENABLE) != 0) {
			I915_WRITE(pf_ctl_reg, temp & ~PF_ENABLE);
			I915_READ(pf_ctl_reg);
		}
		I915_WRITE(pf_win_size, 0);
		POSTING_READ(pf_win_size);


		/* disable CPU FDI tx and PCH FDI rx */
		temp = I915_READ(fdi_tx_reg);
		I915_WRITE(fdi_tx_reg, temp & ~FDI_TX_ENABLE);
		I915_READ(fdi_tx_reg);

		temp = I915_READ(fdi_rx_reg);
		/* BPC in FDI rx is consistent with that in pipeconf */
		temp &= ~(0x07 << 16);
		temp |= (pipe_bpc << 11);
		I915_WRITE(fdi_rx_reg, temp & ~FDI_RX_ENABLE);
		I915_READ(fdi_rx_reg);

		udelay(100);

		/* still set train pattern 1 */
		temp = I915_READ(fdi_tx_reg);
		temp &= ~FDI_LINK_TRAIN_NONE;
		temp |= FDI_LINK_TRAIN_PATTERN_1;
		I915_WRITE(fdi_tx_reg, temp);
		POSTING_READ(fdi_tx_reg);

		temp = I915_READ(fdi_rx_reg);
		if (HAS_PCH_CPT(dev)) {
			temp &= ~FDI_LINK_TRAIN_PATTERN_MASK_CPT;
			temp |= FDI_LINK_TRAIN_PATTERN_1_CPT;
		} else {
			temp &= ~FDI_LINK_TRAIN_NONE;
			temp |= FDI_LINK_TRAIN_PATTERN_1;
		}
		I915_WRITE(fdi_rx_reg, temp);
		POSTING_READ(fdi_rx_reg);

		udelay(100);

		if (intel_pipe_has_type(crtc, INTEL_OUTPUT_LVDS)) {
			temp = I915_READ(PCH_LVDS);
			I915_WRITE(PCH_LVDS, temp & ~LVDS_PORT_EN);
			I915_READ(PCH_LVDS);
			udelay(100);
		}

		/* disable PCH transcoder */
		temp = I915_READ(transconf_reg);
		if ((temp & TRANS_ENABLE) != 0) {
			I915_WRITE(transconf_reg, temp & ~TRANS_ENABLE);
			I915_READ(transconf_reg);
			n = 0;
			/* wait for PCH transcoder off, transcoder state */
			while ((I915_READ(transconf_reg) & TRANS_STATE_ENABLE) != 0) {
				n++;
				if (n < 60) {
					udelay(500);
					continue;
				} else {
					DRM_DEBUG_KMS("transcoder %d off "
							"delay\n", pipe);
					break;
				}
			}
		}

		temp = I915_READ(transconf_reg);
		/* BPC in transcoder is consistent with that in pipeconf */
		temp &= ~PIPE_BPC_MASK;
		temp |= pipe_bpc;
		I915_WRITE(transconf_reg, temp);
		I915_READ(transconf_reg);
		udelay(100);

		if (HAS_PCH_CPT(dev)) {
			/* disable TRANS_DP_CTL */
			int trans_dp_ctl = (pipe == 0) ? TRANS_DP_CTL_A : TRANS_DP_CTL_B;
			int reg;

			reg = I915_READ(trans_dp_ctl);
			reg &= ~(TRANS_DP_OUTPUT_ENABLE | TRANS_DP_PORT_SEL_MASK);
			I915_WRITE(trans_dp_ctl, reg);
			POSTING_READ(trans_dp_ctl);

			/* disable DPLL_SEL */
			temp = I915_READ(PCH_DPLL_SEL);
			if (trans_dpll_sel == 0)
				temp &= ~(TRANSA_DPLL_ENABLE | TRANSA_DPLLB_SEL);
			else
				temp &= ~(TRANSB_DPLL_ENABLE | TRANSB_DPLLB_SEL);
			I915_WRITE(PCH_DPLL_SEL, temp);
			I915_READ(PCH_DPLL_SEL);

		}

		/* disable PCH DPLL */
		temp = I915_READ(pch_dpll_reg);
		I915_WRITE(pch_dpll_reg, temp & ~DPLL_VCO_ENABLE);
		I915_READ(pch_dpll_reg);

		if (HAS_eDP) {
			ironlake_disable_pll_edp(crtc);
		}

		/* Switch from PCDclk to Rawclk */
		temp = I915_READ(fdi_rx_reg);
		temp &= ~FDI_SEL_PCDCLK;
		I915_WRITE(fdi_rx_reg, temp);
		I915_READ(fdi_rx_reg);

		/* Disable CPU FDI TX PLL */
		temp = I915_READ(fdi_tx_reg);
		I915_WRITE(fdi_tx_reg, temp & ~FDI_TX_PLL_ENABLE);
		I915_READ(fdi_tx_reg);
		udelay(100);

		temp = I915_READ(fdi_rx_reg);
		temp &= ~FDI_RX_PLL_ENABLE;
		I915_WRITE(fdi_rx_reg, temp);
		I915_READ(fdi_rx_reg);

		/* Wait for the clocks to turn off. */
		udelay(100);
		break;
	}
}

static void intel_crtc_dpms_overlay(struct intel_crtc *intel_crtc, bool enable)
{
	struct intel_overlay *overlay;
	int ret;

	if (!enable && intel_crtc->overlay) {
		overlay = intel_crtc->overlay;
		mutex_lock(&overlay->dev->struct_mutex);
		for (;;) {
			ret = intel_overlay_switch_off(overlay);
			if (ret == 0)
				break;

			ret = intel_overlay_recover_from_interrupt(overlay, 0);
			if (ret != 0) {
				/* overlay doesn't react anymore. Usually
				 * results in a black screen and an unkillable
				 * X server. */
				BUG();
				overlay->hw_wedged = HW_WEDGED;
				break;
			}
		}
		mutex_unlock(&overlay->dev->struct_mutex);
	}
	/* Let userspace switch the overlay on again. In most cases userspace
	 * has to recompute where to put it anyway. */

	return;
}

static void i9xx_crtc_dpms(struct drm_crtc *crtc, int mode)
{
	struct drm_device *dev = crtc->dev;
	struct drm_i915_private *dev_priv = dev->dev_private;
	struct intel_crtc *intel_crtc = to_intel_crtc(crtc);
	int pipe = intel_crtc->pipe;
	int plane = intel_crtc->plane;
	int dpll_reg = (pipe == 0) ? DPLL_A : DPLL_B;
	int dspcntr_reg = (plane == 0) ? DSPACNTR : DSPBCNTR;
	int dspbase_reg = (plane == 0) ? DSPAADDR : DSPBADDR;
	int pipeconf_reg = (pipe == 0) ? PIPEACONF : PIPEBCONF;
	u32 temp;

	/* XXX: When our outputs are all unaware of DPMS modes other than off
	 * and on, we should map those modes to DRM_MODE_DPMS_OFF in the CRTC.
	 */
	switch (mode) {
	case DRM_MODE_DPMS_ON:
	case DRM_MODE_DPMS_STANDBY:
	case DRM_MODE_DPMS_SUSPEND:
		intel_update_watermarks(dev);

		/* Enable the DPLL */
		temp = I915_READ(dpll_reg);
		if ((temp & DPLL_VCO_ENABLE) == 0) {
			I915_WRITE(dpll_reg, temp);
			I915_READ(dpll_reg);
			/* Wait for the clocks to stabilize. */
			udelay(150);
			I915_WRITE(dpll_reg, temp | DPLL_VCO_ENABLE);
			I915_READ(dpll_reg);
			/* Wait for the clocks to stabilize. */
			udelay(150);
			I915_WRITE(dpll_reg, temp | DPLL_VCO_ENABLE);
			I915_READ(dpll_reg);
			/* Wait for the clocks to stabilize. */
			udelay(150);
		}

		/* Enable the pipe */
		temp = I915_READ(pipeconf_reg);
		if ((temp & PIPEACONF_ENABLE) == 0)
			I915_WRITE(pipeconf_reg, temp | PIPEACONF_ENABLE);

		/* Enable the plane */
		temp = I915_READ(dspcntr_reg);
		if ((temp & DISPLAY_PLANE_ENABLE) == 0) {
			I915_WRITE(dspcntr_reg, temp | DISPLAY_PLANE_ENABLE);
			/* Flush the plane changes */
			I915_WRITE(dspbase_reg, I915_READ(dspbase_reg));
		}

		intel_crtc_load_lut(crtc);

		if ((IS_I965G(dev) || plane == 0))
			intel_update_fbc(crtc, &crtc->mode);

		/* Give the overlay scaler a chance to enable if it's on this pipe */
		intel_crtc_dpms_overlay(intel_crtc, true);
	break;
	case DRM_MODE_DPMS_OFF:
		intel_update_watermarks(dev);

		/* Give the overlay scaler a chance to disable if it's on this pipe */
		intel_crtc_dpms_overlay(intel_crtc, false);
		drm_vblank_off(dev, pipe);

		if (dev_priv->cfb_plane == plane &&
		    dev_priv->display.disable_fbc)
			dev_priv->display.disable_fbc(dev);

		/* Disable the VGA plane that we never use */
		i915_disable_vga(dev);

		/* Disable display plane */
		temp = I915_READ(dspcntr_reg);
		if ((temp & DISPLAY_PLANE_ENABLE) != 0) {
			I915_WRITE(dspcntr_reg, temp & ~DISPLAY_PLANE_ENABLE);
			/* Flush the plane changes */
			I915_WRITE(dspbase_reg, I915_READ(dspbase_reg));
			I915_READ(dspbase_reg);
		}

		if (!IS_I9XX(dev)) {
			/* Wait for vblank for the disable to take effect */
			intel_wait_for_vblank(dev);
		}

		/* Don't disable pipe A or pipe A PLLs if needed */
		if (pipeconf_reg == PIPEACONF &&
		    (dev_priv->quirks & QUIRK_PIPEA_FORCE))
			goto skip_pipe_off;

		/* Next, disable display pipes */
		temp = I915_READ(pipeconf_reg);
		if ((temp & PIPEACONF_ENABLE) != 0) {
			I915_WRITE(pipeconf_reg, temp & ~PIPEACONF_ENABLE);
			I915_READ(pipeconf_reg);
		}

		/* Wait for vblank for the disable to take effect. */
		intel_wait_for_vblank(dev);

		temp = I915_READ(dpll_reg);
		if ((temp & DPLL_VCO_ENABLE) != 0) {
			I915_WRITE(dpll_reg, temp & ~DPLL_VCO_ENABLE);
			I915_READ(dpll_reg);
		}
	skip_pipe_off:
		/* Wait for the clocks to turn off. */
		udelay(150);
		break;
	}
}

/**
 * Sets the power management mode of the pipe and plane.
 *
 * This code should probably grow support for turning the cursor off and back
 * on appropriately at the same time as we're turning the pipe off/on.
 */
static void intel_crtc_dpms(struct drm_crtc *crtc, int mode)
{
	struct drm_device *dev = crtc->dev;
	struct drm_i915_private *dev_priv = dev->dev_private;
	struct drm_i915_master_private *master_priv;
	struct intel_crtc *intel_crtc = to_intel_crtc(crtc);
	int pipe = intel_crtc->pipe;
	bool enabled;

	dev_priv->display.dpms(crtc, mode);

	intel_crtc->dpms_mode = mode;

	if (!dev->primary->master)
		return;

	master_priv = dev->primary->master->driver_priv;
	if (!master_priv->sarea_priv)
		return;

	enabled = crtc->enabled && mode != DRM_MODE_DPMS_OFF;

	switch (pipe) {
	case 0:
		master_priv->sarea_priv->pipeA_w = enabled ? crtc->mode.hdisplay : 0;
		master_priv->sarea_priv->pipeA_h = enabled ? crtc->mode.vdisplay : 0;
		break;
	case 1:
		master_priv->sarea_priv->pipeB_w = enabled ? crtc->mode.hdisplay : 0;
		master_priv->sarea_priv->pipeB_h = enabled ? crtc->mode.vdisplay : 0;
		break;
	default:
		DRM_ERROR("Can't update pipe %d in SAREA\n", pipe);
		break;
	}
}

static void intel_crtc_prepare (struct drm_crtc *crtc)
{
	struct drm_crtc_helper_funcs *crtc_funcs = crtc->helper_private;
	crtc_funcs->dpms(crtc, DRM_MODE_DPMS_OFF);
}

static void intel_crtc_commit (struct drm_crtc *crtc)
{
	struct drm_crtc_helper_funcs *crtc_funcs = crtc->helper_private;
	crtc_funcs->dpms(crtc, DRM_MODE_DPMS_ON);
}

void intel_encoder_prepare (struct drm_encoder *encoder)
{
	struct drm_encoder_helper_funcs *encoder_funcs = encoder->helper_private;
	/* lvds has its own version of prepare see intel_lvds_prepare */
	encoder_funcs->dpms(encoder, DRM_MODE_DPMS_OFF);
}

void intel_encoder_commit (struct drm_encoder *encoder)
{
	struct drm_encoder_helper_funcs *encoder_funcs = encoder->helper_private;
	/* lvds has its own version of commit see intel_lvds_commit */
	encoder_funcs->dpms(encoder, DRM_MODE_DPMS_ON);
}

static bool intel_crtc_mode_fixup(struct drm_crtc *crtc,
				  struct drm_display_mode *mode,
				  struct drm_display_mode *adjusted_mode)
{
	struct drm_device *dev = crtc->dev;
	if (HAS_PCH_SPLIT(dev)) {
		/* FDI link clock is fixed at 2.7G */
		if (mode->clock * 3 > 27000 * 4)
			return MODE_CLOCK_HIGH;
	}
	return true;
}

static int i945_get_display_clock_speed(struct drm_device *dev)
{
	return 400000;
}

static int i915_get_display_clock_speed(struct drm_device *dev)
{
	return 333000;
}

static int i9xx_misc_get_display_clock_speed(struct drm_device *dev)
{
	return 200000;
}

static int i915gm_get_display_clock_speed(struct drm_device *dev)
{
	u16 gcfgc = 0;

	pci_read_config_word(dev->pdev, GCFGC, &gcfgc);

	if (gcfgc & GC_LOW_FREQUENCY_ENABLE)
		return 133000;
	else {
		switch (gcfgc & GC_DISPLAY_CLOCK_MASK) {
		case GC_DISPLAY_CLOCK_333_MHZ:
			return 333000;
		default:
		case GC_DISPLAY_CLOCK_190_200_MHZ:
			return 190000;
		}
	}
}

static int i865_get_display_clock_speed(struct drm_device *dev)
{
	return 266000;
}

static int i855_get_display_clock_speed(struct drm_device *dev)
{
	u16 hpllcc = 0;
	/* Assume that the hardware is in the high speed state.  This
	 * should be the default.
	 */
	switch (hpllcc & GC_CLOCK_CONTROL_MASK) {
	case GC_CLOCK_133_200:
	case GC_CLOCK_100_200:
		return 200000;
	case GC_CLOCK_166_250:
		return 250000;
	case GC_CLOCK_100_133:
		return 133000;
	}

	/* Shouldn't happen */
	return 0;
}

static int i830_get_display_clock_speed(struct drm_device *dev)
{
	return 133000;
}

/**
 * Return the pipe currently connected to the panel fitter,
 * or -1 if the panel fitter is not present or not in use
 */
int intel_panel_fitter_pipe (struct drm_device *dev)
{
	struct drm_i915_private *dev_priv = dev->dev_private;
	u32  pfit_control;

	/* i830 doesn't have a panel fitter */
	if (IS_I830(dev))
		return -1;

	pfit_control = I915_READ(PFIT_CONTROL);

	/* See if the panel fitter is in use */
	if ((pfit_control & PFIT_ENABLE) == 0)
		return -1;

	/* 965 can place panel fitter on either pipe */
	if (IS_I965G(dev))
		return (pfit_control >> 29) & 0x3;

	/* older chips can only use pipe 1 */
	return 1;
}

struct fdi_m_n {
	u32        tu;
	u32        gmch_m;
	u32        gmch_n;
	u32        link_m;
	u32        link_n;
};

static void
fdi_reduce_ratio(u32 *num, u32 *den)
{
	while (*num > 0xffffff || *den > 0xffffff) {
		*num >>= 1;
		*den >>= 1;
	}
}

#define DATA_N 0x800000
#define LINK_N 0x80000

static void
ironlake_compute_m_n(int bits_per_pixel, int nlanes, int pixel_clock,
		     int link_clock, struct fdi_m_n *m_n)
{
	u64 temp;

	m_n->tu = 64; /* default size */

	temp = (u64) DATA_N * pixel_clock;
	temp = div_u64(temp, link_clock);
	m_n->gmch_m = div_u64(temp * bits_per_pixel, nlanes);
	m_n->gmch_m >>= 3; /* convert to bytes_per_pixel */
	m_n->gmch_n = DATA_N;
	fdi_reduce_ratio(&m_n->gmch_m, &m_n->gmch_n);

	temp = (u64) LINK_N * pixel_clock;
	m_n->link_m = div_u64(temp, link_clock);
	m_n->link_n = LINK_N;
	fdi_reduce_ratio(&m_n->link_m, &m_n->link_n);
}


struct intel_watermark_params {
	unsigned long fifo_size;
	unsigned long max_wm;
	unsigned long default_wm;
	unsigned long guard_size;
	unsigned long cacheline_size;
};

/* Pineview has different values for various configs */
static struct intel_watermark_params pineview_display_wm = {
	PINEVIEW_DISPLAY_FIFO,
	PINEVIEW_MAX_WM,
	PINEVIEW_DFT_WM,
	PINEVIEW_GUARD_WM,
	PINEVIEW_FIFO_LINE_SIZE
};
static struct intel_watermark_params pineview_display_hplloff_wm = {
	PINEVIEW_DISPLAY_FIFO,
	PINEVIEW_MAX_WM,
	PINEVIEW_DFT_HPLLOFF_WM,
	PINEVIEW_GUARD_WM,
	PINEVIEW_FIFO_LINE_SIZE
};
static struct intel_watermark_params pineview_cursor_wm = {
	PINEVIEW_CURSOR_FIFO,
	PINEVIEW_CURSOR_MAX_WM,
	PINEVIEW_CURSOR_DFT_WM,
	PINEVIEW_CURSOR_GUARD_WM,
	PINEVIEW_FIFO_LINE_SIZE,
};
static struct intel_watermark_params pineview_cursor_hplloff_wm = {
	PINEVIEW_CURSOR_FIFO,
	PINEVIEW_CURSOR_MAX_WM,
	PINEVIEW_CURSOR_DFT_WM,
	PINEVIEW_CURSOR_GUARD_WM,
	PINEVIEW_FIFO_LINE_SIZE
};
static struct intel_watermark_params g4x_wm_info = {
	G4X_FIFO_SIZE,
	G4X_MAX_WM,
	G4X_MAX_WM,
	2,
	G4X_FIFO_LINE_SIZE,
};
static struct intel_watermark_params i945_wm_info = {
	I945_FIFO_SIZE,
	I915_MAX_WM,
	1,
	2,
	I915_FIFO_LINE_SIZE
};
static struct intel_watermark_params i915_wm_info = {
	I915_FIFO_SIZE,
	I915_MAX_WM,
	1,
	2,
	I915_FIFO_LINE_SIZE
};
static struct intel_watermark_params i855_wm_info = {
	I855GM_FIFO_SIZE,
	I915_MAX_WM,
	1,
	2,
	I830_FIFO_LINE_SIZE
};
static struct intel_watermark_params i830_wm_info = {
	I830_FIFO_SIZE,
	I915_MAX_WM,
	1,
	2,
	I830_FIFO_LINE_SIZE
};

static struct intel_watermark_params ironlake_display_wm_info = {
	ILK_DISPLAY_FIFO,
	ILK_DISPLAY_MAXWM,
	ILK_DISPLAY_DFTWM,
	2,
	ILK_FIFO_LINE_SIZE
};

static struct intel_watermark_params ironlake_display_srwm_info = {
	ILK_DISPLAY_SR_FIFO,
	ILK_DISPLAY_MAX_SRWM,
	ILK_DISPLAY_DFT_SRWM,
	2,
	ILK_FIFO_LINE_SIZE
};

static struct intel_watermark_params ironlake_cursor_srwm_info = {
	ILK_CURSOR_SR_FIFO,
	ILK_CURSOR_MAX_SRWM,
	ILK_CURSOR_DFT_SRWM,
	2,
	ILK_FIFO_LINE_SIZE
};

/**
 * intel_calculate_wm - calculate watermark level
 * @clock_in_khz: pixel clock
 * @wm: chip FIFO params
 * @pixel_size: display pixel size
 * @latency_ns: memory latency for the platform
 *
 * Calculate the watermark level (the level at which the display plane will
 * start fetching from memory again).  Each chip has a different display
 * FIFO size and allocation, so the caller needs to figure that out and pass
 * in the correct intel_watermark_params structure.
 *
 * As the pixel clock runs, the FIFO will be drained at a rate that depends
 * on the pixel size.  When it reaches the watermark level, it'll start
 * fetching FIFO line sized based chunks from memory until the FIFO fills
 * past the watermark point.  If the FIFO drains completely, a FIFO underrun
 * will occur, and a display engine hang could result.
 */
static unsigned long intel_calculate_wm(unsigned long clock_in_khz,
					struct intel_watermark_params *wm,
					int pixel_size,
					unsigned long latency_ns)
{
	long entries_required, wm_size;

	/*
	 * Note: we need to make sure we don't overflow for various clock &
	 * latency values.
	 * clocks go from a few thousand to several hundred thousand.
	 * latency is usually a few thousand
	 */
	entries_required = ((clock_in_khz / 1000) * pixel_size * latency_ns) /
		1000;
	entries_required /= wm->cacheline_size;

	DRM_DEBUG_KMS("FIFO entries required for mode: %d\n", entries_required);

	wm_size = wm->fifo_size - (entries_required + wm->guard_size);

	DRM_DEBUG_KMS("FIFO watermark level: %d\n", wm_size);

	/* Don't promote wm_size to unsigned... */
	if (wm_size > (long)wm->max_wm)
		wm_size = wm->max_wm;
	if (wm_size <= 0)
		wm_size = wm->default_wm;
	return wm_size;
}

struct cxsr_latency {
	int is_desktop;
	int is_ddr3;
	unsigned long fsb_freq;
	unsigned long mem_freq;
	unsigned long display_sr;
	unsigned long display_hpll_disable;
	unsigned long cursor_sr;
	unsigned long cursor_hpll_disable;
};

static struct cxsr_latency cxsr_latency_table[] = {
	{1, 0, 800, 400, 3382, 33382, 3983, 33983},    /* DDR2-400 SC */
	{1, 0, 800, 667, 3354, 33354, 3807, 33807},    /* DDR2-667 SC */
	{1, 0, 800, 800, 3347, 33347, 3763, 33763},    /* DDR2-800 SC */
	{1, 1, 800, 667, 6420, 36420, 6873, 36873},    /* DDR3-667 SC */
	{1, 1, 800, 800, 5902, 35902, 6318, 36318},    /* DDR3-800 SC */

	{1, 0, 667, 400, 3400, 33400, 4021, 34021},    /* DDR2-400 SC */
	{1, 0, 667, 667, 3372, 33372, 3845, 33845},    /* DDR2-667 SC */
	{1, 0, 667, 800, 3386, 33386, 3822, 33822},    /* DDR2-800 SC */
	{1, 1, 667, 667, 6438, 36438, 6911, 36911},    /* DDR3-667 SC */
	{1, 1, 667, 800, 5941, 35941, 6377, 36377},    /* DDR3-800 SC */

	{1, 0, 400, 400, 3472, 33472, 4173, 34173},    /* DDR2-400 SC */
	{1, 0, 400, 667, 3443, 33443, 3996, 33996},    /* DDR2-667 SC */
	{1, 0, 400, 800, 3430, 33430, 3946, 33946},    /* DDR2-800 SC */
	{1, 1, 400, 667, 6509, 36509, 7062, 37062},    /* DDR3-667 SC */
	{1, 1, 400, 800, 5985, 35985, 6501, 36501},    /* DDR3-800 SC */

	{0, 0, 800, 400, 3438, 33438, 4065, 34065},    /* DDR2-400 SC */
	{0, 0, 800, 667, 3410, 33410, 3889, 33889},    /* DDR2-667 SC */
	{0, 0, 800, 800, 3403, 33403, 3845, 33845},    /* DDR2-800 SC */
	{0, 1, 800, 667, 6476, 36476, 6955, 36955},    /* DDR3-667 SC */
	{0, 1, 800, 800, 5958, 35958, 6400, 36400},    /* DDR3-800 SC */

	{0, 0, 667, 400, 3456, 33456, 4103, 34106},    /* DDR2-400 SC */
	{0, 0, 667, 667, 3428, 33428, 3927, 33927},    /* DDR2-667 SC */
	{0, 0, 667, 800, 3443, 33443, 3905, 33905},    /* DDR2-800 SC */
	{0, 1, 667, 667, 6494, 36494, 6993, 36993},    /* DDR3-667 SC */
	{0, 1, 667, 800, 5998, 35998, 6460, 36460},    /* DDR3-800 SC */

	{0, 0, 400, 400, 3528, 33528, 4255, 34255},    /* DDR2-400 SC */
	{0, 0, 400, 667, 3500, 33500, 4079, 34079},    /* DDR2-667 SC */
	{0, 0, 400, 800, 3487, 33487, 4029, 34029},    /* DDR2-800 SC */
	{0, 1, 400, 667, 6566, 36566, 7145, 37145},    /* DDR3-667 SC */
	{0, 1, 400, 800, 6042, 36042, 6584, 36584},    /* DDR3-800 SC */
};

static struct cxsr_latency *intel_get_cxsr_latency(int is_desktop, int is_ddr3, 
						   int fsb, int mem)
{
	int i;
	struct cxsr_latency *latency;

	if (fsb == 0 || mem == 0)
		return NULL;

	for (i = 0; i < ARRAY_SIZE(cxsr_latency_table); i++) {
		latency = &cxsr_latency_table[i];
		if (is_desktop == latency->is_desktop &&
		    is_ddr3 == latency->is_ddr3 &&
		    fsb == latency->fsb_freq && mem == latency->mem_freq)
			return latency;
	}

	DRM_DEBUG_KMS("Unknown FSB/MEM found, disable CxSR\n");

	return NULL;
}

static void pineview_disable_cxsr(struct drm_device *dev)
{
	struct drm_i915_private *dev_priv = dev->dev_private;
	u32 reg;

	/* deactivate cxsr */
	reg = I915_READ(DSPFW3);
	reg &= ~(PINEVIEW_SELF_REFRESH_EN);
	I915_WRITE(DSPFW3, reg);
	DRM_INFO("Big FIFO is disabled\n");
}

/*
 * Latency for FIFO fetches is dependent on several factors:
 *   - memory configuration (speed, channels)
 *   - chipset
 *   - current MCH state
 * It can be fairly high in some situations, so here we assume a fairly
 * pessimal value.  It's a tradeoff between extra memory fetches (if we
 * set this value too high, the FIFO will fetch frequently to stay full)
 * and power consumption (set it too low to save power and we might see
 * FIFO underruns and display "flicker").
 *
 * A value of 5us seems to be a good balance; safe for very low end
 * platforms but not overly aggressive on lower latency configs.
 */
static const int latency_ns = 5000;

static int i9xx_get_fifo_size(struct drm_device *dev, int plane)
{
	struct drm_i915_private *dev_priv = dev->dev_private;
	uint32_t dsparb = I915_READ(DSPARB);
	int size;

	if (plane == 0)
		size = dsparb & 0x7f;
	else
		size = ((dsparb >> DSPARB_CSTART_SHIFT) & 0x7f) -
			(dsparb & 0x7f);

	DRM_DEBUG_KMS("FIFO size - (0x%08x) %s: %d\n", dsparb,
			plane ? "B" : "A", size);

	return size;
}

static int i85x_get_fifo_size(struct drm_device *dev, int plane)
{
	struct drm_i915_private *dev_priv = dev->dev_private;
	uint32_t dsparb = I915_READ(DSPARB);
	int size;

	if (plane == 0)
		size = dsparb & 0x1ff;
	else
		size = ((dsparb >> DSPARB_BEND_SHIFT) & 0x1ff) -
			(dsparb & 0x1ff);
	size >>= 1; /* Convert to cachelines */

	DRM_DEBUG_KMS("FIFO size - (0x%08x) %s: %d\n", dsparb,
			plane ? "B" : "A", size);

	return size;
}

static int i845_get_fifo_size(struct drm_device *dev, int plane)
{
	struct drm_i915_private *dev_priv = dev->dev_private;
	uint32_t dsparb = I915_READ(DSPARB);
	int size;

	size = dsparb & 0x7f;
	size >>= 2; /* Convert to cachelines */

	DRM_DEBUG_KMS("FIFO size - (0x%08x) %s: %d\n", dsparb,
			plane ? "B" : "A",
		  size);

	return size;
}

static int i830_get_fifo_size(struct drm_device *dev, int plane)
{
	struct drm_i915_private *dev_priv = dev->dev_private;
	uint32_t dsparb = I915_READ(DSPARB);
	int size;

	size = dsparb & 0x7f;
	size >>= 1; /* Convert to cachelines */

	DRM_DEBUG_KMS("FIFO size - (0x%08x) %s: %d\n", dsparb,
			plane ? "B" : "A", size);

	return size;
}

static void pineview_update_wm(struct drm_device *dev,  int planea_clock,
			  int planeb_clock, int sr_hdisplay, int pixel_size)
{
	struct drm_i915_private *dev_priv = dev->dev_private;
	u32 reg;
	unsigned long wm;
	struct cxsr_latency *latency;
	int sr_clock;

	latency = intel_get_cxsr_latency(IS_PINEVIEW_G(dev), dev_priv->is_ddr3, 
					 dev_priv->fsb_freq, dev_priv->mem_freq);
	if (!latency) {
		DRM_DEBUG_KMS("Unknown FSB/MEM found, disable CxSR\n");
		pineview_disable_cxsr(dev);
		return;
	}

	if (!planea_clock || !planeb_clock) {
		sr_clock = planea_clock ? planea_clock : planeb_clock;

		/* Display SR */
		wm = intel_calculate_wm(sr_clock, &pineview_display_wm,
					pixel_size, latency->display_sr);
		reg = I915_READ(DSPFW1);
		reg &= ~DSPFW_SR_MASK;
		reg |= wm << DSPFW_SR_SHIFT;
		I915_WRITE(DSPFW1, reg);
		DRM_DEBUG_KMS("DSPFW1 register is %x\n", reg);

		/* cursor SR */
		wm = intel_calculate_wm(sr_clock, &pineview_cursor_wm,
					pixel_size, latency->cursor_sr);
		reg = I915_READ(DSPFW3);
		reg &= ~DSPFW_CURSOR_SR_MASK;
		reg |= (wm & 0x3f) << DSPFW_CURSOR_SR_SHIFT;
		I915_WRITE(DSPFW3, reg);

		/* Display HPLL off SR */
		wm = intel_calculate_wm(sr_clock, &pineview_display_hplloff_wm,
					pixel_size, latency->display_hpll_disable);
		reg = I915_READ(DSPFW3);
		reg &= ~DSPFW_HPLL_SR_MASK;
		reg |= wm & DSPFW_HPLL_SR_MASK;
		I915_WRITE(DSPFW3, reg);

		/* cursor HPLL off SR */
		wm = intel_calculate_wm(sr_clock, &pineview_cursor_hplloff_wm,
					pixel_size, latency->cursor_hpll_disable);
		reg = I915_READ(DSPFW3);
		reg &= ~DSPFW_HPLL_CURSOR_MASK;
		reg |= (wm & 0x3f) << DSPFW_HPLL_CURSOR_SHIFT;
		I915_WRITE(DSPFW3, reg);
		DRM_DEBUG_KMS("DSPFW3 register is %x\n", reg);

		/* activate cxsr */
		reg = I915_READ(DSPFW3);
		reg |= PINEVIEW_SELF_REFRESH_EN;
		I915_WRITE(DSPFW3, reg);
		DRM_DEBUG_KMS("Self-refresh is enabled\n");
	} else {
		pineview_disable_cxsr(dev);
		DRM_DEBUG_KMS("Self-refresh is disabled\n");
	}
}

static void g4x_update_wm(struct drm_device *dev,  int planea_clock,
			  int planeb_clock, int sr_hdisplay, int pixel_size)
{
	struct drm_i915_private *dev_priv = dev->dev_private;
	int total_size, cacheline_size;
	int planea_wm, planeb_wm, cursora_wm, cursorb_wm, cursor_sr;
	struct intel_watermark_params planea_params, planeb_params;
	unsigned long line_time_us;
	int sr_clock, sr_entries = 0, entries_required;

	/* Create copies of the base settings for each pipe */
	planea_params = planeb_params = g4x_wm_info;

	/* Grab a couple of global values before we overwrite them */
	total_size = planea_params.fifo_size;
	cacheline_size = planea_params.cacheline_size;

	/*
	 * Note: we need to make sure we don't overflow for various clock &
	 * latency values.
	 * clocks go from a few thousand to several hundred thousand.
	 * latency is usually a few thousand
	 */
	entries_required = ((planea_clock / 1000) * pixel_size * latency_ns) /
		1000;
	entries_required /= G4X_FIFO_LINE_SIZE;
	planea_wm = entries_required + planea_params.guard_size;

	entries_required = ((planeb_clock / 1000) * pixel_size * latency_ns) /
		1000;
	entries_required /= G4X_FIFO_LINE_SIZE;
	planeb_wm = entries_required + planeb_params.guard_size;

	cursora_wm = cursorb_wm = 16;
	cursor_sr = 32;

	DRM_DEBUG("FIFO watermarks - A: %d, B: %d\n", planea_wm, planeb_wm);

	/* Calc sr entries for one plane configs */
	if (sr_hdisplay && (!planea_clock || !planeb_clock)) {
		/* self-refresh has much higher latency */
		static const int sr_latency_ns = 12000;

		sr_clock = planea_clock ? planea_clock : planeb_clock;
		line_time_us = ((sr_hdisplay * 1000) / sr_clock);

		/* Use ns/us then divide to preserve precision */
		sr_entries = (((sr_latency_ns / line_time_us) + 1) *
			      pixel_size * sr_hdisplay) / 1000;
		sr_entries = roundup(sr_entries / cacheline_size, 1);
		DRM_DEBUG("self-refresh entries: %d\n", sr_entries);
		I915_WRITE(FW_BLC_SELF, FW_BLC_SELF_EN);
	} else {
		/* Turn off self refresh if both pipes are enabled */
		I915_WRITE(FW_BLC_SELF, I915_READ(FW_BLC_SELF)
					& ~FW_BLC_SELF_EN);
	}

	DRM_DEBUG("Setting FIFO watermarks - A: %d, B: %d, SR %d\n",
		  planea_wm, planeb_wm, sr_entries);

	planea_wm &= 0x3f;
	planeb_wm &= 0x3f;

	I915_WRITE(DSPFW1, (sr_entries << DSPFW_SR_SHIFT) |
		   (cursorb_wm << DSPFW_CURSORB_SHIFT) |
		   (planeb_wm << DSPFW_PLANEB_SHIFT) | planea_wm);
	I915_WRITE(DSPFW2, (I915_READ(DSPFW2) & DSPFW_CURSORA_MASK) |
		   (cursora_wm << DSPFW_CURSORA_SHIFT));
	/* HPLL off in SR has some issues on G4x... disable it */
	I915_WRITE(DSPFW3, (I915_READ(DSPFW3) & ~DSPFW_HPLL_SR_EN) |
		   (cursor_sr << DSPFW_CURSOR_SR_SHIFT));
}

static void i965_update_wm(struct drm_device *dev, int planea_clock,
			   int planeb_clock, int sr_hdisplay, int pixel_size)
{
	struct drm_i915_private *dev_priv = dev->dev_private;
	unsigned long line_time_us;
	int sr_clock, sr_entries, srwm = 1;

	/* Calc sr entries for one plane configs */
	if (sr_hdisplay && (!planea_clock || !planeb_clock)) {
		/* self-refresh has much higher latency */
		static const int sr_latency_ns = 12000;

		sr_clock = planea_clock ? planea_clock : planeb_clock;
		line_time_us = ((sr_hdisplay * 1000) / sr_clock);

		/* Use ns/us then divide to preserve precision */
		sr_entries = (((sr_latency_ns / line_time_us) + 1) *
			      pixel_size * sr_hdisplay) / 1000;
		sr_entries = roundup(sr_entries / I915_FIFO_LINE_SIZE, 1);
		DRM_DEBUG("self-refresh entries: %d\n", sr_entries);
		srwm = I945_FIFO_SIZE - sr_entries;
		if (srwm < 0)
			srwm = 1;
		srwm &= 0x3f;
		if (IS_I965GM(dev))
			I915_WRITE(FW_BLC_SELF, FW_BLC_SELF_EN);
	} else {
		/* Turn off self refresh if both pipes are enabled */
		if (IS_I965GM(dev))
			I915_WRITE(FW_BLC_SELF, I915_READ(FW_BLC_SELF)
				   & ~FW_BLC_SELF_EN);
	}

	DRM_DEBUG_KMS("Setting FIFO watermarks - A: 8, B: 8, C: 8, SR %d\n",
		      srwm);

	/* 965 has limitations... */
	I915_WRITE(DSPFW1, (srwm << DSPFW_SR_SHIFT) | (8 << 16) | (8 << 8) |
		   (8 << 0));
	I915_WRITE(DSPFW2, (8 << 8) | (8 << 0));
}

static void i9xx_update_wm(struct drm_device *dev, int planea_clock,
			   int planeb_clock, int sr_hdisplay, int pixel_size)
{
	struct drm_i915_private *dev_priv = dev->dev_private;
	uint32_t fwater_lo;
	uint32_t fwater_hi;
	int total_size, cacheline_size, cwm, srwm = 1;
	int planea_wm, planeb_wm;
	struct intel_watermark_params planea_params, planeb_params;
	unsigned long line_time_us;
	int sr_clock, sr_entries = 0;

	/* Create copies of the base settings for each pipe */
	if (IS_I965GM(dev) || IS_I945GM(dev))
		planea_params = planeb_params = i945_wm_info;
	else if (IS_I9XX(dev))
		planea_params = planeb_params = i915_wm_info;
	else
		planea_params = planeb_params = i855_wm_info;

	/* Grab a couple of global values before we overwrite them */
	total_size = planea_params.fifo_size;
	cacheline_size = planea_params.cacheline_size;

	/* Update per-plane FIFO sizes */
	planea_params.fifo_size = dev_priv->display.get_fifo_size(dev, 0);
	planeb_params.fifo_size = dev_priv->display.get_fifo_size(dev, 1);

	planea_wm = intel_calculate_wm(planea_clock, &planea_params,
				       pixel_size, latency_ns);
	planeb_wm = intel_calculate_wm(planeb_clock, &planeb_params,
				       pixel_size, latency_ns);
	DRM_DEBUG_KMS("FIFO watermarks - A: %d, B: %d\n", planea_wm, planeb_wm);

	/*
	 * Overlay gets an aggressive default since video jitter is bad.
	 */
	cwm = 2;

	/* Calc sr entries for one plane configs */
	if (HAS_FW_BLC(dev) && sr_hdisplay &&
	    (!planea_clock || !planeb_clock)) {
		/* self-refresh has much higher latency */
		static const int sr_latency_ns = 6000;

		sr_clock = planea_clock ? planea_clock : planeb_clock;
		line_time_us = ((sr_hdisplay * 1000) / sr_clock);

		/* Use ns/us then divide to preserve precision */
		sr_entries = (((sr_latency_ns / line_time_us) + 1) *
			      pixel_size * sr_hdisplay) / 1000;
		sr_entries = roundup(sr_entries / cacheline_size, 1);
		DRM_DEBUG_KMS("self-refresh entries: %d\n", sr_entries);
		srwm = total_size - sr_entries;
		if (srwm < 0)
			srwm = 1;

		if (IS_I945G(dev) || IS_I945GM(dev))
			I915_WRITE(FW_BLC_SELF, FW_BLC_SELF_FIFO_MASK | (srwm & 0xff));
		else if (IS_I915GM(dev)) {
			/* 915M has a smaller SRWM field */
			I915_WRITE(FW_BLC_SELF, srwm & 0x3f);
			I915_WRITE(INSTPM, I915_READ(INSTPM) | INSTPM_SELF_EN);
		}
	} else {
		/* Turn off self refresh if both pipes are enabled */
		if (IS_I945G(dev) || IS_I945GM(dev)) {
			I915_WRITE(FW_BLC_SELF, I915_READ(FW_BLC_SELF)
				   & ~FW_BLC_SELF_EN);
		} else if (IS_I915GM(dev)) {
			I915_WRITE(INSTPM, I915_READ(INSTPM) & ~INSTPM_SELF_EN);
		}
	}

	DRM_DEBUG_KMS("Setting FIFO watermarks - A: %d, B: %d, C: %d, SR %d\n",
		  planea_wm, planeb_wm, cwm, srwm);

	fwater_lo = ((planeb_wm & 0x3f) << 16) | (planea_wm & 0x3f);
	fwater_hi = (cwm & 0x1f);

	/* Set request length to 8 cachelines per fetch */
	fwater_lo = fwater_lo | (1 << 24) | (1 << 8);
	fwater_hi = fwater_hi | (1 << 8);

	I915_WRITE(FW_BLC, fwater_lo);
	I915_WRITE(FW_BLC2, fwater_hi);
}

static void i830_update_wm(struct drm_device *dev, int planea_clock, int unused,
			   int unused2, int pixel_size)
{
	struct drm_i915_private *dev_priv = dev->dev_private;
	uint32_t fwater_lo = I915_READ(FW_BLC) & ~0xfff;
	int planea_wm;

	i830_wm_info.fifo_size = dev_priv->display.get_fifo_size(dev, 0);

	planea_wm = intel_calculate_wm(planea_clock, &i830_wm_info,
				       pixel_size, latency_ns);
	fwater_lo |= (3<<8) | planea_wm;

	DRM_DEBUG_KMS("Setting FIFO watermarks - A: %d\n", planea_wm);

	I915_WRITE(FW_BLC, fwater_lo);
}

#define ILK_LP0_PLANE_LATENCY		700

static void ironlake_update_wm(struct drm_device *dev,  int planea_clock,
		       int planeb_clock, int sr_hdisplay, int pixel_size)
{
	struct drm_i915_private *dev_priv = dev->dev_private;
	int planea_wm, planeb_wm, cursora_wm, cursorb_wm;
	int sr_wm, cursor_wm;
	unsigned long line_time_us;
	int sr_clock, entries_required;
	u32 reg_value;

	/* Calculate and update the watermark for plane A */
	if (planea_clock) {
		entries_required = ((planea_clock / 1000) * pixel_size *
				     ILK_LP0_PLANE_LATENCY) / 1000;
		entries_required = DIV_ROUND_UP(entries_required,
				   ironlake_display_wm_info.cacheline_size);
		planea_wm = entries_required +
			    ironlake_display_wm_info.guard_size;

		if (planea_wm > (int)ironlake_display_wm_info.max_wm)
			planea_wm = ironlake_display_wm_info.max_wm;

		cursora_wm = 16;
		reg_value = I915_READ(WM0_PIPEA_ILK);
		reg_value &= ~(WM0_PIPE_PLANE_MASK | WM0_PIPE_CURSOR_MASK);
		reg_value |= (planea_wm << WM0_PIPE_PLANE_SHIFT) |
			     (cursora_wm & WM0_PIPE_CURSOR_MASK);
		I915_WRITE(WM0_PIPEA_ILK, reg_value);
		DRM_DEBUG_KMS("FIFO watermarks For pipe A - plane %d, "
				"cursor: %d\n", planea_wm, cursora_wm);
	}
	/* Calculate and update the watermark for plane B */
	if (planeb_clock) {
		entries_required = ((planeb_clock / 1000) * pixel_size *
				     ILK_LP0_PLANE_LATENCY) / 1000;
		entries_required = DIV_ROUND_UP(entries_required,
				   ironlake_display_wm_info.cacheline_size);
		planeb_wm = entries_required +
			    ironlake_display_wm_info.guard_size;

		if (planeb_wm > (int)ironlake_display_wm_info.max_wm)
			planeb_wm = ironlake_display_wm_info.max_wm;

		cursorb_wm = 16;
		reg_value = I915_READ(WM0_PIPEB_ILK);
		reg_value &= ~(WM0_PIPE_PLANE_MASK | WM0_PIPE_CURSOR_MASK);
		reg_value |= (planeb_wm << WM0_PIPE_PLANE_SHIFT) |
			     (cursorb_wm & WM0_PIPE_CURSOR_MASK);
		I915_WRITE(WM0_PIPEB_ILK, reg_value);
		DRM_DEBUG_KMS("FIFO watermarks For pipe B - plane %d, "
				"cursor: %d\n", planeb_wm, cursorb_wm);
	}

	/*
	 * Calculate and update the self-refresh watermark only when one
	 * display plane is used.
	 */
	if (!planea_clock || !planeb_clock) {
		int line_count;
		/* Read the self-refresh latency. The unit is 0.5us */
		int ilk_sr_latency = I915_READ(MLTR_ILK) & ILK_SRLT_MASK;

		sr_clock = planea_clock ? planea_clock : planeb_clock;
		line_time_us = ((sr_hdisplay * 1000) / sr_clock);

		/* Use ns/us then divide to preserve precision */
		line_count = ((ilk_sr_latency * 500) / line_time_us + 1000)
			       / 1000;

		/* calculate the self-refresh watermark for display plane */
		entries_required = line_count * sr_hdisplay * pixel_size;
		entries_required = DIV_ROUND_UP(entries_required,
				   ironlake_display_srwm_info.cacheline_size);
		sr_wm = entries_required +
			ironlake_display_srwm_info.guard_size;

		/* calculate the self-refresh watermark for display cursor */
		entries_required = line_count * pixel_size * 64;
		entries_required = DIV_ROUND_UP(entries_required,
				   ironlake_cursor_srwm_info.cacheline_size);
		cursor_wm = entries_required +
			    ironlake_cursor_srwm_info.guard_size;

		/* configure watermark and enable self-refresh */
		reg_value = I915_READ(WM1_LP_ILK);
		reg_value &= ~(WM1_LP_LATENCY_MASK | WM1_LP_SR_MASK |
			       WM1_LP_CURSOR_MASK);
		reg_value |= WM1_LP_SR_EN |
			     (ilk_sr_latency << WM1_LP_LATENCY_SHIFT) |
			     (sr_wm << WM1_LP_SR_SHIFT) | cursor_wm;

		I915_WRITE(WM1_LP_ILK, reg_value);
		DRM_DEBUG_KMS("self-refresh watermark: display plane %d "
				"cursor %d\n", sr_wm, cursor_wm);

	} else {
		/* Turn off self refresh if both pipes are enabled */
		I915_WRITE(WM1_LP_ILK, I915_READ(WM1_LP_ILK) & ~WM1_LP_SR_EN);
	}
}
/**
 * intel_update_watermarks - update FIFO watermark values based on current modes
 *
 * Calculate watermark values for the various WM regs based on current mode
 * and plane configuration.
 *
 * There are several cases to deal with here:
 *   - normal (i.e. non-self-refresh)
 *   - self-refresh (SR) mode
 *   - lines are large relative to FIFO size (buffer can hold up to 2)
 *   - lines are small relative to FIFO size (buffer can hold more than 2
 *     lines), so need to account for TLB latency
 *
 *   The normal calculation is:
 *     watermark = dotclock * bytes per pixel * latency
 *   where latency is platform & configuration dependent (we assume pessimal
 *   values here).
 *
 *   The SR calculation is:
 *     watermark = (trunc(latency/line time)+1) * surface width *
 *       bytes per pixel
 *   where
 *     line time = htotal / dotclock
 *   and latency is assumed to be high, as above.
 *
 * The final value programmed to the register should always be rounded up,
 * and include an extra 2 entries to account for clock crossings.
 *
 * We don't use the sprite, so we can ignore that.  And on Crestline we have
 * to set the non-SR watermarks to 8.
  */
static void intel_update_watermarks(struct drm_device *dev)
{
	struct drm_i915_private *dev_priv = dev->dev_private;
	struct drm_crtc *crtc;
	struct intel_crtc *intel_crtc;
	int sr_hdisplay = 0;
	unsigned long planea_clock = 0, planeb_clock = 0, sr_clock = 0;
	int enabled = 0, pixel_size = 0;

	if (!dev_priv->display.update_wm)
		return;

	/* Get the clock config from both planes */
	list_for_each_entry(crtc, &dev->mode_config.crtc_list, head) {
		intel_crtc = to_intel_crtc(crtc);
		if (crtc->enabled) {
			enabled++;
			if (intel_crtc->plane == 0) {
				DRM_DEBUG_KMS("plane A (pipe %d) clock: %d\n",
					  intel_crtc->pipe, crtc->mode.clock);
				planea_clock = crtc->mode.clock;
			} else {
				DRM_DEBUG_KMS("plane B (pipe %d) clock: %d\n",
					  intel_crtc->pipe, crtc->mode.clock);
				planeb_clock = crtc->mode.clock;
			}
			sr_hdisplay = crtc->mode.hdisplay;
			sr_clock = crtc->mode.clock;
			if (crtc->fb)
				pixel_size = crtc->fb->bits_per_pixel / 8;
			else
				pixel_size = 4; /* by default */
		}
	}

	if (enabled <= 0)
		return;

	dev_priv->display.update_wm(dev, planea_clock, planeb_clock,
				    sr_hdisplay, pixel_size);
}

static int intel_crtc_mode_set(struct drm_crtc *crtc,
			       struct drm_display_mode *mode,
			       struct drm_display_mode *adjusted_mode,
			       int x, int y,
			       struct drm_framebuffer *old_fb)
{
	struct drm_device *dev = crtc->dev;
	struct drm_i915_private *dev_priv = dev->dev_private;
	struct intel_crtc *intel_crtc = to_intel_crtc(crtc);
	int pipe = intel_crtc->pipe;
	int plane = intel_crtc->plane;
	int fp_reg = (pipe == 0) ? FPA0 : FPB0;
	int dpll_reg = (pipe == 0) ? DPLL_A : DPLL_B;
	int dpll_md_reg = (intel_crtc->pipe == 0) ? DPLL_A_MD : DPLL_B_MD;
	int dspcntr_reg = (plane == 0) ? DSPACNTR : DSPBCNTR;
	int pipeconf_reg = (pipe == 0) ? PIPEACONF : PIPEBCONF;
	int htot_reg = (pipe == 0) ? HTOTAL_A : HTOTAL_B;
	int hblank_reg = (pipe == 0) ? HBLANK_A : HBLANK_B;
	int hsync_reg = (pipe == 0) ? HSYNC_A : HSYNC_B;
	int vtot_reg = (pipe == 0) ? VTOTAL_A : VTOTAL_B;
	int vblank_reg = (pipe == 0) ? VBLANK_A : VBLANK_B;
	int vsync_reg = (pipe == 0) ? VSYNC_A : VSYNC_B;
	int dspsize_reg = (plane == 0) ? DSPASIZE : DSPBSIZE;
	int dsppos_reg = (plane == 0) ? DSPAPOS : DSPBPOS;
	int pipesrc_reg = (pipe == 0) ? PIPEASRC : PIPEBSRC;
	int refclk, num_connectors = 0;
	intel_clock_t clock, reduced_clock;
	u32 dpll = 0, fp = 0, fp2 = 0, dspcntr, pipeconf;
	bool ok, has_reduced_clock = false, is_sdvo = false, is_dvo = false;
	bool is_crt = false, is_lvds = false, is_tv = false, is_dp = false;
	bool is_edp = false;
	struct drm_mode_config *mode_config = &dev->mode_config;
	struct drm_encoder *encoder;
	struct intel_encoder *intel_encoder = NULL;
	const intel_limit_t *limit;
	int ret;
	struct fdi_m_n m_n = {0};
	int data_m1_reg = (pipe == 0) ? PIPEA_DATA_M1 : PIPEB_DATA_M1;
	int data_n1_reg = (pipe == 0) ? PIPEA_DATA_N1 : PIPEB_DATA_N1;
	int link_m1_reg = (pipe == 0) ? PIPEA_LINK_M1 : PIPEB_LINK_M1;
	int link_n1_reg = (pipe == 0) ? PIPEA_LINK_N1 : PIPEB_LINK_N1;
	int pch_fp_reg = (pipe == 0) ? PCH_FPA0 : PCH_FPB0;
	int pch_dpll_reg = (pipe == 0) ? PCH_DPLL_A : PCH_DPLL_B;
	int fdi_rx_reg = (pipe == 0) ? FDI_RXA_CTL : FDI_RXB_CTL;
	int fdi_tx_reg = (pipe == 0) ? FDI_TXA_CTL : FDI_TXB_CTL;
	int trans_dpll_sel = (pipe == 0) ? 0 : 1;
	int lvds_reg = LVDS;
	u32 temp;
	int sdvo_pixel_multiply;
	int target_clock;

	drm_vblank_pre_modeset(dev, pipe);

	list_for_each_entry(encoder, &mode_config->encoder_list, head) {

		if (!encoder || encoder->crtc != crtc)
			continue;

		intel_encoder = enc_to_intel_encoder(encoder);

		switch (intel_encoder->type) {
		case INTEL_OUTPUT_LVDS:
			is_lvds = true;
			break;
		case INTEL_OUTPUT_SDVO:
		case INTEL_OUTPUT_HDMI:
			is_sdvo = true;
			if (intel_encoder->needs_tv_clock)
				is_tv = true;
			break;
		case INTEL_OUTPUT_DVO:
			is_dvo = true;
			break;
		case INTEL_OUTPUT_TVOUT:
			is_tv = true;
			break;
		case INTEL_OUTPUT_ANALOG:
			is_crt = true;
			break;
		case INTEL_OUTPUT_DISPLAYPORT:
			is_dp = true;
			break;
		case INTEL_OUTPUT_EDP:
			is_edp = true;
			break;
		}

		num_connectors++;
	}

	if (is_lvds && dev_priv->lvds_use_ssc && num_connectors < 2) {
		refclk = dev_priv->lvds_ssc_freq * 1000;
		DRM_DEBUG_KMS("using SSC reference clock of %d MHz\n",
					refclk / 1000);
	} else if (IS_I9XX(dev)) {
		refclk = 96000;
		if (HAS_PCH_SPLIT(dev))
			refclk = 120000; /* 120Mhz refclk */
	} else {
		refclk = 48000;
	}
	

	/*
	 * Returns a set of divisors for the desired target clock with the given
	 * refclk, or FALSE.  The returned values represent the clock equation:
	 * reflck * (5 * (m1 + 2) + (m2 + 2)) / (n + 2) / p1 / p2.
	 */
	limit = intel_limit(crtc);
	ok = limit->find_pll(limit, crtc, adjusted_mode->clock, refclk, &clock);
	if (!ok) {
		DRM_ERROR("Couldn't find PLL settings for mode!\n");
		drm_vblank_post_modeset(dev, pipe);
		return -EINVAL;
	}

	if (is_lvds && dev_priv->lvds_downclock_avail) {
		has_reduced_clock = limit->find_pll(limit, crtc,
							    dev_priv->lvds_downclock,
							    refclk,
							    &reduced_clock);
		if (has_reduced_clock && (clock.p != reduced_clock.p)) {
			/*
			 * If the different P is found, it means that we can't
			 * switch the display clock by using the FP0/FP1.
			 * In such case we will disable the LVDS downclock
			 * feature.
			 */
			DRM_DEBUG_KMS("Different P is found for "
						"LVDS clock/downclock\n");
			has_reduced_clock = 0;
		}
	}
	/* SDVO TV has fixed PLL values depend on its clock range,
	   this mirrors vbios setting. */
	if (is_sdvo && is_tv) {
		if (adjusted_mode->clock >= 100000
				&& adjusted_mode->clock < 140500) {
			clock.p1 = 2;
			clock.p2 = 10;
			clock.n = 3;
			clock.m1 = 16;
			clock.m2 = 8;
		} else if (adjusted_mode->clock >= 140500
				&& adjusted_mode->clock <= 200000) {
			clock.p1 = 1;
			clock.p2 = 10;
			clock.n = 6;
			clock.m1 = 12;
			clock.m2 = 8;
		}
	}

	/* FDI link */
	if (HAS_PCH_SPLIT(dev)) {
		int lane = 0, link_bw, bpp;
		/* eDP doesn't require FDI link, so just set DP M/N
		   according to current link config */
		if (is_edp) {
			target_clock = mode->clock;
			intel_edp_link_config(intel_encoder,
					&lane, &link_bw);
		} else {
			/* DP over FDI requires target mode clock
			   instead of link clock */
			if (is_dp)
				target_clock = mode->clock;
			else
				target_clock = adjusted_mode->clock;
			link_bw = 270000;
		}

		/* determine panel color depth */
		temp = I915_READ(pipeconf_reg);
		temp &= ~PIPE_BPC_MASK;
		if (is_lvds) {
			int lvds_reg = I915_READ(PCH_LVDS);
			/* the BPC will be 6 if it is 18-bit LVDS panel */
			if ((lvds_reg & LVDS_A3_POWER_MASK) == LVDS_A3_POWER_UP)
				temp |= PIPE_8BPC;
			else
				temp |= PIPE_6BPC;
		} else if (is_edp) {
			switch (dev_priv->edp_bpp/3) {
			case 8:
				temp |= PIPE_8BPC;
				break;
			case 10:
				temp |= PIPE_10BPC;
				break;
			case 6:
				temp |= PIPE_6BPC;
				break;
			case 12:
				temp |= PIPE_12BPC;
				break;
			}
		} else
			temp |= PIPE_8BPC;
		I915_WRITE(pipeconf_reg, temp);
		I915_READ(pipeconf_reg);

		switch (temp & PIPE_BPC_MASK) {
		case PIPE_8BPC:
			bpp = 24;
			break;
		case PIPE_10BPC:
			bpp = 30;
			break;
		case PIPE_6BPC:
			bpp = 18;
			break;
		case PIPE_12BPC:
			bpp = 36;
			break;
		default:
			DRM_ERROR("unknown pipe bpc value\n");
			bpp = 24;
		}

		if (!lane) {
			/* 
			 * Account for spread spectrum to avoid
			 * oversubscribing the link. Max center spread
			 * is 2.5%; use 5% for safety's sake.
			 */
			u32 bps = target_clock * bpp * 21 / 20;
			lane = bps / (link_bw * 8) + 1;
		}

		intel_crtc->fdi_lanes = lane;

		ironlake_compute_m_n(bpp, lane, target_clock, link_bw, &m_n);
	}

	/* Ironlake: try to setup display ref clock before DPLL
	 * enabling. This is only under driver's control after
	 * PCH B stepping, previous chipset stepping should be
	 * ignoring this setting.
	 */
	if (HAS_PCH_SPLIT(dev)) {
		temp = I915_READ(PCH_DREF_CONTROL);
		/* Always enable nonspread source */
		temp &= ~DREF_NONSPREAD_SOURCE_MASK;
		temp |= DREF_NONSPREAD_SOURCE_ENABLE;
		I915_WRITE(PCH_DREF_CONTROL, temp);
		POSTING_READ(PCH_DREF_CONTROL);

		temp &= ~DREF_SSC_SOURCE_MASK;
		temp |= DREF_SSC_SOURCE_ENABLE;
		I915_WRITE(PCH_DREF_CONTROL, temp);
		POSTING_READ(PCH_DREF_CONTROL);

		udelay(200);

		if (is_edp) {
			if (dev_priv->lvds_use_ssc) {
				temp |= DREF_SSC1_ENABLE;
				I915_WRITE(PCH_DREF_CONTROL, temp);
				POSTING_READ(PCH_DREF_CONTROL);

				udelay(200);

				temp &= ~DREF_CPU_SOURCE_OUTPUT_MASK;
				temp |= DREF_CPU_SOURCE_OUTPUT_DOWNSPREAD;
				I915_WRITE(PCH_DREF_CONTROL, temp);
				POSTING_READ(PCH_DREF_CONTROL);
			} else {
				temp |= DREF_CPU_SOURCE_OUTPUT_NONSPREAD;
				I915_WRITE(PCH_DREF_CONTROL, temp);
				POSTING_READ(PCH_DREF_CONTROL);
			}
		}
	}

	if (IS_PINEVIEW(dev)) {
		fp = (1 << clock.n) << 16 | clock.m1 << 8 | clock.m2;
		if (has_reduced_clock)
			fp2 = (1 << reduced_clock.n) << 16 |
				reduced_clock.m1 << 8 | reduced_clock.m2;
	} else {
		fp = clock.n << 16 | clock.m1 << 8 | clock.m2;
		if (has_reduced_clock)
			fp2 = reduced_clock.n << 16 | reduced_clock.m1 << 8 |
				reduced_clock.m2;
	}

	if (!HAS_PCH_SPLIT(dev))
		dpll = DPLL_VGA_MODE_DIS;

	if (IS_I9XX(dev)) {
		if (is_lvds)
			dpll |= DPLLB_MODE_LVDS;
		else
			dpll |= DPLLB_MODE_DAC_SERIAL;
		if (is_sdvo) {
			dpll |= DPLL_DVO_HIGH_SPEED;
			sdvo_pixel_multiply = adjusted_mode->clock / mode->clock;
			if (IS_I945G(dev) || IS_I945GM(dev) || IS_G33(dev))
				dpll |= (sdvo_pixel_multiply - 1) << SDVO_MULTIPLIER_SHIFT_HIRES;
			else if (HAS_PCH_SPLIT(dev))
				dpll |= (sdvo_pixel_multiply - 1) << PLL_REF_SDVO_HDMI_MULTIPLIER_SHIFT;
		}
		if (is_dp)
			dpll |= DPLL_DVO_HIGH_SPEED;

		/* compute bitmask from p1 value */
		if (IS_PINEVIEW(dev))
			dpll |= (1 << (clock.p1 - 1)) << DPLL_FPA01_P1_POST_DIV_SHIFT_PINEVIEW;
		else {
			dpll |= (1 << (clock.p1 - 1)) << DPLL_FPA01_P1_POST_DIV_SHIFT;
			/* also FPA1 */
			if (HAS_PCH_SPLIT(dev))
				dpll |= (1 << (clock.p1 - 1)) << DPLL_FPA1_P1_POST_DIV_SHIFT;
			if (IS_G4X(dev) && has_reduced_clock)
				dpll |= (1 << (reduced_clock.p1 - 1)) << DPLL_FPA1_P1_POST_DIV_SHIFT;
		}
		switch (clock.p2) {
		case 5:
			dpll |= DPLL_DAC_SERIAL_P2_CLOCK_DIV_5;
			break;
		case 7:
			dpll |= DPLLB_LVDS_P2_CLOCK_DIV_7;
			break;
		case 10:
			dpll |= DPLL_DAC_SERIAL_P2_CLOCK_DIV_10;
			break;
		case 14:
			dpll |= DPLLB_LVDS_P2_CLOCK_DIV_14;
			break;
		}
		if (IS_I965G(dev) && !HAS_PCH_SPLIT(dev))
			dpll |= (6 << PLL_LOAD_PULSE_PHASE_SHIFT);
	} else {
		if (is_lvds) {
			dpll |= (1 << (clock.p1 - 1)) << DPLL_FPA01_P1_POST_DIV_SHIFT;
		} else {
			if (clock.p1 == 2)
				dpll |= PLL_P1_DIVIDE_BY_TWO;
			else
				dpll |= (clock.p1 - 2) << DPLL_FPA01_P1_POST_DIV_SHIFT;
			if (clock.p2 == 4)
				dpll |= PLL_P2_DIVIDE_BY_4;
		}
	}

	if (is_sdvo && is_tv)
		dpll |= PLL_REF_INPUT_TVCLKINBC;
	else if (is_tv)
		/* XXX: just matching BIOS for now */
		/*	dpll |= PLL_REF_INPUT_TVCLKINBC; */
		dpll |= 3;
	else if (is_lvds && dev_priv->lvds_use_ssc && num_connectors < 2)
		dpll |= PLLB_REF_INPUT_SPREADSPECTRUMIN;
	else
		dpll |= PLL_REF_INPUT_DREFCLK;

	/* setup pipeconf */
	pipeconf = I915_READ(pipeconf_reg);

	/* Set up the display plane register */
	dspcntr = DISPPLANE_GAMMA_ENABLE;

	/* Ironlake's plane is forced to pipe, bit 24 is to
	   enable color space conversion */
	if (!HAS_PCH_SPLIT(dev)) {
		if (pipe == 0)
			dspcntr &= ~DISPPLANE_SEL_PIPE_MASK;
		else
			dspcntr |= DISPPLANE_SEL_PIPE_B;
	}

	if (pipe == 0 && !IS_I965G(dev)) {
		/* Enable pixel doubling when the dot clock is > 90% of the (display)
		 * core speed.
		 *
		 * XXX: No double-wide on 915GM pipe B. Is that the only reason for the
		 * pipe == 0 check?
		 */
		if (mode->clock >
		    dev_priv->display.get_display_clock_speed(dev) * 9 / 10)
			pipeconf |= PIPEACONF_DOUBLE_WIDE;
		else
			pipeconf &= ~PIPEACONF_DOUBLE_WIDE;
	}

	dspcntr |= DISPLAY_PLANE_ENABLE;
	pipeconf |= PIPEACONF_ENABLE;
	dpll |= DPLL_VCO_ENABLE;


	/* Disable the panel fitter if it was on our pipe */
	if (!HAS_PCH_SPLIT(dev) && intel_panel_fitter_pipe(dev) == pipe)
		I915_WRITE(PFIT_CONTROL, 0);

	DRM_DEBUG_KMS("Mode for pipe %c:\n", pipe == 0 ? 'A' : 'B');
	drm_mode_debug_printmodeline(mode);

	/* assign to Ironlake registers */
	if (HAS_PCH_SPLIT(dev)) {
		fp_reg = pch_fp_reg;
		dpll_reg = pch_dpll_reg;
	}

	if (is_edp) {
		ironlake_disable_pll_edp(crtc);
	} else if ((dpll & DPLL_VCO_ENABLE)) {
		I915_WRITE(fp_reg, fp);
		I915_WRITE(dpll_reg, dpll & ~DPLL_VCO_ENABLE);
		I915_READ(dpll_reg);
		udelay(150);
	}

	/* enable transcoder DPLL */
	if (HAS_PCH_CPT(dev)) {
		temp = I915_READ(PCH_DPLL_SEL);
		if (trans_dpll_sel == 0)
			temp |= (TRANSA_DPLL_ENABLE | TRANSA_DPLLA_SEL);
		else
			temp |=	(TRANSB_DPLL_ENABLE | TRANSB_DPLLB_SEL);
		I915_WRITE(PCH_DPLL_SEL, temp);
		I915_READ(PCH_DPLL_SEL);
		udelay(150);
	}

	/* The LVDS pin pair needs to be on before the DPLLs are enabled.
	 * This is an exception to the general rule that mode_set doesn't turn
	 * things on.
	 */
	if (is_lvds) {
		u32 lvds;

		if (HAS_PCH_SPLIT(dev))
			lvds_reg = PCH_LVDS;

		lvds = I915_READ(lvds_reg);
		lvds |= LVDS_PORT_EN | LVDS_A0A2_CLKA_POWER_UP;
		if (pipe == 1) {
			if (HAS_PCH_CPT(dev))
				lvds |= PORT_TRANS_B_SEL_CPT;
			else
				lvds |= LVDS_PIPEB_SELECT;
		} else {
			if (HAS_PCH_CPT(dev))
				lvds &= ~PORT_TRANS_SEL_MASK;
			else
				lvds &= ~LVDS_PIPEB_SELECT;
		}
		/* set the corresponsding LVDS_BORDER bit */
		lvds |= dev_priv->lvds_border_bits;
		/* Set the B0-B3 data pairs corresponding to whether we're going to
		 * set the DPLLs for dual-channel mode or not.
		 */
		if (clock.p2 == 7)
			lvds |= LVDS_B0B3_POWER_UP | LVDS_CLKB_POWER_UP;
		else
			lvds &= ~(LVDS_B0B3_POWER_UP | LVDS_CLKB_POWER_UP);

		/* It would be nice to set 24 vs 18-bit mode (LVDS_A3_POWER_UP)
		 * appropriately here, but we need to look more thoroughly into how
		 * panels behave in the two modes.
		 */
		/* set the dithering flag */
		if (IS_I965G(dev)) {
			if (dev_priv->lvds_dither) {
				if (HAS_PCH_SPLIT(dev)) {
					pipeconf |= PIPE_ENABLE_DITHER;
					pipeconf &= ~PIPE_DITHER_TYPE_MASK;
					pipeconf |= PIPE_DITHER_TYPE_ST01;
				} else
					lvds |= LVDS_ENABLE_DITHER;
			} else {
				if (HAS_PCH_SPLIT(dev)) {
					pipeconf &= ~PIPE_ENABLE_DITHER;
					pipeconf &= ~PIPE_DITHER_TYPE_MASK;
				} else
					lvds &= ~LVDS_ENABLE_DITHER;
			}
		}
		I915_WRITE(lvds_reg, lvds);
		I915_READ(lvds_reg);
	}
	if (is_dp)
		intel_dp_set_m_n(crtc, mode, adjusted_mode);
	else if (HAS_PCH_SPLIT(dev)) {
		/* For non-DP output, clear any trans DP clock recovery setting.*/
		if (pipe == 0) {
			I915_WRITE(TRANSA_DATA_M1, 0);
			I915_WRITE(TRANSA_DATA_N1, 0);
			I915_WRITE(TRANSA_DP_LINK_M1, 0);
			I915_WRITE(TRANSA_DP_LINK_N1, 0);
		} else {
			I915_WRITE(TRANSB_DATA_M1, 0);
			I915_WRITE(TRANSB_DATA_N1, 0);
			I915_WRITE(TRANSB_DP_LINK_M1, 0);
			I915_WRITE(TRANSB_DP_LINK_N1, 0);
		}
	}

	if (!is_edp) {
		I915_WRITE(fp_reg, fp);
		I915_WRITE(dpll_reg, dpll);
		I915_READ(dpll_reg);
		/* Wait for the clocks to stabilize. */
		udelay(150);

		if (IS_I965G(dev) && !HAS_PCH_SPLIT(dev)) {
			if (is_sdvo) {
				sdvo_pixel_multiply = adjusted_mode->clock / mode->clock;
				I915_WRITE(dpll_md_reg, (0 << DPLL_MD_UDI_DIVIDER_SHIFT) |
					((sdvo_pixel_multiply - 1) << DPLL_MD_UDI_MULTIPLIER_SHIFT));
			} else
				I915_WRITE(dpll_md_reg, 0);
		} else {
			/* write it again -- the BIOS does, after all */
			I915_WRITE(dpll_reg, dpll);
		}
		I915_READ(dpll_reg);
		/* Wait for the clocks to stabilize. */
		udelay(150);
	}

	if (is_lvds && has_reduced_clock && i915_powersave) {
		I915_WRITE(fp_reg + 4, fp2);
		intel_crtc->lowfreq_avail = true;
		if (HAS_PIPE_CXSR(dev)) {
			DRM_DEBUG_KMS("enabling CxSR downclocking\n");
			pipeconf |= PIPECONF_CXSR_DOWNCLOCK;
		}
	} else {
		I915_WRITE(fp_reg + 4, fp);
		intel_crtc->lowfreq_avail = false;
		if (HAS_PIPE_CXSR(dev)) {
			DRM_DEBUG_KMS("disabling CxSR downclocking\n");
			pipeconf &= ~PIPECONF_CXSR_DOWNCLOCK;
		}
	}

	if (adjusted_mode->flags & DRM_MODE_FLAG_INTERLACE) {
		pipeconf |= PIPECONF_INTERLACE_W_FIELD_INDICATION;
		/* the chip adds 2 halflines automatically */
		adjusted_mode->crtc_vdisplay -= 1;
		adjusted_mode->crtc_vtotal -= 1;
		adjusted_mode->crtc_vblank_start -= 1;
		adjusted_mode->crtc_vblank_end -= 1;
		adjusted_mode->crtc_vsync_end -= 1;
		adjusted_mode->crtc_vsync_start -= 1;
	} else
		pipeconf &= ~PIPECONF_INTERLACE_W_FIELD_INDICATION; /* progressive */

	I915_WRITE(htot_reg, (adjusted_mode->crtc_hdisplay - 1) |
		   ((adjusted_mode->crtc_htotal - 1) << 16));
	I915_WRITE(hblank_reg, (adjusted_mode->crtc_hblank_start - 1) |
		   ((adjusted_mode->crtc_hblank_end - 1) << 16));
	I915_WRITE(hsync_reg, (adjusted_mode->crtc_hsync_start - 1) |
		   ((adjusted_mode->crtc_hsync_end - 1) << 16));
	I915_WRITE(vtot_reg, (adjusted_mode->crtc_vdisplay - 1) |
		   ((adjusted_mode->crtc_vtotal - 1) << 16));
	I915_WRITE(vblank_reg, (adjusted_mode->crtc_vblank_start - 1) |
		   ((adjusted_mode->crtc_vblank_end - 1) << 16));
	I915_WRITE(vsync_reg, (adjusted_mode->crtc_vsync_start - 1) |
		   ((adjusted_mode->crtc_vsync_end - 1) << 16));
	/* pipesrc and dspsize control the size that is scaled from, which should
	 * always be the user's requested size.
	 */
	if (!HAS_PCH_SPLIT(dev)) {
		I915_WRITE(dspsize_reg, ((mode->vdisplay - 1) << 16) |
				(mode->hdisplay - 1));
		I915_WRITE(dsppos_reg, 0);
	}
	I915_WRITE(pipesrc_reg, ((mode->hdisplay - 1) << 16) | (mode->vdisplay - 1));

	if (HAS_PCH_SPLIT(dev)) {
		I915_WRITE(data_m1_reg, TU_SIZE(m_n.tu) | m_n.gmch_m);
		I915_WRITE(data_n1_reg, TU_SIZE(m_n.tu) | m_n.gmch_n);
		I915_WRITE(link_m1_reg, m_n.link_m);
		I915_WRITE(link_n1_reg, m_n.link_n);

		if (is_edp) {
			ironlake_set_pll_edp(crtc, adjusted_mode->clock);
		} else {
			/* enable FDI RX PLL too */
			temp = I915_READ(fdi_rx_reg);
			I915_WRITE(fdi_rx_reg, temp | FDI_RX_PLL_ENABLE);
			I915_READ(fdi_rx_reg);
			udelay(200);

			/* enable FDI TX PLL too */
			temp = I915_READ(fdi_tx_reg);
			I915_WRITE(fdi_tx_reg, temp | FDI_TX_PLL_ENABLE);
			I915_READ(fdi_tx_reg);

			/* enable FDI RX PCDCLK */
			temp = I915_READ(fdi_rx_reg);
			I915_WRITE(fdi_rx_reg, temp | FDI_SEL_PCDCLK);
			I915_READ(fdi_rx_reg);
			udelay(200);
		}
	}

	I915_WRITE(pipeconf_reg, pipeconf);
	I915_READ(pipeconf_reg);

	intel_wait_for_vblank(dev);

	if (IS_IRONLAKE(dev)) {
		/* enable address swizzle for tiling buffer */
		temp = I915_READ(DISP_ARB_CTL);
		I915_WRITE(DISP_ARB_CTL, temp | DISP_TILE_SURFACE_SWIZZLING);
	}

	I915_WRITE(dspcntr_reg, dspcntr);

	/* Flush the plane changes */
	ret = intel_pipe_set_base(crtc, x, y, old_fb);

	if ((IS_I965G(dev) || plane == 0))
		intel_update_fbc(crtc, &crtc->mode);

	intel_update_watermarks(dev);

	drm_vblank_post_modeset(dev, pipe);

	return ret;
}

/** Loads the palette/gamma unit for the CRTC with the prepared values */
void intel_crtc_load_lut(struct drm_crtc *crtc)
{
	struct drm_device *dev = crtc->dev;
	struct drm_i915_private *dev_priv = dev->dev_private;
	struct intel_crtc *intel_crtc = to_intel_crtc(crtc);
	int palreg = (intel_crtc->pipe == 0) ? PALETTE_A : PALETTE_B;
	int i;

	/* The clocks have to be on to load the palette. */
	if (!crtc->enabled)
		return;

	/* use legacy palette for Ironlake */
	if (HAS_PCH_SPLIT(dev))
		palreg = (intel_crtc->pipe == 0) ? LGC_PALETTE_A :
						   LGC_PALETTE_B;

	for (i = 0; i < 256; i++) {
		I915_WRITE(palreg + 4 * i,
			   (intel_crtc->lut_r[i] << 16) |
			   (intel_crtc->lut_g[i] << 8) |
			   intel_crtc->lut_b[i]);
	}
}

static int intel_crtc_cursor_set(struct drm_crtc *crtc,
				 struct drm_file *file_priv,
				 uint32_t handle,
				 uint32_t width, uint32_t height)
{
	struct drm_device *dev = crtc->dev;
	struct drm_i915_private *dev_priv = dev->dev_private;
	struct intel_crtc *intel_crtc = to_intel_crtc(crtc);
	struct drm_gem_object *bo;
	struct drm_i915_gem_object *obj_priv;
	int pipe = intel_crtc->pipe;
	uint32_t control = (pipe == 0) ? CURACNTR : CURBCNTR;
	uint32_t base = (pipe == 0) ? CURABASE : CURBBASE;
	uint32_t temp = I915_READ(control);
	size_t addr;
	int ret;

	DRM_DEBUG_KMS("\n");

	/* if we want to turn off the cursor ignore width and height */
	if (!handle) {
		DRM_DEBUG_KMS("cursor off\n");
		if (IS_MOBILE(dev) || IS_I9XX(dev)) {
			temp &= ~(CURSOR_MODE | MCURSOR_GAMMA_ENABLE);
			temp |= CURSOR_MODE_DISABLE;
		} else {
			temp &= ~(CURSOR_ENABLE | CURSOR_GAMMA_ENABLE);
		}
		addr = 0;
		bo = NULL;
		mutex_lock(&dev->struct_mutex);
		goto finish;
	}

	/* Currently we only support 64x64 cursors */
	if (width != 64 || height != 64) {
		DRM_ERROR("we currently only support 64x64 cursors\n");
		return -EINVAL;
	}

	bo = drm_gem_object_lookup(dev, file_priv, handle);
	if (!bo)
		return -ENOENT;

	obj_priv = to_intel_bo(bo);

	if (bo->size < width * height * 4) {
		DRM_ERROR("buffer is to small\n");
		ret = -ENOMEM;
		goto fail;
	}

	/* we only need to pin inside GTT if cursor is non-phy */
	mutex_lock(&dev->struct_mutex);
	if (!dev_priv->info->cursor_needs_physical) {
		ret = i915_gem_object_pin(bo, PAGE_SIZE);
		if (ret) {
			DRM_ERROR("failed to pin cursor bo\n");
			goto fail_locked;
		}

		ret = i915_gem_object_set_to_gtt_domain(bo, 0);
		if (ret) {
			DRM_ERROR("failed to move cursor bo into the GTT\n");
			goto fail_unpin;
		}

		addr = obj_priv->gtt_offset;
	} else {
		ret = i915_gem_attach_phys_object(dev, bo, (pipe == 0) ? I915_GEM_PHYS_CURSOR_0 : I915_GEM_PHYS_CURSOR_1);
		if (ret) {
			DRM_ERROR("failed to attach phys object\n");
			goto fail_locked;
		}
		addr = obj_priv->phys_obj->handle->busaddr;
	}

	if (!IS_I9XX(dev))
		I915_WRITE(CURSIZE, (height << 12) | width);

	/* Hooray for CUR*CNTR differences */
	if (IS_MOBILE(dev) || IS_I9XX(dev)) {
		temp &= ~(CURSOR_MODE | MCURSOR_PIPE_SELECT);
		temp |= CURSOR_MODE_64_ARGB_AX | MCURSOR_GAMMA_ENABLE;
		temp |= (pipe << 28); /* Connect to correct pipe */
	} else {
		temp &= ~(CURSOR_FORMAT_MASK);
		temp |= CURSOR_ENABLE;
		temp |= CURSOR_FORMAT_ARGB | CURSOR_GAMMA_ENABLE;
	}

 finish:
	I915_WRITE(control, temp);
	I915_WRITE(base, addr);

	if (intel_crtc->cursor_bo) {
		if (dev_priv->info->cursor_needs_physical) {
			if (intel_crtc->cursor_bo != bo)
				i915_gem_detach_phys_object(dev, intel_crtc->cursor_bo);
		} else
			i915_gem_object_unpin(intel_crtc->cursor_bo);
		drm_gem_object_unreference(intel_crtc->cursor_bo);
	}

	mutex_unlock(&dev->struct_mutex);

	intel_crtc->cursor_addr = addr;
	intel_crtc->cursor_bo = bo;

	return 0;
fail_unpin:
	i915_gem_object_unpin(bo);
fail_locked:
	mutex_unlock(&dev->struct_mutex);
fail:
	drm_gem_object_unreference_unlocked(bo);
	return ret;
}

static int intel_crtc_cursor_move(struct drm_crtc *crtc, int x, int y)
{
	struct drm_device *dev = crtc->dev;
	struct drm_i915_private *dev_priv = dev->dev_private;
	struct intel_crtc *intel_crtc = to_intel_crtc(crtc);
	struct intel_framebuffer *intel_fb;
	int pipe = intel_crtc->pipe;
	uint32_t temp = 0;
	uint32_t adder;

	if (crtc->fb) {
		intel_fb = to_intel_framebuffer(crtc->fb);
		intel_mark_busy(dev, intel_fb->obj);
	}

	if (x < 0) {
		temp |= CURSOR_POS_SIGN << CURSOR_X_SHIFT;
		x = -x;
	}
	if (y < 0) {
		temp |= CURSOR_POS_SIGN << CURSOR_Y_SHIFT;
		y = -y;
	}

	temp |= x << CURSOR_X_SHIFT;
	temp |= y << CURSOR_Y_SHIFT;

	adder = intel_crtc->cursor_addr;
	I915_WRITE((pipe == 0) ? CURAPOS : CURBPOS, temp);
	I915_WRITE((pipe == 0) ? CURABASE : CURBBASE, adder);

	return 0;
}

/** Sets the color ramps on behalf of RandR */
void intel_crtc_fb_gamma_set(struct drm_crtc *crtc, u16 red, u16 green,
				 u16 blue, int regno)
{
	struct intel_crtc *intel_crtc = to_intel_crtc(crtc);

	intel_crtc->lut_r[regno] = red >> 8;
	intel_crtc->lut_g[regno] = green >> 8;
	intel_crtc->lut_b[regno] = blue >> 8;
}

void intel_crtc_fb_gamma_get(struct drm_crtc *crtc, u16 *red, u16 *green,
			     u16 *blue, int regno)
{
	struct intel_crtc *intel_crtc = to_intel_crtc(crtc);

	*red = intel_crtc->lut_r[regno] << 8;
	*green = intel_crtc->lut_g[regno] << 8;
	*blue = intel_crtc->lut_b[regno] << 8;
}

static void intel_crtc_gamma_set(struct drm_crtc *crtc, u16 *red, u16 *green,
				 u16 *blue, uint32_t size)
{
	struct intel_crtc *intel_crtc = to_intel_crtc(crtc);
	int i;

	if (size != 256)
		return;

	for (i = 0; i < 256; i++) {
		intel_crtc->lut_r[i] = red[i] >> 8;
		intel_crtc->lut_g[i] = green[i] >> 8;
		intel_crtc->lut_b[i] = blue[i] >> 8;
	}

	intel_crtc_load_lut(crtc);
}

/**
 * Get a pipe with a simple mode set on it for doing load-based monitor
 * detection.
 *
 * It will be up to the load-detect code to adjust the pipe as appropriate for
 * its requirements.  The pipe will be connected to no other encoders.
 *
 * Currently this code will only succeed if there is a pipe with no encoders
 * configured for it.  In the future, it could choose to temporarily disable
 * some outputs to free up a pipe for its use.
 *
 * \return crtc, or NULL if no pipes are available.
 */

/* VESA 640x480x72Hz mode to set on the pipe */
static struct drm_display_mode load_detect_mode = {
	DRM_MODE("640x480", DRM_MODE_TYPE_DEFAULT, 31500, 640, 664,
		 704, 832, 0, 480, 489, 491, 520, 0, DRM_MODE_FLAG_NHSYNC | DRM_MODE_FLAG_NVSYNC),
};

struct drm_crtc *intel_get_load_detect_pipe(struct intel_encoder *intel_encoder,
					    struct drm_connector *connector,
					    struct drm_display_mode *mode,
					    int *dpms_mode)
{
	struct intel_crtc *intel_crtc;
	struct drm_crtc *possible_crtc;
	struct drm_crtc *supported_crtc =NULL;
	struct drm_encoder *encoder = &intel_encoder->enc;
	struct drm_crtc *crtc = NULL;
	struct drm_device *dev = encoder->dev;
	struct drm_encoder_helper_funcs *encoder_funcs = encoder->helper_private;
	struct drm_crtc_helper_funcs *crtc_funcs;
	int i = -1;

	/*
	 * Algorithm gets a little messy:
	 *   - if the connector already has an assigned crtc, use it (but make
	 *     sure it's on first)
	 *   - try to find the first unused crtc that can drive this connector,
	 *     and use that if we find one
	 *   - if there are no unused crtcs available, try to use the first
	 *     one we found that supports the connector
	 */

	/* See if we already have a CRTC for this connector */
	if (encoder->crtc) {
		crtc = encoder->crtc;
		/* Make sure the crtc and connector are running */
		intel_crtc = to_intel_crtc(crtc);
		*dpms_mode = intel_crtc->dpms_mode;
		if (intel_crtc->dpms_mode != DRM_MODE_DPMS_ON) {
			crtc_funcs = crtc->helper_private;
			crtc_funcs->dpms(crtc, DRM_MODE_DPMS_ON);
			encoder_funcs->dpms(encoder, DRM_MODE_DPMS_ON);
		}
		return crtc;
	}

	/* Find an unused one (if possible) */
	list_for_each_entry(possible_crtc, &dev->mode_config.crtc_list, head) {
		i++;
		if (!(encoder->possible_crtcs & (1 << i)))
			continue;
		if (!possible_crtc->enabled) {
			crtc = possible_crtc;
			break;
		}
		if (!supported_crtc)
			supported_crtc = possible_crtc;
	}

	/*
	 * If we didn't find an unused CRTC, don't use any.
	 */
	if (!crtc) {
		return NULL;
	}

	encoder->crtc = crtc;
	connector->encoder = encoder;
	intel_encoder->load_detect_temp = true;

	intel_crtc = to_intel_crtc(crtc);
	*dpms_mode = intel_crtc->dpms_mode;

	if (!crtc->enabled) {
		if (!mode)
			mode = &load_detect_mode;
		drm_crtc_helper_set_mode(crtc, mode, 0, 0, crtc->fb);
	} else {
		if (intel_crtc->dpms_mode != DRM_MODE_DPMS_ON) {
			crtc_funcs = crtc->helper_private;
			crtc_funcs->dpms(crtc, DRM_MODE_DPMS_ON);
		}

		/* Add this connector to the crtc */
		encoder_funcs->mode_set(encoder, &crtc->mode, &crtc->mode);
		encoder_funcs->commit(encoder);
	}
	/* let the connector get through one full cycle before testing */
	intel_wait_for_vblank(dev);

	return crtc;
}

void intel_release_load_detect_pipe(struct intel_encoder *intel_encoder,
				    struct drm_connector *connector, int dpms_mode)
{
	struct drm_encoder *encoder = &intel_encoder->enc;
	struct drm_device *dev = encoder->dev;
	struct drm_crtc *crtc = encoder->crtc;
	struct drm_encoder_helper_funcs *encoder_funcs = encoder->helper_private;
	struct drm_crtc_helper_funcs *crtc_funcs = crtc->helper_private;

	if (intel_encoder->load_detect_temp) {
		encoder->crtc = NULL;
		connector->encoder = NULL;
		intel_encoder->load_detect_temp = false;
		crtc->enabled = drm_helper_crtc_in_use(crtc);
		drm_helper_disable_unused_functions(dev);
	}

	/* Switch crtc and encoder back off if necessary */
	if (crtc->enabled && dpms_mode != DRM_MODE_DPMS_ON) {
		if (encoder->crtc == crtc)
			encoder_funcs->dpms(encoder, dpms_mode);
		crtc_funcs->dpms(crtc, dpms_mode);
	}
}

/* Returns the clock of the currently programmed mode of the given pipe. */
static int intel_crtc_clock_get(struct drm_device *dev, struct drm_crtc *crtc)
{
	struct drm_i915_private *dev_priv = dev->dev_private;
	struct intel_crtc *intel_crtc = to_intel_crtc(crtc);
	int pipe = intel_crtc->pipe;
	u32 dpll = I915_READ((pipe == 0) ? DPLL_A : DPLL_B);
	u32 fp;
	intel_clock_t clock;

	if ((dpll & DISPLAY_RATE_SELECT_FPA1) == 0)
		fp = I915_READ((pipe == 0) ? FPA0 : FPB0);
	else
		fp = I915_READ((pipe == 0) ? FPA1 : FPB1);

	clock.m1 = (fp & FP_M1_DIV_MASK) >> FP_M1_DIV_SHIFT;
	if (IS_PINEVIEW(dev)) {
		clock.n = ffs((fp & FP_N_PINEVIEW_DIV_MASK) >> FP_N_DIV_SHIFT) - 1;
		clock.m2 = (fp & FP_M2_PINEVIEW_DIV_MASK) >> FP_M2_DIV_SHIFT;
	} else {
		clock.n = (fp & FP_N_DIV_MASK) >> FP_N_DIV_SHIFT;
		clock.m2 = (fp & FP_M2_DIV_MASK) >> FP_M2_DIV_SHIFT;
	}

	if (IS_I9XX(dev)) {
		if (IS_PINEVIEW(dev))
			clock.p1 = ffs((dpll & DPLL_FPA01_P1_POST_DIV_MASK_PINEVIEW) >>
				DPLL_FPA01_P1_POST_DIV_SHIFT_PINEVIEW);
		else
			clock.p1 = ffs((dpll & DPLL_FPA01_P1_POST_DIV_MASK) >>
			       DPLL_FPA01_P1_POST_DIV_SHIFT);

		switch (dpll & DPLL_MODE_MASK) {
		case DPLLB_MODE_DAC_SERIAL:
			clock.p2 = dpll & DPLL_DAC_SERIAL_P2_CLOCK_DIV_5 ?
				5 : 10;
			break;
		case DPLLB_MODE_LVDS:
			clock.p2 = dpll & DPLLB_LVDS_P2_CLOCK_DIV_7 ?
				7 : 14;
			break;
		default:
			DRM_DEBUG_KMS("Unknown DPLL mode %08x in programmed "
				  "mode\n", (int)(dpll & DPLL_MODE_MASK));
			return 0;
		}

		/* XXX: Handle the 100Mhz refclk */
		intel_clock(dev, 96000, &clock);
	} else {
		bool is_lvds = (pipe == 1) && (I915_READ(LVDS) & LVDS_PORT_EN);

		if (is_lvds) {
			clock.p1 = ffs((dpll & DPLL_FPA01_P1_POST_DIV_MASK_I830_LVDS) >>
				       DPLL_FPA01_P1_POST_DIV_SHIFT);
			clock.p2 = 14;

			if ((dpll & PLL_REF_INPUT_MASK) ==
			    PLLB_REF_INPUT_SPREADSPECTRUMIN) {
				/* XXX: might not be 66MHz */
				intel_clock(dev, 66000, &clock);
			} else
				intel_clock(dev, 48000, &clock);
		} else {
			if (dpll & PLL_P1_DIVIDE_BY_TWO)
				clock.p1 = 2;
			else {
				clock.p1 = ((dpll & DPLL_FPA01_P1_POST_DIV_MASK_I830) >>
					    DPLL_FPA01_P1_POST_DIV_SHIFT) + 2;
			}
			if (dpll & PLL_P2_DIVIDE_BY_4)
				clock.p2 = 4;
			else
				clock.p2 = 2;

			intel_clock(dev, 48000, &clock);
		}
	}

	/* XXX: It would be nice to validate the clocks, but we can't reuse
	 * i830PllIsValid() because it relies on the xf86_config connector
	 * configuration being accurate, which it isn't necessarily.
	 */

	return clock.dot;
}

/** Returns the currently programmed mode of the given pipe. */
struct drm_display_mode *intel_crtc_mode_get(struct drm_device *dev,
					     struct drm_crtc *crtc)
{
	struct drm_i915_private *dev_priv = dev->dev_private;
	struct intel_crtc *intel_crtc = to_intel_crtc(crtc);
	int pipe = intel_crtc->pipe;
	struct drm_display_mode *mode;
	int htot = I915_READ((pipe == 0) ? HTOTAL_A : HTOTAL_B);
	int hsync = I915_READ((pipe == 0) ? HSYNC_A : HSYNC_B);
	int vtot = I915_READ((pipe == 0) ? VTOTAL_A : VTOTAL_B);
	int vsync = I915_READ((pipe == 0) ? VSYNC_A : VSYNC_B);

	mode = kzalloc(sizeof(*mode), GFP_KERNEL);
	if (!mode)
		return NULL;

	mode->clock = intel_crtc_clock_get(dev, crtc);
	mode->hdisplay = (htot & 0xffff) + 1;
	mode->htotal = ((htot & 0xffff0000) >> 16) + 1;
	mode->hsync_start = (hsync & 0xffff) + 1;
	mode->hsync_end = ((hsync & 0xffff0000) >> 16) + 1;
	mode->vdisplay = (vtot & 0xffff) + 1;
	mode->vtotal = ((vtot & 0xffff0000) >> 16) + 1;
	mode->vsync_start = (vsync & 0xffff) + 1;
	mode->vsync_end = ((vsync & 0xffff0000) >> 16) + 1;

	drm_mode_set_name(mode);
	drm_mode_set_crtcinfo(mode, 0);

	return mode;
}

#define GPU_IDLE_TIMEOUT 500 /* ms */

/* When this timer fires, we've been idle for awhile */
static void intel_gpu_idle_timer(unsigned long arg)
{
	struct drm_device *dev = (struct drm_device *)arg;
	drm_i915_private_t *dev_priv = dev->dev_private;

	DRM_DEBUG_DRIVER("idle timer fired, downclocking\n");

	dev_priv->busy = false;

	queue_work(dev_priv->wq, &dev_priv->idle_work);
}

#define CRTC_IDLE_TIMEOUT 1000 /* ms */

static void intel_crtc_idle_timer(unsigned long arg)
{
	struct intel_crtc *intel_crtc = (struct intel_crtc *)arg;
	struct drm_crtc *crtc = &intel_crtc->base;
	drm_i915_private_t *dev_priv = crtc->dev->dev_private;

	DRM_DEBUG_DRIVER("idle timer fired, downclocking\n");

	intel_crtc->busy = false;

	queue_work(dev_priv->wq, &dev_priv->idle_work);
}

static void intel_increase_pllclock(struct drm_crtc *crtc, bool schedule)
{
	struct drm_device *dev = crtc->dev;
	drm_i915_private_t *dev_priv = dev->dev_private;
	struct intel_crtc *intel_crtc = to_intel_crtc(crtc);
	int pipe = intel_crtc->pipe;
	int dpll_reg = (pipe == 0) ? DPLL_A : DPLL_B;
	int dpll = I915_READ(dpll_reg);

	if (HAS_PCH_SPLIT(dev))
		return;

	if (!dev_priv->lvds_downclock_avail)
		return;

	if (!HAS_PIPE_CXSR(dev) && (dpll & DISPLAY_RATE_SELECT_FPA1)) {
		DRM_DEBUG_DRIVER("upclocking LVDS\n");

		/* Unlock panel regs */
		I915_WRITE(PP_CONTROL, I915_READ(PP_CONTROL) |
			   PANEL_UNLOCK_REGS);

		dpll &= ~DISPLAY_RATE_SELECT_FPA1;
		I915_WRITE(dpll_reg, dpll);
		dpll = I915_READ(dpll_reg);
		intel_wait_for_vblank(dev);
		dpll = I915_READ(dpll_reg);
		if (dpll & DISPLAY_RATE_SELECT_FPA1)
			DRM_DEBUG_DRIVER("failed to upclock LVDS!\n");

		/* ...and lock them again */
		I915_WRITE(PP_CONTROL, I915_READ(PP_CONTROL) & 0x3);
	}

	/* Schedule downclock */
	if (schedule)
		mod_timer(&intel_crtc->idle_timer, jiffies +
			  msecs_to_jiffies(CRTC_IDLE_TIMEOUT));
}

static void intel_decrease_pllclock(struct drm_crtc *crtc)
{
	struct drm_device *dev = crtc->dev;
	drm_i915_private_t *dev_priv = dev->dev_private;
	struct intel_crtc *intel_crtc = to_intel_crtc(crtc);
	int pipe = intel_crtc->pipe;
	int dpll_reg = (pipe == 0) ? DPLL_A : DPLL_B;
	int dpll = I915_READ(dpll_reg);

	if (HAS_PCH_SPLIT(dev))
		return;

	if (!dev_priv->lvds_downclock_avail)
		return;

	/*
	 * Since this is called by a timer, we should never get here in
	 * the manual case.
	 */
	if (!HAS_PIPE_CXSR(dev) && intel_crtc->lowfreq_avail) {
		DRM_DEBUG_DRIVER("downclocking LVDS\n");

		/* Unlock panel regs */
		I915_WRITE(PP_CONTROL, I915_READ(PP_CONTROL) |
			   PANEL_UNLOCK_REGS);

		dpll |= DISPLAY_RATE_SELECT_FPA1;
		I915_WRITE(dpll_reg, dpll);
		dpll = I915_READ(dpll_reg);
		intel_wait_for_vblank(dev);
		dpll = I915_READ(dpll_reg);
		if (!(dpll & DISPLAY_RATE_SELECT_FPA1))
			DRM_DEBUG_DRIVER("failed to downclock LVDS!\n");

		/* ...and lock them again */
		I915_WRITE(PP_CONTROL, I915_READ(PP_CONTROL) & 0x3);
	}

}

/**
 * intel_idle_update - adjust clocks for idleness
 * @work: work struct
 *
 * Either the GPU or display (or both) went idle.  Check the busy status
 * here and adjust the CRTC and GPU clocks as necessary.
 */
static void intel_idle_update(struct work_struct *work)
{
	drm_i915_private_t *dev_priv = container_of(work, drm_i915_private_t,
						    idle_work);
	struct drm_device *dev = dev_priv->dev;
	struct drm_crtc *crtc;
	struct intel_crtc *intel_crtc;
	int enabled = 0;

	if (!i915_powersave)
		return;

	mutex_lock(&dev->struct_mutex);

	i915_update_gfx_val(dev_priv);

	list_for_each_entry(crtc, &dev->mode_config.crtc_list, head) {
		/* Skip inactive CRTCs */
		if (!crtc->fb)
			continue;

		enabled++;
		intel_crtc = to_intel_crtc(crtc);
		if (!intel_crtc->busy)
			intel_decrease_pllclock(crtc);
	}

	if ((enabled == 1) && (IS_I945G(dev) || IS_I945GM(dev))) {
		DRM_DEBUG_DRIVER("enable memory self refresh on 945\n");
		I915_WRITE(FW_BLC_SELF, FW_BLC_SELF_EN_MASK | FW_BLC_SELF_EN);
	}

	mutex_unlock(&dev->struct_mutex);
}

/**
 * intel_mark_busy - mark the GPU and possibly the display busy
 * @dev: drm device
 * @obj: object we're operating on
 *
 * Callers can use this function to indicate that the GPU is busy processing
 * commands.  If @obj matches one of the CRTC objects (i.e. it's a scanout
 * buffer), we'll also mark the display as busy, so we know to increase its
 * clock frequency.
 */
void intel_mark_busy(struct drm_device *dev, struct drm_gem_object *obj)
{
	drm_i915_private_t *dev_priv = dev->dev_private;
	struct drm_crtc *crtc = NULL;
	struct intel_framebuffer *intel_fb;
	struct intel_crtc *intel_crtc;

	if (!drm_core_check_feature(dev, DRIVER_MODESET))
		return;

	if (!dev_priv->busy) {
		if (IS_I945G(dev) || IS_I945GM(dev)) {
			u32 fw_blc_self;

			DRM_DEBUG_DRIVER("disable memory self refresh on 945\n");
			fw_blc_self = I915_READ(FW_BLC_SELF);
			fw_blc_self &= ~FW_BLC_SELF_EN;
			I915_WRITE(FW_BLC_SELF, fw_blc_self | FW_BLC_SELF_EN_MASK);
		}
		dev_priv->busy = true;
	} else
		mod_timer(&dev_priv->idle_timer, jiffies +
			  msecs_to_jiffies(GPU_IDLE_TIMEOUT));

	list_for_each_entry(crtc, &dev->mode_config.crtc_list, head) {
		if (!crtc->fb)
			continue;

		intel_crtc = to_intel_crtc(crtc);
		intel_fb = to_intel_framebuffer(crtc->fb);
		if (intel_fb->obj == obj) {
			if (!intel_crtc->busy) {
				if (IS_I945G(dev) || IS_I945GM(dev)) {
					u32 fw_blc_self;

					DRM_DEBUG_DRIVER("disable memory self refresh on 945\n");
					fw_blc_self = I915_READ(FW_BLC_SELF);
					fw_blc_self &= ~FW_BLC_SELF_EN;
					I915_WRITE(FW_BLC_SELF, fw_blc_self | FW_BLC_SELF_EN_MASK);
				}
				/* Non-busy -> busy, upclock */
				intel_increase_pllclock(crtc, true);
				intel_crtc->busy = true;
			} else {
				/* Busy -> busy, put off timer */
				mod_timer(&intel_crtc->idle_timer, jiffies +
					  msecs_to_jiffies(CRTC_IDLE_TIMEOUT));
			}
		}
	}
}

static void intel_crtc_destroy(struct drm_crtc *crtc)
{
	struct intel_crtc *intel_crtc = to_intel_crtc(crtc);

	drm_crtc_cleanup(crtc);
	kfree(intel_crtc);
}

struct intel_unpin_work {
	struct work_struct work;
	struct drm_device *dev;
	struct drm_gem_object *old_fb_obj;
	struct drm_gem_object *pending_flip_obj;
	struct drm_pending_vblank_event *event;
	int pending;
};

static void intel_unpin_work_fn(struct work_struct *__work)
{
	struct intel_unpin_work *work =
		container_of(__work, struct intel_unpin_work, work);

	mutex_lock(&work->dev->struct_mutex);
	i915_gem_object_unpin(work->old_fb_obj);
	drm_gem_object_unreference(work->pending_flip_obj);
	drm_gem_object_unreference(work->old_fb_obj);
	mutex_unlock(&work->dev->struct_mutex);
	kfree(work);
}

static void do_intel_finish_page_flip(struct drm_device *dev,
				      struct drm_crtc *crtc)
{
	drm_i915_private_t *dev_priv = dev->dev_private;
	struct intel_crtc *intel_crtc = to_intel_crtc(crtc);
	struct intel_unpin_work *work;
	struct drm_i915_gem_object *obj_priv;
	struct drm_pending_vblank_event *e;
	struct timeval now;
	unsigned long flags;

	/* Ignore early vblank irqs */
	if (intel_crtc == NULL)
		return;

	spin_lock_irqsave(&dev->event_lock, flags);
	work = intel_crtc->unpin_work;
	if (work == NULL || !work->pending) {
		spin_unlock_irqrestore(&dev->event_lock, flags);
		return;
	}

	intel_crtc->unpin_work = NULL;
	drm_vblank_put(dev, intel_crtc->pipe);

	if (work->event) {
		e = work->event;
		do_gettimeofday(&now);
		e->event.sequence = drm_vblank_count(dev, intel_crtc->pipe);
		e->event.tv_sec = now.tv_sec;
		e->event.tv_usec = now.tv_usec;
		list_add_tail(&e->base.link,
			      &e->base.file_priv->event_list);
		wake_up_interruptible(&e->base.file_priv->event_wait);
	}

	spin_unlock_irqrestore(&dev->event_lock, flags);

	obj_priv = to_intel_bo(work->pending_flip_obj);

	/* Initial scanout buffer will have a 0 pending flip count */
	if ((atomic_read(&obj_priv->pending_flip) == 0) ||
	    atomic_dec_and_test(&obj_priv->pending_flip))
		DRM_WAKEUP(&dev_priv->pending_flip_queue);
	schedule_work(&work->work);
}

void intel_finish_page_flip(struct drm_device *dev, int pipe)
{
	drm_i915_private_t *dev_priv = dev->dev_private;
	struct drm_crtc *crtc = dev_priv->pipe_to_crtc_mapping[pipe];

	do_intel_finish_page_flip(dev, crtc);
}

void intel_finish_page_flip_plane(struct drm_device *dev, int plane)
{
	drm_i915_private_t *dev_priv = dev->dev_private;
	struct drm_crtc *crtc = dev_priv->plane_to_crtc_mapping[plane];

	do_intel_finish_page_flip(dev, crtc);
}

void intel_prepare_page_flip(struct drm_device *dev, int plane)
{
	drm_i915_private_t *dev_priv = dev->dev_private;
	struct intel_crtc *intel_crtc =
		to_intel_crtc(dev_priv->plane_to_crtc_mapping[plane]);
	unsigned long flags;

	spin_lock_irqsave(&dev->event_lock, flags);
	if (intel_crtc->unpin_work) {
		intel_crtc->unpin_work->pending = 1;
	} else {
		DRM_DEBUG_DRIVER("preparing flip with no unpin work?\n");
	}
	spin_unlock_irqrestore(&dev->event_lock, flags);
}

static int intel_crtc_page_flip(struct drm_crtc *crtc,
				struct drm_framebuffer *fb,
				struct drm_pending_vblank_event *event)
{
	struct drm_device *dev = crtc->dev;
	struct drm_i915_private *dev_priv = dev->dev_private;
	struct intel_framebuffer *intel_fb;
	struct drm_i915_gem_object *obj_priv;
	struct drm_gem_object *obj;
	struct intel_crtc *intel_crtc = to_intel_crtc(crtc);
	struct intel_unpin_work *work;
	unsigned long flags, offset;
	int pipesrc_reg = (intel_crtc->pipe == 0) ? PIPEASRC : PIPEBSRC;
	int ret, pipesrc;
	u32 flip_mask;

	work = kzalloc(sizeof *work, GFP_KERNEL);
	if (work == NULL)
		return -ENOMEM;

	work->event = event;
	work->dev = crtc->dev;
	intel_fb = to_intel_framebuffer(crtc->fb);
	work->old_fb_obj = intel_fb->obj;
	INIT_WORK(&work->work, intel_unpin_work_fn);

	/* We borrow the event spin lock for protecting unpin_work */
	spin_lock_irqsave(&dev->event_lock, flags);
	if (intel_crtc->unpin_work) {
		spin_unlock_irqrestore(&dev->event_lock, flags);
		kfree(work);

		DRM_DEBUG_DRIVER("flip queue: crtc already busy\n");
		return -EBUSY;
	}
	intel_crtc->unpin_work = work;
	spin_unlock_irqrestore(&dev->event_lock, flags);

	intel_fb = to_intel_framebuffer(fb);
	obj = intel_fb->obj;

	mutex_lock(&dev->struct_mutex);
	ret = intel_pin_and_fence_fb_obj(dev, obj);
	if (ret != 0) {
		mutex_unlock(&dev->struct_mutex);

		spin_lock_irqsave(&dev->event_lock, flags);
		intel_crtc->unpin_work = NULL;
		spin_unlock_irqrestore(&dev->event_lock, flags);

		kfree(work);

		DRM_DEBUG_DRIVER("flip queue: %p pin & fence failed\n",
				 to_intel_bo(obj));
		return ret;
	}

	/* Reference the objects for the scheduled work. */
	drm_gem_object_reference(work->old_fb_obj);
	drm_gem_object_reference(obj);

	crtc->fb = fb;
	i915_gem_object_flush_write_domain(obj);
	drm_vblank_get(dev, intel_crtc->pipe);
	obj_priv = to_intel_bo(obj);
	atomic_inc(&obj_priv->pending_flip);
	work->pending_flip_obj = obj;

	if (intel_crtc->plane)
		flip_mask = I915_DISPLAY_PLANE_B_FLIP_PENDING_INTERRUPT;
	else
		flip_mask = I915_DISPLAY_PLANE_A_FLIP_PENDING_INTERRUPT;

	/* Wait for any previous flip to finish */
	if (IS_GEN3(dev))
		while (I915_READ(ISR) & flip_mask)
			;

<<<<<<< HEAD
=======
	/* Offset into the new buffer for cases of shared fbs between CRTCs */
	offset = obj_priv->gtt_offset;
	offset += (crtc->y * fb->pitch) + (crtc->x * (fb->bits_per_pixel) / 8);

>>>>>>> 74bf40f0
	BEGIN_LP_RING(4);
	if (IS_I965G(dev)) {
		OUT_RING(MI_DISPLAY_FLIP |
			 MI_DISPLAY_FLIP_PLANE(intel_crtc->plane));
		OUT_RING(fb->pitch);
<<<<<<< HEAD
		OUT_RING(obj_priv->gtt_offset | obj_priv->tiling_mode);
=======
		OUT_RING(offset | obj_priv->tiling_mode);
>>>>>>> 74bf40f0
		pipesrc = I915_READ(pipesrc_reg); 
		OUT_RING(pipesrc & 0x0fff0fff);
	} else {
		OUT_RING(MI_DISPLAY_FLIP_I915 |
			 MI_DISPLAY_FLIP_PLANE(intel_crtc->plane));
		OUT_RING(fb->pitch);
<<<<<<< HEAD
		OUT_RING(obj_priv->gtt_offset);
=======
		OUT_RING(offset);
>>>>>>> 74bf40f0
		OUT_RING(MI_NOOP);
	}
	ADVANCE_LP_RING();

	mutex_unlock(&dev->struct_mutex);

	return 0;
}

static const struct drm_crtc_helper_funcs intel_helper_funcs = {
	.dpms = intel_crtc_dpms,
	.mode_fixup = intel_crtc_mode_fixup,
	.mode_set = intel_crtc_mode_set,
	.mode_set_base = intel_pipe_set_base,
	.prepare = intel_crtc_prepare,
	.commit = intel_crtc_commit,
	.load_lut = intel_crtc_load_lut,
};

static const struct drm_crtc_funcs intel_crtc_funcs = {
	.cursor_set = intel_crtc_cursor_set,
	.cursor_move = intel_crtc_cursor_move,
	.gamma_set = intel_crtc_gamma_set,
	.set_config = drm_crtc_helper_set_config,
	.destroy = intel_crtc_destroy,
	.page_flip = intel_crtc_page_flip,
};


static void intel_crtc_init(struct drm_device *dev, int pipe)
{
	drm_i915_private_t *dev_priv = dev->dev_private;
	struct intel_crtc *intel_crtc;
	int i;

	intel_crtc = kzalloc(sizeof(struct intel_crtc) + (INTELFB_CONN_LIMIT * sizeof(struct drm_connector *)), GFP_KERNEL);
	if (intel_crtc == NULL)
		return;

	drm_crtc_init(dev, &intel_crtc->base, &intel_crtc_funcs);

	drm_mode_crtc_set_gamma_size(&intel_crtc->base, 256);
	intel_crtc->pipe = pipe;
	intel_crtc->plane = pipe;
	for (i = 0; i < 256; i++) {
		intel_crtc->lut_r[i] = i;
		intel_crtc->lut_g[i] = i;
		intel_crtc->lut_b[i] = i;
	}

	/* Swap pipes & planes for FBC on pre-965 */
	intel_crtc->pipe = pipe;
	intel_crtc->plane = pipe;
	if (IS_MOBILE(dev) && (IS_I9XX(dev) && !IS_I965G(dev))) {
		DRM_DEBUG_KMS("swapping pipes & planes for FBC\n");
		intel_crtc->plane = ((pipe == 0) ? 1 : 0);
	}

	BUG_ON(pipe >= ARRAY_SIZE(dev_priv->plane_to_crtc_mapping) ||
	       dev_priv->plane_to_crtc_mapping[intel_crtc->plane] != NULL);
	dev_priv->plane_to_crtc_mapping[intel_crtc->plane] = &intel_crtc->base;
	dev_priv->pipe_to_crtc_mapping[intel_crtc->pipe] = &intel_crtc->base;

	intel_crtc->cursor_addr = 0;
	intel_crtc->dpms_mode = DRM_MODE_DPMS_OFF;
	drm_crtc_helper_add(&intel_crtc->base, &intel_helper_funcs);

	intel_crtc->busy = false;

	setup_timer(&intel_crtc->idle_timer, intel_crtc_idle_timer,
		    (unsigned long)intel_crtc);
}

int intel_get_pipe_from_crtc_id(struct drm_device *dev, void *data,
				struct drm_file *file_priv)
{
	drm_i915_private_t *dev_priv = dev->dev_private;
	struct drm_i915_get_pipe_from_crtc_id *pipe_from_crtc_id = data;
	struct drm_mode_object *drmmode_obj;
	struct intel_crtc *crtc;

	if (!dev_priv) {
		DRM_ERROR("called with no initialization\n");
		return -EINVAL;
	}

	drmmode_obj = drm_mode_object_find(dev, pipe_from_crtc_id->crtc_id,
			DRM_MODE_OBJECT_CRTC);

	if (!drmmode_obj) {
		DRM_ERROR("no such CRTC id\n");
		return -EINVAL;
	}

	crtc = to_intel_crtc(obj_to_crtc(drmmode_obj));
	pipe_from_crtc_id->pipe = crtc->pipe;

	return 0;
}

struct drm_crtc *intel_get_crtc_from_pipe(struct drm_device *dev, int pipe)
{
	struct drm_crtc *crtc = NULL;

	list_for_each_entry(crtc, &dev->mode_config.crtc_list, head) {
		struct intel_crtc *intel_crtc = to_intel_crtc(crtc);
		if (intel_crtc->pipe == pipe)
			break;
	}
	return crtc;
}

static int intel_encoder_clones(struct drm_device *dev, int type_mask)
{
	int index_mask = 0;
	struct drm_encoder *encoder;
	int entry = 0;

        list_for_each_entry(encoder, &dev->mode_config.encoder_list, head) {
		struct intel_encoder *intel_encoder = enc_to_intel_encoder(encoder);
		if (type_mask & intel_encoder->clone_mask)
			index_mask |= (1 << entry);
		entry++;
	}
	return index_mask;
}


static void intel_setup_outputs(struct drm_device *dev)
{
	struct drm_i915_private *dev_priv = dev->dev_private;
	struct drm_encoder *encoder;

	intel_crt_init(dev);

	/* Set up integrated LVDS */
	if (IS_MOBILE(dev) && !IS_I830(dev))
		intel_lvds_init(dev);

	if (HAS_PCH_SPLIT(dev)) {
		int found;

		if (IS_MOBILE(dev) && (I915_READ(DP_A) & DP_DETECTED))
			intel_dp_init(dev, DP_A);

		if (I915_READ(HDMIB) & PORT_DETECTED) {
			/* PCH SDVOB multiplex with HDMIB */
			found = intel_sdvo_init(dev, PCH_SDVOB);
			if (!found)
				intel_hdmi_init(dev, HDMIB);
			if (!found && (I915_READ(PCH_DP_B) & DP_DETECTED))
				intel_dp_init(dev, PCH_DP_B);
		}

		if (I915_READ(HDMIC) & PORT_DETECTED)
			intel_hdmi_init(dev, HDMIC);

		if (I915_READ(HDMID) & PORT_DETECTED)
			intel_hdmi_init(dev, HDMID);

		if (I915_READ(PCH_DP_C) & DP_DETECTED)
			intel_dp_init(dev, PCH_DP_C);

		if (I915_READ(PCH_DP_D) & DP_DETECTED)
			intel_dp_init(dev, PCH_DP_D);

	} else if (SUPPORTS_DIGITAL_OUTPUTS(dev)) {
		bool found = false;

		if (I915_READ(SDVOB) & SDVO_DETECTED) {
			DRM_DEBUG_KMS("probing SDVOB\n");
			found = intel_sdvo_init(dev, SDVOB);
			if (!found && SUPPORTS_INTEGRATED_HDMI(dev)) {
				DRM_DEBUG_KMS("probing HDMI on SDVOB\n");
				intel_hdmi_init(dev, SDVOB);
			}

			if (!found && SUPPORTS_INTEGRATED_DP(dev)) {
				DRM_DEBUG_KMS("probing DP_B\n");
				intel_dp_init(dev, DP_B);
			}
		}

		/* Before G4X SDVOC doesn't have its own detect register */

		if (I915_READ(SDVOB) & SDVO_DETECTED) {
			DRM_DEBUG_KMS("probing SDVOC\n");
			found = intel_sdvo_init(dev, SDVOC);
		}

		if (!found && (I915_READ(SDVOC) & SDVO_DETECTED)) {

			if (SUPPORTS_INTEGRATED_HDMI(dev)) {
				DRM_DEBUG_KMS("probing HDMI on SDVOC\n");
				intel_hdmi_init(dev, SDVOC);
			}
			if (SUPPORTS_INTEGRATED_DP(dev)) {
				DRM_DEBUG_KMS("probing DP_C\n");
				intel_dp_init(dev, DP_C);
			}
		}

		if (SUPPORTS_INTEGRATED_DP(dev) &&
		    (I915_READ(DP_D) & DP_DETECTED)) {
			DRM_DEBUG_KMS("probing DP_D\n");
			intel_dp_init(dev, DP_D);
		}
	} else if (IS_GEN2(dev))
		intel_dvo_init(dev);

	if (SUPPORTS_TV(dev))
		intel_tv_init(dev);

	list_for_each_entry(encoder, &dev->mode_config.encoder_list, head) {
		struct intel_encoder *intel_encoder = enc_to_intel_encoder(encoder);

		encoder->possible_crtcs = intel_encoder->crtc_mask;
		encoder->possible_clones = intel_encoder_clones(dev,
						intel_encoder->clone_mask);
	}
}

static void intel_user_framebuffer_destroy(struct drm_framebuffer *fb)
{
	struct intel_framebuffer *intel_fb = to_intel_framebuffer(fb);

	drm_framebuffer_cleanup(fb);
	drm_gem_object_unreference_unlocked(intel_fb->obj);

	kfree(intel_fb);
}

static int intel_user_framebuffer_create_handle(struct drm_framebuffer *fb,
						struct drm_file *file_priv,
						unsigned int *handle)
{
	struct intel_framebuffer *intel_fb = to_intel_framebuffer(fb);
	struct drm_gem_object *object = intel_fb->obj;

	return drm_gem_handle_create(file_priv, object, handle);
}

static const struct drm_framebuffer_funcs intel_fb_funcs = {
	.destroy = intel_user_framebuffer_destroy,
	.create_handle = intel_user_framebuffer_create_handle,
};

int intel_framebuffer_init(struct drm_device *dev,
			   struct intel_framebuffer *intel_fb,
			   struct drm_mode_fb_cmd *mode_cmd,
			   struct drm_gem_object *obj)
{
	int ret;

	ret = drm_framebuffer_init(dev, &intel_fb->base, &intel_fb_funcs);
	if (ret) {
		DRM_ERROR("framebuffer init failed %d\n", ret);
		return ret;
	}

	drm_helper_mode_fill_fb_struct(&intel_fb->base, mode_cmd);
	intel_fb->obj = obj;
	return 0;
}

static struct drm_framebuffer *
intel_user_framebuffer_create(struct drm_device *dev,
			      struct drm_file *filp,
			      struct drm_mode_fb_cmd *mode_cmd)
{
	struct drm_gem_object *obj;
	struct intel_framebuffer *intel_fb;
	int ret;

	obj = drm_gem_object_lookup(dev, filp, mode_cmd->handle);
	if (!obj)
		return NULL;

	intel_fb = kzalloc(sizeof(*intel_fb), GFP_KERNEL);
	if (!intel_fb)
		return NULL;

	ret = intel_framebuffer_init(dev, intel_fb,
				     mode_cmd, obj);
	if (ret) {
		drm_gem_object_unreference_unlocked(obj);
		kfree(intel_fb);
		return NULL;
	}

	return &intel_fb->base;
}

static const struct drm_mode_config_funcs intel_mode_funcs = {
	.fb_create = intel_user_framebuffer_create,
	.output_poll_changed = intel_fb_output_poll_changed,
};

static struct drm_gem_object *
intel_alloc_power_context(struct drm_device *dev)
{
	struct drm_gem_object *pwrctx;
	int ret;

	pwrctx = i915_gem_alloc_object(dev, 4096);
	if (!pwrctx) {
		DRM_DEBUG("failed to alloc power context, RC6 disabled\n");
		return NULL;
	}

	mutex_lock(&dev->struct_mutex);
	ret = i915_gem_object_pin(pwrctx, 4096);
	if (ret) {
		DRM_ERROR("failed to pin power context: %d\n", ret);
		goto err_unref;
	}

	ret = i915_gem_object_set_to_gtt_domain(pwrctx, 1);
	if (ret) {
		DRM_ERROR("failed to set-domain on power context: %d\n", ret);
		goto err_unpin;
	}
	mutex_unlock(&dev->struct_mutex);

	return pwrctx;

err_unpin:
	i915_gem_object_unpin(pwrctx);
err_unref:
	drm_gem_object_unreference(pwrctx);
	mutex_unlock(&dev->struct_mutex);
	return NULL;
}

bool ironlake_set_drps(struct drm_device *dev, u8 val)
{
	struct drm_i915_private *dev_priv = dev->dev_private;
	u16 rgvswctl;

	rgvswctl = I915_READ16(MEMSWCTL);
	if (rgvswctl & MEMCTL_CMD_STS) {
		DRM_DEBUG("gpu busy, RCS change rejected\n");
		return false; /* still busy with another command */
	}

	rgvswctl = (MEMCTL_CMD_CHFREQ << MEMCTL_CMD_SHIFT) |
		(val << MEMCTL_FREQ_SHIFT) | MEMCTL_SFCAVM;
	I915_WRITE16(MEMSWCTL, rgvswctl);
	POSTING_READ16(MEMSWCTL);

	rgvswctl |= MEMCTL_CMD_STS;
	I915_WRITE16(MEMSWCTL, rgvswctl);

	return true;
}

void ironlake_enable_drps(struct drm_device *dev)
{
	struct drm_i915_private *dev_priv = dev->dev_private;
	u32 rgvmodectl = I915_READ(MEMMODECTL);
	u8 fmax, fmin, fstart, vstart;
	int i = 0;

	/* 100ms RC evaluation intervals */
	I915_WRITE(RCUPEI, 100000);
	I915_WRITE(RCDNEI, 100000);

	/* Set max/min thresholds to 90ms and 80ms respectively */
	I915_WRITE(RCBMAXAVG, 90000);
	I915_WRITE(RCBMINAVG, 80000);

	I915_WRITE(MEMIHYST, 1);

	/* Set up min, max, and cur for interrupt handling */
	fmax = (rgvmodectl & MEMMODE_FMAX_MASK) >> MEMMODE_FMAX_SHIFT;
	fmin = (rgvmodectl & MEMMODE_FMIN_MASK);
	fstart = (rgvmodectl & MEMMODE_FSTART_MASK) >>
		MEMMODE_FSTART_SHIFT;
	fstart = fmax;

	vstart = (I915_READ(PXVFREQ_BASE + (fstart * 4)) & PXVFREQ_PX_MASK) >>
		PXVFREQ_PX_SHIFT;

	dev_priv->fmax = fstart; /* IPS callback will increase this */
	dev_priv->fstart = fstart;

	dev_priv->max_delay = fmax;
	dev_priv->min_delay = fmin;
	dev_priv->cur_delay = fstart;

	DRM_DEBUG_DRIVER("fmax: %d, fmin: %d, fstart: %d\n", fmax, fmin,
			 fstart);

	I915_WRITE(MEMINTREN, MEMINT_CX_SUPR_EN | MEMINT_EVAL_CHG_EN);

	/*
	 * Interrupts will be enabled in ironlake_irq_postinstall
	 */

	I915_WRITE(VIDSTART, vstart);
	POSTING_READ(VIDSTART);

	rgvmodectl |= MEMMODE_SWMODE_EN;
	I915_WRITE(MEMMODECTL, rgvmodectl);

	while (I915_READ(MEMSWCTL) & MEMCTL_CMD_STS) {
		if (i++ > 100) {
			DRM_ERROR("stuck trying to change perf mode\n");
			break;
		}
		msleep(1);
	}
	msleep(1);

	ironlake_set_drps(dev, fstart);

	dev_priv->last_count1 = I915_READ(0x112e4) + I915_READ(0x112e8) +
		I915_READ(0x112e0);
	dev_priv->last_time1 = jiffies_to_msecs(jiffies);
	dev_priv->last_count2 = I915_READ(0x112f4);
	getrawmonotonic(&dev_priv->last_time2);
}

void ironlake_disable_drps(struct drm_device *dev)
{
	struct drm_i915_private *dev_priv = dev->dev_private;
	u16 rgvswctl = I915_READ16(MEMSWCTL);

	/* Ack interrupts, disable EFC interrupt */
	I915_WRITE(MEMINTREN, I915_READ(MEMINTREN) & ~MEMINT_EVAL_CHG_EN);
	I915_WRITE(MEMINTRSTS, MEMINT_EVAL_CHG);
	I915_WRITE(DEIER, I915_READ(DEIER) & ~DE_PCU_EVENT);
	I915_WRITE(DEIIR, DE_PCU_EVENT);
	I915_WRITE(DEIMR, I915_READ(DEIMR) | DE_PCU_EVENT);

	/* Go back to the starting frequency */
	ironlake_set_drps(dev, dev_priv->fstart);
	msleep(1);
	rgvswctl |= MEMCTL_CMD_STS;
	I915_WRITE(MEMSWCTL, rgvswctl);
	msleep(1);

}

static unsigned long intel_pxfreq(u32 vidfreq)
{
	unsigned long freq;
	int div = (vidfreq & 0x3f0000) >> 16;
	int post = (vidfreq & 0x3000) >> 12;
	int pre = (vidfreq & 0x7);

	if (!pre)
		return 0;

	freq = ((div * 133333) / ((1<<post) * pre));

	return freq;
}

void intel_init_emon(struct drm_device *dev)
{
	struct drm_i915_private *dev_priv = dev->dev_private;
	u32 lcfuse;
	u8 pxw[16];
	int i;

	/* Disable to program */
	I915_WRITE(ECR, 0);
	POSTING_READ(ECR);

	/* Program energy weights for various events */
	I915_WRITE(SDEW, 0x15040d00);
	I915_WRITE(CSIEW0, 0x007f0000);
	I915_WRITE(CSIEW1, 0x1e220004);
	I915_WRITE(CSIEW2, 0x04000004);

	for (i = 0; i < 5; i++)
		I915_WRITE(PEW + (i * 4), 0);
	for (i = 0; i < 3; i++)
		I915_WRITE(DEW + (i * 4), 0);

	/* Program P-state weights to account for frequency power adjustment */
	for (i = 0; i < 16; i++) {
		u32 pxvidfreq = I915_READ(PXVFREQ_BASE + (i * 4));
		unsigned long freq = intel_pxfreq(pxvidfreq);
		unsigned long vid = (pxvidfreq & PXVFREQ_PX_MASK) >>
			PXVFREQ_PX_SHIFT;
		unsigned long val;

		val = vid * vid;
		val *= (freq / 1000);
		val *= 255;
		val /= (127*127*900);
		if (val > 0xff)
			DRM_ERROR("bad pxval: %ld\n", val);
		pxw[i] = val;
	}
	/* Render standby states get 0 weight */
	pxw[14] = 0;
	pxw[15] = 0;

	for (i = 0; i < 4; i++) {
		u32 val = (pxw[i*4] << 24) | (pxw[(i*4)+1] << 16) |
			(pxw[(i*4)+2] << 8) | (pxw[(i*4)+3]);
		I915_WRITE(PXW + (i * 4), val);
	}

	/* Adjust magic regs to magic values (more experimental results) */
	I915_WRITE(OGW0, 0);
	I915_WRITE(OGW1, 0);
	I915_WRITE(EG0, 0x00007f00);
	I915_WRITE(EG1, 0x0000000e);
	I915_WRITE(EG2, 0x000e0000);
	I915_WRITE(EG3, 0x68000300);
	I915_WRITE(EG4, 0x42000000);
	I915_WRITE(EG5, 0x00140031);
	I915_WRITE(EG6, 0);
	I915_WRITE(EG7, 0);

	for (i = 0; i < 8; i++)
		I915_WRITE(PXWL + (i * 4), 0);

	/* Enable PMON + select events */
	I915_WRITE(ECR, 0x80000019);

	lcfuse = I915_READ(LCFUSE02);

	dev_priv->corr = (lcfuse & LCFUSE_HIV_MASK);
}

void intel_init_clock_gating(struct drm_device *dev)
{
	struct drm_i915_private *dev_priv = dev->dev_private;

	/*
	 * Disable clock gating reported to work incorrectly according to the
	 * specs, but enable as much else as we can.
	 */
	if (HAS_PCH_SPLIT(dev)) {
		uint32_t dspclk_gate = VRHUNIT_CLOCK_GATE_DISABLE;

		if (IS_IRONLAKE(dev)) {
			/* Required for FBC */
			dspclk_gate |= DPFDUNIT_CLOCK_GATE_DISABLE;
			/* Required for CxSR */
			dspclk_gate |= DPARBUNIT_CLOCK_GATE_DISABLE;

			I915_WRITE(PCH_3DCGDIS0,
				   MARIUNIT_CLOCK_GATE_DISABLE |
				   SVSMUNIT_CLOCK_GATE_DISABLE);
		}

		I915_WRITE(PCH_DSPCLK_GATE_D, dspclk_gate);

		/*
		 * According to the spec the following bits should be set in
		 * order to enable memory self-refresh
		 * The bit 22/21 of 0x42004
		 * The bit 5 of 0x42020
		 * The bit 15 of 0x45000
		 */
		if (IS_IRONLAKE(dev)) {
			I915_WRITE(ILK_DISPLAY_CHICKEN2,
					(I915_READ(ILK_DISPLAY_CHICKEN2) |
					ILK_DPARB_GATE | ILK_VSDPFD_FULL));
			I915_WRITE(ILK_DSPCLK_GATE,
					(I915_READ(ILK_DSPCLK_GATE) |
						ILK_DPARB_CLK_GATE));
			I915_WRITE(DISP_ARB_CTL,
					(I915_READ(DISP_ARB_CTL) |
						DISP_FBC_WM_DIS));
		}
		return;
	} else if (IS_G4X(dev)) {
		uint32_t dspclk_gate;
		I915_WRITE(RENCLK_GATE_D1, 0);
		I915_WRITE(RENCLK_GATE_D2, VF_UNIT_CLOCK_GATE_DISABLE |
		       GS_UNIT_CLOCK_GATE_DISABLE |
		       CL_UNIT_CLOCK_GATE_DISABLE);
		I915_WRITE(RAMCLK_GATE_D, 0);
		dspclk_gate = VRHUNIT_CLOCK_GATE_DISABLE |
			OVRUNIT_CLOCK_GATE_DISABLE |
			OVCUNIT_CLOCK_GATE_DISABLE;
		if (IS_GM45(dev))
			dspclk_gate |= DSSUNIT_CLOCK_GATE_DISABLE;
		I915_WRITE(DSPCLK_GATE_D, dspclk_gate);
	} else if (IS_I965GM(dev)) {
		I915_WRITE(RENCLK_GATE_D1, I965_RCC_CLOCK_GATE_DISABLE);
		I915_WRITE(RENCLK_GATE_D2, 0);
		I915_WRITE(DSPCLK_GATE_D, 0);
		I915_WRITE(RAMCLK_GATE_D, 0);
		I915_WRITE16(DEUC, 0);
	} else if (IS_I965G(dev)) {
		I915_WRITE(RENCLK_GATE_D1, I965_RCZ_CLOCK_GATE_DISABLE |
		       I965_RCC_CLOCK_GATE_DISABLE |
		       I965_RCPB_CLOCK_GATE_DISABLE |
		       I965_ISC_CLOCK_GATE_DISABLE |
		       I965_FBC_CLOCK_GATE_DISABLE);
		I915_WRITE(RENCLK_GATE_D2, 0);
	} else if (IS_I9XX(dev)) {
		u32 dstate = I915_READ(D_STATE);

		dstate |= DSTATE_PLL_D3_OFF | DSTATE_GFX_CLOCK_GATING |
			DSTATE_DOT_CLOCK_GATING;
		I915_WRITE(D_STATE, dstate);
	} else if (IS_I85X(dev) || IS_I865G(dev)) {
		I915_WRITE(RENCLK_GATE_D1, SV_CLOCK_GATE_DISABLE);
	} else if (IS_I830(dev)) {
		I915_WRITE(DSPCLK_GATE_D, OVRUNIT_CLOCK_GATE_DISABLE);
	}

	/*
	 * GPU can automatically power down the render unit if given a page
	 * to save state.
	 */
	if (I915_HAS_RC6(dev) && drm_core_check_feature(dev, DRIVER_MODESET)) {
		struct drm_i915_gem_object *obj_priv = NULL;

		if (dev_priv->pwrctx) {
			obj_priv = to_intel_bo(dev_priv->pwrctx);
		} else {
			struct drm_gem_object *pwrctx;

			pwrctx = intel_alloc_power_context(dev);
			if (pwrctx) {
				dev_priv->pwrctx = pwrctx;
				obj_priv = to_intel_bo(pwrctx);
			}
		}

		if (obj_priv) {
			I915_WRITE(PWRCTXA, obj_priv->gtt_offset | PWRCTX_EN);
			I915_WRITE(MCHBAR_RENDER_STANDBY,
				   I915_READ(MCHBAR_RENDER_STANDBY) & ~RCX_SW_EXIT);
		}
	}
}

/* Set up chip specific display functions */
static void intel_init_display(struct drm_device *dev)
{
	struct drm_i915_private *dev_priv = dev->dev_private;

	/* We always want a DPMS function */
	if (HAS_PCH_SPLIT(dev))
		dev_priv->display.dpms = ironlake_crtc_dpms;
	else
		dev_priv->display.dpms = i9xx_crtc_dpms;

	if (I915_HAS_FBC(dev)) {
		if (IS_GM45(dev)) {
			dev_priv->display.fbc_enabled = g4x_fbc_enabled;
			dev_priv->display.enable_fbc = g4x_enable_fbc;
			dev_priv->display.disable_fbc = g4x_disable_fbc;
		} else if (IS_I965GM(dev)) {
			dev_priv->display.fbc_enabled = i8xx_fbc_enabled;
			dev_priv->display.enable_fbc = i8xx_enable_fbc;
			dev_priv->display.disable_fbc = i8xx_disable_fbc;
		}
		/* 855GM needs testing */
	}

	/* Returns the core display clock speed */
	if (IS_I945G(dev) || (IS_G33(dev) && ! IS_PINEVIEW_M(dev)))
		dev_priv->display.get_display_clock_speed =
			i945_get_display_clock_speed;
	else if (IS_I915G(dev))
		dev_priv->display.get_display_clock_speed =
			i915_get_display_clock_speed;
	else if (IS_I945GM(dev) || IS_845G(dev) || IS_PINEVIEW_M(dev))
		dev_priv->display.get_display_clock_speed =
			i9xx_misc_get_display_clock_speed;
	else if (IS_I915GM(dev))
		dev_priv->display.get_display_clock_speed =
			i915gm_get_display_clock_speed;
	else if (IS_I865G(dev))
		dev_priv->display.get_display_clock_speed =
			i865_get_display_clock_speed;
	else if (IS_I85X(dev))
		dev_priv->display.get_display_clock_speed =
			i855_get_display_clock_speed;
	else /* 852, 830 */
		dev_priv->display.get_display_clock_speed =
			i830_get_display_clock_speed;

	/* For FIFO watermark updates */
	if (HAS_PCH_SPLIT(dev)) {
		if (IS_IRONLAKE(dev)) {
			if (I915_READ(MLTR_ILK) & ILK_SRLT_MASK)
				dev_priv->display.update_wm = ironlake_update_wm;
			else {
				DRM_DEBUG_KMS("Failed to get proper latency. "
					      "Disable CxSR\n");
				dev_priv->display.update_wm = NULL;
			}
		} else
			dev_priv->display.update_wm = NULL;
	} else if (IS_PINEVIEW(dev)) {
		if (!intel_get_cxsr_latency(IS_PINEVIEW_G(dev),
					    dev_priv->is_ddr3,
					    dev_priv->fsb_freq,
					    dev_priv->mem_freq)) {
			DRM_INFO("failed to find known CxSR latency "
				 "(found ddr%s fsb freq %d, mem freq %d), "
				 "disabling CxSR\n",
				 (dev_priv->is_ddr3 == 1) ? "3": "2",
				 dev_priv->fsb_freq, dev_priv->mem_freq);
			/* Disable CxSR and never update its watermark again */
			pineview_disable_cxsr(dev);
			dev_priv->display.update_wm = NULL;
		} else
			dev_priv->display.update_wm = pineview_update_wm;
	} else if (IS_G4X(dev))
		dev_priv->display.update_wm = g4x_update_wm;
	else if (IS_I965G(dev))
		dev_priv->display.update_wm = i965_update_wm;
	else if (IS_I9XX(dev)) {
		dev_priv->display.update_wm = i9xx_update_wm;
		dev_priv->display.get_fifo_size = i9xx_get_fifo_size;
	} else if (IS_I85X(dev)) {
		dev_priv->display.update_wm = i9xx_update_wm;
		dev_priv->display.get_fifo_size = i85x_get_fifo_size;
	} else {
		dev_priv->display.update_wm = i830_update_wm;
		if (IS_845G(dev))
			dev_priv->display.get_fifo_size = i845_get_fifo_size;
		else
			dev_priv->display.get_fifo_size = i830_get_fifo_size;
	}
}

/*
 * Some BIOSes insist on assuming the GPU's pipe A is enabled at suspend,
 * resume, or other times.  This quirk makes sure that's the case for
 * affected systems.
 */
static void quirk_pipea_force (struct drm_device *dev)
{
	struct drm_i915_private *dev_priv = dev->dev_private;

	dev_priv->quirks |= QUIRK_PIPEA_FORCE;
	DRM_DEBUG_DRIVER("applying pipe a force quirk\n");
}

struct intel_quirk {
	int device;
	int subsystem_vendor;
	int subsystem_device;
	void (*hook)(struct drm_device *dev);
};

struct intel_quirk intel_quirks[] = {
	/* HP Compaq 2730p needs pipe A force quirk (LP: #291555) */
	{ 0x2a42, 0x103c, 0x30eb, quirk_pipea_force },
	/* HP Mini needs pipe A force quirk (LP: #322104) */
	{ 0x27ae,0x103c, 0x361a, quirk_pipea_force },

	/* Thinkpad R31 needs pipe A force quirk */
	{ 0x3577, 0x1014, 0x0505, quirk_pipea_force },
	/* Toshiba Protege R-205, S-209 needs pipe A force quirk */
	{ 0x2592, 0x1179, 0x0001, quirk_pipea_force },

	/* ThinkPad X30 needs pipe A force quirk (LP: #304614) */
	{ 0x3577,  0x1014, 0x0513, quirk_pipea_force },
	/* ThinkPad X40 needs pipe A force quirk */

	/* ThinkPad T60 needs pipe A force quirk (bug #16494) */
	{ 0x2782, 0x17aa, 0x201a, quirk_pipea_force },

	/* 855 & before need to leave pipe A & dpll A up */
	{ 0x3582, PCI_ANY_ID, PCI_ANY_ID, quirk_pipea_force },
	{ 0x2562, PCI_ANY_ID, PCI_ANY_ID, quirk_pipea_force },
};

static void intel_init_quirks(struct drm_device *dev)
{
	struct pci_dev *d = dev->pdev;
	int i;

	for (i = 0; i < ARRAY_SIZE(intel_quirks); i++) {
		struct intel_quirk *q = &intel_quirks[i];

		if (d->device == q->device &&
		    (d->subsystem_vendor == q->subsystem_vendor ||
		     q->subsystem_vendor == PCI_ANY_ID) &&
		    (d->subsystem_device == q->subsystem_device ||
		     q->subsystem_device == PCI_ANY_ID))
			q->hook(dev);
	}
}

void intel_modeset_init(struct drm_device *dev)
{
	struct drm_i915_private *dev_priv = dev->dev_private;
	int i;

	drm_mode_config_init(dev);

	dev->mode_config.min_width = 0;
	dev->mode_config.min_height = 0;

	dev->mode_config.funcs = (void *)&intel_mode_funcs;

	intel_init_quirks(dev);

	intel_init_display(dev);

	if (IS_I965G(dev)) {
		dev->mode_config.max_width = 8192;
		dev->mode_config.max_height = 8192;
	} else if (IS_I9XX(dev)) {
		dev->mode_config.max_width = 4096;
		dev->mode_config.max_height = 4096;
	} else {
		dev->mode_config.max_width = 2048;
		dev->mode_config.max_height = 2048;
	}

	/* set memory base */
	if (IS_I9XX(dev))
		dev->mode_config.fb_base = pci_resource_start(dev->pdev, 2);
	else
		dev->mode_config.fb_base = pci_resource_start(dev->pdev, 0);

	if (IS_MOBILE(dev) || IS_I9XX(dev))
		dev_priv->num_pipe = 2;
	else
		dev_priv->num_pipe = 1;
	DRM_DEBUG_KMS("%d display pipe%s available.\n",
		      dev_priv->num_pipe, dev_priv->num_pipe > 1 ? "s" : "");

	for (i = 0; i < dev_priv->num_pipe; i++) {
		intel_crtc_init(dev, i);
	}

	intel_setup_outputs(dev);

	intel_init_clock_gating(dev);

	if (IS_IRONLAKE_M(dev)) {
		ironlake_enable_drps(dev);
		intel_init_emon(dev);
	}

	INIT_WORK(&dev_priv->idle_work, intel_idle_update);
	setup_timer(&dev_priv->idle_timer, intel_gpu_idle_timer,
		    (unsigned long)dev);

	intel_setup_overlay(dev);
}

void intel_modeset_cleanup(struct drm_device *dev)
{
	struct drm_i915_private *dev_priv = dev->dev_private;
	struct drm_crtc *crtc;
	struct intel_crtc *intel_crtc;

	mutex_lock(&dev->struct_mutex);

	drm_kms_helper_poll_fini(dev);
	intel_fbdev_fini(dev);

	list_for_each_entry(crtc, &dev->mode_config.crtc_list, head) {
		/* Skip inactive CRTCs */
		if (!crtc->fb)
			continue;

		intel_crtc = to_intel_crtc(crtc);
		intel_increase_pllclock(crtc, false);
		del_timer_sync(&intel_crtc->idle_timer);
	}

	del_timer_sync(&dev_priv->idle_timer);

	if (dev_priv->display.disable_fbc)
		dev_priv->display.disable_fbc(dev);

	if (dev_priv->pwrctx) {
		struct drm_i915_gem_object *obj_priv;

		obj_priv = to_intel_bo(dev_priv->pwrctx);
		I915_WRITE(PWRCTXA, obj_priv->gtt_offset &~ PWRCTX_EN);
		I915_READ(PWRCTXA);
		i915_gem_object_unpin(dev_priv->pwrctx);
		drm_gem_object_unreference(dev_priv->pwrctx);
	}

	if (IS_IRONLAKE_M(dev))
		ironlake_disable_drps(dev);

	mutex_unlock(&dev->struct_mutex);

	drm_mode_config_cleanup(dev);
}


/*
 * Return which encoder is currently attached for connector.
 */
struct drm_encoder *intel_attached_encoder (struct drm_connector *connector)
{
	struct drm_mode_object *obj;
	struct drm_encoder *encoder;
	int i;

	for (i = 0; i < DRM_CONNECTOR_MAX_ENCODER; i++) {
		if (connector->encoder_ids[i] == 0)
			break;

		obj = drm_mode_object_find(connector->dev,
                                           connector->encoder_ids[i],
                                           DRM_MODE_OBJECT_ENCODER);
		if (!obj)
			continue;

		encoder = obj_to_encoder(obj);
		return encoder;
	}
	return NULL;
}

/*
 * set vga decode state - true == enable VGA decode
 */
int intel_modeset_vga_set_state(struct drm_device *dev, bool state)
{
	struct drm_i915_private *dev_priv = dev->dev_private;
	u16 gmch_ctrl;

	pci_read_config_word(dev_priv->bridge_dev, INTEL_GMCH_CTRL, &gmch_ctrl);
	if (state)
		gmch_ctrl &= ~INTEL_GMCH_VGA_DISABLE;
	else
		gmch_ctrl |= INTEL_GMCH_VGA_DISABLE;
	pci_write_config_word(dev_priv->bridge_dev, INTEL_GMCH_CTRL, gmch_ctrl);
	return 0;
}<|MERGE_RESOLUTION|>--- conflicted
+++ resolved
@@ -4783,34 +4783,23 @@
 		while (I915_READ(ISR) & flip_mask)
 			;
 
-<<<<<<< HEAD
-=======
 	/* Offset into the new buffer for cases of shared fbs between CRTCs */
 	offset = obj_priv->gtt_offset;
 	offset += (crtc->y * fb->pitch) + (crtc->x * (fb->bits_per_pixel) / 8);
 
->>>>>>> 74bf40f0
 	BEGIN_LP_RING(4);
 	if (IS_I965G(dev)) {
 		OUT_RING(MI_DISPLAY_FLIP |
 			 MI_DISPLAY_FLIP_PLANE(intel_crtc->plane));
 		OUT_RING(fb->pitch);
-<<<<<<< HEAD
-		OUT_RING(obj_priv->gtt_offset | obj_priv->tiling_mode);
-=======
 		OUT_RING(offset | obj_priv->tiling_mode);
->>>>>>> 74bf40f0
 		pipesrc = I915_READ(pipesrc_reg); 
 		OUT_RING(pipesrc & 0x0fff0fff);
 	} else {
 		OUT_RING(MI_DISPLAY_FLIP_I915 |
 			 MI_DISPLAY_FLIP_PLANE(intel_crtc->plane));
 		OUT_RING(fb->pitch);
-<<<<<<< HEAD
-		OUT_RING(obj_priv->gtt_offset);
-=======
 		OUT_RING(offset);
->>>>>>> 74bf40f0
 		OUT_RING(MI_NOOP);
 	}
 	ADVANCE_LP_RING();
