--- conflicted
+++ resolved
@@ -548,13 +548,8 @@
 	val |= EDP_PSR2_FRAME_BEFORE_SU(intel_dp->psr.sink_sync_latency + 1);
 	val |= intel_psr2_get_tp_time(intel_dp);
 
-<<<<<<< HEAD
-	/* Wa_22012278275:adlp */
-	if (IS_ADLP_DISPLAY_STEP(dev_priv, STEP_A0, STEP_D1)) {
-=======
 	/* Wa_22012278275:adl-p */
 	if (IS_ADLP_DISPLAY_STEP(dev_priv, STEP_A0, STEP_E0)) {
->>>>>>> 3bfa7d40
 		static const u8 map[] = {
 			2, /* 5 lines */
 			1, /* 6 lines */
@@ -740,13 +735,8 @@
 	if (!dc3co_is_pipe_port_compatible(intel_dp, crtc_state))
 		return;
 
-<<<<<<< HEAD
-	/* Wa_16011303918:adlp */
-	if (IS_ADLP_DISPLAY_STEP(dev_priv, STEP_A0, STEP_A0))
-=======
 	/* Wa_16011303918:adl-p */
 	if (IS_ADLP_DISPLAY_STEP(dev_priv, STEP_A0, STEP_B0))
->>>>>>> 3bfa7d40
 		return;
 
 	/*
@@ -805,10 +795,7 @@
 static bool psr2_granularity_check(struct intel_dp *intel_dp,
 				   struct intel_crtc_state *crtc_state)
 {
-<<<<<<< HEAD
-=======
-	struct drm_i915_private *dev_priv = dp_to_i915(intel_dp);
->>>>>>> 3bfa7d40
+	struct drm_i915_private *dev_priv = dp_to_i915(intel_dp);
 	const int crtc_hdisplay = crtc_state->hw.adjusted_mode.crtc_hdisplay;
 	const int crtc_vdisplay = crtc_state->hw.adjusted_mode.crtc_vdisplay;
 	u16 y_granularity = 0;
@@ -825,12 +812,6 @@
 		return intel_dp->psr.su_y_granularity == 4;
 
 	/*
-<<<<<<< HEAD
-	 * For SW tracking we can adjust the y to match sink requirement if
-	 * multiple of 4
-	 */
-	if (intel_dp->psr.su_y_granularity <= 2)
-=======
 	 * adl_p has 1 line granularity. For other platforms with SW tracking we
 	 * can adjust the y coordinates to match sink requirement if multiple of
 	 * 4.
@@ -838,7 +819,6 @@
 	if (IS_ALDERLAKE_P(dev_priv))
 		y_granularity = intel_dp->psr.su_y_granularity;
 	else if (intel_dp->psr.su_y_granularity <= 2)
->>>>>>> 3bfa7d40
 		y_granularity = 4;
 	else if ((intel_dp->psr.su_y_granularity % 4) == 0)
 		y_granularity = intel_dp->psr.su_y_granularity;
@@ -992,15 +972,9 @@
 		return false;
 	}
 
-<<<<<<< HEAD
-	/* Wa_16011303918:adlp */
-	if (crtc_state->vrr.enable &&
-	    IS_ADLP_DISPLAY_STEP(dev_priv, STEP_A0, STEP_A0)) {
-=======
 	/* Wa_16011303918:adl-p */
 	if (crtc_state->vrr.enable &&
 	    IS_ADLP_DISPLAY_STEP(dev_priv, STEP_A0, STEP_B0)) {
->>>>>>> 3bfa7d40
 		drm_dbg_kms(&dev_priv->drm,
 			    "PSR2 not enabled, not compatible with HW stepping + VRR\n");
 		return false;
@@ -1193,13 +1167,8 @@
 			     intel_dp->psr.psr2_sel_fetch_enabled ?
 			     IGNORE_PSR2_HW_TRACKING : 0);
 
-<<<<<<< HEAD
-	/* Wa_16011168373:adlp */
-	if (IS_ADLP_DISPLAY_STEP(dev_priv, STEP_A0, STEP_A0) &&
-=======
 	/* Wa_16011168373:adl-p */
 	if (IS_ADLP_DISPLAY_STEP(dev_priv, STEP_A0, STEP_B0) &&
->>>>>>> 3bfa7d40
 	    intel_dp->psr.psr2_enabled)
 		intel_de_rmw(dev_priv,
 			     TRANS_SET_CONTEXT_LATENCY(intel_dp->psr.transcoder),
@@ -1387,23 +1356,15 @@
 		intel_de_rmw(dev_priv, CHICKEN_PAR1_1,
 			     DIS_RAM_BYPASS_PSR2_MAN_TRACK, 0);
 
-<<<<<<< HEAD
-	/* Wa_16011168373:adlp */
-	if (IS_ADLP_DISPLAY_STEP(dev_priv, STEP_A0, STEP_A0) &&
-=======
 	/* Wa_16011168373:adl-p */
 	if (IS_ADLP_DISPLAY_STEP(dev_priv, STEP_A0, STEP_B0) &&
->>>>>>> 3bfa7d40
 	    intel_dp->psr.psr2_enabled)
 		intel_de_rmw(dev_priv,
 			     TRANS_SET_CONTEXT_LATENCY(intel_dp->psr.transcoder),
 			     TRANS_SET_CONTEXT_LATENCY_MASK, 0);
 
-<<<<<<< HEAD
-=======
 	intel_snps_phy_update_psr_power_state(dev_priv, phy, false);
 
->>>>>>> 3bfa7d40
 	/* Disable PSR on Sink */
 	drm_dp_dpcd_writeb(&intel_dp->aux, DP_PSR_EN_CFG, 0);
 
@@ -1625,21 +1586,15 @@
 static void intel_psr2_sel_fetch_pipe_alignment(const struct intel_crtc_state *crtc_state,
 						struct drm_rect *pipe_clip)
 {
-<<<<<<< HEAD
-=======
 	struct drm_i915_private *dev_priv = to_i915(crtc_state->uapi.crtc->dev);
->>>>>>> 3bfa7d40
 	const u16 y_alignment = crtc_state->su_y_granularity;
 
 	pipe_clip->y1 -= pipe_clip->y1 % y_alignment;
 	if (pipe_clip->y2 % y_alignment)
 		pipe_clip->y2 = ((pipe_clip->y2 / y_alignment) + 1) * y_alignment;
-<<<<<<< HEAD
-=======
 
 	if (IS_ALDERLAKE_P(dev_priv) && crtc_state->dsc.compression_enable)
 		drm_warn(&dev_priv->drm, "Missing PSR2 sel fetch alignment with DSC\n");
->>>>>>> 3bfa7d40
 }
 
 int intel_psr2_sel_fetch_update(struct intel_atomic_state *state,
