--- conflicted
+++ resolved
@@ -117,11 +117,7 @@
 
 static const struct intel_device_info intel_i965gm_info = {
 	.gen = 4, .is_crestline = 1,
-<<<<<<< HEAD
-	.is_mobile = 1, .has_fbc = 1, .has_rc6 = 1, .has_hotplug = 1,
-=======
 	.is_mobile = 1, .has_fbc = 1, .has_hotplug = 1,
->>>>>>> 3cbea436
 	.has_overlay = 1,
 	.supports_tv = 1,
 };
@@ -140,11 +136,7 @@
 
 static const struct intel_device_info intel_gm45_info = {
 	.gen = 4, .is_g4x = 1,
-<<<<<<< HEAD
-	.is_mobile = 1, .need_gfx_hws = 1, .has_fbc = 1, .has_rc6 = 1,
-=======
 	.is_mobile = 1, .need_gfx_hws = 1, .has_fbc = 1,
->>>>>>> 3cbea436
 	.has_pipe_cxsr = 1, .has_hotplug = 1,
 	.supports_tv = 1,
 	.has_bsd_ring = 1,
@@ -164,26 +156,6 @@
 
 static const struct intel_device_info intel_ironlake_m_info = {
 	.gen = 5, .is_mobile = 1,
-<<<<<<< HEAD
-	.need_gfx_hws = 1, .has_fbc = 1, .has_rc6 = 1, .has_hotplug = 1,
-	.has_bsd_ring = 1,
-};
-
-static const struct intel_device_info intel_sandybridge_d_info = {
-	.gen = 6,
-	.need_gfx_hws = 1, .has_hotplug = 1,
-	.has_bsd_ring = 1,
-	.has_blt_ring = 1,
-};
-
-static const struct intel_device_info intel_sandybridge_m_info = {
-	.gen = 6, .is_mobile = 1,
-	.need_gfx_hws = 1, .has_hotplug = 1,
-	.has_bsd_ring = 1,
-	.has_blt_ring = 1,
-};
-
-=======
 	.need_gfx_hws = 1, .has_hotplug = 1,
 	.has_fbc = 0, /* disabled due to buggy hardware */
 	.has_bsd_ring = 1,
@@ -204,7 +176,6 @@
 	.has_blt_ring = 1,
 };
 
->>>>>>> 3cbea436
 static const struct pci_device_id pciidlist[] = {		/* aka */
 	INTEL_VGA_DEVICE(0x3577, &intel_i830_info),		/* I830_M */
 	INTEL_VGA_DEVICE(0x2562, &intel_845g_info),		/* 845_G */
@@ -280,11 +251,6 @@
 	}
 }
 
-<<<<<<< HEAD
-static int i915_drm_freeze(struct drm_device *dev)
-{
-	struct drm_i915_private *dev_priv = dev->dev_private;
-=======
 void __gen6_force_wake_get(struct drm_i915_private *dev_priv)
 {
 	int count;
@@ -312,7 +278,6 @@
 	struct drm_i915_private *dev_priv = dev->dev_private;
 
 	drm_kms_helper_poll_disable(dev);
->>>>>>> 3cbea436
 
 	pci_save_state(dev->pdev);
 
@@ -350,13 +315,9 @@
 	if (state.event == PM_EVENT_PRETHAW)
 		return 0;
 
-<<<<<<< HEAD
-	drm_kms_helper_poll_disable(dev);
-=======
 
 	if (dev->switch_power_state == DRM_SWITCH_POWER_OFF)
 		return 0;
->>>>>>> 3cbea436
 
 	error = i915_drm_freeze(dev);
 	if (error)
@@ -375,15 +336,12 @@
 {
 	struct drm_i915_private *dev_priv = dev->dev_private;
 	int error = 0;
-<<<<<<< HEAD
-=======
 
 	if (drm_core_check_feature(dev, DRIVER_MODESET)) {
 		mutex_lock(&dev->struct_mutex);
 		i915_gem_restore_gtt_mappings(dev);
 		mutex_unlock(&dev->struct_mutex);
 	}
->>>>>>> 3cbea436
 
 	i915_restore_state(dev);
 	intel_opregion_setup(dev);
@@ -416,12 +374,9 @@
 {
 	int ret;
 
-<<<<<<< HEAD
-=======
 	if (dev->switch_power_state == DRM_SWITCH_POWER_OFF)
 		return 0;
 
->>>>>>> 3cbea436
 	if (pci_enable_device(dev->pdev))
 		return -EIO;
 
@@ -493,8 +448,6 @@
 	u32 gdrst = I915_READ(MCHBAR_MIRROR_BASE + ILK_GDSR);
 	I915_WRITE(MCHBAR_MIRROR_BASE + ILK_GDSR, gdrst | flags | 0x1);
 	return wait_for(I915_READ(MCHBAR_MIRROR_BASE + ILK_GDSR) & 0x1, 500);
-<<<<<<< HEAD
-=======
 }
 
 static int gen6_do_reset(struct drm_device *dev, u8 flags)
@@ -503,7 +456,6 @@
 
 	I915_WRITE(GEN6_GDRST, GEN6_GRDOM_FULL);
 	return wait_for((I915_READ(GEN6_GDRST) & GEN6_GRDOM_FULL) == 0, 500);
->>>>>>> 3cbea436
 }
 
 /**
@@ -535,24 +487,18 @@
 	if (!i915_try_reset)
 		return 0;
 
-<<<<<<< HEAD
-=======
 	if (!mutex_trylock(&dev->struct_mutex))
 		return -EBUSY;
 
->>>>>>> 3cbea436
 	i915_gem_reset(dev);
 
 	ret = -ENODEV;
 	if (get_seconds() - dev_priv->last_gpu_reset < 5) {
 		DRM_ERROR("GPU hanging too fast, declaring wedged!\n");
 	} else switch (INTEL_INFO(dev)->gen) {
-<<<<<<< HEAD
-=======
 	case 6:
 		ret = gen6_do_reset(dev, flags);
 		break;
->>>>>>> 3cbea436
 	case 5:
 		ret = ironlake_do_reset(dev, flags);
 		break;
@@ -586,11 +532,6 @@
 	 */
 	if (drm_core_check_feature(dev, DRIVER_MODESET) ||
 			!dev_priv->mm.suspended) {
-<<<<<<< HEAD
-		struct intel_ring_buffer *ring = &dev_priv->render_ring;
-		dev_priv->mm.suspended = 0;
-		ring->init(dev, ring);
-=======
 		dev_priv->mm.suspended = 0;
 
 		dev_priv->ring[RCS].init(&dev_priv->ring[RCS]);
@@ -599,7 +540,6 @@
 		if (HAS_BLT(dev))
 		    dev_priv->ring[BCS].init(&dev_priv->ring[BCS]);
 
->>>>>>> 3cbea436
 		mutex_unlock(&dev->struct_mutex);
 		drm_irq_uninstall(dev);
 		drm_irq_install(dev);
@@ -648,7 +588,9 @@
 		return -ENODEV;
 	}
 
-<<<<<<< HEAD
+	if (drm_dev->switch_power_state == DRM_SWITCH_POWER_OFF)
+		return 0;
+
 	error = i915_drm_freeze(drm_dev);
 	if (error)
 		return error;
@@ -664,26 +606,6 @@
 	struct pci_dev *pdev = to_pci_dev(dev);
 	struct drm_device *drm_dev = pci_get_drvdata(pdev);
 
-=======
-	if (drm_dev->switch_power_state == DRM_SWITCH_POWER_OFF)
-		return 0;
-
-	error = i915_drm_freeze(drm_dev);
-	if (error)
-		return error;
-
-	pci_disable_device(pdev);
-	pci_set_power_state(pdev, PCI_D3hot);
-
-	return 0;
-}
-
-static int i915_pm_resume(struct device *dev)
-{
-	struct pci_dev *pdev = to_pci_dev(dev);
-	struct drm_device *drm_dev = pci_get_drvdata(pdev);
-
->>>>>>> 3cbea436
 	return i915_resume(drm_dev);
 }
 
@@ -806,11 +728,6 @@
 		DRM_ERROR("drm/i915 can't work without intel_agp module!\n");
 		return -ENODEV;
 	}
-<<<<<<< HEAD
-
-	driver.num_ioctls = i915_max_ioctl;
-=======
->>>>>>> 3cbea436
 
 	driver.num_ioctls = i915_max_ioctl;
 
@@ -835,11 +752,6 @@
 		driver.driver_features &= ~DRIVER_MODESET;
 #endif
 
-	if (!(driver.driver_features & DRIVER_MODESET)) {
-		driver.suspend = i915_suspend;
-		driver.resume = i915_resume;
-	}
-
 	return drm_init(&driver);
 }
 
