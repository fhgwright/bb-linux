/* i915_drv.h -- Private header for the I915 driver -*- linux-c -*-
 */
/*
 *
 * Copyright 2003 Tungsten Graphics, Inc., Cedar Park, Texas.
 * All Rights Reserved.
 *
 * Permission is hereby granted, free of charge, to any person obtaining a
 * copy of this software and associated documentation files (the
 * "Software"), to deal in the Software without restriction, including
 * without limitation the rights to use, copy, modify, merge, publish,
 * distribute, sub license, and/or sell copies of the Software, and to
 * permit persons to whom the Software is furnished to do so, subject to
 * the following conditions:
 *
 * The above copyright notice and this permission notice (including the
 * next paragraph) shall be included in all copies or substantial portions
 * of the Software.
 *
 * THE SOFTWARE IS PROVIDED "AS IS", WITHOUT WARRANTY OF ANY KIND, EXPRESS
 * OR IMPLIED, INCLUDING BUT NOT LIMITED TO THE WARRANTIES OF
 * MERCHANTABILITY, FITNESS FOR A PARTICULAR PURPOSE AND NON-INFRINGEMENT.
 * IN NO EVENT SHALL TUNGSTEN GRAPHICS AND/OR ITS SUPPLIERS BE LIABLE FOR
 * ANY CLAIM, DAMAGES OR OTHER LIABILITY, WHETHER IN AN ACTION OF CONTRACT,
 * TORT OR OTHERWISE, ARISING FROM, OUT OF OR IN CONNECTION WITH THE
 * SOFTWARE OR THE USE OR OTHER DEALINGS IN THE SOFTWARE.
 *
 */

#ifndef _I915_DRV_H_
#define _I915_DRV_H_

#include "i915_reg.h"
#include "intel_bios.h"
#include <linux/io-mapping.h>

/* General customization:
 */

#define DRIVER_AUTHOR		"Tungsten Graphics, Inc."

#define DRIVER_NAME		"i915"
#define DRIVER_DESC		"Intel Graphics"
#define DRIVER_DATE		"20080730"

enum pipe {
	PIPE_A = 0,
	PIPE_B,
};

enum plane {
	PLANE_A = 0,
	PLANE_B,
};

#define I915_NUM_PIPE	2

/* Interface history:
 *
 * 1.1: Original.
 * 1.2: Add Power Management
 * 1.3: Add vblank support
 * 1.4: Fix cmdbuffer path, add heap destroy
 * 1.5: Add vblank pipe configuration
 * 1.6: - New ioctl for scheduling buffer swaps on vertical blank
 *      - Support vertical blank on secondary display pipe
 */
#define DRIVER_MAJOR		1
#define DRIVER_MINOR		6
#define DRIVER_PATCHLEVEL	0

#define WATCH_COHERENCY	0
#define WATCH_BUF	0
#define WATCH_EXEC	0
#define WATCH_LRU	0
#define WATCH_RELOC	0
#define WATCH_INACTIVE	0
#define WATCH_PWRITE	0

#define I915_GEM_PHYS_CURSOR_0 1
#define I915_GEM_PHYS_CURSOR_1 2
#define I915_GEM_PHYS_OVERLAY_REGS 3
#define I915_MAX_PHYS_OBJECT (I915_GEM_PHYS_OVERLAY_REGS)

struct drm_i915_gem_phys_object {
	int id;
	struct page **page_list;
	drm_dma_handle_t *handle;
	struct drm_gem_object *cur_obj;
};

typedef struct _drm_i915_ring_buffer {
	unsigned long Size;
	u8 *virtual_start;
	int head;
	int tail;
	int space;
	drm_local_map_t map;
	struct drm_gem_object *ring_obj;
} drm_i915_ring_buffer_t;

struct mem_block {
	struct mem_block *next;
	struct mem_block *prev;
	int start;
	int size;
	struct drm_file *file_priv; /* NULL: free, -1: heap, other: real files */
};

struct opregion_header;
struct opregion_acpi;
struct opregion_swsci;
struct opregion_asle;

struct intel_opregion {
	struct opregion_header *header;
	struct opregion_acpi *acpi;
	struct opregion_swsci *swsci;
	struct opregion_asle *asle;
	int enabled;
};

struct drm_i915_master_private {
	drm_local_map_t *sarea;
	struct _drm_i915_sarea *sarea_priv;
};
#define I915_FENCE_REG_NONE -1

struct drm_i915_fence_reg {
	struct drm_gem_object *obj;
};

struct sdvo_device_mapping {
	u8 dvo_port;
	u8 slave_addr;
	u8 dvo_wiring;
	u8 initialized;
};

struct drm_i915_error_state {
	u32 eir;
	u32 pgtbl_er;
	u32 pipeastat;
	u32 pipebstat;
	u32 ipeir;
	u32 ipehr;
	u32 instdone;
	u32 acthd;
	u32 instpm;
	u32 instps;
	u32 instdone1;
	u32 seqno;
	struct timeval time;
};

struct drm_i915_display_funcs {
	void (*dpms)(struct drm_crtc *crtc, int mode);
	bool (*fbc_enabled)(struct drm_crtc *crtc);
	void (*enable_fbc)(struct drm_crtc *crtc, unsigned long interval);
	void (*disable_fbc)(struct drm_device *dev);
	int (*get_display_clock_speed)(struct drm_device *dev);
	int (*get_fifo_size)(struct drm_device *dev, int plane);
	void (*update_wm)(struct drm_device *dev, int planea_clock,
			  int planeb_clock, int sr_hdisplay, int pixel_size);
	/* clock updates for mode set */
	/* cursor updates */
	/* render clock increase/decrease */
	/* display clock increase/decrease */
	/* pll clock increase/decrease */
	/* clock gating init */
};

typedef struct drm_i915_private {
	struct drm_device *dev;

	int has_gem;

	void __iomem *regs;

	struct pci_dev *bridge_dev;
	drm_i915_ring_buffer_t ring;

	drm_dma_handle_t *status_page_dmah;
	void *hw_status_page;
	dma_addr_t dma_status_page;
	uint32_t counter;
	unsigned int status_gfx_addr;
	drm_local_map_t hws_map;
	struct drm_gem_object *hws_obj;

	struct resource mch_res;

	unsigned int cpp;
	int back_offset;
	int front_offset;
	int current_page;
	int page_flipping;

	wait_queue_head_t irq_queue;
	atomic_t irq_received;
	/** Protects user_irq_refcount and irq_mask_reg */
	spinlock_t user_irq_lock;
	/** Refcount for i915_user_irq_get() versus i915_user_irq_put(). */
	int user_irq_refcount;
	u32 trace_irq_seqno;
	/** Cached value of IMR to avoid reads in updating the bitfield */
	u32 irq_mask_reg;
	u32 pipestat[2];
	/** splitted irq regs for graphics and display engine on IGDNG,
	    irq_mask_reg is still used for display irq. */
	u32 gt_irq_mask_reg;
	u32 gt_irq_enable_reg;
	u32 de_irq_enable_reg;

	u32 hotplug_supported_mask;
	struct work_struct hotplug_work;

	int tex_lru_log_granularity;
	int allow_batchbuffer;
	struct mem_block *agp_heap;
	unsigned int sr01, adpa, ppcr, dvob, dvoc, lvds;
	int vblank_pipe;

	/* For hangcheck timer */
#define DRM_I915_HANGCHECK_PERIOD 75 /* in jiffies */
	struct timer_list hangcheck_timer;
	int hangcheck_count;
	uint32_t last_acthd;

	bool cursor_needs_physical;

	struct drm_mm vram;

	unsigned long cfb_size;
	unsigned long cfb_pitch;
	int cfb_fence;
	int cfb_plane;

	int irq_enabled;

	struct intel_opregion opregion;

	/* LVDS info */
	int backlight_duty_cycle;  /* restore backlight to this value */
	bool panel_wants_dither;
	struct drm_display_mode *panel_fixed_mode;
	struct drm_display_mode *lfp_lvds_vbt_mode; /* if any */
	struct drm_display_mode *sdvo_lvds_vbt_mode; /* if any */

	/* Feature bits from the VBIOS */
	unsigned int int_tv_support:1;
	unsigned int lvds_dither:1;
	unsigned int lvds_vbt:1;
	unsigned int int_crt_support:1;
	unsigned int lvds_use_ssc:1;
	unsigned int edp_support:1;
	int lvds_ssc_freq;

	struct notifier_block lid_notifier;

	int crt_ddc_bus; /* -1 = unknown, else GPIO to use for CRT DDC */
	struct drm_i915_fence_reg fence_regs[16]; /* assume 965 */
	int fence_reg_start; /* 4 if userland hasn't ioctl'd us yet */
	int num_fence_regs; /* 8 on pre-965, 16 otherwise */

	unsigned int fsb_freq, mem_freq;

	spinlock_t error_lock;
	struct drm_i915_error_state *first_error;
	struct work_struct error_work;
	struct workqueue_struct *wq;

	/* Display functions */
	struct drm_i915_display_funcs display;

	/* Register state */
<<<<<<< HEAD
	bool suspended;
=======
	bool modeset_on_lid;
>>>>>>> 25d27ede
	u8 saveLBB;
	u32 saveDSPACNTR;
	u32 saveDSPBCNTR;
	u32 saveDSPARB;
	u32 saveRENDERSTANDBY;
	u32 saveHWS;
	u32 savePIPEACONF;
	u32 savePIPEBCONF;
	u32 savePIPEASRC;
	u32 savePIPEBSRC;
	u32 saveFPA0;
	u32 saveFPA1;
	u32 saveDPLL_A;
	u32 saveDPLL_A_MD;
	u32 saveHTOTAL_A;
	u32 saveHBLANK_A;
	u32 saveHSYNC_A;
	u32 saveVTOTAL_A;
	u32 saveVBLANK_A;
	u32 saveVSYNC_A;
	u32 saveBCLRPAT_A;
	u32 savePIPEASTAT;
	u32 saveDSPASTRIDE;
	u32 saveDSPASIZE;
	u32 saveDSPAPOS;
	u32 saveDSPAADDR;
	u32 saveDSPASURF;
	u32 saveDSPATILEOFF;
	u32 savePFIT_PGM_RATIOS;
	u32 saveBLC_PWM_CTL;
	u32 saveBLC_PWM_CTL2;
	u32 saveFPB0;
	u32 saveFPB1;
	u32 saveDPLL_B;
	u32 saveDPLL_B_MD;
	u32 saveHTOTAL_B;
	u32 saveHBLANK_B;
	u32 saveHSYNC_B;
	u32 saveVTOTAL_B;
	u32 saveVBLANK_B;
	u32 saveVSYNC_B;
	u32 saveBCLRPAT_B;
	u32 savePIPEBSTAT;
	u32 saveDSPBSTRIDE;
	u32 saveDSPBSIZE;
	u32 saveDSPBPOS;
	u32 saveDSPBADDR;
	u32 saveDSPBSURF;
	u32 saveDSPBTILEOFF;
	u32 saveVGA0;
	u32 saveVGA1;
	u32 saveVGA_PD;
	u32 saveVGACNTRL;
	u32 saveADPA;
	u32 saveLVDS;
	u32 savePP_ON_DELAYS;
	u32 savePP_OFF_DELAYS;
	u32 saveDVOA;
	u32 saveDVOB;
	u32 saveDVOC;
	u32 savePP_ON;
	u32 savePP_OFF;
	u32 savePP_CONTROL;
	u32 savePP_DIVISOR;
	u32 savePFIT_CONTROL;
	u32 save_palette_a[256];
	u32 save_palette_b[256];
	u32 saveFBC_CFB_BASE;
	u32 saveFBC_LL_BASE;
	u32 saveFBC_CONTROL;
	u32 saveFBC_CONTROL2;
	u32 saveIER;
	u32 saveIIR;
	u32 saveIMR;
	u32 saveCACHE_MODE_0;
	u32 saveD_STATE;
	u32 saveDSPCLK_GATE_D;
	u32 saveMI_ARB_STATE;
	u32 saveSWF0[16];
	u32 saveSWF1[16];
	u32 saveSWF2[3];
	u8 saveMSR;
	u8 saveSR[8];
	u8 saveGR[25];
	u8 saveAR_INDEX;
	u8 saveAR[21];
	u8 saveDACMASK;
	u8 saveCR[37];
	uint64_t saveFENCE[16];
	u32 saveCURACNTR;
	u32 saveCURAPOS;
	u32 saveCURABASE;
	u32 saveCURBCNTR;
	u32 saveCURBPOS;
	u32 saveCURBBASE;
	u32 saveCURSIZE;
	u32 saveDP_B;
	u32 saveDP_C;
	u32 saveDP_D;
	u32 savePIPEA_GMCH_DATA_M;
	u32 savePIPEB_GMCH_DATA_M;
	u32 savePIPEA_GMCH_DATA_N;
	u32 savePIPEB_GMCH_DATA_N;
	u32 savePIPEA_DP_LINK_M;
	u32 savePIPEB_DP_LINK_M;
	u32 savePIPEA_DP_LINK_N;
	u32 savePIPEB_DP_LINK_N;

	struct {
		struct drm_mm gtt_space;

		struct io_mapping *gtt_mapping;
		int gtt_mtrr;

		/**
		 * Membership on list of all loaded devices, used to evict
		 * inactive buffers under memory pressure.
		 *
		 * Modifications should only be done whilst holding the
		 * shrink_list_lock spinlock.
		 */
		struct list_head shrink_list;

		/**
		 * List of objects currently involved in rendering from the
		 * ringbuffer.
		 *
		 * Includes buffers having the contents of their GPU caches
		 * flushed, not necessarily primitives.  last_rendering_seqno
		 * represents when the rendering involved will be completed.
		 *
		 * A reference is held on the buffer while on this list.
		 */
		spinlock_t active_list_lock;
		struct list_head active_list;

		/**
		 * List of objects which are not in the ringbuffer but which
		 * still have a write_domain which needs to be flushed before
		 * unbinding.
		 *
		 * last_rendering_seqno is 0 while an object is in this list.
		 *
		 * A reference is held on the buffer while on this list.
		 */
		struct list_head flushing_list;

		/**
		 * LRU list of objects which are not in the ringbuffer and
		 * are ready to unbind, but are still in the GTT.
		 *
		 * last_rendering_seqno is 0 while an object is in this list.
		 *
		 * A reference is not held on the buffer while on this list,
		 * as merely being GTT-bound shouldn't prevent its being
		 * freed, and we'll pull it off the list in the free path.
		 */
		struct list_head inactive_list;

		/** LRU list of objects with fence regs on them. */
		struct list_head fence_list;

		/**
		 * List of breadcrumbs associated with GPU requests currently
		 * outstanding.
		 */
		struct list_head request_list;

		/**
		 * We leave the user IRQ off as much as possible,
		 * but this means that requests will finish and never
		 * be retired once the system goes idle. Set a timer to
		 * fire periodically while the ring is running. When it
		 * fires, go retire requests.
		 */
		struct delayed_work retire_work;

		uint32_t next_gem_seqno;

		/**
		 * Waiting sequence number, if any
		 */
		uint32_t waiting_gem_seqno;

		/**
		 * Last seq seen at irq time
		 */
		uint32_t irq_gem_seqno;

		/**
		 * Flag if the X Server, and thus DRM, is not currently in
		 * control of the device.
		 *
		 * This is set between LeaveVT and EnterVT.  It needs to be
		 * replaced with a semaphore.  It also needs to be
		 * transitioned away from for kernel modesetting.
		 */
		int suspended;

		/**
		 * Flag if the hardware appears to be wedged.
		 *
		 * This is set when attempts to idle the device timeout.
		 * It prevents command submission from occuring and makes
		 * every pending request fail
		 */
		atomic_t wedged;

		/** Bit 6 swizzling required for X tiling */
		uint32_t bit_6_swizzle_x;
		/** Bit 6 swizzling required for Y tiling */
		uint32_t bit_6_swizzle_y;

		/* storage for physical objects */
		struct drm_i915_gem_phys_object *phys_objs[I915_MAX_PHYS_OBJECT];
	} mm;
	struct sdvo_device_mapping sdvo_mappings[2];

	/* Reclocking support */
	bool render_reclock_avail;
	bool lvds_downclock_avail;
	struct work_struct idle_work;
	struct timer_list idle_timer;
	bool busy;
	u16 orig_clock;
} drm_i915_private_t;

/** driver private structure attached to each drm_gem_object */
struct drm_i915_gem_object {
	struct drm_gem_object *obj;

	/** Current space allocated to this object in the GTT, if any. */
	struct drm_mm_node *gtt_space;

	/** This object's place on the active/flushing/inactive lists */
	struct list_head list;

	/** This object's place on the fenced object LRU */
	struct list_head fence_list;

	/**
	 * This is set if the object is on the active or flushing lists
	 * (has pending rendering), and is not set if it's on inactive (ready
	 * to be unbound).
	 */
	int active;

	/**
	 * This is set if the object has been written to since last bound
	 * to the GTT
	 */
	int dirty;

	/** AGP memory structure for our GTT binding. */
	DRM_AGP_MEM *agp_mem;

	struct page **pages;
	int pages_refcount;

	/**
	 * Current offset of the object in GTT space.
	 *
	 * This is the same as gtt_space->start
	 */
	uint32_t gtt_offset;

	/**
	 * Fake offset for use by mmap(2)
	 */
	uint64_t mmap_offset;

	/**
	 * Fence register bits (if any) for this object.  Will be set
	 * as needed when mapped into the GTT.
	 * Protected by dev->struct_mutex.
	 */
	int fence_reg;

	/** How many users have pinned this object in GTT space */
	int pin_count;

	/** Breadcrumb of last rendering to the buffer. */
	uint32_t last_rendering_seqno;

	/** Current tiling mode for the object. */
	uint32_t tiling_mode;
	uint32_t stride;

	/** Record of address bit 17 of each page at last unbind. */
	long *bit_17;

	/** AGP mapping type (AGP_USER_MEMORY or AGP_USER_CACHED_MEMORY */
	uint32_t agp_type;

	/**
	 * If present, while GEM_DOMAIN_CPU is in the read domain this array
	 * flags which individual pages are valid.
	 */
	uint8_t *page_cpu_valid;

	/** User space pin count and filp owning the pin */
	uint32_t user_pin_count;
	struct drm_file *pin_filp;

	/** for phy allocated objects */
	struct drm_i915_gem_phys_object *phys_obj;

	/**
	 * Used for checking the object doesn't appear more than once
	 * in an execbuffer object list.
	 */
	int in_execbuffer;

	/**
	 * Advice: are the backing pages purgeable?
	 */
	int madv;
};

/**
 * Request queue structure.
 *
 * The request queue allows us to note sequence numbers that have been emitted
 * and may be associated with active buffers to be retired.
 *
 * By keeping this list, we can avoid having to do questionable
 * sequence-number comparisons on buffer last_rendering_seqnos, and associate
 * an emission time with seqnos for tracking how far ahead of the GPU we are.
 */
struct drm_i915_gem_request {
	/** GEM sequence number associated with this request. */
	uint32_t seqno;

	/** Time at which this request was emitted, in jiffies. */
	unsigned long emitted_jiffies;

	/** global list entry for this request */
	struct list_head list;

	/** file_priv list entry for this request */
	struct list_head client_list;
};

struct drm_i915_file_private {
	struct {
		struct list_head request_list;
	} mm;
};

enum intel_chip_family {
	CHIP_I8XX = 0x01,
	CHIP_I9XX = 0x02,
	CHIP_I915 = 0x04,
	CHIP_I965 = 0x08,
};

extern struct drm_ioctl_desc i915_ioctls[];
extern int i915_max_ioctl;
extern unsigned int i915_fbpercrtc;
extern unsigned int i915_powersave;

extern void i915_save_display(struct drm_device *dev);
extern void i915_restore_display(struct drm_device *dev);
extern int i915_master_create(struct drm_device *dev, struct drm_master *master);
extern void i915_master_destroy(struct drm_device *dev, struct drm_master *master);

				/* i915_dma.c */
extern void i915_kernel_lost_context(struct drm_device * dev);
extern int i915_driver_load(struct drm_device *, unsigned long flags);
extern int i915_driver_unload(struct drm_device *);
extern int i915_driver_open(struct drm_device *dev, struct drm_file *file_priv);
extern void i915_driver_lastclose(struct drm_device * dev);
extern void i915_driver_preclose(struct drm_device *dev,
				 struct drm_file *file_priv);
extern void i915_driver_postclose(struct drm_device *dev,
				  struct drm_file *file_priv);
extern int i915_driver_device_is_agp(struct drm_device * dev);
extern long i915_compat_ioctl(struct file *filp, unsigned int cmd,
			      unsigned long arg);
extern int i915_emit_box(struct drm_device *dev,
			 struct drm_clip_rect *boxes,
			 int i, int DR1, int DR4);
extern int i965_reset(struct drm_device *dev, u8 flags);

/* i915_irq.c */
void i915_hangcheck_elapsed(unsigned long data);
extern int i915_irq_emit(struct drm_device *dev, void *data,
			 struct drm_file *file_priv);
extern int i915_irq_wait(struct drm_device *dev, void *data,
			 struct drm_file *file_priv);
void i915_user_irq_get(struct drm_device *dev);
void i915_trace_irq_get(struct drm_device *dev, u32 seqno);
void i915_user_irq_put(struct drm_device *dev);
extern void i915_enable_interrupt (struct drm_device *dev);

extern irqreturn_t i915_driver_irq_handler(DRM_IRQ_ARGS);
extern void i915_driver_irq_preinstall(struct drm_device * dev);
extern int i915_driver_irq_postinstall(struct drm_device *dev);
extern void i915_driver_irq_uninstall(struct drm_device * dev);
extern int i915_vblank_pipe_set(struct drm_device *dev, void *data,
				struct drm_file *file_priv);
extern int i915_vblank_pipe_get(struct drm_device *dev, void *data,
				struct drm_file *file_priv);
extern int i915_enable_vblank(struct drm_device *dev, int crtc);
extern void i915_disable_vblank(struct drm_device *dev, int crtc);
extern u32 i915_get_vblank_counter(struct drm_device *dev, int crtc);
extern u32 gm45_get_vblank_counter(struct drm_device *dev, int crtc);
extern int i915_vblank_swap(struct drm_device *dev, void *data,
			    struct drm_file *file_priv);
extern void i915_enable_irq(drm_i915_private_t *dev_priv, u32 mask);

void
i915_enable_pipestat(drm_i915_private_t *dev_priv, int pipe, u32 mask);

void
i915_disable_pipestat(drm_i915_private_t *dev_priv, int pipe, u32 mask);


/* i915_mem.c */
extern int i915_mem_alloc(struct drm_device *dev, void *data,
			  struct drm_file *file_priv);
extern int i915_mem_free(struct drm_device *dev, void *data,
			 struct drm_file *file_priv);
extern int i915_mem_init_heap(struct drm_device *dev, void *data,
			      struct drm_file *file_priv);
extern int i915_mem_destroy_heap(struct drm_device *dev, void *data,
				 struct drm_file *file_priv);
extern void i915_mem_takedown(struct mem_block **heap);
extern void i915_mem_release(struct drm_device * dev,
			     struct drm_file *file_priv, struct mem_block *heap);
/* i915_gem.c */
int i915_gem_init_ioctl(struct drm_device *dev, void *data,
			struct drm_file *file_priv);
int i915_gem_create_ioctl(struct drm_device *dev, void *data,
			  struct drm_file *file_priv);
int i915_gem_pread_ioctl(struct drm_device *dev, void *data,
			 struct drm_file *file_priv);
int i915_gem_pwrite_ioctl(struct drm_device *dev, void *data,
			  struct drm_file *file_priv);
int i915_gem_mmap_ioctl(struct drm_device *dev, void *data,
			struct drm_file *file_priv);
int i915_gem_mmap_gtt_ioctl(struct drm_device *dev, void *data,
			struct drm_file *file_priv);
int i915_gem_set_domain_ioctl(struct drm_device *dev, void *data,
			      struct drm_file *file_priv);
int i915_gem_sw_finish_ioctl(struct drm_device *dev, void *data,
			     struct drm_file *file_priv);
int i915_gem_execbuffer(struct drm_device *dev, void *data,
			struct drm_file *file_priv);
int i915_gem_pin_ioctl(struct drm_device *dev, void *data,
		       struct drm_file *file_priv);
int i915_gem_unpin_ioctl(struct drm_device *dev, void *data,
			 struct drm_file *file_priv);
int i915_gem_busy_ioctl(struct drm_device *dev, void *data,
			struct drm_file *file_priv);
int i915_gem_throttle_ioctl(struct drm_device *dev, void *data,
			    struct drm_file *file_priv);
int i915_gem_madvise_ioctl(struct drm_device *dev, void *data,
			   struct drm_file *file_priv);
int i915_gem_entervt_ioctl(struct drm_device *dev, void *data,
			   struct drm_file *file_priv);
int i915_gem_leavevt_ioctl(struct drm_device *dev, void *data,
			   struct drm_file *file_priv);
int i915_gem_set_tiling(struct drm_device *dev, void *data,
			struct drm_file *file_priv);
int i915_gem_get_tiling(struct drm_device *dev, void *data,
			struct drm_file *file_priv);
int i915_gem_get_aperture_ioctl(struct drm_device *dev, void *data,
				struct drm_file *file_priv);
void i915_gem_load(struct drm_device *dev);
int i915_gem_init_object(struct drm_gem_object *obj);
void i915_gem_free_object(struct drm_gem_object *obj);
int i915_gem_object_pin(struct drm_gem_object *obj, uint32_t alignment);
void i915_gem_object_unpin(struct drm_gem_object *obj);
int i915_gem_object_unbind(struct drm_gem_object *obj);
void i915_gem_release_mmap(struct drm_gem_object *obj);
void i915_gem_lastclose(struct drm_device *dev);
uint32_t i915_get_gem_seqno(struct drm_device *dev);
bool i915_seqno_passed(uint32_t seq1, uint32_t seq2);
int i915_gem_object_get_fence_reg(struct drm_gem_object *obj);
int i915_gem_object_put_fence_reg(struct drm_gem_object *obj);
void i915_gem_retire_requests(struct drm_device *dev);
void i915_gem_retire_work_handler(struct work_struct *work);
void i915_gem_clflush_object(struct drm_gem_object *obj);
int i915_gem_object_set_domain(struct drm_gem_object *obj,
			       uint32_t read_domains,
			       uint32_t write_domain);
int i915_gem_init_ringbuffer(struct drm_device *dev);
void i915_gem_cleanup_ringbuffer(struct drm_device *dev);
int i915_gem_do_init(struct drm_device *dev, unsigned long start,
		     unsigned long end);
int i915_gem_idle(struct drm_device *dev);
int i915_gem_fault(struct vm_area_struct *vma, struct vm_fault *vmf);
int i915_gem_object_set_to_gtt_domain(struct drm_gem_object *obj,
				      int write);
int i915_gem_attach_phys_object(struct drm_device *dev,
				struct drm_gem_object *obj, int id);
void i915_gem_detach_phys_object(struct drm_device *dev,
				 struct drm_gem_object *obj);
void i915_gem_free_all_phys_object(struct drm_device *dev);
int i915_gem_object_get_pages(struct drm_gem_object *obj);
void i915_gem_object_put_pages(struct drm_gem_object *obj);
void i915_gem_release(struct drm_device * dev, struct drm_file *file_priv);

void i915_gem_shrinker_init(void);
void i915_gem_shrinker_exit(void);

/* i915_gem_tiling.c */
void i915_gem_detect_bit_6_swizzle(struct drm_device *dev);
void i915_gem_object_do_bit_17_swizzle(struct drm_gem_object *obj);
void i915_gem_object_save_bit_17_swizzle(struct drm_gem_object *obj);

/* i915_gem_debug.c */
void i915_gem_dump_object(struct drm_gem_object *obj, int len,
			  const char *where, uint32_t mark);
#if WATCH_INACTIVE
void i915_verify_inactive(struct drm_device *dev, char *file, int line);
#else
#define i915_verify_inactive(dev, file, line)
#endif
void i915_gem_object_check_coherency(struct drm_gem_object *obj, int handle);
void i915_gem_dump_object(struct drm_gem_object *obj, int len,
			  const char *where, uint32_t mark);
void i915_dump_lru(struct drm_device *dev, const char *where);

/* i915_debugfs.c */
int i915_debugfs_init(struct drm_minor *minor);
void i915_debugfs_cleanup(struct drm_minor *minor);

/* i915_suspend.c */
extern int i915_save_state(struct drm_device *dev);
extern int i915_restore_state(struct drm_device *dev);

/* i915_suspend.c */
extern int i915_save_state(struct drm_device *dev);
extern int i915_restore_state(struct drm_device *dev);

#ifdef CONFIG_ACPI
/* i915_opregion.c */
extern int intel_opregion_init(struct drm_device *dev, int resume);
extern void intel_opregion_free(struct drm_device *dev, int suspend);
extern void opregion_asle_intr(struct drm_device *dev);
extern void opregion_enable_asle(struct drm_device *dev);
#else
static inline int intel_opregion_init(struct drm_device *dev, int resume) { return 0; }
static inline void intel_opregion_free(struct drm_device *dev, int suspend) { return; }
static inline void opregion_asle_intr(struct drm_device *dev) { return; }
static inline void opregion_enable_asle(struct drm_device *dev) { return; }
#endif

/* modesetting */
extern void intel_modeset_init(struct drm_device *dev);
extern void intel_modeset_cleanup(struct drm_device *dev);
extern int intel_modeset_vga_set_state(struct drm_device *dev, bool state);
extern void i8xx_disable_fbc(struct drm_device *dev);
extern void g4x_disable_fbc(struct drm_device *dev);

/**
 * Lock test for when it's just for synchronization of ring access.
 *
 * In that case, we don't need to do it when GEM is initialized as nobody else
 * has access to the ring.
 */
#define RING_LOCK_TEST_WITH_RETURN(dev, file_priv) do {			\
	if (((drm_i915_private_t *)dev->dev_private)->ring.ring_obj == NULL) \
		LOCK_TEST_WITH_RETURN(dev, file_priv);			\
} while (0)

#define I915_READ(reg)          readl(dev_priv->regs + (reg))
#define I915_WRITE(reg, val)     writel(val, dev_priv->regs + (reg))
#define I915_READ16(reg)	readw(dev_priv->regs + (reg))
#define I915_WRITE16(reg, val)	writel(val, dev_priv->regs + (reg))
#define I915_READ8(reg)		readb(dev_priv->regs + (reg))
#define I915_WRITE8(reg, val)	writeb(val, dev_priv->regs + (reg))
#define I915_WRITE64(reg, val)	writeq(val, dev_priv->regs + (reg))
#define I915_READ64(reg)	readq(dev_priv->regs + (reg))
#define POSTING_READ(reg)	(void)I915_READ(reg)

#define I915_VERBOSE 0

#define RING_LOCALS	volatile unsigned int *ring_virt__;

#define BEGIN_LP_RING(n) do {						\
	int bytes__ = 4*(n);						\
	if (I915_VERBOSE) DRM_DEBUG("BEGIN_LP_RING(%d)\n", (n));	\
	/* a wrap must occur between instructions so pad beforehand */	\
	if (unlikely (dev_priv->ring.tail + bytes__ > dev_priv->ring.Size)) \
		i915_wrap_ring(dev);					\
	if (unlikely (dev_priv->ring.space < bytes__))			\
		i915_wait_ring(dev, bytes__, __func__);			\
	ring_virt__ = (unsigned int *)					\
	        (dev_priv->ring.virtual_start + dev_priv->ring.tail);	\
	dev_priv->ring.tail += bytes__;					\
	dev_priv->ring.tail &= dev_priv->ring.Size - 1;			\
	dev_priv->ring.space -= bytes__;				\
} while (0)

#define OUT_RING(n) do {						\
	if (I915_VERBOSE) DRM_DEBUG("   OUT_RING %x\n", (int)(n));	\
	*ring_virt__++ = (n);						\
} while (0)

#define ADVANCE_LP_RING() do {						\
	if (I915_VERBOSE)						\
		DRM_DEBUG("ADVANCE_LP_RING %x\n", dev_priv->ring.tail);	\
	I915_WRITE(PRB0_TAIL, dev_priv->ring.tail);			\
} while(0)

/**
 * Reads a dword out of the status page, which is written to from the command
 * queue by automatic updates, MI_REPORT_HEAD, MI_STORE_DATA_INDEX, or
 * MI_STORE_DATA_IMM.
 *
 * The following dwords have a reserved meaning:
 * 0x00: ISR copy, updated when an ISR bit not set in the HWSTAM changes.
 * 0x04: ring 0 head pointer
 * 0x05: ring 1 head pointer (915-class)
 * 0x06: ring 2 head pointer (915-class)
 * 0x10-0x1b: Context status DWords (GM45)
 * 0x1f: Last written status offset. (GM45)
 *
 * The area from dword 0x20 to 0x3ff is available for driver usage.
 */
#define READ_HWSP(dev_priv, reg)  (((volatile u32*)(dev_priv->hw_status_page))[reg])
#define READ_BREADCRUMB(dev_priv) READ_HWSP(dev_priv, I915_BREADCRUMB_INDEX)
#define I915_GEM_HWS_INDEX		0x20
#define I915_BREADCRUMB_INDEX		0x21

extern int i915_wrap_ring(struct drm_device * dev);
extern int i915_wait_ring(struct drm_device * dev, int n, const char *caller);

#define IS_I830(dev) ((dev)->pci_device == 0x3577)
#define IS_845G(dev) ((dev)->pci_device == 0x2562)
#define IS_I85X(dev) ((dev)->pci_device == 0x3582)
#define IS_I855(dev) ((dev)->pci_device == 0x3582)
#define IS_I865G(dev) ((dev)->pci_device == 0x2572)

#define IS_I915G(dev) ((dev)->pci_device == 0x2582 || (dev)->pci_device == 0x258a)
#define IS_I915GM(dev) ((dev)->pci_device == 0x2592)
#define IS_I945G(dev) ((dev)->pci_device == 0x2772)
#define IS_I945GM(dev) ((dev)->pci_device == 0x27A2 ||\
		        (dev)->pci_device == 0x27AE)
#define IS_I965G(dev) ((dev)->pci_device == 0x2972 || \
		       (dev)->pci_device == 0x2982 || \
		       (dev)->pci_device == 0x2992 || \
		       (dev)->pci_device == 0x29A2 || \
		       (dev)->pci_device == 0x2A02 || \
		       (dev)->pci_device == 0x2A12 || \
		       (dev)->pci_device == 0x2A42 || \
		       (dev)->pci_device == 0x2E02 || \
		       (dev)->pci_device == 0x2E12 || \
		       (dev)->pci_device == 0x2E22 || \
		       (dev)->pci_device == 0x2E32 || \
		       (dev)->pci_device == 0x2E42 || \
		       (dev)->pci_device == 0x0042 || \
		       (dev)->pci_device == 0x0046)

#define IS_I965GM(dev) ((dev)->pci_device == 0x2A02 || \
			(dev)->pci_device == 0x2A12)

#define IS_GM45(dev) ((dev)->pci_device == 0x2A42)

#define IS_G4X(dev) ((dev)->pci_device == 0x2E02 || \
		     (dev)->pci_device == 0x2E12 || \
		     (dev)->pci_device == 0x2E22 || \
		     (dev)->pci_device == 0x2E32 || \
		     (dev)->pci_device == 0x2E42 || \
		     IS_GM45(dev))

#define IS_IGDG(dev) ((dev)->pci_device == 0xa001)
#define IS_IGDGM(dev) ((dev)->pci_device == 0xa011)
#define IS_IGD(dev) (IS_IGDG(dev) || IS_IGDGM(dev))

#define IS_G33(dev)    ((dev)->pci_device == 0x29C2 ||	\
			(dev)->pci_device == 0x29B2 ||	\
			(dev)->pci_device == 0x29D2 ||  \
			(IS_IGD(dev)))

#define IS_IGDNG_D(dev)	((dev)->pci_device == 0x0042)
#define IS_IGDNG_M(dev)	((dev)->pci_device == 0x0046)
#define IS_IGDNG(dev)	(IS_IGDNG_D(dev) || IS_IGDNG_M(dev))

#define IS_I9XX(dev) (IS_I915G(dev) || IS_I915GM(dev) || IS_I945G(dev) || \
		      IS_I945GM(dev) || IS_I965G(dev) || IS_G33(dev) || \
		      IS_IGDNG(dev))

#define IS_MOBILE(dev) (IS_I830(dev) || IS_I85X(dev) || IS_I915GM(dev) || \
			IS_I945GM(dev) || IS_I965GM(dev) || IS_GM45(dev) || \
			IS_IGD(dev) || IS_IGDNG_M(dev))

#define I915_NEED_GFX_HWS(dev) (IS_G33(dev) || IS_GM45(dev) || IS_G4X(dev) || \
				IS_IGDNG(dev))
/* With the 945 and later, Y tiling got adjusted so that it was 32 128-byte
 * rows, which changed the alignment requirements and fence programming.
 */
#define HAS_128_BYTE_Y_TILING(dev) (IS_I9XX(dev) && !(IS_I915G(dev) || \
						      IS_I915GM(dev)))
#define SUPPORTS_INTEGRATED_HDMI(dev)	(IS_G4X(dev) || IS_IGDNG(dev))
#define SUPPORTS_INTEGRATED_DP(dev)	(IS_G4X(dev) || IS_IGDNG(dev))
#define SUPPORTS_EDP(dev)		(IS_IGDNG_M(dev))
#define I915_HAS_HOTPLUG(dev) (IS_I945G(dev) || IS_I945GM(dev) || IS_G33(dev) || IS_I965G(dev))
/* dsparb controlled by hw only */
#define DSPARB_HWCONTROL(dev) (IS_G4X(dev) || IS_IGDNG(dev))

#define HAS_FW_BLC(dev) (IS_I9XX(dev) || IS_G4X(dev) || IS_IGDNG(dev))
#define HAS_PIPE_CXSR(dev) (IS_G4X(dev) || IS_IGDNG(dev))
#define I915_HAS_FBC(dev) (IS_MOBILE(dev) && (IS_I9XX(dev) || IS_I965G(dev)))

#define PRIMARY_RINGBUFFER_SIZE         (128*1024)

#endif<|MERGE_RESOLUTION|>--- conflicted
+++ resolved
@@ -274,11 +274,7 @@
 	struct drm_i915_display_funcs display;
 
 	/* Register state */
-<<<<<<< HEAD
-	bool suspended;
-=======
 	bool modeset_on_lid;
->>>>>>> 25d27ede
 	u8 saveLBB;
 	u32 saveDSPACNTR;
 	u32 saveDSPBCNTR;
