/*
 * Copyright (C) 2008 Maarten Maathuis.
 * All Rights Reserved.
 *
 * Permission is hereby granted, free of charge, to any person obtaining
 * a copy of this software and associated documentation files (the
 * "Software"), to deal in the Software without restriction, including
 * without limitation the rights to use, copy, modify, merge, publish,
 * distribute, sublicense, and/or sell copies of the Software, and to
 * permit persons to whom the Software is furnished to do so, subject to
 * the following conditions:
 *
 * The above copyright notice and this permission notice (including the
 * next paragraph) shall be included in all copies or substantial
 * portions of the Software.
 *
 * THE SOFTWARE IS PROVIDED "AS IS", WITHOUT WARRANTY OF ANY KIND,
 * EXPRESS OR IMPLIED, INCLUDING BUT NOT LIMITED TO THE WARRANTIES OF
 * MERCHANTABILITY, FITNESS FOR A PARTICULAR PURPOSE AND NONINFRINGEMENT.
 * IN NO EVENT SHALL THE COPYRIGHT OWNER(S) AND/OR ITS SUPPLIERS BE
 * LIABLE FOR ANY CLAIM, DAMAGES OR OTHER LIABILITY, WHETHER IN AN ACTION
 * OF CONTRACT, TORT OR OTHERWISE, ARISING FROM, OUT OF OR IN CONNECTION
 * WITH THE SOFTWARE OR THE USE OR OTHER DEALINGS IN THE SOFTWARE.
 *
 */

#ifndef __NOUVEAU_CONNECTOR_H__
#define __NOUVEAU_CONNECTOR_H__

#include "drm_edid.h"
#include "nouveau_i2c.h"

struct nouveau_connector {
	struct drm_connector base;

	struct dcb_connector_table_entry *dcb;

	int scaling_mode;
	bool use_dithering;

	struct nouveau_encoder *detected_encoder;
	struct edid *edid;
	struct drm_display_mode *native_mode;
};

static inline struct nouveau_connector *nouveau_connector(
						struct drm_connector *con)
{
	return container_of(con, struct nouveau_connector, base);
}

struct drm_connector *
nouveau_connector_create(struct drm_device *, int index);

void
nouveau_connector_set_polling(struct drm_connector *);
<<<<<<< HEAD
=======

int
nouveau_connector_bpp(struct drm_connector *);
>>>>>>> 45f53cc9

#endif /* __NOUVEAU_CONNECTOR_H__ */<|MERGE_RESOLUTION|>--- conflicted
+++ resolved
@@ -54,11 +54,8 @@
 
 void
 nouveau_connector_set_polling(struct drm_connector *);
-<<<<<<< HEAD
-=======
 
 int
 nouveau_connector_bpp(struct drm_connector *);
->>>>>>> 45f53cc9
 
 #endif /* __NOUVEAU_CONNECTOR_H__ */