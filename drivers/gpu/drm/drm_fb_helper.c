--- conflicted
+++ resolved
@@ -1551,19 +1551,11 @@
 }
 EXPORT_SYMBOL(drm_fb_helper_hotplug_event);
 
-<<<<<<< HEAD
-/* The Kconfig DRM_KMS_HELPER selects FRAMEBUFFER_CONSOLE (if !EMBEDDED)
- * but the module doesn't depend on any fb console symbols.  At least
- * attempt to load fbcon to avoid leaving the system without a usable console.
- */
-#if defined(CONFIG_FRAMEBUFFER_CONSOLE_MODULE) && !defined(CONFIG_EMBEDDED)
-=======
 /* The Kconfig DRM_KMS_HELPER selects FRAMEBUFFER_CONSOLE (if !EXPERT)
  * but the module doesn't depend on any fb console symbols.  At least
  * attempt to load fbcon to avoid leaving the system without a usable console.
  */
 #if defined(CONFIG_FRAMEBUFFER_CONSOLE_MODULE) && !defined(CONFIG_EXPERT)
->>>>>>> 105e53f8
 static int __init drm_fb_helper_modinit(void)
 {
 	const char *name = "fbcon";
