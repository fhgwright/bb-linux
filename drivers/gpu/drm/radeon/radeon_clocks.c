/*
 * Copyright 2008 Advanced Micro Devices, Inc.
 * Copyright 2008 Red Hat Inc.
 * Copyright 2009 Jerome Glisse.
 *
 * Permission is hereby granted, free of charge, to any person obtaining a
 * copy of this software and associated documentation files (the "Software"),
 * to deal in the Software without restriction, including without limitation
 * the rights to use, copy, modify, merge, publish, distribute, sublicense,
 * and/or sell copies of the Software, and to permit persons to whom the
 * Software is furnished to do so, subject to the following conditions:
 *
 * The above copyright notice and this permission notice shall be included in
 * all copies or substantial portions of the Software.
 *
 * THE SOFTWARE IS PROVIDED "AS IS", WITHOUT WARRANTY OF ANY KIND, EXPRESS OR
 * IMPLIED, INCLUDING BUT NOT LIMITED TO THE WARRANTIES OF MERCHANTABILITY,
 * FITNESS FOR A PARTICULAR PURPOSE AND NONINFRINGEMENT.  IN NO EVENT SHALL
 * THE COPYRIGHT HOLDER(S) OR AUTHOR(S) BE LIABLE FOR ANY CLAIM, DAMAGES OR
 * OTHER LIABILITY, WHETHER IN AN ACTION OF CONTRACT, TORT OR OTHERWISE,
 * ARISING FROM, OUT OF OR IN CONNECTION WITH THE SOFTWARE OR THE USE OR
 * OTHER DEALINGS IN THE SOFTWARE.
 *
 * Authors: Dave Airlie
 *          Alex Deucher
 *          Jerome Glisse
 */
#include "drmP.h"
#include "radeon_drm.h"
#include "radeon_reg.h"
#include "radeon.h"
#include "atom.h"

/* 10 khz */
uint32_t radeon_legacy_get_engine_clock(struct radeon_device *rdev)
{
	struct radeon_pll *spll = &rdev->clock.spll;
	uint32_t fb_div, ref_div, post_div, sclk;

	fb_div = RREG32_PLL(RADEON_M_SPLL_REF_FB_DIV);
	fb_div = (fb_div >> RADEON_SPLL_FB_DIV_SHIFT) & RADEON_SPLL_FB_DIV_MASK;
	fb_div <<= 1;
	fb_div *= spll->reference_freq;

	ref_div =
	    RREG32_PLL(RADEON_M_SPLL_REF_FB_DIV) & RADEON_M_SPLL_REF_DIV_MASK;

	if (ref_div == 0)
		return 0;

	sclk = fb_div / ref_div;

	post_div = RREG32_PLL(RADEON_SCLK_CNTL) & RADEON_SCLK_SRC_SEL_MASK;
	if (post_div == 2)
		sclk >>= 1;
	else if (post_div == 3)
		sclk >>= 2;
	else if (post_div == 4)
		sclk >>= 3;

	return sclk;
}

/* 10 khz */
uint32_t radeon_legacy_get_memory_clock(struct radeon_device *rdev)
{
	struct radeon_pll *mpll = &rdev->clock.mpll;
	uint32_t fb_div, ref_div, post_div, mclk;

	fb_div = RREG32_PLL(RADEON_M_SPLL_REF_FB_DIV);
	fb_div = (fb_div >> RADEON_MPLL_FB_DIV_SHIFT) & RADEON_MPLL_FB_DIV_MASK;
	fb_div <<= 1;
	fb_div *= mpll->reference_freq;

	ref_div =
	    RREG32_PLL(RADEON_M_SPLL_REF_FB_DIV) & RADEON_M_SPLL_REF_DIV_MASK;

	if (ref_div == 0)
		return 0;

	mclk = fb_div / ref_div;

	post_div = RREG32_PLL(RADEON_MCLK_CNTL) & 0x7;
	if (post_div == 2)
		mclk >>= 1;
	else if (post_div == 3)
		mclk >>= 2;
	else if (post_div == 4)
		mclk >>= 3;

	return mclk;
}

#ifdef CONFIG_OF
/*
 * Read XTAL (ref clock), SCLK and MCLK from Open Firmware device
 * tree. Hopefully, ATI OF driver is kind enough to fill these
 */
static bool __devinit radeon_read_clocks_OF(struct drm_device *dev)
{
	struct radeon_device *rdev = dev->dev_private;
	struct device_node *dp = rdev->pdev->dev.of_node;
	const u32 *val;
	struct radeon_pll *p1pll = &rdev->clock.p1pll;
	struct radeon_pll *p2pll = &rdev->clock.p2pll;
	struct radeon_pll *spll = &rdev->clock.spll;
	struct radeon_pll *mpll = &rdev->clock.mpll;

	if (dp == NULL)
		return false;
	val = of_get_property(dp, "ATY,RefCLK", NULL);
	if (!val || !*val) {
		printk(KERN_WARNING "radeonfb: No ATY,RefCLK property !\n");
		return false;
	}
	p1pll->reference_freq = p2pll->reference_freq = (*val) / 10;
	p1pll->reference_div = RREG32_PLL(RADEON_PPLL_REF_DIV) & 0x3ff;
	if (p1pll->reference_div < 2)
		p1pll->reference_div = 12;
	p2pll->reference_div = p1pll->reference_div;	

	/* These aren't in the device-tree */
	if (rdev->family >= CHIP_R420) {
		p1pll->pll_in_min = 100;
		p1pll->pll_in_max = 1350;
		p1pll->pll_out_min = 20000;
		p1pll->pll_out_max = 50000;
		p2pll->pll_in_min = 100;
		p2pll->pll_in_max = 1350;
		p2pll->pll_out_min = 20000;
		p2pll->pll_out_max = 50000;
	} else {
		p1pll->pll_in_min = 40;
		p1pll->pll_in_max = 500;
		p1pll->pll_out_min = 12500;
		p1pll->pll_out_max = 35000;
		p2pll->pll_in_min = 40;
		p2pll->pll_in_max = 500;
		p2pll->pll_out_min = 12500;
		p2pll->pll_out_max = 35000;
	}

	spll->reference_freq = mpll->reference_freq = p1pll->reference_freq;
	spll->reference_div = mpll->reference_div =
		RREG32_PLL(RADEON_M_SPLL_REF_FB_DIV) &
			    RADEON_M_SPLL_REF_DIV_MASK;

	val = of_get_property(dp, "ATY,SCLK", NULL);
	if (val && *val)
		rdev->clock.default_sclk = (*val) / 10;
	else
		rdev->clock.default_sclk =
			radeon_legacy_get_engine_clock(rdev);
			
	val = of_get_property(dp, "ATY,MCLK", NULL);
	if (val && *val)
		rdev->clock.default_mclk = (*val) / 10;
	else
		rdev->clock.default_mclk =
			radeon_legacy_get_memory_clock(rdev);

	DRM_INFO("Using device-tree clock info\n");
	
	return true;
}
#else
static bool __devinit radeon_read_clocks_OF(struct drm_device *dev)
{
	return false;
}
#endif /* CONFIG_OF */

void radeon_get_clock_info(struct drm_device *dev)
{
	struct radeon_device *rdev = dev->dev_private;
	struct radeon_pll *p1pll = &rdev->clock.p1pll;
	struct radeon_pll *p2pll = &rdev->clock.p2pll;
	struct radeon_pll *dcpll = &rdev->clock.dcpll;
	struct radeon_pll *spll = &rdev->clock.spll;
	struct radeon_pll *mpll = &rdev->clock.mpll;
	int ret;

	if (rdev->is_atom_bios)
		ret = radeon_atom_get_clock_info(dev);
	else
		ret = radeon_combios_get_clock_info(dev);
	if (!ret)
		ret = radeon_read_clocks_OF(dev);

	if (ret) {
		if (p1pll->reference_div < 2) {
			if (!ASIC_IS_AVIVO(rdev)) {
				u32 tmp = RREG32_PLL(RADEON_PPLL_REF_DIV);
				if (ASIC_IS_R300(rdev))
					p1pll->reference_div =
						(tmp & R300_PPLL_REF_DIV_ACC_MASK) >> R300_PPLL_REF_DIV_ACC_SHIFT;
				else
					p1pll->reference_div = tmp & RADEON_PPLL_REF_DIV_MASK;
				if (p1pll->reference_div < 2)
					p1pll->reference_div = 12;
			} else
				p1pll->reference_div = 12;
		}
		if (p2pll->reference_div < 2)
			p2pll->reference_div = 12;
		if (rdev->family < CHIP_RS600) {
			if (spll->reference_div < 2)
				spll->reference_div =
					RREG32_PLL(RADEON_M_SPLL_REF_FB_DIV) &
					RADEON_M_SPLL_REF_DIV_MASK;
		}
		if (mpll->reference_div < 2)
			mpll->reference_div = spll->reference_div;
	} else {
		if (ASIC_IS_AVIVO(rdev)) {
			/* TODO FALLBACK */
		} else {
			DRM_INFO("Using generic clock info\n");

			if (rdev->flags & RADEON_IS_IGP) {
				p1pll->reference_freq = 1432;
				p2pll->reference_freq = 1432;
				spll->reference_freq = 1432;
				mpll->reference_freq = 1432;
			} else {
				p1pll->reference_freq = 2700;
				p2pll->reference_freq = 2700;
				spll->reference_freq = 2700;
				mpll->reference_freq = 2700;
			}
			p1pll->reference_div =
			    RREG32_PLL(RADEON_PPLL_REF_DIV) & 0x3ff;
			if (p1pll->reference_div < 2)
				p1pll->reference_div = 12;
			p2pll->reference_div = p1pll->reference_div;

			if (rdev->family >= CHIP_R420) {
				p1pll->pll_in_min = 100;
				p1pll->pll_in_max = 1350;
				p1pll->pll_out_min = 20000;
				p1pll->pll_out_max = 50000;
				p2pll->pll_in_min = 100;
				p2pll->pll_in_max = 1350;
				p2pll->pll_out_min = 20000;
				p2pll->pll_out_max = 50000;
			} else {
				p1pll->pll_in_min = 40;
				p1pll->pll_in_max = 500;
				p1pll->pll_out_min = 12500;
				p1pll->pll_out_max = 35000;
				p2pll->pll_in_min = 40;
				p2pll->pll_in_max = 500;
				p2pll->pll_out_min = 12500;
				p2pll->pll_out_max = 35000;
			}

			spll->reference_div =
			    RREG32_PLL(RADEON_M_SPLL_REF_FB_DIV) &
			    RADEON_M_SPLL_REF_DIV_MASK;
			mpll->reference_div = spll->reference_div;
			rdev->clock.default_sclk =
			    radeon_legacy_get_engine_clock(rdev);
			rdev->clock.default_mclk =
			    radeon_legacy_get_memory_clock(rdev);
		}
	}

	/* pixel clocks */
	if (ASIC_IS_AVIVO(rdev)) {
		p1pll->min_post_div = 2;
		p1pll->max_post_div = 0x7f;
		p1pll->min_frac_feedback_div = 0;
		p1pll->max_frac_feedback_div = 9;
		p2pll->min_post_div = 2;
		p2pll->max_post_div = 0x7f;
		p2pll->min_frac_feedback_div = 0;
		p2pll->max_frac_feedback_div = 9;
	} else {
		p1pll->min_post_div = 1;
		p1pll->max_post_div = 16;
		p1pll->min_frac_feedback_div = 0;
		p1pll->max_frac_feedback_div = 0;
		p2pll->min_post_div = 1;
		p2pll->max_post_div = 12;
		p2pll->min_frac_feedback_div = 0;
		p2pll->max_frac_feedback_div = 0;
	}

	/* dcpll is DCE4 only */
	dcpll->min_post_div = 2;
	dcpll->max_post_div = 0x7f;
	dcpll->min_frac_feedback_div = 0;
	dcpll->max_frac_feedback_div = 9;
	dcpll->min_ref_div = 2;
	dcpll->max_ref_div = 0x3ff;
	dcpll->min_feedback_div = 4;
	dcpll->max_feedback_div = 0xfff;
	dcpll->best_vco = 0;

	p1pll->min_ref_div = 2;
	p1pll->max_ref_div = 0x3ff;
	p1pll->min_feedback_div = 4;
	p1pll->max_feedback_div = 0x7ff;
	p1pll->best_vco = 0;

	p2pll->min_ref_div = 2;
	p2pll->max_ref_div = 0x3ff;
	p2pll->min_feedback_div = 4;
	p2pll->max_feedback_div = 0x7ff;
	p2pll->best_vco = 0;

	/* system clock */
	spll->min_post_div = 1;
	spll->max_post_div = 1;
	spll->min_ref_div = 2;
	spll->max_ref_div = 0xff;
	spll->min_feedback_div = 4;
	spll->max_feedback_div = 0xff;
	spll->best_vco = 0;

	/* memory clock */
	mpll->min_post_div = 1;
	mpll->max_post_div = 1;
	mpll->min_ref_div = 2;
	mpll->max_ref_div = 0xff;
	mpll->min_feedback_div = 4;
	mpll->max_feedback_div = 0xff;
	mpll->best_vco = 0;

	if (!rdev->clock.default_sclk)
		rdev->clock.default_sclk = radeon_get_engine_clock(rdev);
	if ((!rdev->clock.default_mclk) && rdev->asic->get_memory_clock)
		rdev->clock.default_mclk = radeon_get_memory_clock(rdev);

	rdev->pm.current_sclk = rdev->clock.default_sclk;
	rdev->pm.current_mclk = rdev->clock.default_mclk;

}

/* 10 khz */
static uint32_t calc_eng_mem_clock(struct radeon_device *rdev,
				   uint32_t req_clock,
				   int *fb_div, int *post_div)
{
	struct radeon_pll *spll = &rdev->clock.spll;
	int ref_div = spll->reference_div;

	if (!ref_div)
		ref_div =
		    RREG32_PLL(RADEON_M_SPLL_REF_FB_DIV) &
		    RADEON_M_SPLL_REF_DIV_MASK;

	if (req_clock < 15000) {
		*post_div = 8;
		req_clock *= 8;
	} else if (req_clock < 30000) {
		*post_div = 4;
		req_clock *= 4;
	} else if (req_clock < 60000) {
		*post_div = 2;
		req_clock *= 2;
	} else
		*post_div = 1;

	req_clock *= ref_div;
	req_clock += spll->reference_freq;
	req_clock /= (2 * spll->reference_freq);

	*fb_div = req_clock & 0xff;

	req_clock = (req_clock & 0xffff) << 1;
	req_clock *= spll->reference_freq;
	req_clock /= ref_div;
	req_clock /= *post_div;

	return req_clock;
}

/* 10 khz */
void radeon_legacy_set_engine_clock(struct radeon_device *rdev,
				    uint32_t eng_clock)
{
	uint32_t tmp;
	int fb_div, post_div;

	/* XXX: wait for idle */

	eng_clock = calc_eng_mem_clock(rdev, eng_clock, &fb_div, &post_div);

	tmp = RREG32_PLL(RADEON_CLK_PIN_CNTL);
	tmp &= ~RADEON_DONT_USE_XTALIN;
	WREG32_PLL(RADEON_CLK_PIN_CNTL, tmp);

	tmp = RREG32_PLL(RADEON_SCLK_CNTL);
	tmp &= ~RADEON_SCLK_SRC_SEL_MASK;
	WREG32_PLL(RADEON_SCLK_CNTL, tmp);

	udelay(10);

	tmp = RREG32_PLL(RADEON_SPLL_CNTL);
	tmp |= RADEON_SPLL_SLEEP;
	WREG32_PLL(RADEON_SPLL_CNTL, tmp);

	udelay(2);

	tmp = RREG32_PLL(RADEON_SPLL_CNTL);
	tmp |= RADEON_SPLL_RESET;
	WREG32_PLL(RADEON_SPLL_CNTL, tmp);

	udelay(200);

	tmp = RREG32_PLL(RADEON_M_SPLL_REF_FB_DIV);
	tmp &= ~(RADEON_SPLL_FB_DIV_MASK << RADEON_SPLL_FB_DIV_SHIFT);
	tmp |= (fb_div & RADEON_SPLL_FB_DIV_MASK) << RADEON_SPLL_FB_DIV_SHIFT;
	WREG32_PLL(RADEON_M_SPLL_REF_FB_DIV, tmp);

	/* XXX: verify on different asics */
	tmp = RREG32_PLL(RADEON_SPLL_CNTL);
	tmp &= ~RADEON_SPLL_PVG_MASK;
	if ((eng_clock * post_div) >= 90000)
		tmp |= (0x7 << RADEON_SPLL_PVG_SHIFT);
	else
		tmp |= (0x4 << RADEON_SPLL_PVG_SHIFT);
	WREG32_PLL(RADEON_SPLL_CNTL, tmp);

	tmp = RREG32_PLL(RADEON_SPLL_CNTL);
	tmp &= ~RADEON_SPLL_SLEEP;
	WREG32_PLL(RADEON_SPLL_CNTL, tmp);

	udelay(2);

	tmp = RREG32_PLL(RADEON_SPLL_CNTL);
	tmp &= ~RADEON_SPLL_RESET;
	WREG32_PLL(RADEON_SPLL_CNTL, tmp);

	udelay(200);

	tmp = RREG32_PLL(RADEON_SCLK_CNTL);
	tmp &= ~RADEON_SCLK_SRC_SEL_MASK;
	switch (post_div) {
	case 1:
	default:
		tmp |= 1;
		break;
	case 2:
		tmp |= 2;
		break;
	case 4:
		tmp |= 3;
		break;
	case 8:
		tmp |= 4;
		break;
	}
	WREG32_PLL(RADEON_SCLK_CNTL, tmp);

	udelay(20);

	tmp = RREG32_PLL(RADEON_CLK_PIN_CNTL);
	tmp |= RADEON_DONT_USE_XTALIN;
	WREG32_PLL(RADEON_CLK_PIN_CNTL, tmp);

	udelay(10);
}

void radeon_legacy_set_clock_gating(struct radeon_device *rdev, int enable)
{
	uint32_t tmp;

	if (enable) {
		if (rdev->flags & RADEON_SINGLE_CRTC) {
			tmp = RREG32_PLL(RADEON_SCLK_CNTL);
			if ((RREG32(RADEON_CONFIG_CNTL) &
			     RADEON_CFG_ATI_REV_ID_MASK) >
			    RADEON_CFG_ATI_REV_A13) {
				tmp &=
				    ~(RADEON_SCLK_FORCE_CP |
				      RADEON_SCLK_FORCE_RB);
			}
			tmp &=
			    ~(RADEON_SCLK_FORCE_HDP | RADEON_SCLK_FORCE_DISP1 |
			      RADEON_SCLK_FORCE_TOP | RADEON_SCLK_FORCE_SE |
			      RADEON_SCLK_FORCE_IDCT | RADEON_SCLK_FORCE_RE |
			      RADEON_SCLK_FORCE_PB | RADEON_SCLK_FORCE_TAM |
			      RADEON_SCLK_FORCE_TDM);
			WREG32_PLL(RADEON_SCLK_CNTL, tmp);
		} else if (ASIC_IS_R300(rdev)) {
			if ((rdev->family == CHIP_RS400) ||
			    (rdev->family == CHIP_RS480)) {
				tmp = RREG32_PLL(RADEON_SCLK_CNTL);
				tmp &=
				    ~(RADEON_SCLK_FORCE_DISP2 |
				      RADEON_SCLK_FORCE_CP |
				      RADEON_SCLK_FORCE_HDP |
				      RADEON_SCLK_FORCE_DISP1 |
				      RADEON_SCLK_FORCE_TOP |
				      RADEON_SCLK_FORCE_E2 | R300_SCLK_FORCE_VAP
				      | RADEON_SCLK_FORCE_IDCT |
				      RADEON_SCLK_FORCE_VIP | R300_SCLK_FORCE_SR
				      | R300_SCLK_FORCE_PX | R300_SCLK_FORCE_TX
				      | R300_SCLK_FORCE_US |
				      RADEON_SCLK_FORCE_TV_SCLK |
				      R300_SCLK_FORCE_SU |
				      RADEON_SCLK_FORCE_OV0);
				tmp |= RADEON_DYN_STOP_LAT_MASK;
				tmp |=
				    RADEON_SCLK_FORCE_TOP |
				    RADEON_SCLK_FORCE_VIP;
				WREG32_PLL(RADEON_SCLK_CNTL, tmp);

				tmp = RREG32_PLL(RADEON_SCLK_MORE_CNTL);
				tmp &= ~RADEON_SCLK_MORE_FORCEON;
				tmp |= RADEON_SCLK_MORE_MAX_DYN_STOP_LAT;
				WREG32_PLL(RADEON_SCLK_MORE_CNTL, tmp);

				tmp = RREG32_PLL(RADEON_VCLK_ECP_CNTL);
				tmp |= (RADEON_PIXCLK_ALWAYS_ONb |
					RADEON_PIXCLK_DAC_ALWAYS_ONb);
				WREG32_PLL(RADEON_VCLK_ECP_CNTL, tmp);

				tmp = RREG32_PLL(RADEON_PIXCLKS_CNTL);
				tmp |= (RADEON_PIX2CLK_ALWAYS_ONb |
					RADEON_PIX2CLK_DAC_ALWAYS_ONb |
					RADEON_DISP_TVOUT_PIXCLK_TV_ALWAYS_ONb |
					R300_DVOCLK_ALWAYS_ONb |
					RADEON_PIXCLK_BLEND_ALWAYS_ONb |
					RADEON_PIXCLK_GV_ALWAYS_ONb |
					R300_PIXCLK_DVO_ALWAYS_ONb |
					RADEON_PIXCLK_LVDS_ALWAYS_ONb |
					RADEON_PIXCLK_TMDS_ALWAYS_ONb |
					R300_PIXCLK_TRANS_ALWAYS_ONb |
					R300_PIXCLK_TVO_ALWAYS_ONb |
					R300_P2G2CLK_ALWAYS_ONb |
					R300_P2G2CLK_DAC_ALWAYS_ONb);
				WREG32_PLL(RADEON_PIXCLKS_CNTL, tmp);
			} else if (rdev->family >= CHIP_RV350) {
				tmp = RREG32_PLL(R300_SCLK_CNTL2);
				tmp &= ~(R300_SCLK_FORCE_TCL |
					 R300_SCLK_FORCE_GA |
					 R300_SCLK_FORCE_CBA);
				tmp |= (R300_SCLK_TCL_MAX_DYN_STOP_LAT |
					R300_SCLK_GA_MAX_DYN_STOP_LAT |
					R300_SCLK_CBA_MAX_DYN_STOP_LAT);
				WREG32_PLL(R300_SCLK_CNTL2, tmp);

				tmp = RREG32_PLL(RADEON_SCLK_CNTL);
				tmp &=
				    ~(RADEON_SCLK_FORCE_DISP2 |
				      RADEON_SCLK_FORCE_CP |
				      RADEON_SCLK_FORCE_HDP |
				      RADEON_SCLK_FORCE_DISP1 |
				      RADEON_SCLK_FORCE_TOP |
				      RADEON_SCLK_FORCE_E2 | R300_SCLK_FORCE_VAP
				      | RADEON_SCLK_FORCE_IDCT |
				      RADEON_SCLK_FORCE_VIP | R300_SCLK_FORCE_SR
				      | R300_SCLK_FORCE_PX | R300_SCLK_FORCE_TX
				      | R300_SCLK_FORCE_US |
				      RADEON_SCLK_FORCE_TV_SCLK |
				      R300_SCLK_FORCE_SU |
				      RADEON_SCLK_FORCE_OV0);
				tmp |= RADEON_DYN_STOP_LAT_MASK;
				WREG32_PLL(RADEON_SCLK_CNTL, tmp);

				tmp = RREG32_PLL(RADEON_SCLK_MORE_CNTL);
				tmp &= ~RADEON_SCLK_MORE_FORCEON;
				tmp |= RADEON_SCLK_MORE_MAX_DYN_STOP_LAT;
				WREG32_PLL(RADEON_SCLK_MORE_CNTL, tmp);

				tmp = RREG32_PLL(RADEON_VCLK_ECP_CNTL);
				tmp |= (RADEON_PIXCLK_ALWAYS_ONb |
					RADEON_PIXCLK_DAC_ALWAYS_ONb);
				WREG32_PLL(RADEON_VCLK_ECP_CNTL, tmp);

				tmp = RREG32_PLL(RADEON_PIXCLKS_CNTL);
				tmp |= (RADEON_PIX2CLK_ALWAYS_ONb |
					RADEON_PIX2CLK_DAC_ALWAYS_ONb |
					RADEON_DISP_TVOUT_PIXCLK_TV_ALWAYS_ONb |
					R300_DVOCLK_ALWAYS_ONb |
					RADEON_PIXCLK_BLEND_ALWAYS_ONb |
					RADEON_PIXCLK_GV_ALWAYS_ONb |
					R300_PIXCLK_DVO_ALWAYS_ONb |
					RADEON_PIXCLK_LVDS_ALWAYS_ONb |
					RADEON_PIXCLK_TMDS_ALWAYS_ONb |
					R300_PIXCLK_TRANS_ALWAYS_ONb |
					R300_PIXCLK_TVO_ALWAYS_ONb |
					R300_P2G2CLK_ALWAYS_ONb |
					R300_P2G2CLK_DAC_ALWAYS_ONb);
				WREG32_PLL(RADEON_PIXCLKS_CNTL, tmp);

				tmp = RREG32_PLL(RADEON_MCLK_MISC);
				tmp |= (RADEON_MC_MCLK_DYN_ENABLE |
					RADEON_IO_MCLK_DYN_ENABLE);
				WREG32_PLL(RADEON_MCLK_MISC, tmp);

				tmp = RREG32_PLL(RADEON_MCLK_CNTL);
				tmp |= (RADEON_FORCEON_MCLKA |
					RADEON_FORCEON_MCLKB);

				tmp &= ~(RADEON_FORCEON_YCLKA |
					 RADEON_FORCEON_YCLKB |
					 RADEON_FORCEON_MC);

				/* Some releases of vbios have set DISABLE_MC_MCLKA
				   and DISABLE_MC_MCLKB bits in the vbios table.  Setting these
				   bits will cause H/W hang when reading video memory with dynamic clocking
				   enabled. */
				if ((tmp & R300_DISABLE_MC_MCLKA) &&
				    (tmp & R300_DISABLE_MC_MCLKB)) {
					/* If both bits are set, then check the active channels */
					tmp = RREG32_PLL(RADEON_MCLK_CNTL);
					if (rdev->mc.vram_width == 64) {
						if (RREG32(RADEON_MEM_CNTL) &
						    R300_MEM_USE_CD_CH_ONLY)
							tmp &=
							    ~R300_DISABLE_MC_MCLKB;
						else
							tmp &=
							    ~R300_DISABLE_MC_MCLKA;
					} else {
						tmp &= ~(R300_DISABLE_MC_MCLKA |
							 R300_DISABLE_MC_MCLKB);
					}
				}

				WREG32_PLL(RADEON_MCLK_CNTL, tmp);
			} else {
				tmp = RREG32_PLL(RADEON_SCLK_CNTL);
				tmp &= ~(R300_SCLK_FORCE_VAP);
				tmp |= RADEON_SCLK_FORCE_CP;
				WREG32_PLL(RADEON_SCLK_CNTL, tmp);
				udelay(15000);

				tmp = RREG32_PLL(R300_SCLK_CNTL2);
				tmp &= ~(R300_SCLK_FORCE_TCL |
					 R300_SCLK_FORCE_GA |
					 R300_SCLK_FORCE_CBA);
				WREG32_PLL(R300_SCLK_CNTL2, tmp);
			}
		} else {
			tmp = RREG32_PLL(RADEON_CLK_PWRMGT_CNTL);

			tmp &= ~(RADEON_ACTIVE_HILO_LAT_MASK |
				 RADEON_DISP_DYN_STOP_LAT_MASK |
				 RADEON_DYN_STOP_MODE_MASK);

			tmp |= (RADEON_ENGIN_DYNCLK_MODE |
				(0x01 << RADEON_ACTIVE_HILO_LAT_SHIFT));
			WREG32_PLL(RADEON_CLK_PWRMGT_CNTL, tmp);
			udelay(15000);

			tmp = RREG32_PLL(RADEON_CLK_PIN_CNTL);
			tmp |= RADEON_SCLK_DYN_START_CNTL;
			WREG32_PLL(RADEON_CLK_PIN_CNTL, tmp);
			udelay(15000);

			/* When DRI is enabled, setting DYN_STOP_LAT to zero can cause some R200
			   to lockup randomly, leave them as set by BIOS.
			 */
			tmp = RREG32_PLL(RADEON_SCLK_CNTL);
			/*tmp &= RADEON_SCLK_SRC_SEL_MASK; */
			tmp &= ~RADEON_SCLK_FORCEON_MASK;

			/*RAGE_6::A11 A12 A12N1 A13, RV250::A11 A12, R300 */
			if (((rdev->family == CHIP_RV250) &&
			     ((RREG32(RADEON_CONFIG_CNTL) &
			       RADEON_CFG_ATI_REV_ID_MASK) <
			      RADEON_CFG_ATI_REV_A13))
			    || ((rdev->family == CHIP_RV100)
				&&
				((RREG32(RADEON_CONFIG_CNTL) &
				  RADEON_CFG_ATI_REV_ID_MASK) <=
				 RADEON_CFG_ATI_REV_A13))) {
				tmp |= RADEON_SCLK_FORCE_CP;
				tmp |= RADEON_SCLK_FORCE_VIP;
			}

			WREG32_PLL(RADEON_SCLK_CNTL, tmp);

			if ((rdev->family == CHIP_RV200) ||
			    (rdev->family == CHIP_RV250) ||
			    (rdev->family == CHIP_RV280)) {
				tmp = RREG32_PLL(RADEON_SCLK_MORE_CNTL);
				tmp &= ~RADEON_SCLK_MORE_FORCEON;

				/* RV200::A11 A12 RV250::A11 A12 */
				if (((rdev->family == CHIP_RV200) ||
				     (rdev->family == CHIP_RV250)) &&
				    ((RREG32(RADEON_CONFIG_CNTL) &
				      RADEON_CFG_ATI_REV_ID_MASK) <
				     RADEON_CFG_ATI_REV_A13)) {
					tmp |= RADEON_SCLK_MORE_FORCEON;
				}
				WREG32_PLL(RADEON_SCLK_MORE_CNTL, tmp);
				udelay(15000);
			}

			/* RV200::A11 A12, RV250::A11 A12 */
			if (((rdev->family == CHIP_RV200) ||
			     (rdev->family == CHIP_RV250)) &&
			    ((RREG32(RADEON_CONFIG_CNTL) &
			      RADEON_CFG_ATI_REV_ID_MASK) <
			     RADEON_CFG_ATI_REV_A13)) {
				tmp = RREG32_PLL(RADEON_PLL_PWRMGT_CNTL);
				tmp |= RADEON_TCL_BYPASS_DISABLE;
				WREG32_PLL(RADEON_PLL_PWRMGT_CNTL, tmp);
			}
			udelay(15000);

			/*enable dynamic mode for display clocks (PIXCLK and PIX2CLK) */
			tmp = RREG32_PLL(RADEON_PIXCLKS_CNTL);
			tmp |= (RADEON_PIX2CLK_ALWAYS_ONb |
				RADEON_PIX2CLK_DAC_ALWAYS_ONb |
				RADEON_PIXCLK_BLEND_ALWAYS_ONb |
				RADEON_PIXCLK_GV_ALWAYS_ONb |
				RADEON_PIXCLK_DIG_TMDS_ALWAYS_ONb |
				RADEON_PIXCLK_LVDS_ALWAYS_ONb |
				RADEON_PIXCLK_TMDS_ALWAYS_ONb);

			WREG32_PLL(RADEON_PIXCLKS_CNTL, tmp);
			udelay(15000);

			tmp = RREG32_PLL(RADEON_VCLK_ECP_CNTL);
			tmp |= (RADEON_PIXCLK_ALWAYS_ONb |
				RADEON_PIXCLK_DAC_ALWAYS_ONb);

			WREG32_PLL(RADEON_VCLK_ECP_CNTL, tmp);
			udelay(15000);
		}
	} else {
		/* Turn everything OFF (ForceON to everything) */
		if (rdev->flags & RADEON_SINGLE_CRTC) {
			tmp = RREG32_PLL(RADEON_SCLK_CNTL);
			tmp |= (RADEON_SCLK_FORCE_CP | RADEON_SCLK_FORCE_HDP |
				RADEON_SCLK_FORCE_DISP1 | RADEON_SCLK_FORCE_TOP
				| RADEON_SCLK_FORCE_E2 | RADEON_SCLK_FORCE_SE |
				RADEON_SCLK_FORCE_IDCT | RADEON_SCLK_FORCE_VIP |
				RADEON_SCLK_FORCE_RE | RADEON_SCLK_FORCE_PB |
				RADEON_SCLK_FORCE_TAM | RADEON_SCLK_FORCE_TDM |
				RADEON_SCLK_FORCE_RB);
			WREG32_PLL(RADEON_SCLK_CNTL, tmp);
		} else if ((rdev->family == CHIP_RS400) ||
			   (rdev->family == CHIP_RS480)) {
			tmp = RREG32_PLL(RADEON_SCLK_CNTL);
			tmp |= (RADEON_SCLK_FORCE_DISP2 | RADEON_SCLK_FORCE_CP |
				RADEON_SCLK_FORCE_HDP | RADEON_SCLK_FORCE_DISP1
				| RADEON_SCLK_FORCE_TOP | RADEON_SCLK_FORCE_E2 |
				R300_SCLK_FORCE_VAP | RADEON_SCLK_FORCE_IDCT |
				RADEON_SCLK_FORCE_VIP | R300_SCLK_FORCE_SR |
				R300_SCLK_FORCE_PX | R300_SCLK_FORCE_TX |
				R300_SCLK_FORCE_US | RADEON_SCLK_FORCE_TV_SCLK |
				R300_SCLK_FORCE_SU | RADEON_SCLK_FORCE_OV0);
			WREG32_PLL(RADEON_SCLK_CNTL, tmp);

			tmp = RREG32_PLL(RADEON_SCLK_MORE_CNTL);
			tmp |= RADEON_SCLK_MORE_FORCEON;
			WREG32_PLL(RADEON_SCLK_MORE_CNTL, tmp);

			tmp = RREG32_PLL(RADEON_VCLK_ECP_CNTL);
			tmp &= ~(RADEON_PIXCLK_ALWAYS_ONb |
				 RADEON_PIXCLK_DAC_ALWAYS_ONb |
				 R300_DISP_DAC_PIXCLK_DAC_BLANK_OFF);
			WREG32_PLL(RADEON_VCLK_ECP_CNTL, tmp);

			tmp = RREG32_PLL(RADEON_PIXCLKS_CNTL);
			tmp &= ~(RADEON_PIX2CLK_ALWAYS_ONb |
				 RADEON_PIX2CLK_DAC_ALWAYS_ONb |
				 RADEON_DISP_TVOUT_PIXCLK_TV_ALWAYS_ONb |
				 R300_DVOCLK_ALWAYS_ONb |
				 RADEON_PIXCLK_BLEND_ALWAYS_ONb |
				 RADEON_PIXCLK_GV_ALWAYS_ONb |
				 R300_PIXCLK_DVO_ALWAYS_ONb |
				 RADEON_PIXCLK_LVDS_ALWAYS_ONb |
				 RADEON_PIXCLK_TMDS_ALWAYS_ONb |
				 R300_PIXCLK_TRANS_ALWAYS_ONb |
				 R300_PIXCLK_TVO_ALWAYS_ONb |
				 R300_P2G2CLK_ALWAYS_ONb |
				 R300_P2G2CLK_DAC_ALWAYS_ONb |
				 R300_DISP_DAC_PIXCLK_DAC2_BLANK_OFF);
			WREG32_PLL(RADEON_PIXCLKS_CNTL, tmp);
		} else if (rdev->family >= CHIP_RV350) {
			/* for RV350/M10, no delays are required. */
			tmp = RREG32_PLL(R300_SCLK_CNTL2);
			tmp |= (R300_SCLK_FORCE_TCL |
				R300_SCLK_FORCE_GA | R300_SCLK_FORCE_CBA);
			WREG32_PLL(R300_SCLK_CNTL2, tmp);

			tmp = RREG32_PLL(RADEON_SCLK_CNTL);
			tmp |= (RADEON_SCLK_FORCE_DISP2 | RADEON_SCLK_FORCE_CP |
				RADEON_SCLK_FORCE_HDP | RADEON_SCLK_FORCE_DISP1
				| RADEON_SCLK_FORCE_TOP | RADEON_SCLK_FORCE_E2 |
				R300_SCLK_FORCE_VAP | RADEON_SCLK_FORCE_IDCT |
				RADEON_SCLK_FORCE_VIP | R300_SCLK_FORCE_SR |
				R300_SCLK_FORCE_PX | R300_SCLK_FORCE_TX |
				R300_SCLK_FORCE_US | RADEON_SCLK_FORCE_TV_SCLK |
				R300_SCLK_FORCE_SU | RADEON_SCLK_FORCE_OV0);
			WREG32_PLL(RADEON_SCLK_CNTL, tmp);

			tmp = RREG32_PLL(RADEON_SCLK_MORE_CNTL);
			tmp |= RADEON_SCLK_MORE_FORCEON;
			WREG32_PLL(RADEON_SCLK_MORE_CNTL, tmp);

			tmp = RREG32_PLL(RADEON_MCLK_CNTL);
			tmp |= (RADEON_FORCEON_MCLKA |
				RADEON_FORCEON_MCLKB |
				RADEON_FORCEON_YCLKA |
				RADEON_FORCEON_YCLKB | RADEON_FORCEON_MC);
			WREG32_PLL(RADEON_MCLK_CNTL, tmp);

			tmp = RREG32_PLL(RADEON_VCLK_ECP_CNTL);
			tmp &= ~(RADEON_PIXCLK_ALWAYS_ONb |
				 RADEON_PIXCLK_DAC_ALWAYS_ONb |
				 R300_DISP_DAC_PIXCLK_DAC_BLANK_OFF);
			WREG32_PLL(RADEON_VCLK_ECP_CNTL, tmp);

			tmp = RREG32_PLL(RADEON_PIXCLKS_CNTL);
			tmp &= ~(RADEON_PIX2CLK_ALWAYS_ONb |
				 RADEON_PIX2CLK_DAC_ALWAYS_ONb |
				 RADEON_DISP_TVOUT_PIXCLK_TV_ALWAYS_ONb |
				 R300_DVOCLK_ALWAYS_ONb |
				 RADEON_PIXCLK_BLEND_ALWAYS_ONb |
				 RADEON_PIXCLK_GV_ALWAYS_ONb |
				 R300_PIXCLK_DVO_ALWAYS_ONb |
				 RADEON_PIXCLK_LVDS_ALWAYS_ONb |
				 RADEON_PIXCLK_TMDS_ALWAYS_ONb |
				 R300_PIXCLK_TRANS_ALWAYS_ONb |
				 R300_PIXCLK_TVO_ALWAYS_ONb |
				 R300_P2G2CLK_ALWAYS_ONb |
				 R300_P2G2CLK_DAC_ALWAYS_ONb |
				 R300_DISP_DAC_PIXCLK_DAC2_BLANK_OFF);
			WREG32_PLL(RADEON_PIXCLKS_CNTL, tmp);
		} else {
			tmp = RREG32_PLL(RADEON_SCLK_CNTL);
			tmp |= (RADEON_SCLK_FORCE_CP | RADEON_SCLK_FORCE_E2);
			tmp |= RADEON_SCLK_FORCE_SE;

			if (rdev->flags & RADEON_SINGLE_CRTC) {
				tmp |= (RADEON_SCLK_FORCE_RB |
					RADEON_SCLK_FORCE_TDM |
					RADEON_SCLK_FORCE_TAM |
					RADEON_SCLK_FORCE_PB |
					RADEON_SCLK_FORCE_RE |
					RADEON_SCLK_FORCE_VIP |
					RADEON_SCLK_FORCE_IDCT |
					RADEON_SCLK_FORCE_TOP |
					RADEON_SCLK_FORCE_DISP1 |
					RADEON_SCLK_FORCE_DISP2 |
					RADEON_SCLK_FORCE_HDP);
			} else if ((rdev->family == CHIP_R300) ||
				   (rdev->family == CHIP_R350)) {
				tmp |= (RADEON_SCLK_FORCE_HDP |
					RADEON_SCLK_FORCE_DISP1 |
					RADEON_SCLK_FORCE_DISP2 |
					RADEON_SCLK_FORCE_TOP |
					RADEON_SCLK_FORCE_IDCT |
					RADEON_SCLK_FORCE_VIP);
			}
			WREG32_PLL(RADEON_SCLK_CNTL, tmp);

			udelay(16000);

			if ((rdev->family == CHIP_R300) ||
			    (rdev->family == CHIP_R350)) {
				tmp = RREG32_PLL(R300_SCLK_CNTL2);
				tmp |= (R300_SCLK_FORCE_TCL |
					R300_SCLK_FORCE_GA |
					R300_SCLK_FORCE_CBA);
				WREG32_PLL(R300_SCLK_CNTL2, tmp);
				udelay(16000);
			}

			if (rdev->flags & RADEON_IS_IGP) {
				tmp = RREG32_PLL(RADEON_MCLK_CNTL);
				tmp &= ~(RADEON_FORCEON_MCLKA |
					 RADEON_FORCEON_YCLKA);
				WREG32_PLL(RADEON_MCLK_CNTL, tmp);
				udelay(16000);
			}

			if ((rdev->family == CHIP_RV200) ||
			    (rdev->family == CHIP_RV250) ||
			    (rdev->family == CHIP_RV280)) {
				tmp = RREG32_PLL(RADEON_SCLK_MORE_CNTL);
				tmp |= RADEON_SCLK_MORE_FORCEON;
				WREG32_PLL(RADEON_SCLK_MORE_CNTL, tmp);
				udelay(16000);
			}

			tmp = RREG32_PLL(RADEON_PIXCLKS_CNTL);
			tmp &= ~(RADEON_PIX2CLK_ALWAYS_ONb |
				 RADEON_PIX2CLK_DAC_ALWAYS_ONb |
				 RADEON_PIXCLK_BLEND_ALWAYS_ONb |
				 RADEON_PIXCLK_GV_ALWAYS_ONb |
				 RADEON_PIXCLK_DIG_TMDS_ALWAYS_ONb |
				 RADEON_PIXCLK_LVDS_ALWAYS_ONb |
				 RADEON_PIXCLK_TMDS_ALWAYS_ONb);

			WREG32_PLL(RADEON_PIXCLKS_CNTL, tmp);
			udelay(16000);

			tmp = RREG32_PLL(RADEON_VCLK_ECP_CNTL);
			tmp &= ~(RADEON_PIXCLK_ALWAYS_ONb |
				 RADEON_PIXCLK_DAC_ALWAYS_ONb);
			WREG32_PLL(RADEON_VCLK_ECP_CNTL, tmp);
		}
	}
}
<<<<<<< HEAD

static void radeon_apply_clock_quirks(struct radeon_device *rdev)
{
	uint32_t tmp;

	/* XXX make sure engine is idle */

	if (rdev->family < CHIP_RS600) {
		tmp = RREG32_PLL(RADEON_SCLK_CNTL);
		if (ASIC_IS_R300(rdev) || ASIC_IS_RV100(rdev))
			tmp |= RADEON_SCLK_FORCE_CP | RADEON_SCLK_FORCE_VIP;
		if ((rdev->family == CHIP_RV250)
		    || (rdev->family == CHIP_RV280))
			tmp |=
			    RADEON_SCLK_FORCE_DISP1 | RADEON_SCLK_FORCE_DISP2;
		if ((rdev->family == CHIP_RV350)
		    || (rdev->family == CHIP_RV380))
			tmp |= R300_SCLK_FORCE_VAP;
		if (rdev->family == CHIP_R420)
			tmp |= R300_SCLK_FORCE_PX | R300_SCLK_FORCE_TX;
		WREG32_PLL(RADEON_SCLK_CNTL, tmp);
	} else if (rdev->family < CHIP_R600) {
		tmp = RREG32_PLL(AVIVO_CP_DYN_CNTL);
		tmp |= AVIVO_CP_FORCEON;
		WREG32_PLL(AVIVO_CP_DYN_CNTL, tmp);

		tmp = RREG32_PLL(AVIVO_E2_DYN_CNTL);
		tmp |= AVIVO_E2_FORCEON;
		WREG32_PLL(AVIVO_E2_DYN_CNTL, tmp);

		tmp = RREG32_PLL(AVIVO_IDCT_DYN_CNTL);
		tmp |= AVIVO_IDCT_FORCEON;
		WREG32_PLL(AVIVO_IDCT_DYN_CNTL, tmp);
	}
}

int radeon_static_clocks_init(struct drm_device *dev)
{
	struct radeon_device *rdev = dev->dev_private;

	/* XXX make sure engine is idle */

	if (radeon_dynclks != -1) {
		if (radeon_dynclks) {
			if (rdev->asic->set_clock_gating)
				radeon_set_clock_gating(rdev, 1);
		}
	}
	radeon_apply_clock_quirks(rdev);
	return 0;
}
=======
>>>>>>> 062c1825
<|MERGE_RESOLUTION|>--- conflicted
+++ resolved
@@ -904,57 +904,3 @@
 		}
 	}
 }
-<<<<<<< HEAD
-
-static void radeon_apply_clock_quirks(struct radeon_device *rdev)
-{
-	uint32_t tmp;
-
-	/* XXX make sure engine is idle */
-
-	if (rdev->family < CHIP_RS600) {
-		tmp = RREG32_PLL(RADEON_SCLK_CNTL);
-		if (ASIC_IS_R300(rdev) || ASIC_IS_RV100(rdev))
-			tmp |= RADEON_SCLK_FORCE_CP | RADEON_SCLK_FORCE_VIP;
-		if ((rdev->family == CHIP_RV250)
-		    || (rdev->family == CHIP_RV280))
-			tmp |=
-			    RADEON_SCLK_FORCE_DISP1 | RADEON_SCLK_FORCE_DISP2;
-		if ((rdev->family == CHIP_RV350)
-		    || (rdev->family == CHIP_RV380))
-			tmp |= R300_SCLK_FORCE_VAP;
-		if (rdev->family == CHIP_R420)
-			tmp |= R300_SCLK_FORCE_PX | R300_SCLK_FORCE_TX;
-		WREG32_PLL(RADEON_SCLK_CNTL, tmp);
-	} else if (rdev->family < CHIP_R600) {
-		tmp = RREG32_PLL(AVIVO_CP_DYN_CNTL);
-		tmp |= AVIVO_CP_FORCEON;
-		WREG32_PLL(AVIVO_CP_DYN_CNTL, tmp);
-
-		tmp = RREG32_PLL(AVIVO_E2_DYN_CNTL);
-		tmp |= AVIVO_E2_FORCEON;
-		WREG32_PLL(AVIVO_E2_DYN_CNTL, tmp);
-
-		tmp = RREG32_PLL(AVIVO_IDCT_DYN_CNTL);
-		tmp |= AVIVO_IDCT_FORCEON;
-		WREG32_PLL(AVIVO_IDCT_DYN_CNTL, tmp);
-	}
-}
-
-int radeon_static_clocks_init(struct drm_device *dev)
-{
-	struct radeon_device *rdev = dev->dev_private;
-
-	/* XXX make sure engine is idle */
-
-	if (radeon_dynclks != -1) {
-		if (radeon_dynclks) {
-			if (rdev->asic->set_clock_gating)
-				radeon_set_clock_gating(rdev, 1);
-		}
-	}
-	radeon_apply_clock_quirks(rdev);
-	return 0;
-}
-=======
->>>>>>> 062c1825
