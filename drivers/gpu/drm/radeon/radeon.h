--- conflicted
+++ resolved
@@ -351,10 +351,7 @@
 	int			vram_mtrr;
 	bool			vram_is_ddr;
 	bool			igp_sideport_enabled;
-<<<<<<< HEAD
-=======
 	u64                     gtt_base_align;
->>>>>>> 772320e8
 };
 
 bool radeon_combios_sideport_present(struct radeon_device *rdev);
