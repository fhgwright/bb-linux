--- conflicted
+++ resolved
@@ -419,10 +419,7 @@
 
 union adjust_pixel_clock {
 	ADJUST_DISPLAY_PLL_PS_ALLOCATION v1;
-<<<<<<< HEAD
-=======
 	ADJUST_DISPLAY_PLL_PS_ALLOCATION_V3 v3;
->>>>>>> 55c63bd2
 };
 
 static u32 atombios_adjust_pll(struct drm_crtc *crtc,
@@ -434,11 +431,6 @@
 	struct drm_encoder *encoder = NULL;
 	struct radeon_encoder *radeon_encoder = NULL;
 	u32 adjusted_clock = mode->clock;
-<<<<<<< HEAD
-
-	/* reset the pll flags */
-	pll->flags = 0;
-=======
 	int encoder_mode = 0;
 
 	/* reset the pll flags */
@@ -456,7 +448,6 @@
 		else
 			pll->algo = PLL_ALGO_LEGACY;
 	}
->>>>>>> 55c63bd2
 
 	if (ASIC_IS_AVIVO(rdev)) {
 		if ((rdev->family == CHIP_RS600) ||
@@ -482,22 +473,16 @@
 	list_for_each_entry(encoder, &dev->mode_config.encoder_list, head) {
 		if (encoder->crtc == crtc) {
 			radeon_encoder = to_radeon_encoder(encoder);
-<<<<<<< HEAD
-=======
 			encoder_mode = atombios_get_encoder_mode(encoder);
->>>>>>> 55c63bd2
 			if (ASIC_IS_AVIVO(rdev)) {
 				/* DVO wants 2x pixel clock if the DVO chip is in 12 bit mode */
 				if (radeon_encoder->encoder_id == ENCODER_OBJECT_ID_INTERNAL_KLDSCP_DVO1)
 					adjusted_clock = mode->clock * 2;
-<<<<<<< HEAD
-=======
 				/* LVDS PLL quirks */
 				if (encoder->encoder_type == DRM_MODE_ENCODER_LVDS) {
 					struct radeon_encoder_atom_dig *dig = radeon_encoder->enc_priv;
 					pll->algo = dig->pll_algo;
 				}
->>>>>>> 55c63bd2
 			} else {
 				if (encoder->encoder_type != DRM_MODE_ENCODER_DAC)
 					pll->flags |= RADEON_PLL_NO_ODD_POST_DIV;
@@ -514,43 +499,6 @@
 	 */
 	if (ASIC_IS_DCE3(rdev)) {
 		union adjust_pixel_clock args;
-<<<<<<< HEAD
-		struct radeon_encoder_atom_dig *dig;
-		u8 frev, crev;
-		int index;
-
-		if (!radeon_encoder->enc_priv)
-			return adjusted_clock;
-		dig = radeon_encoder->enc_priv;
-
-		index = GetIndexIntoMasterTable(COMMAND, AdjustDisplayPll);
-		atom_parse_cmd_header(rdev->mode_info.atom_context, index, &frev,
-				      &crev);
-
-		memset(&args, 0, sizeof(args));
-
-		switch (frev) {
-		case 1:
-			switch (crev) {
-			case 1:
-			case 2:
-				args.v1.usPixelClock = cpu_to_le16(mode->clock / 10);
-				args.v1.ucTransmitterID = radeon_encoder->encoder_id;
-				args.v1.ucEncodeMode = atombios_get_encoder_mode(encoder);
-
-				atom_execute_table(rdev->mode_info.atom_context,
-						   index, (uint32_t *)&args);
-				adjusted_clock = le16_to_cpu(args.v1.usPixelClock) * 10;
-				break;
-			default:
-				DRM_ERROR("Unknown table version %d %d\n", frev, crev);
-				return adjusted_clock;
-			}
-			break;
-		default:
-			DRM_ERROR("Unknown table version %d %d\n", frev, crev);
-			return adjusted_clock;
-=======
 		u8 frev, crev;
 		int index;
 
@@ -693,45 +641,8 @@
 			radeon_encoder = to_radeon_encoder(encoder);
 			encoder_mode = atombios_get_encoder_mode(encoder);
 			break;
->>>>>>> 55c63bd2
-		}
-	}
-	return adjusted_clock;
-}
-
-union set_pixel_clock {
-	SET_PIXEL_CLOCK_PS_ALLOCATION base;
-	PIXEL_CLOCK_PARAMETERS v1;
-	PIXEL_CLOCK_PARAMETERS_V2 v2;
-	PIXEL_CLOCK_PARAMETERS_V3 v3;
-};
-
-void atombios_crtc_set_pll(struct drm_crtc *crtc, struct drm_display_mode *mode)
-{
-	struct radeon_crtc *radeon_crtc = to_radeon_crtc(crtc);
-	struct drm_device *dev = crtc->dev;
-	struct radeon_device *rdev = dev->dev_private;
-	struct drm_encoder *encoder = NULL;
-	struct radeon_encoder *radeon_encoder = NULL;
-	u8 frev, crev;
-	int index;
-	union set_pixel_clock args;
-	u32 pll_clock = mode->clock;
-	u32 ref_div = 0, fb_div = 0, frac_fb_div = 0, post_div = 0;
-	struct radeon_pll *pll;
-	u32 adjusted_clock;
-
-	memset(&args, 0, sizeof(args));
-
-	list_for_each_entry(encoder, &dev->mode_config.encoder_list, head) {
-		if (encoder->crtc == crtc) {
-			radeon_encoder = to_radeon_encoder(encoder);
-			break;
-		}
-	}
-
-	if (!radeon_encoder)
-		return;
+		}
+	}
 
 	if (!radeon_encoder)
 		return;
@@ -752,23 +663,8 @@
 	/* adjust pixel clock as needed */
 	adjusted_clock = atombios_adjust_pll(crtc, mode, pll);
 
-<<<<<<< HEAD
-	if (ASIC_IS_AVIVO(rdev)) {
-		if (radeon_new_pll)
-			radeon_compute_pll_avivo(pll, adjusted_clock, &pll_clock,
-						 &fb_div, &frac_fb_div,
-						 &ref_div, &post_div);
-		else
-			radeon_compute_pll(pll, adjusted_clock, &pll_clock,
-					   &fb_div, &frac_fb_div,
-					   &ref_div, &post_div);
-	} else
-		radeon_compute_pll(pll, adjusted_clock, &pll_clock, &fb_div, &frac_fb_div,
-				   &ref_div, &post_div);
-=======
 	radeon_compute_pll(pll, adjusted_clock, &pll_clock, &fb_div, &frac_fb_div,
 			   &ref_div, &post_div);
->>>>>>> 55c63bd2
 
 	index = GetIndexIntoMasterTable(COMMAND, SetPixelClock);
 	atom_parse_cmd_header(rdev->mode_info.atom_context, index, &frev,
@@ -783,12 +679,7 @@
 			args.v1.usFbDiv = cpu_to_le16(fb_div);
 			args.v1.ucFracFbDiv = frac_fb_div;
 			args.v1.ucPostDiv = post_div;
-<<<<<<< HEAD
-			args.v1.ucPpll =
-			    radeon_crtc->crtc_id ? ATOM_PPLL2 : ATOM_PPLL1;
-=======
 			args.v1.ucPpll = radeon_crtc->pll_id;
->>>>>>> 55c63bd2
 			args.v1.ucCRTC = radeon_crtc->crtc_id;
 			args.v1.ucRefDivSrc = 1;
 			break;
@@ -798,12 +689,7 @@
 			args.v2.usFbDiv = cpu_to_le16(fb_div);
 			args.v2.ucFracFbDiv = frac_fb_div;
 			args.v2.ucPostDiv = post_div;
-<<<<<<< HEAD
-			args.v2.ucPpll =
-			    radeon_crtc->crtc_id ? ATOM_PPLL2 : ATOM_PPLL1;
-=======
 			args.v2.ucPpll = radeon_crtc->pll_id;
->>>>>>> 55c63bd2
 			args.v2.ucCRTC = radeon_crtc->crtc_id;
 			args.v2.ucRefDivSrc = 1;
 			break;
@@ -813,14 +699,6 @@
 			args.v3.usFbDiv = cpu_to_le16(fb_div);
 			args.v3.ucFracFbDiv = frac_fb_div;
 			args.v3.ucPostDiv = post_div;
-<<<<<<< HEAD
-			args.v3.ucPpll =
-			    radeon_crtc->crtc_id ? ATOM_PPLL2 : ATOM_PPLL1;
-			args.v3.ucMiscInfo = (radeon_crtc->crtc_id << 2);
-			args.v3.ucTransmitterId = radeon_encoder->encoder_id;
-			args.v3.ucEncoderMode =
-			    atombios_get_encoder_mode(encoder);
-=======
 			args.v3.ucPpll = radeon_crtc->pll_id;
 			args.v3.ucMiscInfo = (radeon_crtc->pll_id << 2);
 			args.v3.ucTransmitterId = radeon_encoder->encoder_id;
@@ -837,7 +715,6 @@
 			args.v5.ucTransmitterID = radeon_encoder->encoder_id;
 			args.v5.ucEncoderMode = encoder_mode;
 			args.v5.ucPpll = radeon_crtc->pll_id;
->>>>>>> 55c63bd2
 			break;
 		default:
 			DRM_ERROR("Unknown table version %d %d\n", frev, crev);
@@ -852,8 +729,6 @@
 	atom_execute_table(rdev->mode_info.atom_context, index, (uint32_t *)&args);
 }
 
-<<<<<<< HEAD
-=======
 static int evergreen_crtc_set_base(struct drm_crtc *crtc, int x, int y,
 				   struct drm_framebuffer *old_fb)
 {
@@ -988,7 +863,6 @@
 	return 0;
 }
 
->>>>>>> 55c63bd2
 static int avivo_crtc_set_base(struct drm_crtc *crtc, int x, int y,
 			       struct drm_framebuffer *old_fb)
 {
@@ -1126,13 +1000,9 @@
 	struct drm_device *dev = crtc->dev;
 	struct radeon_device *rdev = dev->dev_private;
 
-<<<<<<< HEAD
-	if (ASIC_IS_AVIVO(rdev))
-=======
 	if (ASIC_IS_DCE4(rdev))
 		return evergreen_crtc_set_base(crtc, x, y, old_fb);
 	else if (ASIC_IS_AVIVO(rdev))
->>>>>>> 55c63bd2
 		return avivo_crtc_set_base(crtc, x, y, old_fb);
 	else
 		return radeon_crtc_set_base(crtc, x, y, old_fb);
@@ -1162,8 +1032,6 @@
 	}
 }
 
-<<<<<<< HEAD
-=======
 static int radeon_atom_pick_pll(struct drm_crtc *crtc)
 {
 	struct radeon_crtc *radeon_crtc = to_radeon_crtc(crtc);
@@ -1204,7 +1072,6 @@
 
 }
 
->>>>>>> 55c63bd2
 int atombios_crtc_mode_set(struct drm_crtc *crtc,
 			   struct drm_display_mode *mode,
 			   struct drm_display_mode *adjusted_mode,
@@ -1234,10 +1101,6 @@
 		atombios_crtc_set_timing(crtc, adjusted_mode);
 		if (radeon_crtc->crtc_id == 0)
 			atombios_set_crtc_dtd_timing(crtc, adjusted_mode);
-<<<<<<< HEAD
-		atombios_crtc_set_base(crtc, x, y, old_fb);
-=======
->>>>>>> 55c63bd2
 		radeon_legacy_atom_fixup(crtc);
 	}
 	atombios_crtc_set_base(crtc, x, y, old_fb);
@@ -1257,11 +1120,7 @@
 
 static void atombios_crtc_prepare(struct drm_crtc *crtc)
 {
-<<<<<<< HEAD
-	atombios_lock_crtc(crtc, 1);
-=======
 	atombios_lock_crtc(crtc, ATOM_ENABLE);
->>>>>>> 55c63bd2
 	atombios_crtc_dpms(crtc, DRM_MODE_DPMS_OFF);
 }
 
