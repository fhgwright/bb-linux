--- conflicted
+++ resolved
@@ -333,10 +333,7 @@
 	return snprintf(buf, PAGE_SIZE, "%s\n",
 			(cp == PM_PROFILE_AUTO) ? "auto" :
 			(cp == PM_PROFILE_LOW) ? "low" :
-<<<<<<< HEAD
-=======
 			(cp == PM_PROFILE_MID) ? "mid" :
->>>>>>> 772320e8
 			(cp == PM_PROFILE_HIGH) ? "high" : "default");
 }
 
