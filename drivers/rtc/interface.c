--- conflicted
+++ resolved
@@ -16,12 +16,9 @@
 #include <linux/log2.h>
 #include <linux/workqueue.h>
 
-<<<<<<< HEAD
-=======
 static int rtc_timer_enqueue(struct rtc_device *rtc, struct rtc_timer *timer);
 static void rtc_timer_remove(struct rtc_device *rtc, struct rtc_timer *timer);
 
->>>>>>> 105e53f8
 static int __rtc_read_time(struct rtc_device *rtc, struct rtc_time *tm)
 {
 	int err;
@@ -119,38 +116,81 @@
 }
 EXPORT_SYMBOL_GPL(rtc_set_mmss);
 
-int rtc_read_alarm(struct rtc_device *rtc, struct rtc_wkalrm *alarm)
+static int rtc_read_alarm_internal(struct rtc_device *rtc, struct rtc_wkalrm *alarm)
 {
 	int err;
 
 	err = mutex_lock_interruptible(&rtc->ops_lock);
 	if (err)
 		return err;
-	alarm->enabled = rtc->aie_timer.enabled;
-	if (alarm->enabled)
-		alarm->time = rtc_ktime_to_tm(rtc->aie_timer.node.expires);
-	mutex_unlock(&rtc->ops_lock);
-
-	return 0;
-}
-EXPORT_SYMBOL_GPL(rtc_read_alarm);
-
-<<<<<<< HEAD
-int __rtc_set_alarm(struct rtc_device *rtc, struct rtc_wkalrm *alarm)
-=======
+
+	if (rtc->ops == NULL)
+		err = -ENODEV;
+	else if (!rtc->ops->read_alarm)
+		err = -EINVAL;
+	else {
+		memset(alarm, 0, sizeof(struct rtc_wkalrm));
+		err = rtc->ops->read_alarm(rtc->dev.parent, alarm);
+	}
+
+	mutex_unlock(&rtc->ops_lock);
+	return err;
+}
+
 int __rtc_read_alarm(struct rtc_device *rtc, struct rtc_wkalrm *alarm)
->>>>>>> 105e53f8
-{
-	struct rtc_time tm;
-	long now, scheduled;
-	int err;
-
-	err = rtc_valid_tm(&alarm->time);
-	if (err)
-		return err;
-<<<<<<< HEAD
-	rtc_tm_to_time(&alarm->time, &scheduled);
-=======
+{
+	int err;
+	struct rtc_time before, now;
+	int first_time = 1;
+	unsigned long t_now, t_alm;
+	enum { none, day, month, year } missing = none;
+	unsigned days;
+
+	/* The lower level RTC driver may return -1 in some fields,
+	 * creating invalid alarm->time values, for reasons like:
+	 *
+	 *   - The hardware may not be capable of filling them in;
+	 *     many alarms match only on time-of-day fields, not
+	 *     day/month/year calendar data.
+	 *
+	 *   - Some hardware uses illegal values as "wildcard" match
+	 *     values, which non-Linux firmware (like a BIOS) may try
+	 *     to set up as e.g. "alarm 15 minutes after each hour".
+	 *     Linux uses only oneshot alarms.
+	 *
+	 * When we see that here, we deal with it by using values from
+	 * a current RTC timestamp for any missing (-1) values.  The
+	 * RTC driver prevents "periodic alarm" modes.
+	 *
+	 * But this can be racey, because some fields of the RTC timestamp
+	 * may have wrapped in the interval since we read the RTC alarm,
+	 * which would lead to us inserting inconsistent values in place
+	 * of the -1 fields.
+	 *
+	 * Reading the alarm and timestamp in the reverse sequence
+	 * would have the same race condition, and not solve the issue.
+	 *
+	 * So, we must first read the RTC timestamp,
+	 * then read the RTC alarm value,
+	 * and then read a second RTC timestamp.
+	 *
+	 * If any fields of the second timestamp have changed
+	 * when compared with the first timestamp, then we know
+	 * our timestamp may be inconsistent with that used by
+	 * the low-level rtc_read_alarm_internal() function.
+	 *
+	 * So, when the two timestamps disagree, we just loop and do
+	 * the process again to get a fully consistent set of values.
+	 *
+	 * This could all instead be done in the lower level driver,
+	 * but since more than one lower level RTC implementation needs it,
+	 * then it's probably best best to do it here instead of there..
+	 */
+
+	/* Get the "before" timestamp */
+	err = rtc_read_time(rtc, &before);
+	if (err < 0)
+		return err;
 	do {
 		if (!first_time)
 			memcpy(&before, &now, sizeof(struct rtc_time));
@@ -209,7 +249,85 @@
 		goto done;
 
 	switch (missing) {
->>>>>>> 105e53f8
+
+	/* 24 hour rollover ... if it's now 10am Monday, an alarm that
+	 * that will trigger at 5am will do so at 5am Tuesday, which
+	 * could also be in the next month or year.  This is a common
+	 * case, especially for PCs.
+	 */
+	case day:
+		dev_dbg(&rtc->dev, "alarm rollover: %s\n", "day");
+		t_alm += 24 * 60 * 60;
+		rtc_time_to_tm(t_alm, &alarm->time);
+		break;
+
+	/* Month rollover ... if it's the 31th, an alarm on the 3rd will
+	 * be next month.  An alarm matching on the 30th, 29th, or 28th
+	 * may end up in the month after that!  Many newer PCs support
+	 * this type of alarm.
+	 */
+	case month:
+		dev_dbg(&rtc->dev, "alarm rollover: %s\n", "month");
+		do {
+			if (alarm->time.tm_mon < 11)
+				alarm->time.tm_mon++;
+			else {
+				alarm->time.tm_mon = 0;
+				alarm->time.tm_year++;
+			}
+			days = rtc_month_days(alarm->time.tm_mon,
+					alarm->time.tm_year);
+		} while (days < alarm->time.tm_mday);
+		break;
+
+	/* Year rollover ... easy except for leap years! */
+	case year:
+		dev_dbg(&rtc->dev, "alarm rollover: %s\n", "year");
+		do {
+			alarm->time.tm_year++;
+		} while (rtc_valid_tm(&alarm->time) != 0);
+		break;
+
+	default:
+		dev_warn(&rtc->dev, "alarm rollover not handled\n");
+	}
+
+done:
+	return 0;
+}
+
+int rtc_read_alarm(struct rtc_device *rtc, struct rtc_wkalrm *alarm)
+{
+	int err;
+
+	err = mutex_lock_interruptible(&rtc->ops_lock);
+	if (err)
+		return err;
+	if (rtc->ops == NULL)
+		err = -ENODEV;
+	else if (!rtc->ops->read_alarm)
+		err = -EINVAL;
+	else {
+		memset(alarm, 0, sizeof(struct rtc_wkalrm));
+		alarm->enabled = rtc->aie_timer.enabled;
+		alarm->time = rtc_ktime_to_tm(rtc->aie_timer.node.expires);
+	}
+	mutex_unlock(&rtc->ops_lock);
+
+	return err;
+}
+EXPORT_SYMBOL_GPL(rtc_read_alarm);
+
+int __rtc_set_alarm(struct rtc_device *rtc, struct rtc_wkalrm *alarm)
+{
+	struct rtc_time tm;
+	long now, scheduled;
+	int err;
+
+	err = rtc_valid_tm(&alarm->time);
+	if (err)
+		return err;
+	rtc_tm_to_time(&alarm->time, &scheduled);
 
 	/* Make sure we're not setting alarms in the past */
 	err = __rtc_read_time(rtc, &tm);
@@ -233,93 +351,27 @@
 	return err;
 }
 
-int rtc_read_alarm(struct rtc_device *rtc, struct rtc_wkalrm *alarm)
-{
-	int err;
+int rtc_set_alarm(struct rtc_device *rtc, struct rtc_wkalrm *alarm)
+{
+	int err;
+
+	err = rtc_valid_tm(&alarm->time);
+	if (err != 0)
+		return err;
 
 	err = mutex_lock_interruptible(&rtc->ops_lock);
 	if (err)
 		return err;
-	if (rtc->ops == NULL)
-		err = -ENODEV;
-	else if (!rtc->ops->read_alarm)
-		err = -EINVAL;
-	else {
-		memset(alarm, 0, sizeof(struct rtc_wkalrm));
-		alarm->enabled = rtc->aie_timer.enabled;
-		alarm->time = rtc_ktime_to_tm(rtc->aie_timer.node.expires);
-	}
-	mutex_unlock(&rtc->ops_lock);
-
-	return err;
-}
-EXPORT_SYMBOL_GPL(rtc_read_alarm);
-
-int __rtc_set_alarm(struct rtc_device *rtc, struct rtc_wkalrm *alarm)
-{
-	struct rtc_time tm;
-	long now, scheduled;
-	int err;
-
-	err = rtc_valid_tm(&alarm->time);
-	if (err)
-		return err;
-<<<<<<< HEAD
 	if (rtc->aie_timer.enabled) {
 		rtc_timer_remove(rtc, &rtc->aie_timer);
-		rtc->aie_timer.enabled = 0;
-=======
-	rtc_tm_to_time(&alarm->time, &scheduled);
-
-	/* Make sure we're not setting alarms in the past */
-	err = __rtc_read_time(rtc, &tm);
-	rtc_tm_to_time(&tm, &now);
-	if (scheduled <= now)
-		return -ETIME;
-	/*
-	 * XXX - We just checked to make sure the alarm time is not
-	 * in the past, but there is still a race window where if
-	 * the is alarm set for the next second and the second ticks
-	 * over right here, before we set the alarm.
-	 */
-
-	if (!rtc->ops)
-		err = -ENODEV;
-	else if (!rtc->ops->set_alarm)
-		err = -EINVAL;
-	else
-		err = rtc->ops->set_alarm(rtc->dev.parent, alarm);
-
-	return err;
-}
-
-int rtc_set_alarm(struct rtc_device *rtc, struct rtc_wkalrm *alarm)
-{
-	int err;
-
-	err = rtc_valid_tm(&alarm->time);
-	if (err != 0)
-		return err;
-
-	err = mutex_lock_interruptible(&rtc->ops_lock);
-	if (err)
-		return err;
-	if (rtc->aie_timer.enabled) {
-		rtc_timer_remove(rtc, &rtc->aie_timer);
->>>>>>> 105e53f8
 	}
 	rtc->aie_timer.node.expires = rtc_tm_to_ktime(alarm->time);
 	rtc->aie_timer.period = ktime_set(0, 0);
 	if (alarm->enabled) {
-<<<<<<< HEAD
-		rtc->aie_timer.enabled = 1;
-		rtc_timer_enqueue(rtc, &rtc->aie_timer);
-=======
 		err = rtc_timer_enqueue(rtc, &rtc->aie_timer);
->>>>>>> 105e53f8
-	}
-	mutex_unlock(&rtc->ops_lock);
-	return 0;
+	}
+	mutex_unlock(&rtc->ops_lock);
+	return err;
 }
 EXPORT_SYMBOL_GPL(rtc_set_alarm);
 
@@ -356,18 +408,6 @@
 		return err;
 
 	if (rtc->aie_timer.enabled != enabled) {
-<<<<<<< HEAD
-		if (enabled) {
-			rtc->aie_timer.enabled = 1;
-			rtc_timer_enqueue(rtc, &rtc->aie_timer);
-		} else {
-			rtc_timer_remove(rtc, &rtc->aie_timer);
-			rtc->aie_timer.enabled = 0;
-		}
-	}
-
-	if (!rtc->ops)
-=======
 		if (enabled)
 			err = rtc_timer_enqueue(rtc, &rtc->aie_timer);
 		else
@@ -377,7 +417,6 @@
 	if (err)
 		/* nothing */;
 	else if (!rtc->ops)
->>>>>>> 105e53f8
 		err = -ENODEV;
 	else if (!rtc->ops->alarm_irq_enable)
 		err = -EINVAL;
@@ -395,30 +434,6 @@
 	if (err)
 		return err;
 
-<<<<<<< HEAD
-	/* make sure we're changing state */
-	if (rtc->uie_rtctimer.enabled == enabled)
-		goto out;
-
-	if (enabled) {
-		struct rtc_time tm;
-		ktime_t now, onesec;
-
-		__rtc_read_time(rtc, &tm);
-		onesec = ktime_set(1, 0);
-		now = rtc_tm_to_ktime(tm);
-		rtc->uie_rtctimer.node.expires = ktime_add(now, onesec);
-		rtc->uie_rtctimer.period = ktime_set(1, 0);
-		rtc->uie_rtctimer.enabled = 1;
-		rtc_timer_enqueue(rtc, &rtc->uie_rtctimer);
-	} else {
-		rtc_timer_remove(rtc, &rtc->uie_rtctimer);
-		rtc->uie_rtctimer.enabled = 0;
-	}
-
-out:
-	mutex_unlock(&rtc->ops_lock);
-=======
 #ifdef CONFIG_RTC_INTF_DEV_UIE_EMUL
 	if (enabled == 0 && rtc->uie_irq_active) {
 		mutex_unlock(&rtc->ops_lock);
@@ -454,7 +469,6 @@
 	if (err == -EINVAL)
 		err = rtc_dev_update_irq_enable_emul(rtc, enabled);
 #endif
->>>>>>> 105e53f8
 	return err;
 
 }
@@ -466,19 +480,11 @@
  * @rtc: pointer to the rtc device
  *
  * This function is called when an AIE, UIE or PIE mode interrupt
-<<<<<<< HEAD
- * has occured (or been emulated).
+ * has occurred (or been emulated).
  *
  * Triggers the registered irq_task function callback.
  */
-static void rtc_handle_legacy_irq(struct rtc_device *rtc, int num, int mode)
-=======
- * has occurred (or been emulated).
- *
- * Triggers the registered irq_task function callback.
- */
 void rtc_handle_legacy_irq(struct rtc_device *rtc, int num, int mode)
->>>>>>> 105e53f8
 {
 	unsigned long flags;
 
@@ -679,12 +685,9 @@
 	int err = 0;
 	unsigned long flags;
 
-<<<<<<< HEAD
-=======
 	if (freq <= 0)
 		return -EINVAL;
 
->>>>>>> 105e53f8
 	spin_lock_irqsave(&rtc->irq_task_lock, flags);
 	if (rtc->irq_task != NULL && task == NULL)
 		err = -EBUSY;
@@ -713,20 +716,13 @@
  * Enqueues a timer onto the rtc devices timerqueue and sets
  * the next alarm event appropriately.
  *
-<<<<<<< HEAD
+ * Sets the enabled bit on the added timer.
+ *
  * Must hold ops_lock for proper serialization of timerqueue
  */
-void rtc_timer_enqueue(struct rtc_device *rtc, struct rtc_timer *timer)
-{
-=======
- * Sets the enabled bit on the added timer.
- *
- * Must hold ops_lock for proper serialization of timerqueue
- */
 static int rtc_timer_enqueue(struct rtc_device *rtc, struct rtc_timer *timer)
 {
 	timer->enabled = 1;
->>>>>>> 105e53f8
 	timerqueue_add(&rtc->timerqueue, &timer->node);
 	if (&timer->node == timerqueue_getnext(&rtc->timerqueue)) {
 		struct rtc_wkalrm alarm;
@@ -736,9 +732,6 @@
 		err = __rtc_set_alarm(rtc, &alarm);
 		if (err == -ETIME)
 			schedule_work(&rtc->irqwork);
-<<<<<<< HEAD
-	}
-=======
 		else if (err) {
 			timerqueue_del(&rtc->timerqueue, &timer->node);
 			timer->enabled = 0;
@@ -746,7 +739,6 @@
 		}
 	}
 	return 0;
->>>>>>> 105e53f8
 }
 
 /**
@@ -757,15 +749,6 @@
  * Removes a timer onto the rtc devices timerqueue and sets
  * the next alarm event appropriately.
  *
-<<<<<<< HEAD
- * Must hold ops_lock for proper serialization of timerqueue
- */
-void rtc_timer_remove(struct rtc_device *rtc, struct rtc_timer *timer)
-{
-	struct timerqueue_node *next = timerqueue_getnext(&rtc->timerqueue);
-	timerqueue_del(&rtc->timerqueue, &timer->node);
-
-=======
  * Clears the enabled bit on the removed timer.
  *
  * Must hold ops_lock for proper serialization of timerqueue
@@ -775,7 +758,6 @@
 	struct timerqueue_node *next = timerqueue_getnext(&rtc->timerqueue);
 	timerqueue_del(&rtc->timerqueue, &timer->node);
 	timer->enabled = 0;
->>>>>>> 105e53f8
 	if (next == &timer->node) {
 		struct rtc_wkalrm alarm;
 		int err;
@@ -883,12 +865,7 @@
 	timer->node.expires = expires;
 	timer->period = period;
 
-<<<<<<< HEAD
-	timer->enabled = 1;
-	rtc_timer_enqueue(rtc, timer);
-=======
 	ret = rtc_timer_enqueue(rtc, timer);
->>>>>>> 105e53f8
 
 	mutex_unlock(&rtc->ops_lock);
 	return ret;
@@ -906,10 +883,6 @@
 	mutex_lock(&rtc->ops_lock);
 	if (timer->enabled)
 		rtc_timer_remove(rtc, timer);
-<<<<<<< HEAD
-	timer->enabled = 0;
-=======
->>>>>>> 105e53f8
 	mutex_unlock(&rtc->ops_lock);
 	return ret;
 }
