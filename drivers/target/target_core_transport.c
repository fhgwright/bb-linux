/*******************************************************************************
 * Filename:  target_core_transport.c
 *
 * This file contains the Generic Target Engine Core.
 *
 * (c) Copyright 2002-2013 Datera, Inc.
 *
 * Nicholas A. Bellinger <nab@kernel.org>
 *
 * This program is free software; you can redistribute it and/or modify
 * it under the terms of the GNU General Public License as published by
 * the Free Software Foundation; either version 2 of the License, or
 * (at your option) any later version.
 *
 * This program is distributed in the hope that it will be useful,
 * but WITHOUT ANY WARRANTY; without even the implied warranty of
 * MERCHANTABILITY or FITNESS FOR A PARTICULAR PURPOSE.  See the
 * GNU General Public License for more details.
 *
 * You should have received a copy of the GNU General Public License
 * along with this program; if not, write to the Free Software
 * Foundation, Inc., 59 Temple Place - Suite 330, Boston, MA 02111-1307, USA.
 *
 ******************************************************************************/

#include <linux/net.h>
#include <linux/delay.h>
#include <linux/string.h>
#include <linux/timer.h>
#include <linux/slab.h>
#include <linux/spinlock.h>
#include <linux/kthread.h>
#include <linux/in.h>
#include <linux/cdrom.h>
#include <linux/module.h>
#include <linux/ratelimit.h>
#include <asm/unaligned.h>
#include <net/sock.h>
#include <net/tcp.h>
#include <scsi/scsi.h>
#include <scsi/scsi_cmnd.h>
#include <scsi/scsi_tcq.h>

#include <target/target_core_base.h>
#include <target/target_core_backend.h>
#include <target/target_core_fabric.h>
#include <target/target_core_configfs.h>

#include "target_core_internal.h"
#include "target_core_alua.h"
#include "target_core_pr.h"
#include "target_core_ua.h"

#define CREATE_TRACE_POINTS
#include <trace/events/target.h>

static struct workqueue_struct *target_completion_wq;
static struct kmem_cache *se_sess_cache;
struct kmem_cache *se_ua_cache;
struct kmem_cache *t10_pr_reg_cache;
struct kmem_cache *t10_alua_lu_gp_cache;
struct kmem_cache *t10_alua_lu_gp_mem_cache;
struct kmem_cache *t10_alua_tg_pt_gp_cache;
struct kmem_cache *t10_alua_tg_pt_gp_mem_cache;
struct kmem_cache *t10_alua_lba_map_cache;
struct kmem_cache *t10_alua_lba_map_mem_cache;

static void transport_complete_task_attr(struct se_cmd *cmd);
static void transport_handle_queue_full(struct se_cmd *cmd,
		struct se_device *dev);
static int transport_put_cmd(struct se_cmd *cmd);
static void target_complete_ok_work(struct work_struct *work);

int init_se_kmem_caches(void)
{
	se_sess_cache = kmem_cache_create("se_sess_cache",
			sizeof(struct se_session), __alignof__(struct se_session),
			0, NULL);
	if (!se_sess_cache) {
		pr_err("kmem_cache_create() for struct se_session"
				" failed\n");
		goto out;
	}
	se_ua_cache = kmem_cache_create("se_ua_cache",
			sizeof(struct se_ua), __alignof__(struct se_ua),
			0, NULL);
	if (!se_ua_cache) {
		pr_err("kmem_cache_create() for struct se_ua failed\n");
		goto out_free_sess_cache;
	}
	t10_pr_reg_cache = kmem_cache_create("t10_pr_reg_cache",
			sizeof(struct t10_pr_registration),
			__alignof__(struct t10_pr_registration), 0, NULL);
	if (!t10_pr_reg_cache) {
		pr_err("kmem_cache_create() for struct t10_pr_registration"
				" failed\n");
		goto out_free_ua_cache;
	}
	t10_alua_lu_gp_cache = kmem_cache_create("t10_alua_lu_gp_cache",
			sizeof(struct t10_alua_lu_gp), __alignof__(struct t10_alua_lu_gp),
			0, NULL);
	if (!t10_alua_lu_gp_cache) {
		pr_err("kmem_cache_create() for t10_alua_lu_gp_cache"
				" failed\n");
		goto out_free_pr_reg_cache;
	}
	t10_alua_lu_gp_mem_cache = kmem_cache_create("t10_alua_lu_gp_mem_cache",
			sizeof(struct t10_alua_lu_gp_member),
			__alignof__(struct t10_alua_lu_gp_member), 0, NULL);
	if (!t10_alua_lu_gp_mem_cache) {
		pr_err("kmem_cache_create() for t10_alua_lu_gp_mem_"
				"cache failed\n");
		goto out_free_lu_gp_cache;
	}
	t10_alua_tg_pt_gp_cache = kmem_cache_create("t10_alua_tg_pt_gp_cache",
			sizeof(struct t10_alua_tg_pt_gp),
			__alignof__(struct t10_alua_tg_pt_gp), 0, NULL);
	if (!t10_alua_tg_pt_gp_cache) {
		pr_err("kmem_cache_create() for t10_alua_tg_pt_gp_"
				"cache failed\n");
		goto out_free_lu_gp_mem_cache;
	}
	t10_alua_tg_pt_gp_mem_cache = kmem_cache_create(
			"t10_alua_tg_pt_gp_mem_cache",
			sizeof(struct t10_alua_tg_pt_gp_member),
			__alignof__(struct t10_alua_tg_pt_gp_member),
			0, NULL);
	if (!t10_alua_tg_pt_gp_mem_cache) {
		pr_err("kmem_cache_create() for t10_alua_tg_pt_gp_"
				"mem_t failed\n");
		goto out_free_tg_pt_gp_cache;
	}
	t10_alua_lba_map_cache = kmem_cache_create(
			"t10_alua_lba_map_cache",
			sizeof(struct t10_alua_lba_map),
			__alignof__(struct t10_alua_lba_map), 0, NULL);
	if (!t10_alua_lba_map_cache) {
		pr_err("kmem_cache_create() for t10_alua_lba_map_"
				"cache failed\n");
		goto out_free_tg_pt_gp_mem_cache;
	}
	t10_alua_lba_map_mem_cache = kmem_cache_create(
			"t10_alua_lba_map_mem_cache",
			sizeof(struct t10_alua_lba_map_member),
			__alignof__(struct t10_alua_lba_map_member), 0, NULL);
	if (!t10_alua_lba_map_mem_cache) {
		pr_err("kmem_cache_create() for t10_alua_lba_map_mem_"
				"cache failed\n");
		goto out_free_lba_map_cache;
	}

	target_completion_wq = alloc_workqueue("target_completion",
					       WQ_MEM_RECLAIM, 0);
	if (!target_completion_wq)
		goto out_free_lba_map_mem_cache;

	return 0;

out_free_lba_map_mem_cache:
	kmem_cache_destroy(t10_alua_lba_map_mem_cache);
out_free_lba_map_cache:
	kmem_cache_destroy(t10_alua_lba_map_cache);
out_free_tg_pt_gp_mem_cache:
	kmem_cache_destroy(t10_alua_tg_pt_gp_mem_cache);
out_free_tg_pt_gp_cache:
	kmem_cache_destroy(t10_alua_tg_pt_gp_cache);
out_free_lu_gp_mem_cache:
	kmem_cache_destroy(t10_alua_lu_gp_mem_cache);
out_free_lu_gp_cache:
	kmem_cache_destroy(t10_alua_lu_gp_cache);
out_free_pr_reg_cache:
	kmem_cache_destroy(t10_pr_reg_cache);
out_free_ua_cache:
	kmem_cache_destroy(se_ua_cache);
out_free_sess_cache:
	kmem_cache_destroy(se_sess_cache);
out:
	return -ENOMEM;
}

void release_se_kmem_caches(void)
{
	destroy_workqueue(target_completion_wq);
	kmem_cache_destroy(se_sess_cache);
	kmem_cache_destroy(se_ua_cache);
	kmem_cache_destroy(t10_pr_reg_cache);
	kmem_cache_destroy(t10_alua_lu_gp_cache);
	kmem_cache_destroy(t10_alua_lu_gp_mem_cache);
	kmem_cache_destroy(t10_alua_tg_pt_gp_cache);
	kmem_cache_destroy(t10_alua_tg_pt_gp_mem_cache);
	kmem_cache_destroy(t10_alua_lba_map_cache);
	kmem_cache_destroy(t10_alua_lba_map_mem_cache);
}

/* This code ensures unique mib indexes are handed out. */
static DEFINE_SPINLOCK(scsi_mib_index_lock);
static u32 scsi_mib_index[SCSI_INDEX_TYPE_MAX];

/*
 * Allocate a new row index for the entry type specified
 */
u32 scsi_get_new_index(scsi_index_t type)
{
	u32 new_index;

	BUG_ON((type < 0) || (type >= SCSI_INDEX_TYPE_MAX));

	spin_lock(&scsi_mib_index_lock);
	new_index = ++scsi_mib_index[type];
	spin_unlock(&scsi_mib_index_lock);

	return new_index;
}

void transport_subsystem_check_init(void)
{
	int ret;
	static int sub_api_initialized;

	if (sub_api_initialized)
		return;

	ret = request_module("target_core_iblock");
	if (ret != 0)
		pr_err("Unable to load target_core_iblock\n");

	ret = request_module("target_core_file");
	if (ret != 0)
		pr_err("Unable to load target_core_file\n");

	ret = request_module("target_core_pscsi");
	if (ret != 0)
		pr_err("Unable to load target_core_pscsi\n");

	ret = request_module("target_core_user");
	if (ret != 0)
		pr_err("Unable to load target_core_user\n");

	sub_api_initialized = 1;
}

struct se_session *transport_init_session(enum target_prot_op sup_prot_ops)
{
	struct se_session *se_sess;

	se_sess = kmem_cache_zalloc(se_sess_cache, GFP_KERNEL);
	if (!se_sess) {
		pr_err("Unable to allocate struct se_session from"
				" se_sess_cache\n");
		return ERR_PTR(-ENOMEM);
	}
	INIT_LIST_HEAD(&se_sess->sess_list);
	INIT_LIST_HEAD(&se_sess->sess_acl_list);
	INIT_LIST_HEAD(&se_sess->sess_cmd_list);
	INIT_LIST_HEAD(&se_sess->sess_wait_list);
	spin_lock_init(&se_sess->sess_cmd_lock);
	kref_init(&se_sess->sess_kref);
	se_sess->sup_prot_ops = sup_prot_ops;

	return se_sess;
}
EXPORT_SYMBOL(transport_init_session);

int transport_alloc_session_tags(struct se_session *se_sess,
			         unsigned int tag_num, unsigned int tag_size)
{
	int rc;

	se_sess->sess_cmd_map = kzalloc(tag_num * tag_size,
					GFP_KERNEL | __GFP_NOWARN | __GFP_REPEAT);
	if (!se_sess->sess_cmd_map) {
		se_sess->sess_cmd_map = vzalloc(tag_num * tag_size);
		if (!se_sess->sess_cmd_map) {
			pr_err("Unable to allocate se_sess->sess_cmd_map\n");
			return -ENOMEM;
		}
	}

	rc = percpu_ida_init(&se_sess->sess_tag_pool, tag_num);
	if (rc < 0) {
		pr_err("Unable to init se_sess->sess_tag_pool,"
			" tag_num: %u\n", tag_num);
		if (is_vmalloc_addr(se_sess->sess_cmd_map))
			vfree(se_sess->sess_cmd_map);
		else
			kfree(se_sess->sess_cmd_map);
		se_sess->sess_cmd_map = NULL;
		return -ENOMEM;
	}

	return 0;
}
EXPORT_SYMBOL(transport_alloc_session_tags);

struct se_session *transport_init_session_tags(unsigned int tag_num,
					       unsigned int tag_size,
					       enum target_prot_op sup_prot_ops)
{
	struct se_session *se_sess;
	int rc;

	se_sess = transport_init_session(sup_prot_ops);
	if (IS_ERR(se_sess))
		return se_sess;

	rc = transport_alloc_session_tags(se_sess, tag_num, tag_size);
	if (rc < 0) {
		transport_free_session(se_sess);
		return ERR_PTR(-ENOMEM);
	}

	return se_sess;
}
EXPORT_SYMBOL(transport_init_session_tags);

/*
 * Called with spin_lock_irqsave(&struct se_portal_group->session_lock called.
 */
void __transport_register_session(
	struct se_portal_group *se_tpg,
	struct se_node_acl *se_nacl,
	struct se_session *se_sess,
	void *fabric_sess_ptr)
{
	const struct target_core_fabric_ops *tfo = se_tpg->se_tpg_tfo;
	unsigned char buf[PR_REG_ISID_LEN];

	se_sess->se_tpg = se_tpg;
	se_sess->fabric_sess_ptr = fabric_sess_ptr;
	/*
	 * Used by struct se_node_acl's under ConfigFS to locate active se_session-t
	 *
	 * Only set for struct se_session's that will actually be moving I/O.
	 * eg: *NOT* discovery sessions.
	 */
	if (se_nacl) {
		/*
		 *
		 * Determine if fabric allows for T10-PI feature bits exposed to
		 * initiators for device backends with !dev->dev_attrib.pi_prot_type.
		 *
		 * If so, then always save prot_type on a per se_node_acl node
		 * basis and re-instate the previous sess_prot_type to avoid
		 * disabling PI from below any previously initiator side
		 * registered LUNs.
		 */
		if (se_nacl->saved_prot_type)
			se_sess->sess_prot_type = se_nacl->saved_prot_type;
		else if (tfo->tpg_check_prot_fabric_only)
			se_sess->sess_prot_type = se_nacl->saved_prot_type =
					tfo->tpg_check_prot_fabric_only(se_tpg);
		/*
		 * If the fabric module supports an ISID based TransportID,
		 * save this value in binary from the fabric I_T Nexus now.
		 */
		if (se_tpg->se_tpg_tfo->sess_get_initiator_sid != NULL) {
			memset(&buf[0], 0, PR_REG_ISID_LEN);
			se_tpg->se_tpg_tfo->sess_get_initiator_sid(se_sess,
					&buf[0], PR_REG_ISID_LEN);
			se_sess->sess_bin_isid = get_unaligned_be64(&buf[0]);
		}
		kref_get(&se_nacl->acl_kref);

		spin_lock_irq(&se_nacl->nacl_sess_lock);
		/*
		 * The se_nacl->nacl_sess pointer will be set to the
		 * last active I_T Nexus for each struct se_node_acl.
		 */
		se_nacl->nacl_sess = se_sess;

		list_add_tail(&se_sess->sess_acl_list,
			      &se_nacl->acl_sess_list);
		spin_unlock_irq(&se_nacl->nacl_sess_lock);
	}
	list_add_tail(&se_sess->sess_list, &se_tpg->tpg_sess_list);

	pr_debug("TARGET_CORE[%s]: Registered fabric_sess_ptr: %p\n",
		se_tpg->se_tpg_tfo->get_fabric_name(), se_sess->fabric_sess_ptr);
}
EXPORT_SYMBOL(__transport_register_session);

void transport_register_session(
	struct se_portal_group *se_tpg,
	struct se_node_acl *se_nacl,
	struct se_session *se_sess,
	void *fabric_sess_ptr)
{
	unsigned long flags;

	spin_lock_irqsave(&se_tpg->session_lock, flags);
	__transport_register_session(se_tpg, se_nacl, se_sess, fabric_sess_ptr);
	spin_unlock_irqrestore(&se_tpg->session_lock, flags);
}
EXPORT_SYMBOL(transport_register_session);

static void target_release_session(struct kref *kref)
{
	struct se_session *se_sess = container_of(kref,
			struct se_session, sess_kref);
	struct se_portal_group *se_tpg = se_sess->se_tpg;

	se_tpg->se_tpg_tfo->close_session(se_sess);
}

void target_get_session(struct se_session *se_sess)
{
	kref_get(&se_sess->sess_kref);
}
EXPORT_SYMBOL(target_get_session);

void target_put_session(struct se_session *se_sess)
{
	struct se_portal_group *tpg = se_sess->se_tpg;

	if (tpg->se_tpg_tfo->put_session != NULL) {
		tpg->se_tpg_tfo->put_session(se_sess);
		return;
	}
	kref_put(&se_sess->sess_kref, target_release_session);
}
EXPORT_SYMBOL(target_put_session);

ssize_t target_show_dynamic_sessions(struct se_portal_group *se_tpg, char *page)
{
	struct se_session *se_sess;
	ssize_t len = 0;

	spin_lock_bh(&se_tpg->session_lock);
	list_for_each_entry(se_sess, &se_tpg->tpg_sess_list, sess_list) {
		if (!se_sess->se_node_acl)
			continue;
		if (!se_sess->se_node_acl->dynamic_node_acl)
			continue;
		if (strlen(se_sess->se_node_acl->initiatorname) + 1 + len > PAGE_SIZE)
			break;

		len += snprintf(page + len, PAGE_SIZE - len, "%s\n",
				se_sess->se_node_acl->initiatorname);
		len += 1; /* Include NULL terminator */
	}
	spin_unlock_bh(&se_tpg->session_lock);

	return len;
}
EXPORT_SYMBOL(target_show_dynamic_sessions);

static void target_complete_nacl(struct kref *kref)
{
	struct se_node_acl *nacl = container_of(kref,
				struct se_node_acl, acl_kref);

	complete(&nacl->acl_free_comp);
}

void target_put_nacl(struct se_node_acl *nacl)
{
	kref_put(&nacl->acl_kref, target_complete_nacl);
}

void transport_deregister_session_configfs(struct se_session *se_sess)
{
	struct se_node_acl *se_nacl;
	unsigned long flags;
	/*
	 * Used by struct se_node_acl's under ConfigFS to locate active struct se_session
	 */
	se_nacl = se_sess->se_node_acl;
	if (se_nacl) {
		spin_lock_irqsave(&se_nacl->nacl_sess_lock, flags);
		if (se_nacl->acl_stop == 0)
			list_del(&se_sess->sess_acl_list);
		/*
		 * If the session list is empty, then clear the pointer.
		 * Otherwise, set the struct se_session pointer from the tail
		 * element of the per struct se_node_acl active session list.
		 */
		if (list_empty(&se_nacl->acl_sess_list))
			se_nacl->nacl_sess = NULL;
		else {
			se_nacl->nacl_sess = container_of(
					se_nacl->acl_sess_list.prev,
					struct se_session, sess_acl_list);
		}
		spin_unlock_irqrestore(&se_nacl->nacl_sess_lock, flags);
	}
}
EXPORT_SYMBOL(transport_deregister_session_configfs);

void transport_free_session(struct se_session *se_sess)
{
	if (se_sess->sess_cmd_map) {
		percpu_ida_destroy(&se_sess->sess_tag_pool);
		if (is_vmalloc_addr(se_sess->sess_cmd_map))
			vfree(se_sess->sess_cmd_map);
		else
			kfree(se_sess->sess_cmd_map);
	}
	kmem_cache_free(se_sess_cache, se_sess);
}
EXPORT_SYMBOL(transport_free_session);

void transport_deregister_session(struct se_session *se_sess)
{
	struct se_portal_group *se_tpg = se_sess->se_tpg;
	const struct target_core_fabric_ops *se_tfo;
	struct se_node_acl *se_nacl;
	unsigned long flags;
	bool comp_nacl = true;

	if (!se_tpg) {
		transport_free_session(se_sess);
		return;
	}
	se_tfo = se_tpg->se_tpg_tfo;

	spin_lock_irqsave(&se_tpg->session_lock, flags);
	list_del(&se_sess->sess_list);
	se_sess->se_tpg = NULL;
	se_sess->fabric_sess_ptr = NULL;
	spin_unlock_irqrestore(&se_tpg->session_lock, flags);

	/*
	 * Determine if we need to do extra work for this initiator node's
	 * struct se_node_acl if it had been previously dynamically generated.
	 */
	se_nacl = se_sess->se_node_acl;

	spin_lock_irqsave(&se_tpg->acl_node_lock, flags);
	if (se_nacl && se_nacl->dynamic_node_acl) {
		if (!se_tfo->tpg_check_demo_mode_cache(se_tpg)) {
			list_del(&se_nacl->acl_list);
			se_tpg->num_node_acls--;
			spin_unlock_irqrestore(&se_tpg->acl_node_lock, flags);
			core_tpg_wait_for_nacl_pr_ref(se_nacl);
			core_free_device_list_for_node(se_nacl, se_tpg);
			se_tfo->tpg_release_fabric_acl(se_tpg, se_nacl);

			comp_nacl = false;
			spin_lock_irqsave(&se_tpg->acl_node_lock, flags);
		}
	}
	spin_unlock_irqrestore(&se_tpg->acl_node_lock, flags);

	pr_debug("TARGET_CORE[%s]: Deregistered fabric_sess\n",
		se_tpg->se_tpg_tfo->get_fabric_name());
	/*
	 * If last kref is dropping now for an explicit NodeACL, awake sleeping
	 * ->acl_free_comp caller to wakeup configfs se_node_acl->acl_group
	 * removal context.
	 */
	if (se_nacl && comp_nacl)
		target_put_nacl(se_nacl);

	transport_free_session(se_sess);
}
EXPORT_SYMBOL(transport_deregister_session);

static void target_remove_from_state_list(struct se_cmd *cmd)
{
	struct se_device *dev = cmd->se_dev;
	unsigned long flags;

	if (!dev)
		return;

	if (cmd->transport_state & CMD_T_BUSY)
		return;

	spin_lock_irqsave(&dev->execute_task_lock, flags);
	if (cmd->state_active) {
		list_del(&cmd->state_list);
		cmd->state_active = false;
	}
	spin_unlock_irqrestore(&dev->execute_task_lock, flags);
}

static int transport_cmd_check_stop(struct se_cmd *cmd, bool remove_from_lists,
				    bool write_pending)
{
	unsigned long flags;

	if (remove_from_lists) {
		target_remove_from_state_list(cmd);

		/*
		 * Clear struct se_cmd->se_lun before the handoff to FE.
		 */
		cmd->se_lun = NULL;
	}

	spin_lock_irqsave(&cmd->t_state_lock, flags);
	if (write_pending)
		cmd->t_state = TRANSPORT_WRITE_PENDING;

	/*
	 * Determine if frontend context caller is requesting the stopping of
	 * this command for frontend exceptions.
	 */
	if (cmd->transport_state & CMD_T_STOP) {
		pr_debug("%s:%d CMD_T_STOP for ITT: 0x%08x\n",
			__func__, __LINE__,
			cmd->se_tfo->get_task_tag(cmd));

		spin_unlock_irqrestore(&cmd->t_state_lock, flags);

		complete_all(&cmd->t_transport_stop_comp);
		return 1;
	}

	cmd->transport_state &= ~CMD_T_ACTIVE;
	if (remove_from_lists) {
		/*
		 * Some fabric modules like tcm_loop can release
		 * their internally allocated I/O reference now and
		 * struct se_cmd now.
		 *
		 * Fabric modules are expected to return '1' here if the
		 * se_cmd being passed is released at this point,
		 * or zero if not being released.
		 */
		if (cmd->se_tfo->check_stop_free != NULL) {
			spin_unlock_irqrestore(&cmd->t_state_lock, flags);
			return cmd->se_tfo->check_stop_free(cmd);
		}
	}

	spin_unlock_irqrestore(&cmd->t_state_lock, flags);
	return 0;
}

static int transport_cmd_check_stop_to_fabric(struct se_cmd *cmd)
{
	return transport_cmd_check_stop(cmd, true, false);
}

static void transport_lun_remove_cmd(struct se_cmd *cmd)
{
	struct se_lun *lun = cmd->se_lun;

	if (!lun)
		return;

	if (cmpxchg(&cmd->lun_ref_active, true, false))
		percpu_ref_put(&lun->lun_ref);
}

void transport_cmd_finish_abort(struct se_cmd *cmd, int remove)
{
	bool ack_kref = (cmd->se_cmd_flags & SCF_ACK_KREF);

	if (cmd->se_cmd_flags & SCF_SE_LUN_CMD)
		transport_lun_remove_cmd(cmd);
	/*
	 * Allow the fabric driver to unmap any resources before
	 * releasing the descriptor via TFO->release_cmd()
	 */
	if (remove)
		cmd->se_tfo->aborted_task(cmd);

	if (transport_cmd_check_stop_to_fabric(cmd))
		return;
	if (remove && ack_kref)
		transport_put_cmd(cmd);
}

static void target_complete_failure_work(struct work_struct *work)
{
	struct se_cmd *cmd = container_of(work, struct se_cmd, work);

	transport_generic_request_failure(cmd,
			TCM_LOGICAL_UNIT_COMMUNICATION_FAILURE);
}

/*
 * Used when asking transport to copy Sense Data from the underlying
 * Linux/SCSI struct scsi_cmnd
 */
static unsigned char *transport_get_sense_buffer(struct se_cmd *cmd)
{
	struct se_device *dev = cmd->se_dev;

	WARN_ON(!cmd->se_lun);

	if (!dev)
		return NULL;

	if (cmd->se_cmd_flags & SCF_SENT_CHECK_CONDITION)
		return NULL;

	cmd->scsi_sense_length = TRANSPORT_SENSE_BUFFER;

	pr_debug("HBA_[%u]_PLUG[%s]: Requesting sense for SAM STATUS: 0x%02x\n",
		dev->se_hba->hba_id, dev->transport->name, cmd->scsi_status);
	return cmd->sense_buffer;
}

void target_complete_cmd(struct se_cmd *cmd, u8 scsi_status)
{
	struct se_device *dev = cmd->se_dev;
	int success = scsi_status == GOOD;
	unsigned long flags;

	cmd->scsi_status = scsi_status;


	spin_lock_irqsave(&cmd->t_state_lock, flags);
	cmd->transport_state &= ~CMD_T_BUSY;

	if (dev && dev->transport->transport_complete) {
		dev->transport->transport_complete(cmd,
				cmd->t_data_sg,
				transport_get_sense_buffer(cmd));
		if (cmd->se_cmd_flags & SCF_TRANSPORT_TASK_SENSE)
			success = 1;
	}

	/*
	 * See if we are waiting to complete for an exception condition.
	 */
	if (cmd->transport_state & CMD_T_REQUEST_STOP) {
		spin_unlock_irqrestore(&cmd->t_state_lock, flags);
		complete(&cmd->task_stop_comp);
		return;
	}

	/*
	 * Check for case where an explicit ABORT_TASK has been received
	 * and transport_wait_for_tasks() will be waiting for completion..
	 */
	if (cmd->transport_state & CMD_T_ABORTED ||
	    cmd->transport_state & CMD_T_STOP) {
		spin_unlock_irqrestore(&cmd->t_state_lock, flags);
		complete_all(&cmd->t_transport_stop_comp);
		return;
	} else if (!success) {
		INIT_WORK(&cmd->work, target_complete_failure_work);
	} else {
		INIT_WORK(&cmd->work, target_complete_ok_work);
	}

	cmd->t_state = TRANSPORT_COMPLETE;
	cmd->transport_state |= (CMD_T_COMPLETE | CMD_T_ACTIVE);
	spin_unlock_irqrestore(&cmd->t_state_lock, flags);

	queue_work(target_completion_wq, &cmd->work);
}
EXPORT_SYMBOL(target_complete_cmd);

void target_complete_cmd_with_length(struct se_cmd *cmd, u8 scsi_status, int length)
{
	if (scsi_status == SAM_STAT_GOOD && length < cmd->data_length) {
		if (cmd->se_cmd_flags & SCF_UNDERFLOW_BIT) {
			cmd->residual_count += cmd->data_length - length;
		} else {
			cmd->se_cmd_flags |= SCF_UNDERFLOW_BIT;
			cmd->residual_count = cmd->data_length - length;
		}

		cmd->data_length = length;
	}

	target_complete_cmd(cmd, scsi_status);
}
EXPORT_SYMBOL(target_complete_cmd_with_length);

static void target_add_to_state_list(struct se_cmd *cmd)
{
	struct se_device *dev = cmd->se_dev;
	unsigned long flags;

	spin_lock_irqsave(&dev->execute_task_lock, flags);
	if (!cmd->state_active) {
		list_add_tail(&cmd->state_list, &dev->state_list);
		cmd->state_active = true;
	}
	spin_unlock_irqrestore(&dev->execute_task_lock, flags);
}

/*
 * Handle QUEUE_FULL / -EAGAIN and -ENOMEM status
 */
static void transport_write_pending_qf(struct se_cmd *cmd);
static void transport_complete_qf(struct se_cmd *cmd);

void target_qf_do_work(struct work_struct *work)
{
	struct se_device *dev = container_of(work, struct se_device,
					qf_work_queue);
	LIST_HEAD(qf_cmd_list);
	struct se_cmd *cmd, *cmd_tmp;

	spin_lock_irq(&dev->qf_cmd_lock);
	list_splice_init(&dev->qf_cmd_list, &qf_cmd_list);
	spin_unlock_irq(&dev->qf_cmd_lock);

	list_for_each_entry_safe(cmd, cmd_tmp, &qf_cmd_list, se_qf_node) {
		list_del(&cmd->se_qf_node);
		atomic_dec_mb(&dev->dev_qf_count);

		pr_debug("Processing %s cmd: %p QUEUE_FULL in work queue"
			" context: %s\n", cmd->se_tfo->get_fabric_name(), cmd,
			(cmd->t_state == TRANSPORT_COMPLETE_QF_OK) ? "COMPLETE_OK" :
			(cmd->t_state == TRANSPORT_COMPLETE_QF_WP) ? "WRITE_PENDING"
			: "UNKNOWN");

		if (cmd->t_state == TRANSPORT_COMPLETE_QF_WP)
			transport_write_pending_qf(cmd);
		else if (cmd->t_state == TRANSPORT_COMPLETE_QF_OK)
			transport_complete_qf(cmd);
	}
}

unsigned char *transport_dump_cmd_direction(struct se_cmd *cmd)
{
	switch (cmd->data_direction) {
	case DMA_NONE:
		return "NONE";
	case DMA_FROM_DEVICE:
		return "READ";
	case DMA_TO_DEVICE:
		return "WRITE";
	case DMA_BIDIRECTIONAL:
		return "BIDI";
	default:
		break;
	}

	return "UNKNOWN";
}

void transport_dump_dev_state(
	struct se_device *dev,
	char *b,
	int *bl)
{
	*bl += sprintf(b + *bl, "Status: ");
	if (dev->export_count)
		*bl += sprintf(b + *bl, "ACTIVATED");
	else
		*bl += sprintf(b + *bl, "DEACTIVATED");

	*bl += sprintf(b + *bl, "  Max Queue Depth: %d", dev->queue_depth);
	*bl += sprintf(b + *bl, "  SectorSize: %u  HwMaxSectors: %u\n",
		dev->dev_attrib.block_size,
		dev->dev_attrib.hw_max_sectors);
	*bl += sprintf(b + *bl, "        ");
}

void transport_dump_vpd_proto_id(
	struct t10_vpd *vpd,
	unsigned char *p_buf,
	int p_buf_len)
{
	unsigned char buf[VPD_TMP_BUF_SIZE];
	int len;

	memset(buf, 0, VPD_TMP_BUF_SIZE);
	len = sprintf(buf, "T10 VPD Protocol Identifier: ");

	switch (vpd->protocol_identifier) {
	case 0x00:
		sprintf(buf+len, "Fibre Channel\n");
		break;
	case 0x10:
		sprintf(buf+len, "Parallel SCSI\n");
		break;
	case 0x20:
		sprintf(buf+len, "SSA\n");
		break;
	case 0x30:
		sprintf(buf+len, "IEEE 1394\n");
		break;
	case 0x40:
		sprintf(buf+len, "SCSI Remote Direct Memory Access"
				" Protocol\n");
		break;
	case 0x50:
		sprintf(buf+len, "Internet SCSI (iSCSI)\n");
		break;
	case 0x60:
		sprintf(buf+len, "SAS Serial SCSI Protocol\n");
		break;
	case 0x70:
		sprintf(buf+len, "Automation/Drive Interface Transport"
				" Protocol\n");
		break;
	case 0x80:
		sprintf(buf+len, "AT Attachment Interface ATA/ATAPI\n");
		break;
	default:
		sprintf(buf+len, "Unknown 0x%02x\n",
				vpd->protocol_identifier);
		break;
	}

	if (p_buf)
		strncpy(p_buf, buf, p_buf_len);
	else
		pr_debug("%s", buf);
}

void
transport_set_vpd_proto_id(struct t10_vpd *vpd, unsigned char *page_83)
{
	/*
	 * Check if the Protocol Identifier Valid (PIV) bit is set..
	 *
	 * from spc3r23.pdf section 7.5.1
	 */
	 if (page_83[1] & 0x80) {
		vpd->protocol_identifier = (page_83[0] & 0xf0);
		vpd->protocol_identifier_set = 1;
		transport_dump_vpd_proto_id(vpd, NULL, 0);
	}
}
EXPORT_SYMBOL(transport_set_vpd_proto_id);

int transport_dump_vpd_assoc(
	struct t10_vpd *vpd,
	unsigned char *p_buf,
	int p_buf_len)
{
	unsigned char buf[VPD_TMP_BUF_SIZE];
	int ret = 0;
	int len;

	memset(buf, 0, VPD_TMP_BUF_SIZE);
	len = sprintf(buf, "T10 VPD Identifier Association: ");

	switch (vpd->association) {
	case 0x00:
		sprintf(buf+len, "addressed logical unit\n");
		break;
	case 0x10:
		sprintf(buf+len, "target port\n");
		break;
	case 0x20:
		sprintf(buf+len, "SCSI target device\n");
		break;
	default:
		sprintf(buf+len, "Unknown 0x%02x\n", vpd->association);
		ret = -EINVAL;
		break;
	}

	if (p_buf)
		strncpy(p_buf, buf, p_buf_len);
	else
		pr_debug("%s", buf);

	return ret;
}

int transport_set_vpd_assoc(struct t10_vpd *vpd, unsigned char *page_83)
{
	/*
	 * The VPD identification association..
	 *
	 * from spc3r23.pdf Section 7.6.3.1 Table 297
	 */
	vpd->association = (page_83[1] & 0x30);
	return transport_dump_vpd_assoc(vpd, NULL, 0);
}
EXPORT_SYMBOL(transport_set_vpd_assoc);

int transport_dump_vpd_ident_type(
	struct t10_vpd *vpd,
	unsigned char *p_buf,
	int p_buf_len)
{
	unsigned char buf[VPD_TMP_BUF_SIZE];
	int ret = 0;
	int len;

	memset(buf, 0, VPD_TMP_BUF_SIZE);
	len = sprintf(buf, "T10 VPD Identifier Type: ");

	switch (vpd->device_identifier_type) {
	case 0x00:
		sprintf(buf+len, "Vendor specific\n");
		break;
	case 0x01:
		sprintf(buf+len, "T10 Vendor ID based\n");
		break;
	case 0x02:
		sprintf(buf+len, "EUI-64 based\n");
		break;
	case 0x03:
		sprintf(buf+len, "NAA\n");
		break;
	case 0x04:
		sprintf(buf+len, "Relative target port identifier\n");
		break;
	case 0x08:
		sprintf(buf+len, "SCSI name string\n");
		break;
	default:
		sprintf(buf+len, "Unsupported: 0x%02x\n",
				vpd->device_identifier_type);
		ret = -EINVAL;
		break;
	}

	if (p_buf) {
		if (p_buf_len < strlen(buf)+1)
			return -EINVAL;
		strncpy(p_buf, buf, p_buf_len);
	} else {
		pr_debug("%s", buf);
	}

	return ret;
}

int transport_set_vpd_ident_type(struct t10_vpd *vpd, unsigned char *page_83)
{
	/*
	 * The VPD identifier type..
	 *
	 * from spc3r23.pdf Section 7.6.3.1 Table 298
	 */
	vpd->device_identifier_type = (page_83[1] & 0x0f);
	return transport_dump_vpd_ident_type(vpd, NULL, 0);
}
EXPORT_SYMBOL(transport_set_vpd_ident_type);

int transport_dump_vpd_ident(
	struct t10_vpd *vpd,
	unsigned char *p_buf,
	int p_buf_len)
{
	unsigned char buf[VPD_TMP_BUF_SIZE];
	int ret = 0;

	memset(buf, 0, VPD_TMP_BUF_SIZE);

	switch (vpd->device_identifier_code_set) {
	case 0x01: /* Binary */
		snprintf(buf, sizeof(buf),
			"T10 VPD Binary Device Identifier: %s\n",
			&vpd->device_identifier[0]);
		break;
	case 0x02: /* ASCII */
		snprintf(buf, sizeof(buf),
			"T10 VPD ASCII Device Identifier: %s\n",
			&vpd->device_identifier[0]);
		break;
	case 0x03: /* UTF-8 */
		snprintf(buf, sizeof(buf),
			"T10 VPD UTF-8 Device Identifier: %s\n",
			&vpd->device_identifier[0]);
		break;
	default:
		sprintf(buf, "T10 VPD Device Identifier encoding unsupported:"
			" 0x%02x", vpd->device_identifier_code_set);
		ret = -EINVAL;
		break;
	}

	if (p_buf)
		strncpy(p_buf, buf, p_buf_len);
	else
		pr_debug("%s", buf);

	return ret;
}

int
transport_set_vpd_ident(struct t10_vpd *vpd, unsigned char *page_83)
{
	static const char hex_str[] = "0123456789abcdef";
	int j = 0, i = 4; /* offset to start of the identifier */

	/*
	 * The VPD Code Set (encoding)
	 *
	 * from spc3r23.pdf Section 7.6.3.1 Table 296
	 */
	vpd->device_identifier_code_set = (page_83[0] & 0x0f);
	switch (vpd->device_identifier_code_set) {
	case 0x01: /* Binary */
		vpd->device_identifier[j++] =
				hex_str[vpd->device_identifier_type];
		while (i < (4 + page_83[3])) {
			vpd->device_identifier[j++] =
				hex_str[(page_83[i] & 0xf0) >> 4];
			vpd->device_identifier[j++] =
				hex_str[page_83[i] & 0x0f];
			i++;
		}
		break;
	case 0x02: /* ASCII */
	case 0x03: /* UTF-8 */
		while (i < (4 + page_83[3]))
			vpd->device_identifier[j++] = page_83[i++];
		break;
	default:
		break;
	}

	return transport_dump_vpd_ident(vpd, NULL, 0);
}
EXPORT_SYMBOL(transport_set_vpd_ident);

sense_reason_t
target_cmd_size_check(struct se_cmd *cmd, unsigned int size)
{
	struct se_device *dev = cmd->se_dev;

	if (cmd->unknown_data_length) {
		cmd->data_length = size;
	} else if (size != cmd->data_length) {
		pr_warn("TARGET_CORE[%s]: Expected Transfer Length:"
			" %u does not match SCSI CDB Length: %u for SAM Opcode:"
			" 0x%02x\n", cmd->se_tfo->get_fabric_name(),
				cmd->data_length, size, cmd->t_task_cdb[0]);

		if (cmd->data_direction == DMA_TO_DEVICE) {
			pr_err("Rejecting underflow/overflow"
					" WRITE data\n");
			return TCM_INVALID_CDB_FIELD;
		}
		/*
		 * Reject READ_* or WRITE_* with overflow/underflow for
		 * type SCF_SCSI_DATA_CDB.
		 */
		if (dev->dev_attrib.block_size != 512)  {
			pr_err("Failing OVERFLOW/UNDERFLOW for LBA op"
				" CDB on non 512-byte sector setup subsystem"
				" plugin: %s\n", dev->transport->name);
			/* Returns CHECK_CONDITION + INVALID_CDB_FIELD */
			return TCM_INVALID_CDB_FIELD;
		}
		/*
		 * For the overflow case keep the existing fabric provided
		 * ->data_length.  Otherwise for the underflow case, reset
		 * ->data_length to the smaller SCSI expected data transfer
		 * length.
		 */
		if (size > cmd->data_length) {
			cmd->se_cmd_flags |= SCF_OVERFLOW_BIT;
			cmd->residual_count = (size - cmd->data_length);
		} else {
			cmd->se_cmd_flags |= SCF_UNDERFLOW_BIT;
			cmd->residual_count = (cmd->data_length - size);
			cmd->data_length = size;
		}
	}

	return 0;

}

/*
 * Used by fabric modules containing a local struct se_cmd within their
 * fabric dependent per I/O descriptor.
 */
void transport_init_se_cmd(
	struct se_cmd *cmd,
	const struct target_core_fabric_ops *tfo,
	struct se_session *se_sess,
	u32 data_length,
	int data_direction,
	int task_attr,
	unsigned char *sense_buffer)
{
	INIT_LIST_HEAD(&cmd->se_delayed_node);
	INIT_LIST_HEAD(&cmd->se_qf_node);
	INIT_LIST_HEAD(&cmd->se_cmd_list);
	INIT_LIST_HEAD(&cmd->state_list);
	init_completion(&cmd->t_transport_stop_comp);
	init_completion(&cmd->cmd_wait_comp);
	init_completion(&cmd->task_stop_comp);
	spin_lock_init(&cmd->t_state_lock);
	kref_init(&cmd->cmd_kref);
	cmd->transport_state = CMD_T_DEV_ACTIVE;

	cmd->se_tfo = tfo;
	cmd->se_sess = se_sess;
	cmd->data_length = data_length;
	cmd->data_direction = data_direction;
	cmd->sam_task_attr = task_attr;
	cmd->sense_buffer = sense_buffer;

	cmd->state_active = false;
}
EXPORT_SYMBOL(transport_init_se_cmd);

static sense_reason_t
transport_check_alloc_task_attr(struct se_cmd *cmd)
{
	struct se_device *dev = cmd->se_dev;

	/*
	 * Check if SAM Task Attribute emulation is enabled for this
	 * struct se_device storage object
	 */
	if (dev->transport->transport_flags & TRANSPORT_FLAG_PASSTHROUGH)
		return 0;

	if (cmd->sam_task_attr == TCM_ACA_TAG) {
		pr_debug("SAM Task Attribute ACA"
			" emulation is not supported\n");
		return TCM_INVALID_CDB_FIELD;
	}
	/*
	 * Used to determine when ORDERED commands should go from
	 * Dormant to Active status.
	 */
	cmd->se_ordered_id = atomic_inc_return(&dev->dev_ordered_id);
	pr_debug("Allocated se_ordered_id: %u for Task Attr: 0x%02x on %s\n",
			cmd->se_ordered_id, cmd->sam_task_attr,
			dev->transport->name);
	return 0;
}

sense_reason_t
target_setup_cmd_from_cdb(struct se_cmd *cmd, unsigned char *cdb)
{
	struct se_device *dev = cmd->se_dev;
	sense_reason_t ret;

	/*
	 * Ensure that the received CDB is less than the max (252 + 8) bytes
	 * for VARIABLE_LENGTH_CMD
	 */
	if (scsi_command_size(cdb) > SCSI_MAX_VARLEN_CDB_SIZE) {
		pr_err("Received SCSI CDB with command_size: %d that"
			" exceeds SCSI_MAX_VARLEN_CDB_SIZE: %d\n",
			scsi_command_size(cdb), SCSI_MAX_VARLEN_CDB_SIZE);
		return TCM_INVALID_CDB_FIELD;
	}
	/*
	 * If the received CDB is larger than TCM_MAX_COMMAND_SIZE,
	 * allocate the additional extended CDB buffer now..  Otherwise
	 * setup the pointer from __t_task_cdb to t_task_cdb.
	 */
	if (scsi_command_size(cdb) > sizeof(cmd->__t_task_cdb)) {
		cmd->t_task_cdb = kzalloc(scsi_command_size(cdb),
						GFP_KERNEL);
		if (!cmd->t_task_cdb) {
			pr_err("Unable to allocate cmd->t_task_cdb"
				" %u > sizeof(cmd->__t_task_cdb): %lu ops\n",
				scsi_command_size(cdb),
				(unsigned long)sizeof(cmd->__t_task_cdb));
			return TCM_OUT_OF_RESOURCES;
		}
	} else
		cmd->t_task_cdb = &cmd->__t_task_cdb[0];
	/*
	 * Copy the original CDB into cmd->
	 */
	memcpy(cmd->t_task_cdb, cdb, scsi_command_size(cdb));

	trace_target_sequencer_start(cmd);

	/*
	 * Check for an existing UNIT ATTENTION condition
	 */
	ret = target_scsi3_ua_check(cmd);
	if (ret)
		return ret;

	ret = target_alua_state_check(cmd);
	if (ret)
		return ret;

	ret = target_check_reservation(cmd);
	if (ret) {
		cmd->scsi_status = SAM_STAT_RESERVATION_CONFLICT;
		return ret;
	}

	ret = dev->transport->parse_cdb(cmd);
	if (ret)
		return ret;

	ret = transport_check_alloc_task_attr(cmd);
	if (ret)
		return ret;

	cmd->se_cmd_flags |= SCF_SUPPORTED_SAM_OPCODE;

	spin_lock(&cmd->se_lun->lun_sep_lock);
	if (cmd->se_lun->lun_sep)
		cmd->se_lun->lun_sep->sep_stats.cmd_pdus++;
	spin_unlock(&cmd->se_lun->lun_sep_lock);
	return 0;
}
EXPORT_SYMBOL(target_setup_cmd_from_cdb);

/*
 * Used by fabric module frontends to queue tasks directly.
 * Many only be used from process context only
 */
int transport_handle_cdb_direct(
	struct se_cmd *cmd)
{
	sense_reason_t ret;

	if (!cmd->se_lun) {
		dump_stack();
		pr_err("cmd->se_lun is NULL\n");
		return -EINVAL;
	}
	if (in_interrupt()) {
		dump_stack();
		pr_err("transport_generic_handle_cdb cannot be called"
				" from interrupt context\n");
		return -EINVAL;
	}
	/*
	 * Set TRANSPORT_NEW_CMD state and CMD_T_ACTIVE to ensure that
	 * outstanding descriptors are handled correctly during shutdown via
	 * transport_wait_for_tasks()
	 *
	 * Also, we don't take cmd->t_state_lock here as we only expect
	 * this to be called for initial descriptor submission.
	 */
	cmd->t_state = TRANSPORT_NEW_CMD;
	cmd->transport_state |= CMD_T_ACTIVE;

	/*
	 * transport_generic_new_cmd() is already handling QUEUE_FULL,
	 * so follow TRANSPORT_NEW_CMD processing thread context usage
	 * and call transport_generic_request_failure() if necessary..
	 */
	ret = transport_generic_new_cmd(cmd);
	if (ret)
		transport_generic_request_failure(cmd, ret);
	return 0;
}
EXPORT_SYMBOL(transport_handle_cdb_direct);

sense_reason_t
transport_generic_map_mem_to_cmd(struct se_cmd *cmd, struct scatterlist *sgl,
		u32 sgl_count, struct scatterlist *sgl_bidi, u32 sgl_bidi_count)
{
	if (!sgl || !sgl_count)
		return 0;

	/*
	 * Reject SCSI data overflow with map_mem_to_cmd() as incoming
	 * scatterlists already have been set to follow what the fabric
	 * passes for the original expected data transfer length.
	 */
	if (cmd->se_cmd_flags & SCF_OVERFLOW_BIT) {
		pr_warn("Rejecting SCSI DATA overflow for fabric using"
			" SCF_PASSTHROUGH_SG_TO_MEM_NOALLOC\n");
		return TCM_INVALID_CDB_FIELD;
	}

	cmd->t_data_sg = sgl;
	cmd->t_data_nents = sgl_count;

	if (sgl_bidi && sgl_bidi_count) {
		cmd->t_bidi_data_sg = sgl_bidi;
		cmd->t_bidi_data_nents = sgl_bidi_count;
	}
	cmd->se_cmd_flags |= SCF_PASSTHROUGH_SG_TO_MEM_NOALLOC;
	return 0;
}

/*
 * target_submit_cmd_map_sgls - lookup unpacked lun and submit uninitialized
 * 			 se_cmd + use pre-allocated SGL memory.
 *
 * @se_cmd: command descriptor to submit
 * @se_sess: associated se_sess for endpoint
 * @cdb: pointer to SCSI CDB
 * @sense: pointer to SCSI sense buffer
 * @unpacked_lun: unpacked LUN to reference for struct se_lun
 * @data_length: fabric expected data transfer length
 * @task_addr: SAM task attribute
 * @data_dir: DMA data direction
 * @flags: flags for command submission from target_sc_flags_tables
 * @sgl: struct scatterlist memory for unidirectional mapping
 * @sgl_count: scatterlist count for unidirectional mapping
 * @sgl_bidi: struct scatterlist memory for bidirectional READ mapping
 * @sgl_bidi_count: scatterlist count for bidirectional READ mapping
 * @sgl_prot: struct scatterlist memory protection information
 * @sgl_prot_count: scatterlist count for protection information
 *
 * Returns non zero to signal active I/O shutdown failure.  All other
 * setup exceptions will be returned as a SCSI CHECK_CONDITION response,
 * but still return zero here.
 *
 * This may only be called from process context, and also currently
 * assumes internal allocation of fabric payload buffer by target-core.
 */
int target_submit_cmd_map_sgls(struct se_cmd *se_cmd, struct se_session *se_sess,
		unsigned char *cdb, unsigned char *sense, u32 unpacked_lun,
		u32 data_length, int task_attr, int data_dir, int flags,
		struct scatterlist *sgl, u32 sgl_count,
		struct scatterlist *sgl_bidi, u32 sgl_bidi_count,
		struct scatterlist *sgl_prot, u32 sgl_prot_count)
{
	struct se_portal_group *se_tpg;
	sense_reason_t rc;
	int ret;

	se_tpg = se_sess->se_tpg;
	BUG_ON(!se_tpg);
	BUG_ON(se_cmd->se_tfo || se_cmd->se_sess);
	BUG_ON(in_interrupt());
	/*
	 * Initialize se_cmd for target operation.  From this point
	 * exceptions are handled by sending exception status via
	 * target_core_fabric_ops->queue_status() callback
	 */
	transport_init_se_cmd(se_cmd, se_tpg->se_tpg_tfo, se_sess,
				data_length, data_dir, task_attr, sense);
	if (flags & TARGET_SCF_UNKNOWN_SIZE)
		se_cmd->unknown_data_length = 1;
	/*
	 * Obtain struct se_cmd->cmd_kref reference and add new cmd to
	 * se_sess->sess_cmd_list.  A second kref_get here is necessary
	 * for fabrics using TARGET_SCF_ACK_KREF that expect a second
	 * kref_put() to happen during fabric packet acknowledgement.
	 */
	ret = target_get_sess_cmd(se_cmd, flags & TARGET_SCF_ACK_KREF);
	if (ret)
		return ret;
	/*
	 * Signal bidirectional data payloads to target-core
	 */
	if (flags & TARGET_SCF_BIDI_OP)
		se_cmd->se_cmd_flags |= SCF_BIDI;
	/*
	 * Locate se_lun pointer and attach it to struct se_cmd
	 */
	rc = transport_lookup_cmd_lun(se_cmd, unpacked_lun);
	if (rc) {
		transport_send_check_condition_and_sense(se_cmd, rc, 0);
		target_put_sess_cmd(se_cmd);
		return 0;
	}

	rc = target_setup_cmd_from_cdb(se_cmd, cdb);
	if (rc != 0) {
		transport_generic_request_failure(se_cmd, rc);
		return 0;
	}

	/*
	 * Save pointers for SGLs containing protection information,
	 * if present.
	 */
	if (sgl_prot_count) {
		se_cmd->t_prot_sg = sgl_prot;
		se_cmd->t_prot_nents = sgl_prot_count;
	}

	/*
	 * When a non zero sgl_count has been passed perform SGL passthrough
	 * mapping for pre-allocated fabric memory instead of having target
	 * core perform an internal SGL allocation..
	 */
	if (sgl_count != 0) {
		BUG_ON(!sgl);

		/*
		 * A work-around for tcm_loop as some userspace code via
		 * scsi-generic do not memset their associated read buffers,
		 * so go ahead and do that here for type non-data CDBs.  Also
		 * note that this is currently guaranteed to be a single SGL
		 * for this case by target core in target_setup_cmd_from_cdb()
		 * -> transport_generic_cmd_sequencer().
		 */
		if (!(se_cmd->se_cmd_flags & SCF_SCSI_DATA_CDB) &&
		     se_cmd->data_direction == DMA_FROM_DEVICE) {
			unsigned char *buf = NULL;

			if (sgl)
				buf = kmap(sg_page(sgl)) + sgl->offset;

			if (buf) {
				memset(buf, 0, sgl->length);
				kunmap(sg_page(sgl));
			}
		}

		rc = transport_generic_map_mem_to_cmd(se_cmd, sgl, sgl_count,
				sgl_bidi, sgl_bidi_count);
		if (rc != 0) {
			transport_generic_request_failure(se_cmd, rc);
			return 0;
		}
	}

	/*
	 * Check if we need to delay processing because of ALUA
	 * Active/NonOptimized primary access state..
	 */
	core_alua_check_nonop_delay(se_cmd);

	transport_handle_cdb_direct(se_cmd);
	return 0;
}
EXPORT_SYMBOL(target_submit_cmd_map_sgls);

/*
 * target_submit_cmd - lookup unpacked lun and submit uninitialized se_cmd
 *
 * @se_cmd: command descriptor to submit
 * @se_sess: associated se_sess for endpoint
 * @cdb: pointer to SCSI CDB
 * @sense: pointer to SCSI sense buffer
 * @unpacked_lun: unpacked LUN to reference for struct se_lun
 * @data_length: fabric expected data transfer length
 * @task_addr: SAM task attribute
 * @data_dir: DMA data direction
 * @flags: flags for command submission from target_sc_flags_tables
 *
 * Returns non zero to signal active I/O shutdown failure.  All other
 * setup exceptions will be returned as a SCSI CHECK_CONDITION response,
 * but still return zero here.
 *
 * This may only be called from process context, and also currently
 * assumes internal allocation of fabric payload buffer by target-core.
 *
 * It also assumes interal target core SGL memory allocation.
 */
int target_submit_cmd(struct se_cmd *se_cmd, struct se_session *se_sess,
		unsigned char *cdb, unsigned char *sense, u32 unpacked_lun,
		u32 data_length, int task_attr, int data_dir, int flags)
{
	return target_submit_cmd_map_sgls(se_cmd, se_sess, cdb, sense,
			unpacked_lun, data_length, task_attr, data_dir,
			flags, NULL, 0, NULL, 0, NULL, 0);
}
EXPORT_SYMBOL(target_submit_cmd);

static void target_complete_tmr_failure(struct work_struct *work)
{
	struct se_cmd *se_cmd = container_of(work, struct se_cmd, work);

	se_cmd->se_tmr_req->response = TMR_LUN_DOES_NOT_EXIST;
	se_cmd->se_tfo->queue_tm_rsp(se_cmd);

	transport_cmd_check_stop_to_fabric(se_cmd);
}

/**
 * target_submit_tmr - lookup unpacked lun and submit uninitialized se_cmd
 *                     for TMR CDBs
 *
 * @se_cmd: command descriptor to submit
 * @se_sess: associated se_sess for endpoint
 * @sense: pointer to SCSI sense buffer
 * @unpacked_lun: unpacked LUN to reference for struct se_lun
 * @fabric_context: fabric context for TMR req
 * @tm_type: Type of TM request
 * @gfp: gfp type for caller
 * @tag: referenced task tag for TMR_ABORT_TASK
 * @flags: submit cmd flags
 *
 * Callable from all contexts.
 **/

int target_submit_tmr(struct se_cmd *se_cmd, struct se_session *se_sess,
		unsigned char *sense, u32 unpacked_lun,
		void *fabric_tmr_ptr, unsigned char tm_type,
		gfp_t gfp, unsigned int tag, int flags)
{
	struct se_portal_group *se_tpg;
	int ret;

	se_tpg = se_sess->se_tpg;
	BUG_ON(!se_tpg);

	transport_init_se_cmd(se_cmd, se_tpg->se_tpg_tfo, se_sess,
			      0, DMA_NONE, TCM_SIMPLE_TAG, sense);
	/*
	 * FIXME: Currently expect caller to handle se_cmd->se_tmr_req
	 * allocation failure.
	 */
	ret = core_tmr_alloc_req(se_cmd, fabric_tmr_ptr, tm_type, gfp);
	if (ret < 0)
		return -ENOMEM;

	if (tm_type == TMR_ABORT_TASK)
		se_cmd->se_tmr_req->ref_task_tag = tag;

	/* See target_submit_cmd for commentary */
	ret = target_get_sess_cmd(se_cmd, flags & TARGET_SCF_ACK_KREF);
	if (ret) {
		core_tmr_release_req(se_cmd->se_tmr_req);
		return ret;
	}

	ret = transport_lookup_tmr_lun(se_cmd, unpacked_lun);
	if (ret) {
		/*
		 * For callback during failure handling, push this work off
		 * to process context with TMR_LUN_DOES_NOT_EXIST status.
		 */
		INIT_WORK(&se_cmd->work, target_complete_tmr_failure);
		schedule_work(&se_cmd->work);
		return 0;
	}
	transport_generic_handle_tmr(se_cmd);
	return 0;
}
EXPORT_SYMBOL(target_submit_tmr);

/*
 * If the cmd is active, request it to be stopped and sleep until it
 * has completed.
 */
bool target_stop_cmd(struct se_cmd *cmd, unsigned long *flags)
	__releases(&cmd->t_state_lock)
	__acquires(&cmd->t_state_lock)
{
	bool was_active = false;

	if (cmd->transport_state & CMD_T_BUSY) {
		cmd->transport_state |= CMD_T_REQUEST_STOP;
		spin_unlock_irqrestore(&cmd->t_state_lock, *flags);

		pr_debug("cmd %p waiting to complete\n", cmd);
		wait_for_completion(&cmd->task_stop_comp);
		pr_debug("cmd %p stopped successfully\n", cmd);

		spin_lock_irqsave(&cmd->t_state_lock, *flags);
		cmd->transport_state &= ~CMD_T_REQUEST_STOP;
		cmd->transport_state &= ~CMD_T_BUSY;
		was_active = true;
	}

	return was_active;
}

/*
 * Handle SAM-esque emulation for generic transport request failures.
 */
void transport_generic_request_failure(struct se_cmd *cmd,
		sense_reason_t sense_reason)
{
	int ret = 0, post_ret = 0;

	pr_debug("-----[ Storage Engine Exception for cmd: %p ITT: 0x%08x"
		" CDB: 0x%02x\n", cmd, cmd->se_tfo->get_task_tag(cmd),
		cmd->t_task_cdb[0]);
	pr_debug("-----[ i_state: %d t_state: %d sense_reason: %d\n",
		cmd->se_tfo->get_cmd_state(cmd),
		cmd->t_state, sense_reason);
	pr_debug("-----[ CMD_T_ACTIVE: %d CMD_T_STOP: %d CMD_T_SENT: %d\n",
		(cmd->transport_state & CMD_T_ACTIVE) != 0,
		(cmd->transport_state & CMD_T_STOP) != 0,
		(cmd->transport_state & CMD_T_SENT) != 0);

	/*
	 * For SAM Task Attribute emulation for failed struct se_cmd
	 */
	transport_complete_task_attr(cmd);
	/*
	 * Handle special case for COMPARE_AND_WRITE failure, where the
	 * callback is expected to drop the per device ->caw_sem.
	 */
	if ((cmd->se_cmd_flags & SCF_COMPARE_AND_WRITE) &&
	     cmd->transport_complete_callback)
		cmd->transport_complete_callback(cmd, false, &post_ret);

	switch (sense_reason) {
	case TCM_NON_EXISTENT_LUN:
	case TCM_UNSUPPORTED_SCSI_OPCODE:
	case TCM_INVALID_CDB_FIELD:
	case TCM_INVALID_PARAMETER_LIST:
	case TCM_PARAMETER_LIST_LENGTH_ERROR:
	case TCM_LOGICAL_UNIT_COMMUNICATION_FAILURE:
	case TCM_UNKNOWN_MODE_PAGE:
	case TCM_WRITE_PROTECTED:
	case TCM_ADDRESS_OUT_OF_RANGE:
	case TCM_CHECK_CONDITION_ABORT_CMD:
	case TCM_CHECK_CONDITION_UNIT_ATTENTION:
	case TCM_CHECK_CONDITION_NOT_READY:
	case TCM_LOGICAL_BLOCK_GUARD_CHECK_FAILED:
	case TCM_LOGICAL_BLOCK_APP_TAG_CHECK_FAILED:
	case TCM_LOGICAL_BLOCK_REF_TAG_CHECK_FAILED:
		break;
	case TCM_OUT_OF_RESOURCES:
		sense_reason = TCM_LOGICAL_UNIT_COMMUNICATION_FAILURE;
		break;
	case TCM_RESERVATION_CONFLICT:
		/*
		 * No SENSE Data payload for this case, set SCSI Status
		 * and queue the response to $FABRIC_MOD.
		 *
		 * Uses linux/include/scsi/scsi.h SAM status codes defs
		 */
		cmd->scsi_status = SAM_STAT_RESERVATION_CONFLICT;
		/*
		 * For UA Interlock Code 11b, a RESERVATION CONFLICT will
		 * establish a UNIT ATTENTION with PREVIOUS RESERVATION
		 * CONFLICT STATUS.
		 *
		 * See spc4r17, section 7.4.6 Control Mode Page, Table 349
		 */
		if (cmd->se_sess &&
		    cmd->se_dev->dev_attrib.emulate_ua_intlck_ctrl == 2)
			core_scsi3_ua_allocate(cmd->se_sess->se_node_acl,
				cmd->orig_fe_lun, 0x2C,
				ASCQ_2CH_PREVIOUS_RESERVATION_CONFLICT_STATUS);

		trace_target_cmd_complete(cmd);
		ret = cmd->se_tfo-> queue_status(cmd);
		if (ret == -EAGAIN || ret == -ENOMEM)
			goto queue_full;
		goto check_stop;
	default:
		pr_err("Unknown transport error for CDB 0x%02x: %d\n",
			cmd->t_task_cdb[0], sense_reason);
		sense_reason = TCM_UNSUPPORTED_SCSI_OPCODE;
		break;
	}

	ret = transport_send_check_condition_and_sense(cmd, sense_reason, 0);
	if (ret == -EAGAIN || ret == -ENOMEM)
		goto queue_full;

check_stop:
	transport_lun_remove_cmd(cmd);
	if (!transport_cmd_check_stop_to_fabric(cmd))
		;
	return;

queue_full:
	cmd->t_state = TRANSPORT_COMPLETE_QF_OK;
	transport_handle_queue_full(cmd, cmd->se_dev);
}
EXPORT_SYMBOL(transport_generic_request_failure);

void __target_execute_cmd(struct se_cmd *cmd)
{
	sense_reason_t ret;

	if (cmd->execute_cmd) {
		ret = cmd->execute_cmd(cmd);
		if (ret) {
			spin_lock_irq(&cmd->t_state_lock);
			cmd->transport_state &= ~(CMD_T_BUSY|CMD_T_SENT);
			spin_unlock_irq(&cmd->t_state_lock);

			transport_generic_request_failure(cmd, ret);
		}
	}
}

static int target_write_prot_action(struct se_cmd *cmd)
{
	u32 sectors;
	/*
	 * Perform WRITE_INSERT of PI using software emulation when backend
	 * device has PI enabled, if the transport has not already generated
	 * PI using hardware WRITE_INSERT offload.
	 */
	switch (cmd->prot_op) {
	case TARGET_PROT_DOUT_INSERT:
		if (!(cmd->se_sess->sup_prot_ops & TARGET_PROT_DOUT_INSERT))
			sbc_dif_generate(cmd);
		break;
	case TARGET_PROT_DOUT_STRIP:
		if (cmd->se_sess->sup_prot_ops & TARGET_PROT_DOUT_STRIP)
			break;

		sectors = cmd->data_length >> ilog2(cmd->se_dev->dev_attrib.block_size);
		cmd->pi_err = sbc_dif_verify_write(cmd, cmd->t_task_lba,
						   sectors, 0, NULL, 0);
		if (unlikely(cmd->pi_err)) {
			spin_lock_irq(&cmd->t_state_lock);
			cmd->transport_state &= ~(CMD_T_BUSY|CMD_T_SENT);
			spin_unlock_irq(&cmd->t_state_lock);
			transport_generic_request_failure(cmd, cmd->pi_err);
			return -1;
		}
		break;
	default:
		break;
	}

	return 0;
}

static bool target_handle_task_attr(struct se_cmd *cmd)
{
	struct se_device *dev = cmd->se_dev;

	if (dev->transport->transport_flags & TRANSPORT_FLAG_PASSTHROUGH)
		return false;

	/*
	 * Check for the existence of HEAD_OF_QUEUE, and if true return 1
	 * to allow the passed struct se_cmd list of tasks to the front of the list.
	 */
	switch (cmd->sam_task_attr) {
	case TCM_HEAD_TAG:
		pr_debug("Added HEAD_OF_QUEUE for CDB: 0x%02x, "
			 "se_ordered_id: %u\n",
			 cmd->t_task_cdb[0], cmd->se_ordered_id);
		return false;
	case TCM_ORDERED_TAG:
		atomic_inc_mb(&dev->dev_ordered_sync);

		pr_debug("Added ORDERED for CDB: 0x%02x to ordered list, "
			 " se_ordered_id: %u\n",
			 cmd->t_task_cdb[0], cmd->se_ordered_id);

		/*
		 * Execute an ORDERED command if no other older commands
		 * exist that need to be completed first.
		 */
		if (!atomic_read(&dev->simple_cmds))
			return false;
		break;
	default:
		/*
		 * For SIMPLE and UNTAGGED Task Attribute commands
		 */
		atomic_inc_mb(&dev->simple_cmds);
		break;
	}

	if (atomic_read(&dev->dev_ordered_sync) == 0)
		return false;

	spin_lock(&dev->delayed_cmd_lock);
	list_add_tail(&cmd->se_delayed_node, &dev->delayed_cmd_list);
	spin_unlock(&dev->delayed_cmd_lock);

	pr_debug("Added CDB: 0x%02x Task Attr: 0x%02x to"
		" delayed CMD list, se_ordered_id: %u\n",
		cmd->t_task_cdb[0], cmd->sam_task_attr,
		cmd->se_ordered_id);
	return true;
}

static int __transport_check_aborted_status(struct se_cmd *, int);

void target_execute_cmd(struct se_cmd *cmd)
{
	/*
	 * Determine if frontend context caller is requesting the stopping of
	 * this command for frontend exceptions.
	 *
	 * If the received CDB has aleady been aborted stop processing it here.
	 */
	spin_lock_irq(&cmd->t_state_lock);
	if (__transport_check_aborted_status(cmd, 1)) {
		spin_unlock_irq(&cmd->t_state_lock);
		return;
	}
	if (cmd->transport_state & CMD_T_STOP) {
		pr_debug("%s:%d CMD_T_STOP for ITT: 0x%08x\n",
			__func__, __LINE__,
			cmd->se_tfo->get_task_tag(cmd));

		spin_unlock_irq(&cmd->t_state_lock);
		complete_all(&cmd->t_transport_stop_comp);
		return;
	}

	cmd->t_state = TRANSPORT_PROCESSING;
	cmd->transport_state |= CMD_T_ACTIVE|CMD_T_BUSY|CMD_T_SENT;
	spin_unlock_irq(&cmd->t_state_lock);

	if (target_write_prot_action(cmd))
		return;

	if (target_handle_task_attr(cmd)) {
		spin_lock_irq(&cmd->t_state_lock);
		cmd->transport_state &= ~(CMD_T_BUSY | CMD_T_SENT);
		spin_unlock_irq(&cmd->t_state_lock);
		return;
	}

	__target_execute_cmd(cmd);
}
EXPORT_SYMBOL(target_execute_cmd);

/*
 * Process all commands up to the last received ORDERED task attribute which
 * requires another blocking boundary
 */
static void target_restart_delayed_cmds(struct se_device *dev)
{
	for (;;) {
		struct se_cmd *cmd;

		spin_lock(&dev->delayed_cmd_lock);
		if (list_empty(&dev->delayed_cmd_list)) {
			spin_unlock(&dev->delayed_cmd_lock);
			break;
		}

		cmd = list_entry(dev->delayed_cmd_list.next,
				 struct se_cmd, se_delayed_node);
		list_del(&cmd->se_delayed_node);
		spin_unlock(&dev->delayed_cmd_lock);

		__target_execute_cmd(cmd);

		if (cmd->sam_task_attr == TCM_ORDERED_TAG)
			break;
	}
}

/*
 * Called from I/O completion to determine which dormant/delayed
 * and ordered cmds need to have their tasks added to the execution queue.
 */
static void transport_complete_task_attr(struct se_cmd *cmd)
{
	struct se_device *dev = cmd->se_dev;

	if (dev->transport->transport_flags & TRANSPORT_FLAG_PASSTHROUGH)
		return;

	if (cmd->sam_task_attr == TCM_SIMPLE_TAG) {
		atomic_dec_mb(&dev->simple_cmds);
		dev->dev_cur_ordered_id++;
		pr_debug("Incremented dev->dev_cur_ordered_id: %u for"
			" SIMPLE: %u\n", dev->dev_cur_ordered_id,
			cmd->se_ordered_id);
	} else if (cmd->sam_task_attr == TCM_HEAD_TAG) {
		dev->dev_cur_ordered_id++;
		pr_debug("Incremented dev_cur_ordered_id: %u for"
			" HEAD_OF_QUEUE: %u\n", dev->dev_cur_ordered_id,
			cmd->se_ordered_id);
	} else if (cmd->sam_task_attr == TCM_ORDERED_TAG) {
		atomic_dec_mb(&dev->dev_ordered_sync);

		dev->dev_cur_ordered_id++;
		pr_debug("Incremented dev_cur_ordered_id: %u for ORDERED:"
			" %u\n", dev->dev_cur_ordered_id, cmd->se_ordered_id);
	}

	target_restart_delayed_cmds(dev);
}

static void transport_complete_qf(struct se_cmd *cmd)
{
	int ret = 0;

	transport_complete_task_attr(cmd);

	if (cmd->se_cmd_flags & SCF_TRANSPORT_TASK_SENSE) {
		trace_target_cmd_complete(cmd);
		ret = cmd->se_tfo->queue_status(cmd);
		goto out;
	}

	switch (cmd->data_direction) {
	case DMA_FROM_DEVICE:
		trace_target_cmd_complete(cmd);
		ret = cmd->se_tfo->queue_data_in(cmd);
		break;
	case DMA_TO_DEVICE:
		if (cmd->se_cmd_flags & SCF_BIDI) {
			ret = cmd->se_tfo->queue_data_in(cmd);
			break;
		}
		/* Fall through for DMA_TO_DEVICE */
	case DMA_NONE:
		trace_target_cmd_complete(cmd);
		ret = cmd->se_tfo->queue_status(cmd);
		break;
	default:
		break;
	}

out:
	if (ret < 0) {
		transport_handle_queue_full(cmd, cmd->se_dev);
		return;
	}
	transport_lun_remove_cmd(cmd);
	transport_cmd_check_stop_to_fabric(cmd);
}

static void transport_handle_queue_full(
	struct se_cmd *cmd,
	struct se_device *dev)
{
	spin_lock_irq(&dev->qf_cmd_lock);
	list_add_tail(&cmd->se_qf_node, &cmd->se_dev->qf_cmd_list);
	atomic_inc_mb(&dev->dev_qf_count);
	spin_unlock_irq(&cmd->se_dev->qf_cmd_lock);

	schedule_work(&cmd->se_dev->qf_work_queue);
}

static bool target_read_prot_action(struct se_cmd *cmd)
{
	sense_reason_t rc;

	switch (cmd->prot_op) {
	case TARGET_PROT_DIN_STRIP:
		if (!(cmd->se_sess->sup_prot_ops & TARGET_PROT_DIN_STRIP)) {
			rc = sbc_dif_read_strip(cmd);
			if (rc) {
				cmd->pi_err = rc;
				return true;
			}
		}
		break;
	case TARGET_PROT_DIN_INSERT:
		if (cmd->se_sess->sup_prot_ops & TARGET_PROT_DIN_INSERT)
			break;

		sbc_dif_generate(cmd);
		break;
	default:
		break;
	}

	return false;
}

static void target_complete_ok_work(struct work_struct *work)
{
	struct se_cmd *cmd = container_of(work, struct se_cmd, work);
	int ret;

	/*
	 * Check if we need to move delayed/dormant tasks from cmds on the
	 * delayed execution list after a HEAD_OF_QUEUE or ORDERED Task
	 * Attribute.
	 */
	transport_complete_task_attr(cmd);

	/*
	 * Check to schedule QUEUE_FULL work, or execute an existing
	 * cmd->transport_qf_callback()
	 */
	if (atomic_read(&cmd->se_dev->dev_qf_count) != 0)
		schedule_work(&cmd->se_dev->qf_work_queue);

	/*
	 * Check if we need to send a sense buffer from
	 * the struct se_cmd in question.
	 */
	if (cmd->se_cmd_flags & SCF_TRANSPORT_TASK_SENSE) {
		WARN_ON(!cmd->scsi_status);
		ret = transport_send_check_condition_and_sense(
					cmd, 0, 1);
		if (ret == -EAGAIN || ret == -ENOMEM)
			goto queue_full;

		transport_lun_remove_cmd(cmd);
		transport_cmd_check_stop_to_fabric(cmd);
		return;
	}
	/*
	 * Check for a callback, used by amongst other things
	 * XDWRITE_READ_10 and COMPARE_AND_WRITE emulation.
	 */
	if (cmd->transport_complete_callback) {
		sense_reason_t rc;
		bool caw = (cmd->se_cmd_flags & SCF_COMPARE_AND_WRITE);
		bool zero_dl = !(cmd->data_length);
		int post_ret = 0;

		rc = cmd->transport_complete_callback(cmd, true, &post_ret);
		if (!rc && !post_ret) {
			if (caw && zero_dl)
				goto queue_rsp;

			return;
		} else if (rc) {
			ret = transport_send_check_condition_and_sense(cmd,
						rc, 0);
			if (ret == -EAGAIN || ret == -ENOMEM)
				goto queue_full;

			transport_lun_remove_cmd(cmd);
			transport_cmd_check_stop_to_fabric(cmd);
			return;
		}
	}

queue_rsp:
	switch (cmd->data_direction) {
	case DMA_FROM_DEVICE:
		spin_lock(&cmd->se_lun->lun_sep_lock);
		if (cmd->se_lun->lun_sep) {
			cmd->se_lun->lun_sep->sep_stats.tx_data_octets +=
					cmd->data_length;
		}
		spin_unlock(&cmd->se_lun->lun_sep_lock);
		/*
		 * Perform READ_STRIP of PI using software emulation when
		 * backend had PI enabled, if the transport will not be
		 * performing hardware READ_STRIP offload.
		 */
		if (target_read_prot_action(cmd)) {
			ret = transport_send_check_condition_and_sense(cmd,
						cmd->pi_err, 0);
			if (ret == -EAGAIN || ret == -ENOMEM)
				goto queue_full;

			transport_lun_remove_cmd(cmd);
			transport_cmd_check_stop_to_fabric(cmd);
			return;
		}

		trace_target_cmd_complete(cmd);
		ret = cmd->se_tfo->queue_data_in(cmd);
		if (ret == -EAGAIN || ret == -ENOMEM)
			goto queue_full;
		break;
	case DMA_TO_DEVICE:
		spin_lock(&cmd->se_lun->lun_sep_lock);
		if (cmd->se_lun->lun_sep) {
			cmd->se_lun->lun_sep->sep_stats.rx_data_octets +=
				cmd->data_length;
		}
		spin_unlock(&cmd->se_lun->lun_sep_lock);
		/*
		 * Check if we need to send READ payload for BIDI-COMMAND
		 */
		if (cmd->se_cmd_flags & SCF_BIDI) {
			spin_lock(&cmd->se_lun->lun_sep_lock);
			if (cmd->se_lun->lun_sep) {
				cmd->se_lun->lun_sep->sep_stats.tx_data_octets +=
					cmd->data_length;
			}
			spin_unlock(&cmd->se_lun->lun_sep_lock);
			ret = cmd->se_tfo->queue_data_in(cmd);
			if (ret == -EAGAIN || ret == -ENOMEM)
				goto queue_full;
			break;
		}
		/* Fall through for DMA_TO_DEVICE */
	case DMA_NONE:
		trace_target_cmd_complete(cmd);
		ret = cmd->se_tfo->queue_status(cmd);
		if (ret == -EAGAIN || ret == -ENOMEM)
			goto queue_full;
		break;
	default:
		break;
	}

	transport_lun_remove_cmd(cmd);
	transport_cmd_check_stop_to_fabric(cmd);
	return;

queue_full:
	pr_debug("Handling complete_ok QUEUE_FULL: se_cmd: %p,"
		" data_direction: %d\n", cmd, cmd->data_direction);
	cmd->t_state = TRANSPORT_COMPLETE_QF_OK;
	transport_handle_queue_full(cmd, cmd->se_dev);
}

static inline void transport_free_sgl(struct scatterlist *sgl, int nents)
{
	struct scatterlist *sg;
	int count;

	for_each_sg(sgl, sg, nents, count)
		__free_page(sg_page(sg));

	kfree(sgl);
}

static inline void transport_reset_sgl_orig(struct se_cmd *cmd)
{
	/*
	 * Check for saved t_data_sg that may be used for COMPARE_AND_WRITE
	 * emulation, and free + reset pointers if necessary..
	 */
	if (!cmd->t_data_sg_orig)
		return;

	kfree(cmd->t_data_sg);
	cmd->t_data_sg = cmd->t_data_sg_orig;
	cmd->t_data_sg_orig = NULL;
	cmd->t_data_nents = cmd->t_data_nents_orig;
	cmd->t_data_nents_orig = 0;
}

static inline void transport_free_pages(struct se_cmd *cmd)
{
	if (cmd->se_cmd_flags & SCF_PASSTHROUGH_SG_TO_MEM_NOALLOC) {
		/*
		 * Release special case READ buffer payload required for
		 * SG_TO_MEM_NOALLOC to function with COMPARE_AND_WRITE
		 */
		if (cmd->se_cmd_flags & SCF_COMPARE_AND_WRITE) {
			transport_free_sgl(cmd->t_bidi_data_sg,
					   cmd->t_bidi_data_nents);
			cmd->t_bidi_data_sg = NULL;
			cmd->t_bidi_data_nents = 0;
		}
		transport_reset_sgl_orig(cmd);
		return;
	}
	transport_reset_sgl_orig(cmd);

	transport_free_sgl(cmd->t_data_sg, cmd->t_data_nents);
	cmd->t_data_sg = NULL;
	cmd->t_data_nents = 0;

	transport_free_sgl(cmd->t_bidi_data_sg, cmd->t_bidi_data_nents);
	cmd->t_bidi_data_sg = NULL;
	cmd->t_bidi_data_nents = 0;

	transport_free_sgl(cmd->t_prot_sg, cmd->t_prot_nents);
	cmd->t_prot_sg = NULL;
	cmd->t_prot_nents = 0;
}

/**
 * transport_put_cmd - release a reference to a command
 * @cmd:       command to release
 *
 * This routine releases our reference to the command and frees it if possible.
 */
static int transport_put_cmd(struct se_cmd *cmd)
{
	BUG_ON(!cmd->se_tfo);
	/*
	 * If this cmd has been setup with target_get_sess_cmd(), drop
	 * the kref and call ->release_cmd() in kref callback.
	 */
	return target_put_sess_cmd(cmd);
}

void *transport_kmap_data_sg(struct se_cmd *cmd)
{
	struct scatterlist *sg = cmd->t_data_sg;
	struct page **pages;
	int i;

	/*
	 * We need to take into account a possible offset here for fabrics like
	 * tcm_loop who may be using a contig buffer from the SCSI midlayer for
	 * control CDBs passed as SGLs via transport_generic_map_mem_to_cmd()
	 */
	if (!cmd->t_data_nents)
		return NULL;

	BUG_ON(!sg);
	if (cmd->t_data_nents == 1)
		return kmap(sg_page(sg)) + sg->offset;

	/* >1 page. use vmap */
	pages = kmalloc(sizeof(*pages) * cmd->t_data_nents, GFP_KERNEL);
	if (!pages)
		return NULL;

	/* convert sg[] to pages[] */
	for_each_sg(cmd->t_data_sg, sg, cmd->t_data_nents, i) {
		pages[i] = sg_page(sg);
	}

	cmd->t_data_vmap = vmap(pages, cmd->t_data_nents,  VM_MAP, PAGE_KERNEL);
	kfree(pages);
	if (!cmd->t_data_vmap)
		return NULL;

	return cmd->t_data_vmap + cmd->t_data_sg[0].offset;
}
EXPORT_SYMBOL(transport_kmap_data_sg);

void transport_kunmap_data_sg(struct se_cmd *cmd)
{
	if (!cmd->t_data_nents) {
		return;
	} else if (cmd->t_data_nents == 1) {
		kunmap(sg_page(cmd->t_data_sg));
		return;
	}

	vunmap(cmd->t_data_vmap);
	cmd->t_data_vmap = NULL;
}
EXPORT_SYMBOL(transport_kunmap_data_sg);

int
target_alloc_sgl(struct scatterlist **sgl, unsigned int *nents, u32 length,
		 bool zero_page)
{
	struct scatterlist *sg;
	struct page *page;
	gfp_t zero_flag = (zero_page) ? __GFP_ZERO : 0;
	unsigned int nent;
	int i = 0;

	nent = DIV_ROUND_UP(length, PAGE_SIZE);
	sg = kmalloc(sizeof(struct scatterlist) * nent, GFP_KERNEL);
	if (!sg)
		return -ENOMEM;

	sg_init_table(sg, nent);

	while (length) {
		u32 page_len = min_t(u32, length, PAGE_SIZE);
		page = alloc_page(GFP_KERNEL | zero_flag);
		if (!page)
			goto out;

		sg_set_page(&sg[i], page, page_len, 0);
		length -= page_len;
		i++;
	}
	*sgl = sg;
	*nents = nent;
	return 0;

out:
	while (i > 0) {
		i--;
		__free_page(sg_page(&sg[i]));
	}
	kfree(sg);
	return -ENOMEM;
}

/*
 * Allocate any required resources to execute the command.  For writes we
 * might not have the payload yet, so notify the fabric via a call to
 * ->write_pending instead. Otherwise place it on the execution queue.
 */
sense_reason_t
transport_generic_new_cmd(struct se_cmd *cmd)
{
	int ret = 0;
	bool zero_flag = !(cmd->se_cmd_flags & SCF_SCSI_DATA_CDB);

	/*
	 * Determine is the TCM fabric module has already allocated physical
	 * memory, and is directly calling transport_generic_map_mem_to_cmd()
	 * beforehand.
	 */
	if (!(cmd->se_cmd_flags & SCF_PASSTHROUGH_SG_TO_MEM_NOALLOC) &&
	    cmd->data_length) {

		if ((cmd->se_cmd_flags & SCF_BIDI) ||
		    (cmd->se_cmd_flags & SCF_COMPARE_AND_WRITE)) {
			u32 bidi_length;

			if (cmd->se_cmd_flags & SCF_COMPARE_AND_WRITE)
				bidi_length = cmd->t_task_nolb *
					      cmd->se_dev->dev_attrib.block_size;
			else
				bidi_length = cmd->data_length;

			ret = target_alloc_sgl(&cmd->t_bidi_data_sg,
					       &cmd->t_bidi_data_nents,
					       bidi_length, zero_flag);
			if (ret < 0)
				return TCM_LOGICAL_UNIT_COMMUNICATION_FAILURE;
		}

		if (cmd->prot_op != TARGET_PROT_NORMAL) {
			ret = target_alloc_sgl(&cmd->t_prot_sg,
					       &cmd->t_prot_nents,
					       cmd->prot_length, true);
			if (ret < 0)
				return TCM_LOGICAL_UNIT_COMMUNICATION_FAILURE;
		}

		ret = target_alloc_sgl(&cmd->t_data_sg, &cmd->t_data_nents,
				       cmd->data_length, zero_flag);
		if (ret < 0)
			return TCM_LOGICAL_UNIT_COMMUNICATION_FAILURE;
	} else if ((cmd->se_cmd_flags & SCF_COMPARE_AND_WRITE) &&
		    cmd->data_length) {
		/*
		 * Special case for COMPARE_AND_WRITE with fabrics
		 * using SCF_PASSTHROUGH_SG_TO_MEM_NOALLOC.
		 */
		u32 caw_length = cmd->t_task_nolb *
				 cmd->se_dev->dev_attrib.block_size;

		ret = target_alloc_sgl(&cmd->t_bidi_data_sg,
				       &cmd->t_bidi_data_nents,
				       caw_length, zero_flag);
		if (ret < 0)
			return TCM_LOGICAL_UNIT_COMMUNICATION_FAILURE;
	}
	/*
	 * If this command is not a write we can execute it right here,
	 * for write buffers we need to notify the fabric driver first
	 * and let it call back once the write buffers are ready.
	 */
	target_add_to_state_list(cmd);
	if (cmd->data_direction != DMA_TO_DEVICE || cmd->data_length == 0) {
		target_execute_cmd(cmd);
		return 0;
	}
	transport_cmd_check_stop(cmd, false, true);

	ret = cmd->se_tfo->write_pending(cmd);
	if (ret == -EAGAIN || ret == -ENOMEM)
		goto queue_full;

	/* fabric drivers should only return -EAGAIN or -ENOMEM as error */
	WARN_ON(ret);

	return (!ret) ? 0 : TCM_LOGICAL_UNIT_COMMUNICATION_FAILURE;

queue_full:
	pr_debug("Handling write_pending QUEUE__FULL: se_cmd: %p\n", cmd);
	cmd->t_state = TRANSPORT_COMPLETE_QF_WP;
	transport_handle_queue_full(cmd, cmd->se_dev);
	return 0;
}
EXPORT_SYMBOL(transport_generic_new_cmd);

static void transport_write_pending_qf(struct se_cmd *cmd)
{
	int ret;

	ret = cmd->se_tfo->write_pending(cmd);
	if (ret == -EAGAIN || ret == -ENOMEM) {
		pr_debug("Handling write_pending QUEUE__FULL: se_cmd: %p\n",
			 cmd);
		transport_handle_queue_full(cmd, cmd->se_dev);
	}
}

static bool
__transport_wait_for_tasks(struct se_cmd *, bool, bool *, bool *,
			   unsigned long *flags);

static void target_wait_free_cmd(struct se_cmd *cmd, bool *aborted, bool *tas)
{
	unsigned long flags;

	spin_lock_irqsave(&cmd->t_state_lock, flags);
	__transport_wait_for_tasks(cmd, true, aborted, tas, &flags);
	spin_unlock_irqrestore(&cmd->t_state_lock, flags);
}

int transport_generic_free_cmd(struct se_cmd *cmd, int wait_for_tasks)
{
	int ret = 0;
	bool aborted = false, tas = false;

	if (!(cmd->se_cmd_flags & SCF_SE_LUN_CMD)) {
		if (wait_for_tasks && (cmd->se_cmd_flags & SCF_SCSI_TMR_CDB))
			target_wait_free_cmd(cmd, &aborted, &tas);

		if (!aborted || tas)
			ret = transport_put_cmd(cmd);
	} else {
		if (wait_for_tasks)
			target_wait_free_cmd(cmd, &aborted, &tas);
		/*
		 * Handle WRITE failure case where transport_generic_new_cmd()
		 * has already added se_cmd to state_list, but fabric has
		 * failed command before I/O submission.
		 */
		if (cmd->state_active)
			target_remove_from_state_list(cmd);

		if (cmd->se_lun)
			transport_lun_remove_cmd(cmd);

		if (!aborted || tas)
			ret = transport_put_cmd(cmd);
	}
	/*
	 * If the task has been internally aborted due to TMR ABORT_TASK
	 * or LUN_RESET, target_core_tmr.c is responsible for performing
	 * the remaining calls to target_put_sess_cmd(), and not the
	 * callers of this function.
	 */
	if (aborted) {
		pr_debug("Detected CMD_T_ABORTED for ITT: %u\n",
			cmd->se_tfo->get_task_tag(cmd));
		wait_for_completion(&cmd->cmd_wait_comp);
		cmd->se_tfo->release_cmd(cmd);
		ret = 1;
	}
	return ret;
}
EXPORT_SYMBOL(transport_generic_free_cmd);

/* target_get_sess_cmd - Add command to active ->sess_cmd_list
 * @se_cmd:	command descriptor to add
 * @ack_kref:	Signal that fabric will perform an ack target_put_sess_cmd()
 */
int target_get_sess_cmd(struct se_cmd *se_cmd, bool ack_kref)
{
	struct se_session *se_sess = se_cmd->se_sess;
	unsigned long flags;
	int ret = 0;

	/*
	 * Add a second kref if the fabric caller is expecting to handle
	 * fabric acknowledgement that requires two target_put_sess_cmd()
	 * invocations before se_cmd descriptor release.
	 */
	if (ack_kref)
		kref_get(&se_cmd->cmd_kref);

	spin_lock_irqsave(&se_sess->sess_cmd_lock, flags);
	if (se_sess->sess_tearing_down) {
		ret = -ESHUTDOWN;
		goto out;
	}
	list_add_tail(&se_cmd->se_cmd_list, &se_sess->sess_cmd_list);
out:
	spin_unlock_irqrestore(&se_sess->sess_cmd_lock, flags);

	if (ret && ack_kref)
		target_put_sess_cmd(se_cmd);

	return ret;
}
EXPORT_SYMBOL(target_get_sess_cmd);

static void target_free_cmd_mem(struct se_cmd *cmd)
{
	transport_free_pages(cmd);

	if (cmd->se_cmd_flags & SCF_SCSI_TMR_CDB)
		core_tmr_release_req(cmd->se_tmr_req);
	if (cmd->t_task_cdb != cmd->__t_task_cdb)
		kfree(cmd->t_task_cdb);
}

static void target_release_cmd_kref(struct kref *kref)
		__releases(&se_cmd->se_sess->sess_cmd_lock)
{
	struct se_cmd *se_cmd = container_of(kref, struct se_cmd, cmd_kref);
	struct se_session *se_sess = se_cmd->se_sess;
	bool fabric_stop;

	if (list_empty(&se_cmd->se_cmd_list)) {
		spin_unlock(&se_sess->sess_cmd_lock);
		target_free_cmd_mem(se_cmd);
		se_cmd->se_tfo->release_cmd(se_cmd);
		return;
	}

	spin_lock(&se_cmd->t_state_lock);
	fabric_stop = (se_cmd->transport_state & CMD_T_FABRIC_STOP);
	spin_unlock(&se_cmd->t_state_lock);

	if (se_cmd->cmd_wait_set || fabric_stop) {
		list_del_init(&se_cmd->se_cmd_list);
		spin_unlock(&se_sess->sess_cmd_lock);
		target_free_cmd_mem(se_cmd);
		complete(&se_cmd->cmd_wait_comp);
		return;
	}
	list_del_init(&se_cmd->se_cmd_list);
	spin_unlock(&se_sess->sess_cmd_lock);

	target_free_cmd_mem(se_cmd);
	se_cmd->se_tfo->release_cmd(se_cmd);
}

/* target_put_sess_cmd - Check for active I/O shutdown via kref_put
 * @se_cmd:	command descriptor to drop
 */
int target_put_sess_cmd(struct se_cmd *se_cmd)
{
	struct se_session *se_sess = se_cmd->se_sess;

	if (!se_sess) {
		target_free_cmd_mem(se_cmd);
		se_cmd->se_tfo->release_cmd(se_cmd);
		return 1;
	}
	return kref_put_spinlock_irqsave(&se_cmd->cmd_kref, target_release_cmd_kref,
			&se_sess->sess_cmd_lock);
}
EXPORT_SYMBOL(target_put_sess_cmd);

/* target_sess_cmd_list_set_waiting - Flag all commands in
 *         sess_cmd_list to complete cmd_wait_comp.  Set
 *         sess_tearing_down so no more commands are queued.
 * @se_sess:	session to flag
 */
void target_sess_cmd_list_set_waiting(struct se_session *se_sess)
{
	struct se_cmd *se_cmd;
	unsigned long flags;
	int rc;

	spin_lock_irqsave(&se_sess->sess_cmd_lock, flags);
	if (se_sess->sess_tearing_down) {
		spin_unlock_irqrestore(&se_sess->sess_cmd_lock, flags);
		return;
	}
	se_sess->sess_tearing_down = 1;
	list_splice_init(&se_sess->sess_cmd_list, &se_sess->sess_wait_list);

	list_for_each_entry(se_cmd, &se_sess->sess_wait_list, se_cmd_list) {
		rc = kref_get_unless_zero(&se_cmd->cmd_kref);
		if (rc) {
			se_cmd->cmd_wait_set = 1;
			spin_lock(&se_cmd->t_state_lock);
			se_cmd->transport_state |= CMD_T_FABRIC_STOP;
			spin_unlock(&se_cmd->t_state_lock);
		}
	}

	spin_unlock_irqrestore(&se_sess->sess_cmd_lock, flags);
}
EXPORT_SYMBOL(target_sess_cmd_list_set_waiting);

/* target_wait_for_sess_cmds - Wait for outstanding descriptors
 * @se_sess:    session to wait for active I/O
 */
void target_wait_for_sess_cmds(struct se_session *se_sess)
{
	struct se_cmd *se_cmd, *tmp_cmd;
	unsigned long flags;
	bool tas;

	list_for_each_entry_safe(se_cmd, tmp_cmd,
				&se_sess->sess_wait_list, se_cmd_list) {
<<<<<<< HEAD
		list_del_init(&se_cmd->se_cmd_list);

=======
>>>>>>> e2237eee
		pr_debug("Waiting for se_cmd: %p t_state: %d, fabric state:"
			" %d\n", se_cmd, se_cmd->t_state,
			se_cmd->se_tfo->get_cmd_state(se_cmd));

		spin_lock_irqsave(&se_cmd->t_state_lock, flags);
		tas = (se_cmd->transport_state & CMD_T_TAS);
		spin_unlock_irqrestore(&se_cmd->t_state_lock, flags);

		if (!target_put_sess_cmd(se_cmd)) {
			if (tas)
				target_put_sess_cmd(se_cmd);
		}

		wait_for_completion(&se_cmd->cmd_wait_comp);
		pr_debug("After cmd_wait_comp: se_cmd: %p t_state: %d"
			" fabric state: %d\n", se_cmd, se_cmd->t_state,
			se_cmd->se_tfo->get_cmd_state(se_cmd));

		se_cmd->se_tfo->release_cmd(se_cmd);
	}

	spin_lock_irqsave(&se_sess->sess_cmd_lock, flags);
	WARN_ON(!list_empty(&se_sess->sess_cmd_list));
	spin_unlock_irqrestore(&se_sess->sess_cmd_lock, flags);

}
EXPORT_SYMBOL(target_wait_for_sess_cmds);

static int transport_clear_lun_ref_thread(void *p)
{
	struct se_lun *lun = p;

	percpu_ref_kill(&lun->lun_ref);

	wait_for_completion(&lun->lun_ref_comp);
	complete(&lun->lun_shutdown_comp);

	return 0;
}

int transport_clear_lun_ref(struct se_lun *lun)
{
	struct task_struct *kt;

	kt = kthread_run(transport_clear_lun_ref_thread, lun,
			"tcm_cl_%u", lun->unpacked_lun);
	if (IS_ERR(kt)) {
		pr_err("Unable to start clear_lun thread\n");
		return PTR_ERR(kt);
	}
	wait_for_completion(&lun->lun_shutdown_comp);

	return 0;
}

static bool
__transport_wait_for_tasks(struct se_cmd *cmd, bool fabric_stop,
			   bool *aborted, bool *tas, unsigned long *flags)
	__releases(&cmd->t_state_lock)
	__acquires(&cmd->t_state_lock)
{

	assert_spin_locked(&cmd->t_state_lock);
	WARN_ON_ONCE(!irqs_disabled());

	if (fabric_stop)
		cmd->transport_state |= CMD_T_FABRIC_STOP;

	if (cmd->transport_state & CMD_T_ABORTED)
		*aborted = true;

	if (cmd->transport_state & CMD_T_TAS)
		*tas = true;

	if (!(cmd->se_cmd_flags & SCF_SE_LUN_CMD) &&
	    !(cmd->se_cmd_flags & SCF_SCSI_TMR_CDB))
		return false;

	if (!(cmd->se_cmd_flags & SCF_SUPPORTED_SAM_OPCODE) &&
	    !(cmd->se_cmd_flags & SCF_SCSI_TMR_CDB))
		return false;

	if (!(cmd->transport_state & CMD_T_ACTIVE))
		return false;

	if (fabric_stop && *aborted)
		return false;

	cmd->transport_state |= CMD_T_STOP;

	pr_debug("wait_for_tasks: Stopping %p ITT: 0x%08x"
		" i_state: %d, t_state: %d, CMD_T_STOP\n",
		cmd, cmd->se_tfo->get_task_tag(cmd),
		cmd->se_tfo->get_cmd_state(cmd), cmd->t_state);

	spin_unlock_irqrestore(&cmd->t_state_lock, *flags);

	wait_for_completion(&cmd->t_transport_stop_comp);

	spin_lock_irqsave(&cmd->t_state_lock, *flags);
	cmd->transport_state &= ~(CMD_T_ACTIVE | CMD_T_STOP);

	pr_debug("wait_for_tasks: Stopped wait_for_completion("
		"&cmd->t_transport_stop_comp) for ITT: 0x%08x\n",
		cmd->se_tfo->get_task_tag(cmd));

	return true;
}

/**
 * transport_wait_for_tasks - wait for completion to occur
 * @cmd:	command to wait
 *
 * Called from frontend fabric context to wait for storage engine
 * to pause and/or release frontend generated struct se_cmd.
 */
bool transport_wait_for_tasks(struct se_cmd *cmd)
{
	unsigned long flags;
	bool ret, aborted = false, tas = false;

	spin_lock_irqsave(&cmd->t_state_lock, flags);
	ret = __transport_wait_for_tasks(cmd, false, &aborted, &tas, &flags);
	spin_unlock_irqrestore(&cmd->t_state_lock, flags);

	return ret;
}
EXPORT_SYMBOL(transport_wait_for_tasks);

static int transport_get_sense_codes(
	struct se_cmd *cmd,
	u8 *asc,
	u8 *ascq)
{
	*asc = cmd->scsi_asc;
	*ascq = cmd->scsi_ascq;

	return 0;
}

static
void transport_err_sector_info(unsigned char *buffer, sector_t bad_sector)
{
	/* Place failed LBA in sense data information descriptor 0. */
	buffer[SPC_ADD_SENSE_LEN_OFFSET] = 0xc;
	buffer[SPC_DESC_TYPE_OFFSET] = 0; /* Information */
	buffer[SPC_ADDITIONAL_DESC_LEN_OFFSET] = 0xa;
	buffer[SPC_VALIDITY_OFFSET] = 0x80;

	/* Descriptor Information: failing sector */
	put_unaligned_be64(bad_sector, &buffer[12]);
}

int
transport_send_check_condition_and_sense(struct se_cmd *cmd,
		sense_reason_t reason, int from_transport)
{
	unsigned char *buffer = cmd->sense_buffer;
	unsigned long flags;
	u8 asc = 0, ascq = 0;

	spin_lock_irqsave(&cmd->t_state_lock, flags);
	if (cmd->se_cmd_flags & SCF_SENT_CHECK_CONDITION) {
		spin_unlock_irqrestore(&cmd->t_state_lock, flags);
		return 0;
	}
	cmd->se_cmd_flags |= SCF_SENT_CHECK_CONDITION;
	spin_unlock_irqrestore(&cmd->t_state_lock, flags);

	if (!reason && from_transport)
		goto after_reason;

	if (!from_transport)
		cmd->se_cmd_flags |= SCF_EMULATED_TASK_SENSE;

	/*
	 * Actual SENSE DATA, see SPC-3 7.23.2  SPC_SENSE_KEY_OFFSET uses
	 * SENSE KEY values from include/scsi/scsi.h
	 */
	switch (reason) {
	case TCM_NO_SENSE:
		/* CURRENT ERROR */
		buffer[0] = 0x70;
		buffer[SPC_ADD_SENSE_LEN_OFFSET] = 10;
		/* Not Ready */
		buffer[SPC_SENSE_KEY_OFFSET] = NOT_READY;
		/* NO ADDITIONAL SENSE INFORMATION */
		buffer[SPC_ASC_KEY_OFFSET] = 0;
		buffer[SPC_ASCQ_KEY_OFFSET] = 0;
		break;
	case TCM_NON_EXISTENT_LUN:
		/* CURRENT ERROR */
		buffer[0] = 0x70;
		buffer[SPC_ADD_SENSE_LEN_OFFSET] = 10;
		/* ILLEGAL REQUEST */
		buffer[SPC_SENSE_KEY_OFFSET] = ILLEGAL_REQUEST;
		/* LOGICAL UNIT NOT SUPPORTED */
		buffer[SPC_ASC_KEY_OFFSET] = 0x25;
		break;
	case TCM_UNSUPPORTED_SCSI_OPCODE:
	case TCM_SECTOR_COUNT_TOO_MANY:
		/* CURRENT ERROR */
		buffer[0] = 0x70;
		buffer[SPC_ADD_SENSE_LEN_OFFSET] = 10;
		/* ILLEGAL REQUEST */
		buffer[SPC_SENSE_KEY_OFFSET] = ILLEGAL_REQUEST;
		/* INVALID COMMAND OPERATION CODE */
		buffer[SPC_ASC_KEY_OFFSET] = 0x20;
		break;
	case TCM_UNKNOWN_MODE_PAGE:
		/* CURRENT ERROR */
		buffer[0] = 0x70;
		buffer[SPC_ADD_SENSE_LEN_OFFSET] = 10;
		/* ILLEGAL REQUEST */
		buffer[SPC_SENSE_KEY_OFFSET] = ILLEGAL_REQUEST;
		/* INVALID FIELD IN CDB */
		buffer[SPC_ASC_KEY_OFFSET] = 0x24;
		break;
	case TCM_CHECK_CONDITION_ABORT_CMD:
		/* CURRENT ERROR */
		buffer[0] = 0x70;
		buffer[SPC_ADD_SENSE_LEN_OFFSET] = 10;
		/* ABORTED COMMAND */
		buffer[SPC_SENSE_KEY_OFFSET] = ABORTED_COMMAND;
		/* BUS DEVICE RESET FUNCTION OCCURRED */
		buffer[SPC_ASC_KEY_OFFSET] = 0x29;
		buffer[SPC_ASCQ_KEY_OFFSET] = 0x03;
		break;
	case TCM_INCORRECT_AMOUNT_OF_DATA:
		/* CURRENT ERROR */
		buffer[0] = 0x70;
		buffer[SPC_ADD_SENSE_LEN_OFFSET] = 10;
		/* ABORTED COMMAND */
		buffer[SPC_SENSE_KEY_OFFSET] = ABORTED_COMMAND;
		/* WRITE ERROR */
		buffer[SPC_ASC_KEY_OFFSET] = 0x0c;
		/* NOT ENOUGH UNSOLICITED DATA */
		buffer[SPC_ASCQ_KEY_OFFSET] = 0x0d;
		break;
	case TCM_INVALID_CDB_FIELD:
		/* CURRENT ERROR */
		buffer[0] = 0x70;
		buffer[SPC_ADD_SENSE_LEN_OFFSET] = 10;
		/* ILLEGAL REQUEST */
		buffer[SPC_SENSE_KEY_OFFSET] = ILLEGAL_REQUEST;
		/* INVALID FIELD IN CDB */
		buffer[SPC_ASC_KEY_OFFSET] = 0x24;
		break;
	case TCM_INVALID_PARAMETER_LIST:
		/* CURRENT ERROR */
		buffer[0] = 0x70;
		buffer[SPC_ADD_SENSE_LEN_OFFSET] = 10;
		/* ILLEGAL REQUEST */
		buffer[SPC_SENSE_KEY_OFFSET] = ILLEGAL_REQUEST;
		/* INVALID FIELD IN PARAMETER LIST */
		buffer[SPC_ASC_KEY_OFFSET] = 0x26;
		break;
	case TCM_PARAMETER_LIST_LENGTH_ERROR:
		/* CURRENT ERROR */
		buffer[0] = 0x70;
		buffer[SPC_ADD_SENSE_LEN_OFFSET] = 10;
		/* ILLEGAL REQUEST */
		buffer[SPC_SENSE_KEY_OFFSET] = ILLEGAL_REQUEST;
		/* PARAMETER LIST LENGTH ERROR */
		buffer[SPC_ASC_KEY_OFFSET] = 0x1a;
		break;
	case TCM_UNEXPECTED_UNSOLICITED_DATA:
		/* CURRENT ERROR */
		buffer[0] = 0x70;
		buffer[SPC_ADD_SENSE_LEN_OFFSET] = 10;
		/* ABORTED COMMAND */
		buffer[SPC_SENSE_KEY_OFFSET] = ABORTED_COMMAND;
		/* WRITE ERROR */
		buffer[SPC_ASC_KEY_OFFSET] = 0x0c;
		/* UNEXPECTED_UNSOLICITED_DATA */
		buffer[SPC_ASCQ_KEY_OFFSET] = 0x0c;
		break;
	case TCM_SERVICE_CRC_ERROR:
		/* CURRENT ERROR */
		buffer[0] = 0x70;
		buffer[SPC_ADD_SENSE_LEN_OFFSET] = 10;
		/* ABORTED COMMAND */
		buffer[SPC_SENSE_KEY_OFFSET] = ABORTED_COMMAND;
		/* PROTOCOL SERVICE CRC ERROR */
		buffer[SPC_ASC_KEY_OFFSET] = 0x47;
		/* N/A */
		buffer[SPC_ASCQ_KEY_OFFSET] = 0x05;
		break;
	case TCM_SNACK_REJECTED:
		/* CURRENT ERROR */
		buffer[0] = 0x70;
		buffer[SPC_ADD_SENSE_LEN_OFFSET] = 10;
		/* ABORTED COMMAND */
		buffer[SPC_SENSE_KEY_OFFSET] = ABORTED_COMMAND;
		/* READ ERROR */
		buffer[SPC_ASC_KEY_OFFSET] = 0x11;
		/* FAILED RETRANSMISSION REQUEST */
		buffer[SPC_ASCQ_KEY_OFFSET] = 0x13;
		break;
	case TCM_WRITE_PROTECTED:
		/* CURRENT ERROR */
		buffer[0] = 0x70;
		buffer[SPC_ADD_SENSE_LEN_OFFSET] = 10;
		/* DATA PROTECT */
		buffer[SPC_SENSE_KEY_OFFSET] = DATA_PROTECT;
		/* WRITE PROTECTED */
		buffer[SPC_ASC_KEY_OFFSET] = 0x27;
		break;
	case TCM_ADDRESS_OUT_OF_RANGE:
		/* CURRENT ERROR */
		buffer[0] = 0x70;
		buffer[SPC_ADD_SENSE_LEN_OFFSET] = 10;
		/* ILLEGAL REQUEST */
		buffer[SPC_SENSE_KEY_OFFSET] = ILLEGAL_REQUEST;
		/* LOGICAL BLOCK ADDRESS OUT OF RANGE */
		buffer[SPC_ASC_KEY_OFFSET] = 0x21;
		break;
	case TCM_CHECK_CONDITION_UNIT_ATTENTION:
		/* CURRENT ERROR */
		buffer[0] = 0x70;
		buffer[SPC_ADD_SENSE_LEN_OFFSET] = 10;
		/* UNIT ATTENTION */
		buffer[SPC_SENSE_KEY_OFFSET] = UNIT_ATTENTION;
		core_scsi3_ua_for_check_condition(cmd, &asc, &ascq);
		buffer[SPC_ASC_KEY_OFFSET] = asc;
		buffer[SPC_ASCQ_KEY_OFFSET] = ascq;
		break;
	case TCM_CHECK_CONDITION_NOT_READY:
		/* CURRENT ERROR */
		buffer[0] = 0x70;
		buffer[SPC_ADD_SENSE_LEN_OFFSET] = 10;
		/* Not Ready */
		buffer[SPC_SENSE_KEY_OFFSET] = NOT_READY;
		transport_get_sense_codes(cmd, &asc, &ascq);
		buffer[SPC_ASC_KEY_OFFSET] = asc;
		buffer[SPC_ASCQ_KEY_OFFSET] = ascq;
		break;
	case TCM_MISCOMPARE_VERIFY:
		/* CURRENT ERROR */
		buffer[0] = 0x70;
		buffer[SPC_ADD_SENSE_LEN_OFFSET] = 10;
		buffer[SPC_SENSE_KEY_OFFSET] = MISCOMPARE;
		/* MISCOMPARE DURING VERIFY OPERATION */
		buffer[SPC_ASC_KEY_OFFSET] = 0x1d;
		buffer[SPC_ASCQ_KEY_OFFSET] = 0x00;
		break;
	case TCM_LOGICAL_BLOCK_GUARD_CHECK_FAILED:
		/* CURRENT ERROR */
		buffer[0] = 0x70;
		buffer[SPC_ADD_SENSE_LEN_OFFSET] = 10;
		/* ILLEGAL REQUEST */
		buffer[SPC_SENSE_KEY_OFFSET] = ILLEGAL_REQUEST;
		/* LOGICAL BLOCK GUARD CHECK FAILED */
		buffer[SPC_ASC_KEY_OFFSET] = 0x10;
		buffer[SPC_ASCQ_KEY_OFFSET] = 0x01;
		transport_err_sector_info(buffer, cmd->bad_sector);
		break;
	case TCM_LOGICAL_BLOCK_APP_TAG_CHECK_FAILED:
		/* CURRENT ERROR */
		buffer[0] = 0x70;
		buffer[SPC_ADD_SENSE_LEN_OFFSET] = 10;
		/* ILLEGAL REQUEST */
		buffer[SPC_SENSE_KEY_OFFSET] = ILLEGAL_REQUEST;
		/* LOGICAL BLOCK APPLICATION TAG CHECK FAILED */
		buffer[SPC_ASC_KEY_OFFSET] = 0x10;
		buffer[SPC_ASCQ_KEY_OFFSET] = 0x02;
		transport_err_sector_info(buffer, cmd->bad_sector);
		break;
	case TCM_LOGICAL_BLOCK_REF_TAG_CHECK_FAILED:
		/* CURRENT ERROR */
		buffer[0] = 0x70;
		buffer[SPC_ADD_SENSE_LEN_OFFSET] = 10;
		/* ILLEGAL REQUEST */
		buffer[SPC_SENSE_KEY_OFFSET] = ILLEGAL_REQUEST;
		/* LOGICAL BLOCK REFERENCE TAG CHECK FAILED */
		buffer[SPC_ASC_KEY_OFFSET] = 0x10;
		buffer[SPC_ASCQ_KEY_OFFSET] = 0x03;
		transport_err_sector_info(buffer, cmd->bad_sector);
		break;
	case TCM_LOGICAL_UNIT_COMMUNICATION_FAILURE:
	default:
		/* CURRENT ERROR */
		buffer[0] = 0x70;
		buffer[SPC_ADD_SENSE_LEN_OFFSET] = 10;
		/*
		 * Returning ILLEGAL REQUEST would cause immediate IO errors on
		 * Solaris initiators.  Returning NOT READY instead means the
		 * operations will be retried a finite number of times and we
		 * can survive intermittent errors.
		 */
		buffer[SPC_SENSE_KEY_OFFSET] = NOT_READY;
		/* LOGICAL UNIT COMMUNICATION FAILURE */
		buffer[SPC_ASC_KEY_OFFSET] = 0x08;
		break;
	}
	/*
	 * This code uses linux/include/scsi/scsi.h SAM status codes!
	 */
	cmd->scsi_status = SAM_STAT_CHECK_CONDITION;
	/*
	 * Automatically padded, this value is encoded in the fabric's
	 * data_length response PDU containing the SCSI defined sense data.
	 */
	cmd->scsi_sense_length  = TRANSPORT_SENSE_BUFFER;

after_reason:
	trace_target_cmd_complete(cmd);
	return cmd->se_tfo->queue_status(cmd);
}
EXPORT_SYMBOL(transport_send_check_condition_and_sense);

static int __transport_check_aborted_status(struct se_cmd *cmd, int send_status)
	__releases(&cmd->t_state_lock)
	__acquires(&cmd->t_state_lock)
{
	assert_spin_locked(&cmd->t_state_lock);
	WARN_ON_ONCE(!irqs_disabled());

	if (!(cmd->transport_state & CMD_T_ABORTED))
		return 0;

	/*
	 * If cmd has been aborted but either no status is to be sent or it has
	 * already been sent, just return
	 */
	if (!send_status || !(cmd->se_cmd_flags & SCF_SEND_DELAYED_TAS)) {
		if (send_status)
			cmd->se_cmd_flags |= SCF_SEND_DELAYED_TAS;
		return 1;
	}

	pr_debug("Sending delayed SAM_STAT_TASK_ABORTED status for CDB:"
		" 0x%02x ITT: 0x%08x\n", cmd->t_task_cdb[0],
		cmd->se_tfo->get_task_tag(cmd));

	cmd->se_cmd_flags &= ~SCF_SEND_DELAYED_TAS;
	cmd->scsi_status = SAM_STAT_TASK_ABORTED;
	trace_target_cmd_complete(cmd);

	spin_unlock_irq(&cmd->t_state_lock);
	cmd->se_tfo->queue_status(cmd);
	spin_lock_irq(&cmd->t_state_lock);

	return 1;
}

int transport_check_aborted_status(struct se_cmd *cmd, int send_status)
{
	int ret;

	spin_lock_irq(&cmd->t_state_lock);
	ret = __transport_check_aborted_status(cmd, send_status);
	spin_unlock_irq(&cmd->t_state_lock);

	return ret;
}
EXPORT_SYMBOL(transport_check_aborted_status);

void transport_send_task_abort(struct se_cmd *cmd)
{
	unsigned long flags;

	spin_lock_irqsave(&cmd->t_state_lock, flags);
	if (cmd->se_cmd_flags & (SCF_SENT_CHECK_CONDITION)) {
		spin_unlock_irqrestore(&cmd->t_state_lock, flags);
		return;
	}
	spin_unlock_irqrestore(&cmd->t_state_lock, flags);

	/*
	 * If there are still expected incoming fabric WRITEs, we wait
	 * until until they have completed before sending a TASK_ABORTED
	 * response.  This response with TASK_ABORTED status will be
	 * queued back to fabric module by transport_check_aborted_status().
	 */
	if (cmd->data_direction == DMA_TO_DEVICE) {
		if (cmd->se_tfo->write_pending_status(cmd) != 0) {
			spin_lock_irqsave(&cmd->t_state_lock, flags);
			if (cmd->se_cmd_flags & SCF_SEND_DELAYED_TAS) {
				spin_unlock_irqrestore(&cmd->t_state_lock, flags);
				goto send_abort;
			}
			cmd->se_cmd_flags |= SCF_SEND_DELAYED_TAS;
			spin_unlock_irqrestore(&cmd->t_state_lock, flags);
			return;
		}
	}
send_abort:
	cmd->scsi_status = SAM_STAT_TASK_ABORTED;

	transport_lun_remove_cmd(cmd);

	pr_debug("Setting SAM_STAT_TASK_ABORTED status for CDB: 0x%02x,"
		" ITT: 0x%08x\n", cmd->t_task_cdb[0],
		cmd->se_tfo->get_task_tag(cmd));

	trace_target_cmd_complete(cmd);
	cmd->se_tfo->queue_status(cmd);
}

static void target_tmr_work(struct work_struct *work)
{
	struct se_cmd *cmd = container_of(work, struct se_cmd, work);
	struct se_device *dev = cmd->se_dev;
	struct se_tmr_req *tmr = cmd->se_tmr_req;
	unsigned long flags;
	int ret;

	spin_lock_irqsave(&cmd->t_state_lock, flags);
	if (cmd->transport_state & CMD_T_ABORTED) {
		tmr->response = TMR_FUNCTION_REJECTED;
		spin_unlock_irqrestore(&cmd->t_state_lock, flags);
		goto check_stop;
	}
	spin_unlock_irqrestore(&cmd->t_state_lock, flags);

	switch (tmr->function) {
	case TMR_ABORT_TASK:
		core_tmr_abort_task(dev, tmr, cmd->se_sess);
		break;
	case TMR_ABORT_TASK_SET:
	case TMR_CLEAR_ACA:
	case TMR_CLEAR_TASK_SET:
		tmr->response = TMR_TASK_MGMT_FUNCTION_NOT_SUPPORTED;
		break;
	case TMR_LUN_RESET:
		ret = core_tmr_lun_reset(dev, tmr, NULL, NULL);
		tmr->response = (!ret) ? TMR_FUNCTION_COMPLETE :
					 TMR_FUNCTION_REJECTED;
		break;
	case TMR_TARGET_WARM_RESET:
		tmr->response = TMR_FUNCTION_REJECTED;
		break;
	case TMR_TARGET_COLD_RESET:
		tmr->response = TMR_FUNCTION_REJECTED;
		break;
	default:
		pr_err("Uknown TMR function: 0x%02x.\n",
				tmr->function);
		tmr->response = TMR_FUNCTION_REJECTED;
		break;
	}

	spin_lock_irqsave(&cmd->t_state_lock, flags);
	if (cmd->transport_state & CMD_T_ABORTED) {
		spin_unlock_irqrestore(&cmd->t_state_lock, flags);
		goto check_stop;
	}
	cmd->t_state = TRANSPORT_ISTATE_PROCESSING;
	spin_unlock_irqrestore(&cmd->t_state_lock, flags);

	cmd->se_tfo->queue_tm_rsp(cmd);

check_stop:
	transport_cmd_check_stop_to_fabric(cmd);
}

int transport_generic_handle_tmr(
	struct se_cmd *cmd)
{
	unsigned long flags;

	spin_lock_irqsave(&cmd->t_state_lock, flags);
	cmd->transport_state |= CMD_T_ACTIVE;
	spin_unlock_irqrestore(&cmd->t_state_lock, flags);

	INIT_WORK(&cmd->work, target_tmr_work);
	queue_work(cmd->se_dev->tmr_wq, &cmd->work);
	return 0;
}
EXPORT_SYMBOL(transport_generic_handle_tmr);<|MERGE_RESOLUTION|>--- conflicted
+++ resolved
@@ -2617,11 +2617,6 @@
 
 	list_for_each_entry_safe(se_cmd, tmp_cmd,
 				&se_sess->sess_wait_list, se_cmd_list) {
-<<<<<<< HEAD
-		list_del_init(&se_cmd->se_cmd_list);
-
-=======
->>>>>>> e2237eee
 		pr_debug("Waiting for se_cmd: %p t_state: %d, fabric state:"
 			" %d\n", se_cmd, se_cmd->t_state,
 			se_cmd->se_tfo->get_cmd_state(se_cmd));
