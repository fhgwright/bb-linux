--- conflicted
+++ resolved
@@ -4634,11 +4634,7 @@
 	UINT uiSectAlignAddr = 0;
 	UINT sig = 0;
 
-<<<<<<< HEAD
-	//making the offset sector alligned
-=======
 	//making the offset sector aligned
->>>>>>> 105e53f8
 	uiSectAlignAddr = uiOffset & ~(Adapter->uiSectorSize - 1);
 
 
