--- conflicted
+++ resolved
@@ -17,10 +17,6 @@
 #include <linux/string.h>
 #include <linux/etherdevice.h>
 #include <bcmdefs.h>
-<<<<<<< HEAD
-#include <osl.h>
-=======
->>>>>>> 105e53f8
 #include <linux/module.h>
 #include <linux/pci.h>
 #include <stdarg.h>
@@ -70,31 +66,6 @@
 
 #define SROM_CIS_SINGLE	1
 
-<<<<<<< HEAD
-static int initvars_srom_si(si_t *sih, struct osl_info *osh, void *curmap,
-			    char **vars, uint *count);
-static void _initvars_srom_pci(u8 sromrev, u16 *srom, uint off,
-			       varbuf_t *b);
-static int initvars_srom_pci(si_t *sih, void *curmap, char **vars,
-			     uint *count);
-static int initvars_flash_si(si_t *sih, char **vars, uint *count);
-#ifdef BCMSDIO
-static int initvars_cis_sdio(struct osl_info *osh, char **vars, uint *count);
-static int sprom_cmd_sdio(struct osl_info *osh, u8 cmd);
-static int sprom_read_sdio(struct osl_info *osh, u16 addr, u16 *data);
-#endif				/* BCMSDIO */
-static int sprom_read_pci(struct osl_info *osh, si_t *sih, u16 *sprom,
-			  uint wordoff, u16 *buf, uint nwords, bool check_crc);
-#if defined(BCMNVRAMR)
-static int otp_read_pci(struct osl_info *osh, si_t *sih, u16 *buf, uint bufsz);
-#endif
-static u16 srom_cc_cmd(si_t *sih, struct osl_info *osh, void *ccregs, u32 cmd,
-			  uint wordoff, u16 data);
-
-static int initvars_table(struct osl_info *osh, char *start, char *end,
-			  char **vars, uint *count);
-static int initvars_flash(si_t *sih, struct osl_info *osh, char **vp,
-=======
 static int initvars_srom_si(si_t *sih, void *curmap, char **vars, uint *count);
 static void _initvars_srom_pci(u8 sromrev, u16 *srom, uint off, varbuf_t *b);
 static int initvars_srom_pci(si_t *sih, void *curmap, char **vars, uint *count);
@@ -115,7 +86,6 @@
 static int initvars_table(char *start, char *end,
 			  char **vars, uint *count);
 static int initvars_flash(si_t *sih, char **vp,
->>>>>>> 105e53f8
 			  uint len);
 
 /* Initialization of varbuf structure */
@@ -183,11 +153,7 @@
  * Initialize local vars from the right source for this platform.
  * Return 0 on success, nonzero on error.
  */
-<<<<<<< HEAD
-int srom_var_init(si_t *sih, uint bustype, void *curmap, struct osl_info *osh,
-=======
 int srom_var_init(si_t *sih, uint bustype, void *curmap,
->>>>>>> 105e53f8
 		  char **vars, uint *count)
 {
 	uint len;
@@ -226,11 +192,7 @@
 
 /* support only 16-bit word read from srom */
 int
-<<<<<<< HEAD
-srom_read(si_t *sih, uint bustype, void *curmap, struct osl_info *osh,
-=======
 srom_read(si_t *sih, uint bustype, void *curmap,
->>>>>>> 105e53f8
 	  uint byteoff, uint nbytes, u16 *buf, bool check_crc)
 {
 	uint off, nw;
@@ -412,11 +374,7 @@
 /* For dongle HW, accept partial calibration parameters */
 #define BCMDONGLECASE(n)
 
-<<<<<<< HEAD
-int srom_parsecis(struct osl_info *osh, u8 *pcis[], uint ciscnt, char **vars,
-=======
 int srom_parsecis(u8 *pcis[], uint ciscnt, char **vars,
->>>>>>> 105e53f8
 		  uint *count)
 {
 	char eabuf[32];
@@ -1446,11 +1404,7 @@
  * not in the bus cores.
  */
 static u16
-<<<<<<< HEAD
-srom_cc_cmd(si_t *sih, struct osl_info *osh, void *ccregs, u32 cmd,
-=======
 srom_cc_cmd(si_t *sih, void *ccregs, u32 cmd,
->>>>>>> 105e53f8
 	    uint wordoff, u16 data)
 {
 	chipcregs_t *cc = (chipcregs_t *) ccregs;
@@ -1496,11 +1450,7 @@
  * Return 0 on success, nonzero on error.
  */
 static int
-<<<<<<< HEAD
-sprom_read_pci(struct osl_info *osh, si_t *sih, u16 *sprom, uint wordoff,
-=======
 sprom_read_pci(si_t *sih, u16 *sprom, uint wordoff,
->>>>>>> 105e53f8
 	       u16 *buf, uint nwords, bool check_crc)
 {
 	int err = 0;
@@ -1560,11 +1510,7 @@
 }
 
 #if defined(BCMNVRAMR)
-<<<<<<< HEAD
-static int otp_read_pci(struct osl_info *osh, si_t *sih, u16 *buf, uint bufsz)
-=======
 static int otp_read_pci(si_t *sih, u16 *buf, uint bufsz)
->>>>>>> 105e53f8
 {
 	u8 *otp;
 	uint sz = OTP_SZ_MAX / 2;	/* size in words */
@@ -1611,11 +1557,7 @@
 * Create variable table from memory.
 * Return 0 on success, nonzero on error.
 */
-<<<<<<< HEAD
-static int initvars_table(struct osl_info *osh, char *start, char *end,
-=======
 static int initvars_table(char *start, char *end,
->>>>>>> 105e53f8
 			  char **vars, uint *count)
 {
 	int c = (int)(end - start);
@@ -1642,12 +1584,7 @@
  * of the table upon enter and to the end of the table upon exit when success.
  * Return 0 on success, nonzero on error.
  */
-<<<<<<< HEAD
-static int initvars_flash(si_t *sih, struct osl_info *osh, char **base,
-			  uint len)
-=======
 static int initvars_flash(si_t *sih, char **base, uint len)
->>>>>>> 105e53f8
 {
 	char *vp = *base;
 	char *flash;
@@ -1707,10 +1644,6 @@
  */
 static int initvars_flash_si(si_t *sih, char **vars, uint *count)
 {
-<<<<<<< HEAD
-	struct osl_info *osh = si_osh(sih);
-=======
->>>>>>> 105e53f8
 	char *vp, *base;
 	int err;
 
@@ -1921,10 +1854,6 @@
 	u32 sr;
 	varbuf_t b;
 	char *vp, *base = NULL;
-<<<<<<< HEAD
-	struct osl_info *osh = si_osh(sih);
-=======
->>>>>>> 105e53f8
 	bool flash = false;
 	int err = 0;
 
@@ -2070,11 +1999,7 @@
  * Read the SDIO cis and call parsecis to initialize the vars.
  * Return 0 on success, nonzero on error.
  */
-<<<<<<< HEAD
-static int initvars_cis_sdio(struct osl_info *osh, char **vars, uint *count)
-=======
 static int initvars_cis_sdio(char **vars, uint *count)
->>>>>>> 105e53f8
 {
 	u8 *cis[SBSDIO_NUM_FUNCTION + 1];
 	uint fn, numfn;
@@ -2108,11 +2033,7 @@
 }
 
 /* set SDIO sprom command register */
-<<<<<<< HEAD
-static int sprom_cmd_sdio(struct osl_info *osh, u8 cmd)
-=======
 static int sprom_cmd_sdio(u8 cmd)
->>>>>>> 105e53f8
 {
 	u8 status = 0;
 	uint wait_cnt = 1000;
@@ -2132,11 +2053,7 @@
 }
 
 /* read a word from the SDIO srom */
-<<<<<<< HEAD
-static int sprom_read_sdio(struct osl_info *osh, u16 addr, u16 *data)
-=======
 static int sprom_read_sdio(u16 addr, u16 *data)
->>>>>>> 105e53f8
 {
 	u8 addr_l, addr_h, data_l, data_h;
 
@@ -2164,12 +2081,7 @@
 }
 #endif				/* BCMSDIO */
 
-<<<<<<< HEAD
-static int initvars_srom_si(si_t *sih, struct osl_info *osh, void *curmap,
-			    char **vars, uint *varsz)
-=======
 static int initvars_srom_si(si_t *sih, void *curmap, char **vars, uint *varsz)
->>>>>>> 105e53f8
 {
 	/* Search flash nvram section for srom variables */
 	return initvars_flash_si(sih, vars, varsz);
