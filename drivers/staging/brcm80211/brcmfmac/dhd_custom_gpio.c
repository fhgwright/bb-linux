--- conflicted
+++ resolved
@@ -15,10 +15,6 @@
  */
 
 #include <linux/netdevice.h>
-<<<<<<< HEAD
-#include <osl.h>
-=======
->>>>>>> 105e53f8
 #include <bcmutils.h>
 
 #include <dngl_stats.h>
