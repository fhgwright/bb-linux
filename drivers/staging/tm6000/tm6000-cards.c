/*
 *  tm6000-cards.c - driver for TM5600/TM6000/TM6010 USB video capture devices
 *
 *  Copyright (C) 2006-2007 Mauro Carvalho Chehab <mchehab@infradead.org>
 *
 *  This program is free software; you can redistribute it and/or modify
 *  it under the terms of the GNU General Public License as published by
 *  the Free Software Foundation version 2
 *
 *  This program is distributed in the hope that it will be useful,
 *  but WITHOUT ANY WARRANTY; without even the implied warranty of
 *  MERCHANTABILITY or FITNESS FOR A PARTICULAR PURPOSE.  See the
 *  GNU General Public License for more details.
 *
 *  You should have received a copy of the GNU General Public License
 *  along with this program; if not, write to the Free Software
 *  Foundation, Inc., 675 Mass Ave, Cambridge, MA 02139, USA.
 */

#include <linux/init.h>
#include <linux/module.h>
#include <linux/pci.h>
#include <linux/delay.h>
#include <linux/i2c.h>
#include <linux/usb.h>
#include <linux/version.h>
#include <linux/slab.h>
#include <media/v4l2-common.h>
#include <media/tuner.h>
#include <media/tvaudio.h>
#include <media/i2c-addr.h>
#include <media/rc-map.h>

#include "tm6000.h"
#include "tm6000-regs.h"
#include "tuner-xc2028.h"
#include "xc5000.h"

#define TM6000_BOARD_UNKNOWN			0
#define TM5600_BOARD_GENERIC			1
#define TM6000_BOARD_GENERIC			2
#define TM6010_BOARD_GENERIC			3
#define TM5600_BOARD_10MOONS_UT821		4
#define TM5600_BOARD_10MOONS_UT330		5
#define TM6000_BOARD_ADSTECH_DUAL_TV		6
#define TM6000_BOARD_FREECOM_AND_SIMILAR	7
#define TM6000_BOARD_ADSTECH_MINI_DUAL_TV	8
#define TM6010_BOARD_HAUPPAUGE_900H		9
#define TM6010_BOARD_BEHOLD_WANDER		10
#define TM6010_BOARD_BEHOLD_VOYAGER		11
#define TM6010_BOARD_TERRATEC_CINERGY_HYBRID_XE	12
#define TM6010_BOARD_TWINHAN_TU501		13

#define TM6000_MAXBOARDS        16
static unsigned int card[]     = {[0 ... (TM6000_MAXBOARDS - 1)] = UNSET };

module_param_array(card,  int, NULL, 0444);

static unsigned long tm6000_devused;


struct tm6000_board {
	char            *name;

	struct tm6000_capabilities caps;

	enum		tm6000_devtype type;	/* variant of the chipset */
	int             tuner_type;     /* type of the tuner */
	int             tuner_addr;     /* tuner address */
	int             demod_addr;     /* demodulator address */

	struct tm6000_gpio gpio;

	char		*ir_codes;
};

struct tm6000_board tm6000_boards[] = {
	[TM6000_BOARD_UNKNOWN] = {
		.name         = "Unknown tm6000 video grabber",
		.caps = {
			.has_tuner    = 1,
		},
		.gpio = {
			.tuner_reset	= TM6000_GPIO_1,
		},
	},
	[TM5600_BOARD_GENERIC] = {
		.name         = "Generic tm5600 board",
		.type         = TM5600,
		.tuner_type   = TUNER_XC2028,
		.tuner_addr   = 0xc2 >> 1,
		.caps = {
			.has_tuner	= 1,
		},
		.gpio = {
			.tuner_reset	= TM6000_GPIO_1,
		},
	},
	[TM6000_BOARD_GENERIC] = {
		.name         = "Generic tm6000 board",
		.tuner_type   = TUNER_XC2028,
		.tuner_addr   = 0xc2 >> 1,
		.caps = {
			.has_tuner	= 1,
			.has_dvb	= 1,
		},
		.gpio = {
			.tuner_reset	= TM6000_GPIO_1,
		},
	},
	[TM6010_BOARD_GENERIC] = {
		.name         = "Generic tm6010 board",
		.type         = TM6010,
		.tuner_type   = TUNER_XC2028,
		.tuner_addr   = 0xc2 >> 1,
		.demod_addr   = 0x1e >> 1,
		.caps = {
			.has_tuner	= 1,
			.has_dvb	= 1,
			.has_zl10353	= 1,
			.has_eeprom	= 1,
			.has_remote	= 1,
		},
		.gpio = {
			.tuner_reset	= TM6010_GPIO_2,
			.tuner_on	= TM6010_GPIO_3,
			.demod_reset	= TM6010_GPIO_1,
			.demod_on	= TM6010_GPIO_4,
			.power_led	= TM6010_GPIO_7,
			.dvb_led	= TM6010_GPIO_5,
			.ir		= TM6010_GPIO_0,
		},
	},
	[TM5600_BOARD_10MOONS_UT821] = {
		.name         = "10Moons UT 821",
		.tuner_type   = TUNER_XC2028,
		.type         = TM5600,
		.tuner_addr   = 0xc2 >> 1,
		.caps = {
			.has_tuner    = 1,
			.has_eeprom   = 1,
		},
		.gpio = {
			.tuner_reset	= TM6000_GPIO_1,
		},
	},
	[TM5600_BOARD_10MOONS_UT330] = {
		.name         = "10Moons UT 330",
		.tuner_type   = TUNER_PHILIPS_FQ1216AME_MK4,
		.tuner_addr   = 0xc8 >> 1,
		.caps = {
			.has_tuner    = 1,
			.has_dvb      = 0,
			.has_zl10353  = 0,
			.has_eeprom   = 1,
		},
	},
	[TM6000_BOARD_ADSTECH_DUAL_TV] = {
		.name         = "ADSTECH Dual TV USB",
		.tuner_type   = TUNER_XC2028,
		.tuner_addr   = 0xc8 >> 1,
		.caps = {
			.has_tuner    = 1,
			.has_tda9874  = 1,
			.has_dvb      = 1,
			.has_zl10353  = 1,
			.has_eeprom   = 1,
		},
	},
	[TM6000_BOARD_FREECOM_AND_SIMILAR] = {
		.name         = "Freecom Hybrid Stick / Moka DVB-T Receiver Dual",
		.tuner_type   = TUNER_XC2028, /* has a XC3028 */
		.tuner_addr   = 0xc2 >> 1,
		.demod_addr   = 0x1e >> 1,
		.caps = {
			.has_tuner    = 1,
			.has_dvb      = 1,
			.has_zl10353  = 1,
			.has_eeprom   = 0,
			.has_remote   = 1,
		},
		.gpio = {
			.tuner_reset	= TM6000_GPIO_4,
		},
	},
	[TM6000_BOARD_ADSTECH_MINI_DUAL_TV] = {
		.name         = "ADSTECH Mini Dual TV USB",
		.tuner_type   = TUNER_XC2028, /* has a XC3028 */
		.tuner_addr   = 0xc8 >> 1,
		.demod_addr   = 0x1e >> 1,
		.caps = {
			.has_tuner    = 1,
			.has_dvb      = 1,
			.has_zl10353  = 1,
			.has_eeprom   = 0,
		},
		.gpio = {
			.tuner_reset	= TM6000_GPIO_4,
		},
	},
	[TM6010_BOARD_HAUPPAUGE_900H] = {
		.name         = "Hauppauge WinTV HVR-900H / WinTV USB2-Stick",
		.tuner_type   = TUNER_XC2028, /* has a XC3028 */
		.tuner_addr   = 0xc2 >> 1,
		.demod_addr   = 0x1e >> 1,
		.type         = TM6010,
		.caps = {
			.has_tuner    = 1,
			.has_dvb      = 1,
			.has_zl10353  = 1,
			.has_eeprom   = 1,
			.has_remote   = 1,
		},
		.gpio = {
			.tuner_reset	= TM6010_GPIO_2,
			.tuner_on	= TM6010_GPIO_3,
			.demod_reset	= TM6010_GPIO_1,
			.demod_on	= TM6010_GPIO_4,
			.power_led	= TM6010_GPIO_7,
			.dvb_led	= TM6010_GPIO_5,
			.ir		= TM6010_GPIO_0,
		},
	},
	[TM6010_BOARD_BEHOLD_WANDER] = {
		.name         = "Beholder Wander DVB-T/TV/FM USB2.0",
		.tuner_type   = TUNER_XC5000,
		.tuner_addr   = 0xc2 >> 1,
		.demod_addr   = 0x1e >> 1,
		.type         = TM6010,
		.caps = {
			.has_tuner    = 1,
			.has_dvb      = 1,
			.has_zl10353  = 1,
			.has_eeprom   = 1,
			.has_remote   = 1,
		},
		.gpio = {
			.tuner_reset	= TM6010_GPIO_0,
			.demod_reset	= TM6010_GPIO_1,
			.power_led	= TM6010_GPIO_6,
		},
	},
	[TM6010_BOARD_BEHOLD_VOYAGER] = {
		.name         = "Beholder Voyager TV/FM USB2.0",
		.tuner_type   = TUNER_XC5000,
		.tuner_addr   = 0xc2 >> 1,
		.type         = TM6010,
		.caps = {
			.has_tuner    = 1,
			.has_dvb      = 0,
			.has_zl10353  = 0,
			.has_eeprom   = 1,
			.has_remote   = 1,
		},
		.gpio = {
			.tuner_reset	= TM6010_GPIO_0,
			.power_led	= TM6010_GPIO_6,
		},
	},
	[TM6010_BOARD_TERRATEC_CINERGY_HYBRID_XE] = {
		.name         = "Terratec Cinergy Hybrid XE / Cinergy Hybrid-Stick",
		.tuner_type   = TUNER_XC2028, /* has a XC3028 */
		.tuner_addr   = 0xc2 >> 1,
		.demod_addr   = 0x1e >> 1,
		.type         = TM6010,
		.caps = {
			.has_tuner    = 1,
			.has_dvb      = 1,
			.has_zl10353  = 1,
			.has_eeprom   = 1,
			.has_remote   = 1,
		},
		.gpio = {
			.tuner_reset	= TM6010_GPIO_2,
			.tuner_on	= TM6010_GPIO_3,
			.demod_reset	= TM6010_GPIO_1,
			.demod_on	= TM6010_GPIO_4,
			.power_led	= TM6010_GPIO_7,
			.dvb_led	= TM6010_GPIO_5,
			.ir		= TM6010_GPIO_0,
		},
		.ir_codes = RC_MAP_NEC_TERRATEC_CINERGY_XS,
	},
	[TM6010_BOARD_TWINHAN_TU501] = {
		.name         = "Twinhan TU501(704D1)",
		.tuner_type   = TUNER_XC2028, /* has a XC3028 */
		.tuner_addr   = 0xc2 >> 1,
		.demod_addr   = 0x1e >> 1,
		.type         = TM6010,
		.caps = {
			.has_tuner    = 1,
			.has_dvb      = 1,
			.has_zl10353  = 1,
			.has_eeprom   = 1,
			.has_remote   = 1,
		},
		.gpio = {
			.tuner_reset	= TM6010_GPIO_2,
			.tuner_on	= TM6010_GPIO_3,
			.demod_reset	= TM6010_GPIO_1,
			.demod_on	= TM6010_GPIO_4,
			.power_led	= TM6010_GPIO_7,
			.dvb_led	= TM6010_GPIO_5,
			.ir		= TM6010_GPIO_0,
		},
	}
};

/* table of devices that work with this driver */
struct usb_device_id tm6000_id_table[] = {
	{ USB_DEVICE(0x6000, 0x0001), .driver_info = TM5600_BOARD_10MOONS_UT821 },
	{ USB_DEVICE(0x6000, 0x0002), .driver_info = TM6010_BOARD_GENERIC },
	{ USB_DEVICE(0x06e1, 0xf332), .driver_info = TM6000_BOARD_ADSTECH_DUAL_TV },
	{ USB_DEVICE(0x14aa, 0x0620), .driver_info = TM6000_BOARD_FREECOM_AND_SIMILAR },
	{ USB_DEVICE(0x06e1, 0xb339), .driver_info = TM6000_BOARD_ADSTECH_MINI_DUAL_TV },
	{ USB_DEVICE(0x2040, 0x6600), .driver_info = TM6010_BOARD_HAUPPAUGE_900H },
	{ USB_DEVICE(0x2040, 0x6601), .driver_info = TM6010_BOARD_HAUPPAUGE_900H },
	{ USB_DEVICE(0x2040, 0x6610), .driver_info = TM6010_BOARD_HAUPPAUGE_900H },
	{ USB_DEVICE(0x2040, 0x6611), .driver_info = TM6010_BOARD_HAUPPAUGE_900H },
	{ USB_DEVICE(0x6000, 0xdec0), .driver_info = TM6010_BOARD_BEHOLD_WANDER },
	{ USB_DEVICE(0x6000, 0xdec1), .driver_info = TM6010_BOARD_BEHOLD_VOYAGER },
	{ USB_DEVICE(0x0ccd, 0x0086), .driver_info = TM6010_BOARD_TERRATEC_CINERGY_HYBRID_XE },
	{ USB_DEVICE(0x0ccd, 0x00A5), .driver_info = TM6010_BOARD_TERRATEC_CINERGY_HYBRID_XE },
	{ USB_DEVICE(0x13d3, 0x3240), .driver_info = TM6010_BOARD_TWINHAN_TU501 },
	{ USB_DEVICE(0x13d3, 0x3241), .driver_info = TM6010_BOARD_TWINHAN_TU501 },
	{ USB_DEVICE(0x13d3, 0x3243), .driver_info = TM6010_BOARD_TWINHAN_TU501 },
	{ USB_DEVICE(0x13d3, 0x3264), .driver_info = TM6010_BOARD_TWINHAN_TU501 },
	{ },
};

/* Tuner callback to provide the proper gpio changes needed for xc5000 */
int tm6000_xc5000_callback(void *ptr, int component, int command, int arg)
{
	int rc = 0;
	struct tm6000_core *dev = ptr;

	if (dev->tuner_type != TUNER_XC5000)
		return 0;

	switch (command) {
	case XC5000_TUNER_RESET:
		tm6000_set_reg(dev, REQ_03_SET_GET_MCU_PIN,
			       dev->gpio.tuner_reset, 0x01);
		msleep(15);
		tm6000_set_reg(dev, REQ_03_SET_GET_MCU_PIN,
			       dev->gpio.tuner_reset, 0x00);
		msleep(15);
		tm6000_set_reg(dev, REQ_03_SET_GET_MCU_PIN,
			       dev->gpio.tuner_reset, 0x01);
		break;
	}
	return rc;
}
EXPORT_SYMBOL_GPL(tm6000_xc5000_callback);

/* Tuner callback to provide the proper gpio changes needed for xc2028 */

int tm6000_tuner_callback(void *ptr, int component, int command, int arg)
{
	int rc = 0;
	struct tm6000_core *dev = ptr;

	if (dev->tuner_type != TUNER_XC2028)
		return 0;

	switch (command) {
	case XC2028_RESET_CLK:
		tm6000_ir_wait(dev, 0);

		tm6000_set_reg(dev, REQ_04_EN_DISABLE_MCU_INT,
					0x02, arg);
		msleep(10);
		rc = tm6000_i2c_reset(dev, 10);
		break;
	case XC2028_TUNER_RESET:
		/* Reset codes during load firmware */
		switch (arg) {
		case 0:
			/* newer tuner can faster reset */
			switch (dev->model) {
			case TM5600_BOARD_10MOONS_UT821:
				tm6000_set_reg(dev, REQ_03_SET_GET_MCU_PIN,
					       dev->gpio.tuner_reset, 0x01);
				tm6000_set_reg(dev, REQ_03_SET_GET_MCU_PIN,
					       0x300, 0x01);
				msleep(10);
				tm6000_set_reg(dev, REQ_03_SET_GET_MCU_PIN,
					       dev->gpio.tuner_reset, 0x00);
				tm6000_set_reg(dev, REQ_03_SET_GET_MCU_PIN,
					       0x300, 0x00);
				msleep(10);
				tm6000_set_reg(dev, REQ_03_SET_GET_MCU_PIN,
					       dev->gpio.tuner_reset, 0x01);
				tm6000_set_reg(dev, REQ_03_SET_GET_MCU_PIN,
					       0x300, 0x01);
				break;
			case TM6010_BOARD_HAUPPAUGE_900H:
			case TM6010_BOARD_TERRATEC_CINERGY_HYBRID_XE:
			case TM6010_BOARD_TWINHAN_TU501:
				tm6000_set_reg(dev, REQ_03_SET_GET_MCU_PIN,
					       dev->gpio.tuner_reset, 0x01);
				msleep(60);
				tm6000_set_reg(dev, REQ_03_SET_GET_MCU_PIN,
					       dev->gpio.tuner_reset, 0x00);
				msleep(75);
				tm6000_set_reg(dev, REQ_03_SET_GET_MCU_PIN,
					       dev->gpio.tuner_reset, 0x01);
				msleep(60);
				break;
			default:
				tm6000_set_reg(dev, REQ_03_SET_GET_MCU_PIN,
					       dev->gpio.tuner_reset, 0x00);
				msleep(130);
				tm6000_set_reg(dev, REQ_03_SET_GET_MCU_PIN,
					       dev->gpio.tuner_reset, 0x01);
				msleep(130);
				break;
			}

			tm6000_ir_wait(dev, 1);
			break;
		case 1:
			tm6000_set_reg(dev, REQ_04_EN_DISABLE_MCU_INT,
						0x02, 0x01);
			msleep(10);
			break;
		case 2:
			rc = tm6000_i2c_reset(dev, 100);
			break;
		}
	}
	return rc;
}
EXPORT_SYMBOL_GPL(tm6000_tuner_callback);

int tm6000_cards_setup(struct tm6000_core *dev)
{
	int i, rc;

	/*
	 * Board-specific initialization sequence. Handles all GPIO
	 * initialization sequences that are board-specific.
	 * Up to now, all found devices use GPIO1 and GPIO4 at the same way.
	 * Probably, they're all based on some reference device. Due to that,
	 * there's a common routine at the end to handle those GPIO's. Devices
	 * that use different pinups or init sequences can just return at
	 * the board-specific session.
	 */
	switch (dev->model) {
	case TM6010_BOARD_HAUPPAUGE_900H:
	case TM6010_BOARD_TERRATEC_CINERGY_HYBRID_XE:
	case TM6010_BOARD_TWINHAN_TU501:
	case TM6010_BOARD_GENERIC:
		/* Turn xceive 3028 on */
		tm6000_set_reg(dev, REQ_03_SET_GET_MCU_PIN, dev->gpio.tuner_on, 0x01);
		msleep(15);
		/* Turn zarlink zl10353 on */
		tm6000_set_reg(dev, REQ_03_SET_GET_MCU_PIN, dev->gpio.demod_on, 0x00);
		msleep(15);
		/* Reset zarlink zl10353 */
		tm6000_set_reg(dev, REQ_03_SET_GET_MCU_PIN, dev->gpio.demod_reset, 0x00);
		msleep(50);
		tm6000_set_reg(dev, REQ_03_SET_GET_MCU_PIN, dev->gpio.demod_reset, 0x01);
		msleep(15);
		/* Turn zarlink zl10353 off */
		tm6000_set_reg(dev, REQ_03_SET_GET_MCU_PIN, dev->gpio.demod_on, 0x01);
		msleep(15);
		/* ir ? */
		tm6000_set_reg(dev, REQ_03_SET_GET_MCU_PIN, dev->gpio.ir, 0x01);
		msleep(15);
		/* Power led on (blue) */
		tm6000_set_reg(dev, REQ_03_SET_GET_MCU_PIN, dev->gpio.power_led, 0x00);
		msleep(15);
		/* DVB led off (orange) */
		tm6000_set_reg(dev, REQ_03_SET_GET_MCU_PIN, dev->gpio.dvb_led, 0x01);
		msleep(15);
		/* Turn zarlink zl10353 on */
		tm6000_set_reg(dev, REQ_03_SET_GET_MCU_PIN, dev->gpio.demod_on, 0x00);
		msleep(15);
		break;
	case TM6010_BOARD_BEHOLD_WANDER:
		/* Power led on (blue) */
		tm6000_set_reg(dev, REQ_03_SET_GET_MCU_PIN, dev->gpio.power_led, 0x01);
		msleep(15);
		/* Reset zarlink zl10353 */
		tm6000_set_reg(dev, REQ_03_SET_GET_MCU_PIN, dev->gpio.demod_reset, 0x00);
		msleep(50);
		tm6000_set_reg(dev, REQ_03_SET_GET_MCU_PIN, dev->gpio.demod_reset, 0x01);
		msleep(15);
		break;
	case TM6010_BOARD_BEHOLD_VOYAGER:
		/* Power led on (blue) */
		tm6000_set_reg(dev, REQ_03_SET_GET_MCU_PIN, dev->gpio.power_led, 0x01);
		msleep(15);
		break;
	default:
		break;
	}

	/*
	 * Default initialization. Most of the devices seem to use GPIO1
	 * and GPIO4.on the same way, so, this handles the common sequence
	 * used by most devices.
	 * If a device uses a different sequence or different GPIO pins for
	 * reset, just add the code at the board-specific part
	 */

	if (dev->gpio.tuner_reset) {
		for (i = 0; i < 2; i++) {
			rc = tm6000_set_reg(dev, REQ_03_SET_GET_MCU_PIN,
						dev->gpio.tuner_reset, 0x00);
			if (rc < 0) {
				printk(KERN_ERR "Error %i doing tuner reset\n", rc);
				return rc;
			}

			msleep(10); /* Just to be conservative */
			rc = tm6000_set_reg(dev, REQ_03_SET_GET_MCU_PIN,
						dev->gpio.tuner_reset, 0x01);
			if (rc < 0) {
				printk(KERN_ERR "Error %i doing tuner reset\n", rc);
				return rc;
			}
			msleep(10);

			if (!i) {
				rc = tm6000_get_reg32(dev, REQ_40_GET_VERSION, 0, 0);
				if (rc >= 0)
					printk(KERN_DEBUG "board=0x%08x\n", rc);
			}
		}
	} else {
		printk(KERN_ERR "Tuner reset is not configured\n");
		return -1;
	}

	msleep(50);

	return 0;
};

static void tm6000_config_tuner(struct tm6000_core *dev)
{
	struct tuner_setup tun_setup;

	/* Load tuner module */
	v4l2_i2c_new_subdev(&dev->v4l2_dev, &dev->i2c_adap,
		NULL, "tuner", dev->tuner_addr, NULL);

	memset(&tun_setup, 0, sizeof(tun_setup));
	tun_setup.type = dev->tuner_type;
	tun_setup.addr = dev->tuner_addr;

	tun_setup.mode_mask = 0;
	if (dev->caps.has_tuner)
		tun_setup.mode_mask |= (T_ANALOG_TV | T_RADIO);
	if (dev->caps.has_dvb)
		tun_setup.mode_mask |= T_DIGITAL_TV;

	switch (dev->tuner_type) {
	case TUNER_XC2028:
		tun_setup.tuner_callback = tm6000_tuner_callback;
		break;
	case TUNER_XC5000:
		tun_setup.tuner_callback = tm6000_xc5000_callback;
		break;
	}

	v4l2_device_call_all(&dev->v4l2_dev, 0, tuner, s_type_addr, &tun_setup);

	switch (dev->tuner_type) {
	case TUNER_XC2028: {
		struct v4l2_priv_tun_config xc2028_cfg;
		struct xc2028_ctrl ctl;

		memset(&xc2028_cfg, 0, sizeof(xc2028_cfg));
		memset(&ctl, 0, sizeof(ctl));

		ctl.input1 = 1;
		ctl.read_not_reliable = 0;
		ctl.msleep = 10;
		ctl.demod = XC3028_FE_ZARLINK456;
		ctl.vhfbw7 = 1;
		ctl.uhfbw8 = 1;
		xc2028_cfg.tuner = TUNER_XC2028;
		xc2028_cfg.priv  = &ctl;

		switch (dev->model) {
		case TM6010_BOARD_HAUPPAUGE_900H:
		case TM6010_BOARD_TERRATEC_CINERGY_HYBRID_XE:
		case TM6010_BOARD_TWINHAN_TU501:
			ctl.fname = "xc3028L-v36.fw";
			break;
		default:
			if (dev->dev_type == TM6010)
				ctl.fname = "xc3028-v27.fw";
			else
				ctl.fname = "xc3028-v24.fw";
		}

		printk(KERN_INFO "Setting firmware parameters for xc2028\n");
		v4l2_device_call_all(&dev->v4l2_dev, 0, tuner, s_config,
				     &xc2028_cfg);

		}
		break;
	case TUNER_XC5000:
		{
		struct v4l2_priv_tun_config  xc5000_cfg;
		struct xc5000_config ctl = {
			.i2c_address = dev->tuner_addr,
			.if_khz      = 4570,
			.radio_input = XC5000_RADIO_FM1,
			};

		xc5000_cfg.tuner = TUNER_XC5000;
		xc5000_cfg.priv  = &ctl;


		v4l2_device_call_all(&dev->v4l2_dev, 0, tuner, s_config,
				     &xc5000_cfg);
		}
		break;
	default:
		printk(KERN_INFO "Unknown tuner type. Tuner is not configured.\n");
		break;
	}
}

static int tm6000_init_dev(struct tm6000_core *dev)
{
	struct v4l2_frequency f;
	int rc = 0;

	mutex_init(&dev->lock);

	mutex_lock(&dev->lock);

	/* Initializa board-specific data */
	dev->dev_type   = tm6000_boards[dev->model].type;
	dev->tuner_type = tm6000_boards[dev->model].tuner_type;
	dev->tuner_addr = tm6000_boards[dev->model].tuner_addr;

	dev->gpio = tm6000_boards[dev->model].gpio;

	dev->ir_codes = tm6000_boards[dev->model].ir_codes;

	dev->demod_addr = tm6000_boards[dev->model].demod_addr;

	dev->caps = tm6000_boards[dev->model].caps;

	/* initialize hardware */
	rc = tm6000_init(dev);
	if (rc < 0)
		goto err;

	rc = v4l2_device_register(&dev->udev->dev, &dev->v4l2_dev);
	if (rc < 0)
		goto err;

	/* register i2c bus */
	rc = tm6000_i2c_register(dev);
	if (rc < 0)
		goto err;

	/* Default values for STD and resolutions */
	dev->width = 720;
	dev->height = 480;
	dev->norm = V4L2_STD_PAL_M;

	/* Configure tuner */
	tm6000_config_tuner(dev);

	/* Set video standard */
	v4l2_device_call_all(&dev->v4l2_dev, 0, core, s_std, dev->norm);

	/* Set tuner frequency - also loads firmware on xc2028/xc3028 */
	f.tuner = 0;
	f.type = V4L2_TUNER_ANALOG_TV;
	f.frequency = 3092;	/* 193.25 MHz */
	dev->freq = f.frequency;
	v4l2_device_call_all(&dev->v4l2_dev, 0, tuner, s_frequency, &f);

	if (dev->caps.has_tda9874)
		v4l2_i2c_new_subdev(&dev->v4l2_dev, &dev->i2c_adap,
			NULL, "tvaudio", I2C_ADDR_TDA9874, NULL);

	/* register and initialize V4L2 */
	rc = tm6000_v4l2_register(dev);
	if (rc < 0)
		goto err;

	tm6000_add_into_devlist(dev);
	tm6000_init_extension(dev);

	tm6000_ir_init(dev);

	mutex_unlock(&dev->lock);
	return 0;

err:
	mutex_unlock(&dev->lock);
	return rc;
}

/* high bandwidth multiplier, as encoded in highspeed endpoint descriptors */
#define hb_mult(wMaxPacketSize) (1 + (((wMaxPacketSize) >> 11) & 0x03))

static void get_max_endpoint(struct usb_device *udev,
			     struct usb_host_interface *alt,
			     char *msgtype,
			     struct usb_host_endpoint *curr_e,
			     struct tm6000_endpoint *tm_ep)
{
	u16 tmp = le16_to_cpu(curr_e->desc.wMaxPacketSize);
	unsigned int size = tmp & 0x7ff;

	if (udev->speed == USB_SPEED_HIGH)
		size = size * hb_mult(tmp);

	if (size > tm_ep->maxsize) {
		tm_ep->endp = curr_e;
		tm_ep->maxsize = size;
		tm_ep->bInterfaceNumber = alt->desc.bInterfaceNumber;
		tm_ep->bAlternateSetting = alt->desc.bAlternateSetting;

		printk(KERN_INFO "tm6000: %s endpoint: 0x%02x (max size=%u bytes)\n",
					msgtype, curr_e->desc.bEndpointAddress,
					size);
	}
}

/*
 * tm6000_usb_probe()
 * checks for supported devices
 */
static int tm6000_usb_probe(struct usb_interface *interface,
			    const struct usb_device_id *id)
{
	struct usb_device *usbdev;
	struct tm6000_core *dev = NULL;
	int i, rc = 0;
	int nr = 0;
	char *speed;

	usbdev = usb_get_dev(interface_to_usbdev(interface));

	/* Selects the proper interface */
	rc = usb_set_interface(usbdev, 0, 1);
	if (rc < 0)
		goto err;

	/* Check to see next free device and mark as used */
	nr = find_first_zero_bit(&tm6000_devused, TM6000_MAXBOARDS);
	if (nr >= TM6000_MAXBOARDS) {
		printk(KERN_ERR "tm6000: Supports only %i tm60xx boards.\n", TM6000_MAXBOARDS);
		usb_put_dev(usbdev);
		return -ENOMEM;
	}

	/* Create and initialize dev struct */
	dev = kzalloc(sizeof(*dev), GFP_KERNEL);
	if (dev == NULL) {
		printk(KERN_ERR "tm6000" ": out of memory!\n");
		usb_put_dev(usbdev);
		return -ENOMEM;
	}
	spin_lock_init(&dev->slock);

	/* Increment usage count */
	tm6000_devused |= 1<<nr;
	snprintf(dev->name, 29, "tm6000 #%d", nr);

	dev->model = id->driver_info;
	if ((card[nr] >= 0) && (card[nr] < ARRAY_SIZE(tm6000_boards)))
		dev->model = card[nr];

	dev->udev = usbdev;
	dev->devno = nr;

	switch (usbdev->speed) {
	case USB_SPEED_LOW:
		speed = "1.5";
		break;
	case USB_SPEED_UNKNOWN:
	case USB_SPEED_FULL:
		speed = "12";
		break;
	case USB_SPEED_HIGH:
		speed = "480";
		break;
	default:
		speed = "unknown";
	}



	/* Get endpoints */
	for (i = 0; i < interface->num_altsetting; i++) {
		int ep;

		for (ep = 0; ep < interface->altsetting[i].desc.bNumEndpoints; ep++) {
			struct usb_host_endpoint	*e;
			int dir_out;

			e = &interface->altsetting[i].endpoint[ep];

			dir_out = ((e->desc.bEndpointAddress &
					USB_ENDPOINT_DIR_MASK) == USB_DIR_OUT);

			printk(KERN_INFO "tm6000: alt %d, interface %i, class %i\n",
			       i,
			       interface->altsetting[i].desc.bInterfaceNumber,
			       interface->altsetting[i].desc.bInterfaceClass);

			switch (e->desc.bmAttributes) {
			case USB_ENDPOINT_XFER_BULK:
				if (!dir_out) {
					get_max_endpoint(usbdev,
							 &interface->altsetting[i],
							 "Bulk IN", e,
							 &dev->bulk_in);
				} else {
					get_max_endpoint(usbdev,
							 &interface->altsetting[i],
							 "Bulk OUT", e,
							 &dev->bulk_out);
				}
				break;
			case USB_ENDPOINT_XFER_ISOC:
				if (!dir_out) {
					get_max_endpoint(usbdev,
							 &interface->altsetting[i],
							 "ISOC IN", e,
							 &dev->isoc_in);
				} else {
					get_max_endpoint(usbdev,
							 &interface->altsetting[i],
							 "ISOC OUT", e,
							 &dev->isoc_out);
				}
				break;
			case USB_ENDPOINT_XFER_INT:
				if (!dir_out) {
					get_max_endpoint(usbdev,
							&interface->altsetting[i],
							"INT IN", e,
							&dev->int_in);
				} else {
					get_max_endpoint(usbdev,
							&interface->altsetting[i],
							"INT OUT", e,
							&dev->int_out);
				}
				break;
			}
		}
	}


	printk(KERN_INFO "tm6000: New video device @ %s Mbps (%04x:%04x, ifnum %d)\n",
		speed,
		le16_to_cpu(dev->udev->descriptor.idVendor),
		le16_to_cpu(dev->udev->descriptor.idProduct),
		interface->altsetting->desc.bInterfaceNumber);

/* check if the the device has the iso in endpoint at the correct place */
	if (!dev->isoc_in.endp) {
		printk(KERN_ERR "tm6000: probing error: no IN ISOC endpoint!\n");
		rc = -ENODEV;

		goto err;
	}

	/* save our data pointer in this interface device */
	usb_set_intfdata(interface, dev);

	printk(KERN_INFO "tm6000: Found %s\n", tm6000_boards[dev->model].name);

	rc = tm6000_init_dev(dev);

	if (rc < 0)
		goto err;

	return 0;

err:
	printk(KERN_ERR "tm6000: Error %d while registering\n", rc);

	tm6000_devused &= ~(1<<nr);
	usb_put_dev(usbdev);

	kfree(dev);
	return rc;
}

/*
 * tm6000_usb_disconnect()
 * called when the device gets diconencted
 * video device will be unregistered on v4l2_close in case it is still open
 */
static void tm6000_usb_disconnect(struct usb_interface *interface)
{
	struct tm6000_core *dev = usb_get_intfdata(interface);
	usb_set_intfdata(interface, NULL);

	if (!dev)
		return;

	printk(KERN_INFO "tm6000: disconnecting %s\n", dev->name);

<<<<<<< HEAD
	mutex_lock(&dev->lock);

=======
>>>>>>> 45f53cc9
	tm6000_ir_fini(dev);

	if (dev->gpio.power_led) {
		switch (dev->model) {
		case TM6010_BOARD_HAUPPAUGE_900H:
		case TM6010_BOARD_TERRATEC_CINERGY_HYBRID_XE:
		case TM6010_BOARD_TWINHAN_TU501:
			/* Power led off */
			tm6000_set_reg(dev, REQ_03_SET_GET_MCU_PIN,
				dev->gpio.power_led, 0x01);
			msleep(15);
			break;
		case TM6010_BOARD_BEHOLD_WANDER:
		case TM6010_BOARD_BEHOLD_VOYAGER:
			/* Power led off */
			tm6000_set_reg(dev, REQ_03_SET_GET_MCU_PIN,
				dev->gpio.power_led, 0x00);
			msleep(15);
			break;
		}
	}
	tm6000_v4l2_unregister(dev);

	tm6000_i2c_unregister(dev);

	v4l2_device_unregister(&dev->v4l2_dev);

	dev->state |= DEV_DISCONNECTED;

	usb_put_dev(dev->udev);

	tm6000_close_extension(dev);
	tm6000_remove_from_devlist(dev);

	kfree(dev);
}

static struct usb_driver tm6000_usb_driver = {
		.name = "tm6000",
		.probe = tm6000_usb_probe,
		.disconnect = tm6000_usb_disconnect,
		.id_table = tm6000_id_table,
};

static int __init tm6000_module_init(void)
{
	int result;

	printk(KERN_INFO "tm6000" " v4l2 driver version %d.%d.%d loaded\n",
	       (TM6000_VERSION  >> 16) & 0xff,
	       (TM6000_VERSION  >> 8) & 0xff, TM6000_VERSION  & 0xff);

	/* register this driver with the USB subsystem */
	result = usb_register(&tm6000_usb_driver);
	if (result)
		printk(KERN_ERR "tm6000"
			   " usb_register failed. Error number %d.\n", result);

	return result;
}

static void __exit tm6000_module_exit(void)
{
	/* deregister at USB subsystem */
	usb_deregister(&tm6000_usb_driver);
}

module_init(tm6000_module_init);
module_exit(tm6000_module_exit);

MODULE_DESCRIPTION("Trident TVMaster TM5600/TM6000/TM6010 USB2 adapter");
MODULE_AUTHOR("Mauro Carvalho Chehab");
MODULE_LICENSE("GPL");<|MERGE_RESOLUTION|>--- conflicted
+++ resolved
@@ -909,11 +909,6 @@
 
 	printk(KERN_INFO "tm6000: disconnecting %s\n", dev->name);
 
-<<<<<<< HEAD
-	mutex_lock(&dev->lock);
-
-=======
->>>>>>> 45f53cc9
 	tm6000_ir_fini(dev);
 
 	if (dev->gpio.power_led) {
