--- conflicted
+++ resolved
@@ -61,31 +61,19 @@
 struct vmbus_channel_message_header {
 	enum vmbus_channel_message_type msgtype;
 	u32 padding;
-<<<<<<< HEAD
-} __attribute__((packed));
-=======
-} __packed;
->>>>>>> 105e53f8
+} __packed;
 
 /* Query VMBus Version parameters */
 struct vmbus_channel_query_vmbus_version {
 	struct vmbus_channel_message_header header;
 	u32 version;
-<<<<<<< HEAD
-} __attribute__((packed));
-=======
-} __packed;
->>>>>>> 105e53f8
+} __packed;
 
 /* VMBus Version Supported parameters */
 struct vmbus_channel_version_supported {
 	struct vmbus_channel_message_header header;
 	bool version_supported;
-<<<<<<< HEAD
-} __attribute__((packed));
-=======
-} __packed;
->>>>>>> 105e53f8
+} __packed;
 
 /* Offer Channel parameters */
 struct vmbus_channel_offer_channel {
@@ -94,21 +82,13 @@
 	u32 child_relid;
 	u8 monitorid;
 	bool monitor_allocated;
-<<<<<<< HEAD
-} __attribute__((packed));
-=======
-} __packed;
->>>>>>> 105e53f8
+} __packed;
 
 /* Rescind Offer parameters */
 struct vmbus_channel_rescind_offer {
 	struct vmbus_channel_message_header header;
 	u32 child_relid;
-<<<<<<< HEAD
-} __attribute__((packed));
-=======
-} __packed;
->>>>>>> 105e53f8
+} __packed;
 
 /*
  * Request Offer -- no parameters, SynIC message contains the partition ID
@@ -144,11 +124,7 @@
 
 	/* User-specific data to be passed along to the server endpoint. */
 	unsigned char userdata[MAX_USER_DEFINED_BYTES];
-<<<<<<< HEAD
-} __attribute__((packed));
-=======
-} __packed;
->>>>>>> 105e53f8
+} __packed;
 
 /* Open Channel Result parameters */
 struct vmbus_channel_open_result {
@@ -156,21 +132,13 @@
 	u32 child_relid;
 	u32 openid;
 	u32 status;
-<<<<<<< HEAD
-} __attribute__((packed));
-=======
-} __packed;
->>>>>>> 105e53f8
+} __packed;
 
 /* Close channel parameters; */
 struct vmbus_channel_close_channel {
 	struct vmbus_channel_message_header header;
 	u32 child_relid;
-<<<<<<< HEAD
-} __attribute__((packed));
-=======
-} __packed;
->>>>>>> 105e53f8
+} __packed;
 
 /* Channel Message GPADL */
 #define GPADL_TYPE_RING_BUFFER		1
@@ -190,11 +158,7 @@
 	u16 range_buflen;
 	u16 rangecount;
 	struct gpa_range range[0];
-<<<<<<< HEAD
-} __attribute__((packed));
-=======
-} __packed;
->>>>>>> 105e53f8
+} __packed;
 
 /* This is the followup packet that contains more PFNs. */
 struct vmbus_channel_gpadl_body {
@@ -202,41 +166,25 @@
 	u32 msgnumber;
 	u32 gpadl;
 	u64 pfn[0];
-<<<<<<< HEAD
-} __attribute__((packed));
-=======
-} __packed;
->>>>>>> 105e53f8
+} __packed;
 
 struct vmbus_channel_gpadl_created {
 	struct vmbus_channel_message_header header;
 	u32 child_relid;
 	u32 gpadl;
 	u32 creation_status;
-<<<<<<< HEAD
-} __attribute__((packed));
-=======
-} __packed;
->>>>>>> 105e53f8
+} __packed;
 
 struct vmbus_channel_gpadl_teardown {
 	struct vmbus_channel_message_header header;
 	u32 child_relid;
 	u32 gpadl;
-<<<<<<< HEAD
-} __attribute__((packed));
-=======
-} __packed;
->>>>>>> 105e53f8
+} __packed;
 
 struct vmbus_channel_gpadl_torndown {
 	struct vmbus_channel_message_header header;
 	u32 gpadl;
-<<<<<<< HEAD
-} __attribute__((packed));
-=======
-} __packed;
->>>>>>> 105e53f8
+} __packed;
 
 #ifdef VMBUS_FEATURE_PARENT_OR_PEER_MEMORY_MAPPED_INTO_A_CHILD
 struct vmbus_channel_view_range_add {
@@ -244,31 +192,19 @@
 	PHYSICAL_ADDRESS viewrange_base;
 	u64 viewrange_length;
 	u32 child_relid;
-<<<<<<< HEAD
-} __attribute__((packed));
-=======
-} __packed;
->>>>>>> 105e53f8
+} __packed;
 
 struct vmbus_channel_view_range_remove {
 	struct vmbus_channel_message_header header;
 	PHYSICAL_ADDRESS viewrange_base;
 	u32 child_relid;
-<<<<<<< HEAD
-} __attribute__((packed));
-=======
-} __packed;
->>>>>>> 105e53f8
+} __packed;
 #endif
 
 struct vmbus_channel_relid_released {
 	struct vmbus_channel_message_header header;
 	u32 child_relid;
-<<<<<<< HEAD
-} __attribute__((packed));
-=======
-} __packed;
->>>>>>> 105e53f8
+} __packed;
 
 struct vmbus_channel_initiate_contact {
 	struct vmbus_channel_message_header header;
@@ -277,20 +213,12 @@
 	u64 interrupt_page;
 	u64 monitor_page1;
 	u64 monitor_page2;
-<<<<<<< HEAD
-} __attribute__((packed));
-=======
-} __packed;
->>>>>>> 105e53f8
+} __packed;
 
 struct vmbus_channel_version_response {
 	struct vmbus_channel_message_header header;
 	bool version_supported;
-<<<<<<< HEAD
-} __attribute__((packed));
-=======
-} __packed;
->>>>>>> 105e53f8
+} __packed;
 
 enum vmbus_channel_state {
 	CHANNEL_OFFER_STATE,
@@ -362,13 +290,8 @@
 	struct list_head submsglist;
 
 	/* Synchronize the request/response if needed */
-<<<<<<< HEAD
-	struct osd_waitevent *waitevent;
-
-=======
 	int wait_condition;
 	wait_queue_head_t waitevent;
->>>>>>> 105e53f8
 	union {
 		struct vmbus_channel_version_supported version_supported;
 		struct vmbus_channel_open_result open_result;
