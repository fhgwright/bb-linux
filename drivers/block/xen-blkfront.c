/*
 * blkfront.c
 *
 * XenLinux virtual block device driver.
 *
 * Copyright (c) 2003-2004, Keir Fraser & Steve Hand
 * Modifications by Mark A. Williamson are (c) Intel Research Cambridge
 * Copyright (c) 2004, Christian Limpach
 * Copyright (c) 2004, Andrew Warfield
 * Copyright (c) 2005, Christopher Clark
 * Copyright (c) 2005, XenSource Ltd
 *
 * This program is free software; you can redistribute it and/or
 * modify it under the terms of the GNU General Public License version 2
 * as published by the Free Software Foundation; or, when distributed
 * separately from the Linux kernel or incorporated into other
 * software packages, subject to the following license:
 *
 * Permission is hereby granted, free of charge, to any person obtaining a copy
 * of this source file (the "Software"), to deal in the Software without
 * restriction, including without limitation the rights to use, copy, modify,
 * merge, publish, distribute, sublicense, and/or sell copies of the Software,
 * and to permit persons to whom the Software is furnished to do so, subject to
 * the following conditions:
 *
 * The above copyright notice and this permission notice shall be included in
 * all copies or substantial portions of the Software.
 *
 * THE SOFTWARE IS PROVIDED "AS IS", WITHOUT WARRANTY OF ANY KIND, EXPRESS OR
 * IMPLIED, INCLUDING BUT NOT LIMITED TO THE WARRANTIES OF MERCHANTABILITY,
 * FITNESS FOR A PARTICULAR PURPOSE AND NONINFRINGEMENT. IN NO EVENT SHALL THE
 * AUTHORS OR COPYRIGHT HOLDERS BE LIABLE FOR ANY CLAIM, DAMAGES OR OTHER
 * LIABILITY, WHETHER IN AN ACTION OF CONTRACT, TORT OR OTHERWISE, ARISING
 * FROM, OUT OF OR IN CONNECTION WITH THE SOFTWARE OR THE USE OR OTHER DEALINGS
 * IN THE SOFTWARE.
 */

#include <linux/interrupt.h>
#include <linux/blkdev.h>
#include <linux/hdreg.h>
#include <linux/cdrom.h>
#include <linux/module.h>
#include <linux/slab.h>
#include <linux/mutex.h>
#include <linux/scatterlist.h>

#include <xen/xen.h>
#include <xen/xenbus.h>
#include <xen/grant_table.h>
#include <xen/events.h>
#include <xen/page.h>
#include <xen/platform_pci.h>

#include <xen/interface/grant_table.h>
#include <xen/interface/io/blkif.h>
#include <xen/interface/io/protocols.h>

#include <asm/xen/hypervisor.h>

enum blkif_state {
	BLKIF_STATE_DISCONNECTED,
	BLKIF_STATE_CONNECTED,
	BLKIF_STATE_SUSPENDED,
};

struct blk_shadow {
	struct blkif_request req;
	struct request *request;
	unsigned long frame[BLKIF_MAX_SEGMENTS_PER_REQUEST];
};

static DEFINE_MUTEX(blkfront_mutex);
static const struct block_device_operations xlvbd_block_fops;

#define BLK_RING_SIZE __CONST_RING_SIZE(blkif, PAGE_SIZE)

/*
 * We have one of these per vbd, whether ide, scsi or 'other'.  They
 * hang in private_data off the gendisk structure. We may end up
 * putting all kinds of interesting stuff here :-)
 */
struct blkfront_info
{
	struct mutex mutex;
	struct xenbus_device *xbdev;
	struct gendisk *gd;
	int vdevice;
	blkif_vdev_t handle;
	enum blkif_state connected;
	int ring_ref;
	struct blkif_front_ring ring;
	struct scatterlist sg[BLKIF_MAX_SEGMENTS_PER_REQUEST];
	unsigned int evtchn, irq;
	struct request_queue *rq;
	struct work_struct work;
	struct gnttab_free_callback callback;
	struct blk_shadow shadow[BLK_RING_SIZE];
	unsigned long shadow_free;
	unsigned int feature_flush;
	int is_ready;
};

static DEFINE_SPINLOCK(blkif_io_lock);

static unsigned int nr_minors;
static unsigned long *minors;
static DEFINE_SPINLOCK(minor_lock);

#define MAXIMUM_OUTSTANDING_BLOCK_REQS \
	(BLKIF_MAX_SEGMENTS_PER_REQUEST * BLK_RING_SIZE)
#define GRANT_INVALID_REF	0

#define PARTS_PER_DISK		16
#define PARTS_PER_EXT_DISK      256

#define BLKIF_MAJOR(dev) ((dev)>>8)
#define BLKIF_MINOR(dev) ((dev) & 0xff)

#define EXT_SHIFT 28
#define EXTENDED (1<<EXT_SHIFT)
#define VDEV_IS_EXTENDED(dev) ((dev)&(EXTENDED))
#define BLKIF_MINOR_EXT(dev) ((dev)&(~EXTENDED))

#define DEV_NAME	"xvd"	/* name in /dev */

static int get_id_from_freelist(struct blkfront_info *info)
{
	unsigned long free = info->shadow_free;
	BUG_ON(free >= BLK_RING_SIZE);
	info->shadow_free = info->shadow[free].req.id;
	info->shadow[free].req.id = 0x0fffffee; /* debug */
	return free;
}

static void add_id_to_freelist(struct blkfront_info *info,
			       unsigned long id)
{
	info->shadow[id].req.id  = info->shadow_free;
	info->shadow[id].request = NULL;
	info->shadow_free = id;
}

static int xlbd_reserve_minors(unsigned int minor, unsigned int nr)
{
	unsigned int end = minor + nr;
	int rc;

	if (end > nr_minors) {
		unsigned long *bitmap, *old;

		bitmap = kzalloc(BITS_TO_LONGS(end) * sizeof(*bitmap),
				 GFP_KERNEL);
		if (bitmap == NULL)
			return -ENOMEM;

		spin_lock(&minor_lock);
		if (end > nr_minors) {
			old = minors;
			memcpy(bitmap, minors,
			       BITS_TO_LONGS(nr_minors) * sizeof(*bitmap));
			minors = bitmap;
			nr_minors = BITS_TO_LONGS(end) * BITS_PER_LONG;
		} else
			old = bitmap;
		spin_unlock(&minor_lock);
		kfree(old);
	}

	spin_lock(&minor_lock);
	if (find_next_bit(minors, end, minor) >= end) {
		for (; minor < end; ++minor)
			__set_bit(minor, minors);
		rc = 0;
	} else
		rc = -EBUSY;
	spin_unlock(&minor_lock);

	return rc;
}

static void xlbd_release_minors(unsigned int minor, unsigned int nr)
{
	unsigned int end = minor + nr;

	BUG_ON(end > nr_minors);
	spin_lock(&minor_lock);
	for (; minor < end; ++minor)
		__clear_bit(minor, minors);
	spin_unlock(&minor_lock);
}

static void blkif_restart_queue_callback(void *arg)
{
	struct blkfront_info *info = (struct blkfront_info *)arg;
	schedule_work(&info->work);
}

static int blkif_getgeo(struct block_device *bd, struct hd_geometry *hg)
{
	/* We don't have real geometry info, but let's at least return
	   values consistent with the size of the device */
	sector_t nsect = get_capacity(bd->bd_disk);
	sector_t cylinders = nsect;

	hg->heads = 0xff;
	hg->sectors = 0x3f;
	sector_div(cylinders, hg->heads * hg->sectors);
	hg->cylinders = cylinders;
	if ((sector_t)(hg->cylinders + 1) * hg->heads * hg->sectors < nsect)
		hg->cylinders = 0xffff;
	return 0;
}

static int blkif_ioctl(struct block_device *bdev, fmode_t mode,
		       unsigned command, unsigned long argument)
{
	struct blkfront_info *info = bdev->bd_disk->private_data;
	int i;

	dev_dbg(&info->xbdev->dev, "command: 0x%x, argument: 0x%lx\n",
		command, (long)argument);

	switch (command) {
	case CDROMMULTISESSION:
		dev_dbg(&info->xbdev->dev, "FIXME: support multisession CDs later\n");
		for (i = 0; i < sizeof(struct cdrom_multisession); i++)
			if (put_user(0, (char __user *)(argument + i)))
				return -EFAULT;
		return 0;

	case CDROM_GET_CAPABILITY: {
		struct gendisk *gd = info->gd;
		if (gd->flags & GENHD_FL_CD)
			return 0;
		return -EINVAL;
	}

	default:
		/*printk(KERN_ALERT "ioctl %08x not supported by Xen blkdev\n",
		  command);*/
		return -EINVAL; /* same return as native Linux */
	}

	return 0;
}

/*
 * Generate a Xen blkfront IO request from a blk layer request.  Reads
 * and writes are handled as expected.  Since we lack a loose flush
 * request, we map flushes into a full ordered barrier.
 *
 * @req: a request struct
 */
static int blkif_queue_request(struct request *req)
{
	struct blkfront_info *info = req->rq_disk->private_data;
	unsigned long buffer_mfn;
	struct blkif_request *ring_req;
	unsigned long id;
	unsigned int fsect, lsect;
	int i, ref;
	grant_ref_t gref_head;
	struct scatterlist *sg;

	if (unlikely(info->connected != BLKIF_STATE_CONNECTED))
		return 1;

	if (gnttab_alloc_grant_references(
		BLKIF_MAX_SEGMENTS_PER_REQUEST, &gref_head) < 0) {
		gnttab_request_free_callback(
			&info->callback,
			blkif_restart_queue_callback,
			info,
			BLKIF_MAX_SEGMENTS_PER_REQUEST);
		return 1;
	}

	/* Fill out a communications ring structure. */
	ring_req = RING_GET_REQUEST(&info->ring, info->ring.req_prod_pvt);
	id = get_id_from_freelist(info);
	info->shadow[id].request = req;

	ring_req->id = id;
	ring_req->sector_number = (blkif_sector_t)blk_rq_pos(req);
	ring_req->handle = info->handle;

	ring_req->operation = rq_data_dir(req) ?
		BLKIF_OP_WRITE : BLKIF_OP_READ;
<<<<<<< HEAD
=======

	if (req->cmd_flags & (REQ_FLUSH | REQ_FUA)) {
		/*
		 * Ideally we could just do an unordered
		 * flush-to-disk, but all we have is a full write
		 * barrier at the moment.  However, a barrier write is
		 * a superset of FUA, so we can implement it the same
		 * way.  (It's also a FLUSH+FUA, since it is
		 * guaranteed ordered WRT previous writes.)
		 */
		ring_req->operation = BLKIF_OP_WRITE_BARRIER;
	}
>>>>>>> 3cbea436

	ring_req->nr_segments = blk_rq_map_sg(req->q, req, info->sg);
	BUG_ON(ring_req->nr_segments > BLKIF_MAX_SEGMENTS_PER_REQUEST);

	for_each_sg(info->sg, sg, ring_req->nr_segments, i) {
		buffer_mfn = pfn_to_mfn(page_to_pfn(sg_page(sg)));
		fsect = sg->offset >> 9;
		lsect = fsect + (sg->length >> 9) - 1;
		/* install a grant reference. */
		ref = gnttab_claim_grant_reference(&gref_head);
		BUG_ON(ref == -ENOSPC);

		gnttab_grant_foreign_access_ref(
				ref,
				info->xbdev->otherend_id,
				buffer_mfn,
				rq_data_dir(req) );

		info->shadow[id].frame[i] = mfn_to_pfn(buffer_mfn);
		ring_req->seg[i] =
				(struct blkif_request_segment) {
					.gref       = ref,
					.first_sect = fsect,
					.last_sect  = lsect };
	}

	info->ring.req_prod_pvt++;

	/* Keep a private copy so we can reissue requests when recovering. */
	info->shadow[id].req = *ring_req;

	gnttab_free_grant_references(gref_head);

	return 0;
}


static inline void flush_requests(struct blkfront_info *info)
{
	int notify;

	RING_PUSH_REQUESTS_AND_CHECK_NOTIFY(&info->ring, notify);

	if (notify)
		notify_remote_via_irq(info->irq);
}

/*
 * do_blkif_request
 *  read a block; request is in a request queue
 */
static void do_blkif_request(struct request_queue *rq)
{
	struct blkfront_info *info = NULL;
	struct request *req;
	int queued;

	pr_debug("Entered do_blkif_request\n");

	queued = 0;

	while ((req = blk_peek_request(rq)) != NULL) {
		info = req->rq_disk->private_data;

		if (RING_FULL(&info->ring))
			goto wait;

		blk_start_request(req);

		if (req->cmd_type != REQ_TYPE_FS) {
			__blk_end_request_all(req, -EIO);
			continue;
		}

		pr_debug("do_blk_req %p: cmd %p, sec %lx, "
			 "(%u/%u) buffer:%p [%s]\n",
			 req, req->cmd, (unsigned long)blk_rq_pos(req),
			 blk_rq_cur_sectors(req), blk_rq_sectors(req),
			 req->buffer, rq_data_dir(req) ? "write" : "read");

		if (blkif_queue_request(req)) {
			blk_requeue_request(rq, req);
wait:
			/* Avoid pointless unplugs. */
			blk_stop_queue(rq);
			break;
		}

		queued++;
	}

	if (queued != 0)
		flush_requests(info);
}

static int xlvbd_init_blk_queue(struct gendisk *gd, u16 sector_size)
{
	struct request_queue *rq;

	rq = blk_init_queue(do_blkif_request, &blkif_io_lock);
	if (rq == NULL)
		return -1;

	queue_flag_set_unlocked(QUEUE_FLAG_VIRT, rq);

	/* Hard sector size and max sectors impersonate the equiv. hardware. */
	blk_queue_logical_block_size(rq, sector_size);
	blk_queue_max_hw_sectors(rq, 512);

	/* Each segment in a request is up to an aligned page in size. */
	blk_queue_segment_boundary(rq, PAGE_SIZE - 1);
	blk_queue_max_segment_size(rq, PAGE_SIZE);

	/* Ensure a merged request will fit in a single I/O ring slot. */
	blk_queue_max_segments(rq, BLKIF_MAX_SEGMENTS_PER_REQUEST);

	/* Make sure buffer addresses are sector-aligned. */
	blk_queue_dma_alignment(rq, 511);

	/* Make sure we don't use bounce buffers. */
	blk_queue_bounce_limit(rq, BLK_BOUNCE_ANY);

	gd->queue = rq;

	return 0;
}


static void xlvbd_flush(struct blkfront_info *info)
{
	blk_queue_flush(info->rq, info->feature_flush);
	printk(KERN_INFO "blkfront: %s: barriers %s\n",
	       info->gd->disk_name,
	       info->feature_flush ? "enabled" : "disabled");
}


static int xlvbd_alloc_gendisk(blkif_sector_t capacity,
			       struct blkfront_info *info,
			       u16 vdisk_info, u16 sector_size)
{
	struct gendisk *gd;
	int nr_minors = 1;
	int err = -ENODEV;
	unsigned int offset;
	int minor;
	int nr_parts;

	BUG_ON(info->gd != NULL);
	BUG_ON(info->rq != NULL);

	if ((info->vdevice>>EXT_SHIFT) > 1) {
		/* this is above the extended range; something is wrong */
		printk(KERN_WARNING "blkfront: vdevice 0x%x is above the extended range; ignoring\n", info->vdevice);
		return -ENODEV;
	}

	if (!VDEV_IS_EXTENDED(info->vdevice)) {
		minor = BLKIF_MINOR(info->vdevice);
		nr_parts = PARTS_PER_DISK;
	} else {
		minor = BLKIF_MINOR_EXT(info->vdevice);
		nr_parts = PARTS_PER_EXT_DISK;
	}

	if ((minor % nr_parts) == 0)
		nr_minors = nr_parts;

	err = xlbd_reserve_minors(minor, nr_minors);
	if (err)
		goto out;
	err = -ENODEV;

	gd = alloc_disk(nr_minors);
	if (gd == NULL)
		goto release;

	offset = minor / nr_parts;

	if (nr_minors > 1) {
		if (offset < 26)
			sprintf(gd->disk_name, "%s%c", DEV_NAME, 'a' + offset);
		else
			sprintf(gd->disk_name, "%s%c%c", DEV_NAME,
				'a' + ((offset / 26)-1), 'a' + (offset % 26));
	} else {
		if (offset < 26)
			sprintf(gd->disk_name, "%s%c%d", DEV_NAME,
				'a' + offset,
				minor & (nr_parts - 1));
		else
			sprintf(gd->disk_name, "%s%c%c%d", DEV_NAME,
				'a' + ((offset / 26) - 1),
				'a' + (offset % 26),
				minor & (nr_parts - 1));
	}

	gd->major = XENVBD_MAJOR;
	gd->first_minor = minor;
	gd->fops = &xlvbd_block_fops;
	gd->private_data = info;
	gd->driverfs_dev = &(info->xbdev->dev);
	set_capacity(gd, capacity);

	if (xlvbd_init_blk_queue(gd, sector_size)) {
		del_gendisk(gd);
		goto release;
	}

	info->rq = gd->queue;
	info->gd = gd;

	xlvbd_flush(info);

	if (vdisk_info & VDISK_READONLY)
		set_disk_ro(gd, 1);

	if (vdisk_info & VDISK_REMOVABLE)
		gd->flags |= GENHD_FL_REMOVABLE;

	if (vdisk_info & VDISK_CDROM)
		gd->flags |= GENHD_FL_CD;

	return 0;

 release:
	xlbd_release_minors(minor, nr_minors);
 out:
	return err;
}

static void xlvbd_release_gendisk(struct blkfront_info *info)
{
	unsigned int minor, nr_minors;
	unsigned long flags;

	if (info->rq == NULL)
		return;

	spin_lock_irqsave(&blkif_io_lock, flags);

	/* No more blkif_request(). */
	blk_stop_queue(info->rq);

	/* No more gnttab callback work. */
	gnttab_cancel_free_callback(&info->callback);
	spin_unlock_irqrestore(&blkif_io_lock, flags);

	/* Flush gnttab callback work. Must be done with no locks held. */
<<<<<<< HEAD
	flush_scheduled_work();
=======
	flush_work_sync(&info->work);
>>>>>>> 3cbea436

	del_gendisk(info->gd);

	minor = info->gd->first_minor;
	nr_minors = info->gd->minors;
	xlbd_release_minors(minor, nr_minors);

	blk_cleanup_queue(info->rq);
	info->rq = NULL;

	put_disk(info->gd);
	info->gd = NULL;
}

static void kick_pending_request_queues(struct blkfront_info *info)
{
	if (!RING_FULL(&info->ring)) {
		/* Re-enable calldowns. */
		blk_start_queue(info->rq);
		/* Kick things off immediately. */
		do_blkif_request(info->rq);
	}
}

static void blkif_restart_queue(struct work_struct *work)
{
	struct blkfront_info *info = container_of(work, struct blkfront_info, work);

	spin_lock_irq(&blkif_io_lock);
	if (info->connected == BLKIF_STATE_CONNECTED)
		kick_pending_request_queues(info);
	spin_unlock_irq(&blkif_io_lock);
}

static void blkif_free(struct blkfront_info *info, int suspend)
{
	/* Prevent new requests being issued until we fix things up. */
	spin_lock_irq(&blkif_io_lock);
	info->connected = suspend ?
		BLKIF_STATE_SUSPENDED : BLKIF_STATE_DISCONNECTED;
	/* No more blkif_request(). */
	if (info->rq)
		blk_stop_queue(info->rq);
	/* No more gnttab callback work. */
	gnttab_cancel_free_callback(&info->callback);
	spin_unlock_irq(&blkif_io_lock);

	/* Flush gnttab callback work. Must be done with no locks held. */
	flush_work_sync(&info->work);

	/* Free resources associated with old device channel. */
	if (info->ring_ref != GRANT_INVALID_REF) {
		gnttab_end_foreign_access(info->ring_ref, 0,
					  (unsigned long)info->ring.sring);
		info->ring_ref = GRANT_INVALID_REF;
		info->ring.sring = NULL;
	}
	if (info->irq)
		unbind_from_irqhandler(info->irq, info);
	info->evtchn = info->irq = 0;

}

static void blkif_completion(struct blk_shadow *s)
{
	int i;
	for (i = 0; i < s->req.nr_segments; i++)
		gnttab_end_foreign_access(s->req.seg[i].gref, 0, 0UL);
}

static irqreturn_t blkif_interrupt(int irq, void *dev_id)
{
	struct request *req;
	struct blkif_response *bret;
	RING_IDX i, rp;
	unsigned long flags;
	struct blkfront_info *info = (struct blkfront_info *)dev_id;
	int error;

	spin_lock_irqsave(&blkif_io_lock, flags);

	if (unlikely(info->connected != BLKIF_STATE_CONNECTED)) {
		spin_unlock_irqrestore(&blkif_io_lock, flags);
		return IRQ_HANDLED;
	}

 again:
	rp = info->ring.sring->rsp_prod;
	rmb(); /* Ensure we see queued responses up to 'rp'. */

	for (i = info->ring.rsp_cons; i != rp; i++) {
		unsigned long id;

		bret = RING_GET_RESPONSE(&info->ring, i);
		id   = bret->id;
		req  = info->shadow[id].request;

		blkif_completion(&info->shadow[id]);

		add_id_to_freelist(info, id);

		error = (bret->status == BLKIF_RSP_OKAY) ? 0 : -EIO;
		switch (bret->operation) {
		case BLKIF_OP_WRITE_BARRIER:
			if (unlikely(bret->status == BLKIF_RSP_EOPNOTSUPP)) {
				printk(KERN_WARNING "blkfront: %s: write barrier op failed\n",
				       info->gd->disk_name);
				error = -EOPNOTSUPP;
<<<<<<< HEAD
=======
			}
			if (unlikely(bret->status == BLKIF_RSP_ERROR &&
				     info->shadow[id].req.nr_segments == 0)) {
				printk(KERN_WARNING "blkfront: %s: empty write barrier op failed\n",
				       info->gd->disk_name);
				error = -EOPNOTSUPP;
			}
			if (unlikely(error)) {
				if (error == -EOPNOTSUPP)
					error = 0;
>>>>>>> 3cbea436
				info->feature_flush = 0;
				xlvbd_flush(info);
			}
			/* fall through */
		case BLKIF_OP_READ:
		case BLKIF_OP_WRITE:
			if (unlikely(bret->status != BLKIF_RSP_OKAY))
				dev_dbg(&info->xbdev->dev, "Bad return from blkdev data "
					"request: %x\n", bret->status);

			__blk_end_request_all(req, error);
			break;
		default:
			BUG();
		}
	}

	info->ring.rsp_cons = i;

	if (i != info->ring.req_prod_pvt) {
		int more_to_do;
		RING_FINAL_CHECK_FOR_RESPONSES(&info->ring, more_to_do);
		if (more_to_do)
			goto again;
	} else
		info->ring.sring->rsp_event = i + 1;

	kick_pending_request_queues(info);

	spin_unlock_irqrestore(&blkif_io_lock, flags);

	return IRQ_HANDLED;
}


static int setup_blkring(struct xenbus_device *dev,
			 struct blkfront_info *info)
{
	struct blkif_sring *sring;
	int err;

	info->ring_ref = GRANT_INVALID_REF;

	sring = (struct blkif_sring *)__get_free_page(GFP_NOIO | __GFP_HIGH);
	if (!sring) {
		xenbus_dev_fatal(dev, -ENOMEM, "allocating shared ring");
		return -ENOMEM;
	}
	SHARED_RING_INIT(sring);
	FRONT_RING_INIT(&info->ring, sring, PAGE_SIZE);

	sg_init_table(info->sg, BLKIF_MAX_SEGMENTS_PER_REQUEST);

	err = xenbus_grant_ring(dev, virt_to_mfn(info->ring.sring));
	if (err < 0) {
		free_page((unsigned long)sring);
		info->ring.sring = NULL;
		goto fail;
	}
	info->ring_ref = err;

	err = xenbus_alloc_evtchn(dev, &info->evtchn);
	if (err)
		goto fail;

	err = bind_evtchn_to_irqhandler(info->evtchn,
					blkif_interrupt,
					IRQF_SAMPLE_RANDOM, "blkif", info);
	if (err <= 0) {
		xenbus_dev_fatal(dev, err,
				 "bind_evtchn_to_irqhandler failed");
		goto fail;
	}
	info->irq = err;

	return 0;
fail:
	blkif_free(info, 0);
	return err;
}


/* Common code used when first setting up, and when resuming. */
static int talk_to_blkback(struct xenbus_device *dev,
			   struct blkfront_info *info)
{
	const char *message = NULL;
	struct xenbus_transaction xbt;
	int err;

	/* Create shared ring, alloc event channel. */
	err = setup_blkring(dev, info);
	if (err)
		goto out;

again:
	err = xenbus_transaction_start(&xbt);
	if (err) {
		xenbus_dev_fatal(dev, err, "starting transaction");
		goto destroy_blkring;
	}

	err = xenbus_printf(xbt, dev->nodename,
			    "ring-ref", "%u", info->ring_ref);
	if (err) {
		message = "writing ring-ref";
		goto abort_transaction;
	}
	err = xenbus_printf(xbt, dev->nodename,
			    "event-channel", "%u", info->evtchn);
	if (err) {
		message = "writing event-channel";
		goto abort_transaction;
	}
	err = xenbus_printf(xbt, dev->nodename, "protocol", "%s",
			    XEN_IO_PROTO_ABI_NATIVE);
	if (err) {
		message = "writing protocol";
		goto abort_transaction;
	}

	err = xenbus_transaction_end(xbt, 0);
	if (err) {
		if (err == -EAGAIN)
			goto again;
		xenbus_dev_fatal(dev, err, "completing transaction");
		goto destroy_blkring;
	}

	xenbus_switch_state(dev, XenbusStateInitialised);

	return 0;

 abort_transaction:
	xenbus_transaction_end(xbt, 1);
	if (message)
		xenbus_dev_fatal(dev, err, "%s", message);
 destroy_blkring:
	blkif_free(info, 0);
 out:
	return err;
}

/**
 * Entry point to this code when a new device is created.  Allocate the basic
 * structures and the ring buffer for communication with the backend, and
 * inform the backend of the appropriate details for those.  Switch to
 * Initialised state.
 */
static int blkfront_probe(struct xenbus_device *dev,
			  const struct xenbus_device_id *id)
{
	int err, vdevice, i;
	struct blkfront_info *info;

	/* FIXME: Use dynamic device id if this is not set. */
	err = xenbus_scanf(XBT_NIL, dev->nodename,
			   "virtual-device", "%i", &vdevice);
	if (err != 1) {
		/* go looking in the extended area instead */
		err = xenbus_scanf(XBT_NIL, dev->nodename, "virtual-device-ext",
				   "%i", &vdevice);
		if (err != 1) {
			xenbus_dev_fatal(dev, err, "reading virtual-device");
			return err;
		}
	}

	if (xen_hvm_domain()) {
		char *type;
		int len;
		/* no unplug has been done: do not hook devices != xen vbds */
		if (xen_platform_pci_unplug & XEN_UNPLUG_UNNECESSARY) {
			int major;

			if (!VDEV_IS_EXTENDED(vdevice))
				major = BLKIF_MAJOR(vdevice);
			else
				major = XENVBD_MAJOR;

			if (major != XENVBD_MAJOR) {
				printk(KERN_INFO
						"%s: HVM does not support vbd %d as xen block device\n",
						__FUNCTION__, vdevice);
				return -ENODEV;
			}
		}
		/* do not create a PV cdrom device if we are an HVM guest */
		type = xenbus_read(XBT_NIL, dev->nodename, "device-type", &len);
		if (IS_ERR(type))
			return -ENODEV;
		if (strncmp(type, "cdrom", 5) == 0) {
			kfree(type);
			return -ENODEV;
		}
		kfree(type);
	}
	info = kzalloc(sizeof(*info), GFP_KERNEL);
	if (!info) {
		xenbus_dev_fatal(dev, -ENOMEM, "allocating info structure");
		return -ENOMEM;
	}

	mutex_init(&info->mutex);
	info->xbdev = dev;
	info->vdevice = vdevice;
	info->connected = BLKIF_STATE_DISCONNECTED;
	INIT_WORK(&info->work, blkif_restart_queue);

	for (i = 0; i < BLK_RING_SIZE; i++)
		info->shadow[i].req.id = i+1;
	info->shadow[BLK_RING_SIZE-1].req.id = 0x0fffffff;

	/* Front end dir is a number, which is used as the id. */
	info->handle = simple_strtoul(strrchr(dev->nodename, '/')+1, NULL, 0);
	dev_set_drvdata(&dev->dev, info);

	err = talk_to_blkback(dev, info);
	if (err) {
		kfree(info);
		dev_set_drvdata(&dev->dev, NULL);
		return err;
	}

	return 0;
}


static int blkif_recover(struct blkfront_info *info)
{
	int i;
	struct blkif_request *req;
	struct blk_shadow *copy;
	int j;

	/* Stage 1: Make a safe copy of the shadow state. */
	copy = kmalloc(sizeof(info->shadow),
		       GFP_NOIO | __GFP_REPEAT | __GFP_HIGH);
	if (!copy)
		return -ENOMEM;
	memcpy(copy, info->shadow, sizeof(info->shadow));

	/* Stage 2: Set up free list. */
	memset(&info->shadow, 0, sizeof(info->shadow));
	for (i = 0; i < BLK_RING_SIZE; i++)
		info->shadow[i].req.id = i+1;
	info->shadow_free = info->ring.req_prod_pvt;
	info->shadow[BLK_RING_SIZE-1].req.id = 0x0fffffff;

	/* Stage 3: Find pending requests and requeue them. */
	for (i = 0; i < BLK_RING_SIZE; i++) {
		/* Not in use? */
		if (!copy[i].request)
			continue;

		/* Grab a request slot and copy shadow state into it. */
		req = RING_GET_REQUEST(&info->ring, info->ring.req_prod_pvt);
		*req = copy[i].req;

		/* We get a new request id, and must reset the shadow state. */
		req->id = get_id_from_freelist(info);
		memcpy(&info->shadow[req->id], &copy[i], sizeof(copy[i]));

		/* Rewrite any grant references invalidated by susp/resume. */
		for (j = 0; j < req->nr_segments; j++)
			gnttab_grant_foreign_access_ref(
				req->seg[j].gref,
				info->xbdev->otherend_id,
				pfn_to_mfn(info->shadow[req->id].frame[j]),
				rq_data_dir(info->shadow[req->id].request));
		info->shadow[req->id].req = *req;

		info->ring.req_prod_pvt++;
	}

	kfree(copy);

	xenbus_switch_state(info->xbdev, XenbusStateConnected);

	spin_lock_irq(&blkif_io_lock);

	/* Now safe for us to use the shared ring */
	info->connected = BLKIF_STATE_CONNECTED;

	/* Send off requeued requests */
	flush_requests(info);

	/* Kick any other new requests queued since we resumed */
	kick_pending_request_queues(info);

	spin_unlock_irq(&blkif_io_lock);

	return 0;
}

/**
 * We are reconnecting to the backend, due to a suspend/resume, or a backend
 * driver restart.  We tear down our blkif structure and recreate it, but
 * leave the device-layer structures intact so that this is transparent to the
 * rest of the kernel.
 */
static int blkfront_resume(struct xenbus_device *dev)
{
	struct blkfront_info *info = dev_get_drvdata(&dev->dev);
	int err;

	dev_dbg(&dev->dev, "blkfront_resume: %s\n", dev->nodename);

	blkif_free(info, info->connected == BLKIF_STATE_CONNECTED);

	err = talk_to_blkback(dev, info);
	if (info->connected == BLKIF_STATE_SUSPENDED && !err)
		err = blkif_recover(info);

	return err;
}

static void
blkfront_closing(struct blkfront_info *info)
{
	struct xenbus_device *xbdev = info->xbdev;
	struct block_device *bdev = NULL;

	mutex_lock(&info->mutex);

	if (xbdev->state == XenbusStateClosing) {
		mutex_unlock(&info->mutex);
		return;
	}

	if (info->gd)
		bdev = bdget_disk(info->gd, 0);

	mutex_unlock(&info->mutex);

	if (!bdev) {
		xenbus_frontend_closed(xbdev);
		return;
	}

	mutex_lock(&bdev->bd_mutex);

	if (bdev->bd_openers) {
		xenbus_dev_error(xbdev, -EBUSY,
				 "Device in use; refusing to close");
		xenbus_switch_state(xbdev, XenbusStateClosing);
	} else {
		xlvbd_release_gendisk(info);
		xenbus_frontend_closed(xbdev);
	}

	mutex_unlock(&bdev->bd_mutex);
	bdput(bdev);
}

/*
 * Invoked when the backend is finally 'ready' (and has told produced
 * the details about the physical device - #sectors, size, etc).
 */
static void blkfront_connect(struct blkfront_info *info)
{
	unsigned long long sectors;
	unsigned long sector_size;
	unsigned int binfo;
	int err;
	int barrier;

	switch (info->connected) {
	case BLKIF_STATE_CONNECTED:
		/*
		 * Potentially, the back-end may be signalling
		 * a capacity change; update the capacity.
		 */
		err = xenbus_scanf(XBT_NIL, info->xbdev->otherend,
				   "sectors", "%Lu", &sectors);
		if (XENBUS_EXIST_ERR(err))
			return;
		printk(KERN_INFO "Setting capacity to %Lu\n",
		       sectors);
		set_capacity(info->gd, sectors);
		revalidate_disk(info->gd);

		/* fall through */
	case BLKIF_STATE_SUSPENDED:
		return;

	default:
		break;
	}

	dev_dbg(&info->xbdev->dev, "%s:%s.\n",
		__func__, info->xbdev->otherend);

	err = xenbus_gather(XBT_NIL, info->xbdev->otherend,
			    "sectors", "%llu", &sectors,
			    "info", "%u", &binfo,
			    "sector-size", "%lu", &sector_size,
			    NULL);
	if (err) {
		xenbus_dev_fatal(info->xbdev, err,
				 "reading backend fields at %s",
				 info->xbdev->otherend);
		return;
	}

	err = xenbus_gather(XBT_NIL, info->xbdev->otherend,
			    "feature-barrier", "%lu", &barrier,
			    NULL);

	/*
	 * If there's no "feature-barrier" defined, then it means
	 * we're dealing with a very old backend which writes
	 * synchronously; nothing to do.
	 *
	 * If there are barriers, then we use flush.
	 */
	info->feature_flush = 0;

<<<<<<< HEAD
	/*
	 * The driver doesn't properly handled empty flushes, so
	 * lets disable barrier support for now.
	 */
#if 0
	if (!err && barrier)
		info->feature_flush = REQ_FLUSH;
#endif
=======
	if (!err && barrier)
		info->feature_flush = REQ_FLUSH | REQ_FUA;
>>>>>>> 3cbea436

	err = xlvbd_alloc_gendisk(sectors, info, binfo, sector_size);
	if (err) {
		xenbus_dev_fatal(info->xbdev, err, "xlvbd_add at %s",
				 info->xbdev->otherend);
		return;
	}

	xenbus_switch_state(info->xbdev, XenbusStateConnected);

	/* Kick pending requests. */
	spin_lock_irq(&blkif_io_lock);
	info->connected = BLKIF_STATE_CONNECTED;
	kick_pending_request_queues(info);
	spin_unlock_irq(&blkif_io_lock);

	add_disk(info->gd);

	info->is_ready = 1;
}

/**
 * Callback received when the backend's state changes.
 */
static void blkback_changed(struct xenbus_device *dev,
			    enum xenbus_state backend_state)
{
	struct blkfront_info *info = dev_get_drvdata(&dev->dev);

	dev_dbg(&dev->dev, "blkfront:blkback_changed to state %d.\n", backend_state);

	switch (backend_state) {
	case XenbusStateInitialising:
	case XenbusStateInitWait:
	case XenbusStateInitialised:
	case XenbusStateReconfiguring:
	case XenbusStateReconfigured:
	case XenbusStateUnknown:
	case XenbusStateClosed:
		break;

	case XenbusStateConnected:
		blkfront_connect(info);
		break;

	case XenbusStateClosing:
		blkfront_closing(info);
		break;
	}
}

static int blkfront_remove(struct xenbus_device *xbdev)
{
	struct blkfront_info *info = dev_get_drvdata(&xbdev->dev);
	struct block_device *bdev = NULL;
	struct gendisk *disk;

	dev_dbg(&xbdev->dev, "%s removed", xbdev->nodename);

	blkif_free(info, 0);

	mutex_lock(&info->mutex);

	disk = info->gd;
	if (disk)
		bdev = bdget_disk(disk, 0);

	info->xbdev = NULL;
	mutex_unlock(&info->mutex);

	if (!bdev) {
		kfree(info);
		return 0;
	}

	/*
	 * The xbdev was removed before we reached the Closed
	 * state. See if it's safe to remove the disk. If the bdev
	 * isn't closed yet, we let release take care of it.
	 */

	mutex_lock(&bdev->bd_mutex);
	info = disk->private_data;

	dev_warn(disk_to_dev(disk),
		 "%s was hot-unplugged, %d stale handles\n",
		 xbdev->nodename, bdev->bd_openers);

	if (info && !bdev->bd_openers) {
		xlvbd_release_gendisk(info);
		disk->private_data = NULL;
		kfree(info);
	}

	mutex_unlock(&bdev->bd_mutex);
	bdput(bdev);

	return 0;
}

static int blkfront_is_ready(struct xenbus_device *dev)
{
	struct blkfront_info *info = dev_get_drvdata(&dev->dev);

	return info->is_ready && info->xbdev;
}

static int blkif_open(struct block_device *bdev, fmode_t mode)
{
	struct gendisk *disk = bdev->bd_disk;
	struct blkfront_info *info;
	int err = 0;

	mutex_lock(&blkfront_mutex);

	info = disk->private_data;
	if (!info) {
		/* xbdev gone */
		err = -ERESTARTSYS;
		goto out;
	}

	mutex_lock(&info->mutex);

	if (!info->gd)
		/* xbdev is closed */
		err = -ERESTARTSYS;

	mutex_unlock(&info->mutex);

out:
	mutex_unlock(&blkfront_mutex);
	return err;
}

static int blkif_release(struct gendisk *disk, fmode_t mode)
{
	struct blkfront_info *info = disk->private_data;
	struct block_device *bdev;
	struct xenbus_device *xbdev;

	mutex_lock(&blkfront_mutex);

	bdev = bdget_disk(disk, 0);
	bdput(bdev);

	if (bdev->bd_openers)
		goto out;

	/*
	 * Check if we have been instructed to close. We will have
	 * deferred this request, because the bdev was still open.
	 */

	mutex_lock(&info->mutex);
	xbdev = info->xbdev;

	if (xbdev && xbdev->state == XenbusStateClosing) {
		/* pending switch to state closed */
		dev_info(disk_to_dev(bdev->bd_disk), "releasing disk\n");
		xlvbd_release_gendisk(info);
		xenbus_frontend_closed(info->xbdev);
 	}

	mutex_unlock(&info->mutex);

	if (!xbdev) {
		/* sudden device removal */
		dev_info(disk_to_dev(bdev->bd_disk), "releasing disk\n");
		xlvbd_release_gendisk(info);
		disk->private_data = NULL;
		kfree(info);
	}

out:
	mutex_unlock(&blkfront_mutex);
	return 0;
}

static const struct block_device_operations xlvbd_block_fops =
{
	.owner = THIS_MODULE,
	.open = blkif_open,
	.release = blkif_release,
	.getgeo = blkif_getgeo,
	.ioctl = blkif_ioctl,
};


static const struct xenbus_device_id blkfront_ids[] = {
	{ "vbd" },
	{ "" }
};

static struct xenbus_driver blkfront = {
	.name = "vbd",
	.owner = THIS_MODULE,
	.ids = blkfront_ids,
	.probe = blkfront_probe,
	.remove = blkfront_remove,
	.resume = blkfront_resume,
	.otherend_changed = blkback_changed,
	.is_ready = blkfront_is_ready,
};

static int __init xlblk_init(void)
{
	if (!xen_domain())
		return -ENODEV;

	if (register_blkdev(XENVBD_MAJOR, DEV_NAME)) {
		printk(KERN_WARNING "xen_blk: can't get major %d with name %s\n",
		       XENVBD_MAJOR, DEV_NAME);
		return -ENODEV;
	}

	return xenbus_register_frontend(&blkfront);
}
module_init(xlblk_init);


static void __exit xlblk_exit(void)
{
	return xenbus_unregister_driver(&blkfront);
}
module_exit(xlblk_exit);

MODULE_DESCRIPTION("Xen virtual block device frontend");
MODULE_LICENSE("GPL");
MODULE_ALIAS_BLOCKDEV_MAJOR(XENVBD_MAJOR);
MODULE_ALIAS("xen:vbd");
MODULE_ALIAS("xenblk");<|MERGE_RESOLUTION|>--- conflicted
+++ resolved
@@ -286,8 +286,6 @@
 
 	ring_req->operation = rq_data_dir(req) ?
 		BLKIF_OP_WRITE : BLKIF_OP_READ;
-<<<<<<< HEAD
-=======
 
 	if (req->cmd_flags & (REQ_FLUSH | REQ_FUA)) {
 		/*
@@ -300,7 +298,6 @@
 		 */
 		ring_req->operation = BLKIF_OP_WRITE_BARRIER;
 	}
->>>>>>> 3cbea436
 
 	ring_req->nr_segments = blk_rq_map_sg(req->q, req, info->sg);
 	BUG_ON(ring_req->nr_segments > BLKIF_MAX_SEGMENTS_PER_REQUEST);
@@ -550,11 +547,7 @@
 	spin_unlock_irqrestore(&blkif_io_lock, flags);
 
 	/* Flush gnttab callback work. Must be done with no locks held. */
-<<<<<<< HEAD
-	flush_scheduled_work();
-=======
 	flush_work_sync(&info->work);
->>>>>>> 3cbea436
 
 	del_gendisk(info->gd);
 
@@ -663,8 +656,6 @@
 				printk(KERN_WARNING "blkfront: %s: write barrier op failed\n",
 				       info->gd->disk_name);
 				error = -EOPNOTSUPP;
-<<<<<<< HEAD
-=======
 			}
 			if (unlikely(bret->status == BLKIF_RSP_ERROR &&
 				     info->shadow[id].req.nr_segments == 0)) {
@@ -675,7 +666,6 @@
 			if (unlikely(error)) {
 				if (error == -EOPNOTSUPP)
 					error = 0;
->>>>>>> 3cbea436
 				info->feature_flush = 0;
 				xlvbd_flush(info);
 			}
@@ -1094,19 +1084,8 @@
 	 */
 	info->feature_flush = 0;
 
-<<<<<<< HEAD
-	/*
-	 * The driver doesn't properly handled empty flushes, so
-	 * lets disable barrier support for now.
-	 */
-#if 0
-	if (!err && barrier)
-		info->feature_flush = REQ_FLUSH;
-#endif
-=======
 	if (!err && barrier)
 		info->feature_flush = REQ_FLUSH | REQ_FUA;
->>>>>>> 3cbea436
 
 	err = xlvbd_alloc_gendisk(sectors, info, binfo, sector_size);
 	if (err) {
