--- conflicted
+++ resolved
@@ -860,11 +860,7 @@
 	 * individually for the probing phase. */
 	for (port = address; port < address + LM78_EXTENT; port++) {
 		if (!request_region(port, 1, "lm78")) {
-<<<<<<< HEAD
-			pr_debug("lm78: Failed to request port 0x%x\n", port);
-=======
 			pr_debug("Failed to request port 0x%x\n", port);
->>>>>>> 3cbea436
 			goto release;
 		}
 	}
