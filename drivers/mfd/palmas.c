/*
 * TI Palmas MFD Driver
 *
 * Copyright 2011-2012 Texas Instruments Inc.
 *
 * Author: Graeme Gregory <gg@slimlogic.co.uk>
 *
 *  This program is free software; you can redistribute it and/or modify it
 *  under  the terms of the GNU General  Public License as published by the
 *  Free Software Foundation;  either version 2 of the License, or (at your
 *  option) any later version.
 *
 */

#include <linux/module.h>
#include <linux/moduleparam.h>
#include <linux/init.h>
#include <linux/slab.h>
#include <linux/i2c.h>
#include <linux/interrupt.h>
#include <linux/irq.h>
#include <linux/regmap.h>
#include <linux/err.h>
#include <linux/mfd/core.h>
#include <linux/mfd/palmas.h>
#include <linux/of_device.h>

static const struct regmap_config palmas_regmap_config[PALMAS_NUM_CLIENTS] = {
	{
		.reg_bits = 8,
		.val_bits = 8,
		.max_register = PALMAS_BASE_TO_REG(PALMAS_PU_PD_OD_BASE,
					PALMAS_PRIMARY_SECONDARY_PAD3),
	},
	{
		.reg_bits = 8,
		.val_bits = 8,
		.max_register = PALMAS_BASE_TO_REG(PALMAS_GPADC_BASE,
					PALMAS_GPADC_SMPS_VSEL_MONITORING),
	},
	{
		.reg_bits = 8,
		.val_bits = 8,
		.max_register = PALMAS_BASE_TO_REG(PALMAS_TRIM_GPADC_BASE,
					PALMAS_GPADC_TRIM16),
	},
};

static const struct regmap_irq tps65917_irqs[] = {
	/* INT1 IRQs */
	[TPS65917_RESERVED1] = {
		.mask = TPS65917_RESERVED,
	},
	[TPS65917_PWRON_IRQ] = {
		.mask = TPS65917_INT1_STATUS_PWRON,
	},
	[TPS65917_LONG_PRESS_KEY_IRQ] = {
		.mask = TPS65917_INT1_STATUS_LONG_PRESS_KEY,
	},
	[TPS65917_RESERVED2] = {
		.mask = TPS65917_RESERVED,
	},
	[TPS65917_PWRDOWN_IRQ] = {
		.mask = TPS65917_INT1_STATUS_PWRDOWN,
	},
	[TPS65917_HOTDIE_IRQ] = {
		.mask = TPS65917_INT1_STATUS_HOTDIE,
	},
	[TPS65917_VSYS_MON_IRQ] = {
		.mask = TPS65917_INT1_STATUS_VSYS_MON,
	},
	[TPS65917_RESERVED3] = {
		.mask = TPS65917_RESERVED,
	},
	/* INT2 IRQs*/
	[TPS65917_RESERVED4] = {
		.mask = TPS65917_RESERVED,
		.reg_offset = 1,
	},
	[TPS65917_OTP_ERROR_IRQ] = {
		.mask = TPS65917_INT2_STATUS_OTP_ERROR,
		.reg_offset = 1,
	},
	[TPS65917_WDT_IRQ] = {
		.mask = TPS65917_INT2_STATUS_WDT,
		.reg_offset = 1,
	},
	[TPS65917_RESERVED5] = {
		.mask = TPS65917_RESERVED,
		.reg_offset = 1,
	},
	[TPS65917_RESET_IN_IRQ] = {
		.mask = TPS65917_INT2_STATUS_RESET_IN,
		.reg_offset = 1,
	},
	[TPS65917_FSD_IRQ] = {
		.mask = TPS65917_INT2_STATUS_FSD,
		.reg_offset = 1,
	},
	[TPS65917_SHORT_IRQ] = {
		.mask = TPS65917_INT2_STATUS_SHORT,
		.reg_offset = 1,
	},
	[TPS65917_RESERVED6] = {
		.mask = TPS65917_RESERVED,
		.reg_offset = 1,
	},
	/* INT3 IRQs */
	[TPS65917_GPADC_AUTO_0_IRQ] = {
		.mask = TPS65917_INT3_STATUS_GPADC_AUTO_0,
		.reg_offset = 2,
	},
	[TPS65917_GPADC_AUTO_1_IRQ] = {
		.mask = TPS65917_INT3_STATUS_GPADC_AUTO_1,
		.reg_offset = 2,
	},
	[TPS65917_GPADC_EOC_SW_IRQ] = {
		.mask = TPS65917_INT3_STATUS_GPADC_EOC_SW,
		.reg_offset = 2,
	},
	[TPS65917_RESREVED6] = {
		.mask = TPS65917_RESERVED6,
		.reg_offset = 2,
	},
	[TPS65917_RESERVED7] = {
		.mask = TPS65917_RESERVED,
		.reg_offset = 2,
	},
	[TPS65917_RESERVED8] = {
		.mask = TPS65917_RESERVED,
		.reg_offset = 2,
	},
	[TPS65917_RESERVED9] = {
		.mask = TPS65917_RESERVED,
		.reg_offset = 2,
	},
	[TPS65917_VBUS_IRQ] = {
		.mask = TPS65917_INT3_STATUS_VBUS,
		.reg_offset = 2,
	},
	/* INT4 IRQs */
	[TPS65917_GPIO_0_IRQ] = {
		.mask = TPS65917_INT4_STATUS_GPIO_0,
		.reg_offset = 3,
	},
	[TPS65917_GPIO_1_IRQ] = {
		.mask = TPS65917_INT4_STATUS_GPIO_1,
		.reg_offset = 3,
	},
	[TPS65917_GPIO_2_IRQ] = {
		.mask = TPS65917_INT4_STATUS_GPIO_2,
		.reg_offset = 3,
	},
	[TPS65917_GPIO_3_IRQ] = {
		.mask = TPS65917_INT4_STATUS_GPIO_3,
		.reg_offset = 3,
	},
	[TPS65917_GPIO_4_IRQ] = {
		.mask = TPS65917_INT4_STATUS_GPIO_4,
		.reg_offset = 3,
	},
	[TPS65917_GPIO_5_IRQ] = {
		.mask = TPS65917_INT4_STATUS_GPIO_5,
		.reg_offset = 3,
	},
	[TPS65917_GPIO_6_IRQ] = {
		.mask = TPS65917_INT4_STATUS_GPIO_6,
		.reg_offset = 3,
	},
	[TPS65917_RESERVED10] = {
		.mask = TPS65917_RESERVED10,
		.reg_offset = 3,
	},
};

static const struct regmap_irq palmas_irqs[] = {
	/* INT1 IRQs */
	[PALMAS_CHARG_DET_N_VBUS_OVV_IRQ] = {
		.mask = PALMAS_INT1_STATUS_CHARG_DET_N_VBUS_OVV,
	},
	[PALMAS_PWRON_IRQ] = {
		.mask = PALMAS_INT1_STATUS_PWRON,
	},
	[PALMAS_LONG_PRESS_KEY_IRQ] = {
		.mask = PALMAS_INT1_STATUS_LONG_PRESS_KEY,
	},
	[PALMAS_RPWRON_IRQ] = {
		.mask = PALMAS_INT1_STATUS_RPWRON,
	},
	[PALMAS_PWRDOWN_IRQ] = {
		.mask = PALMAS_INT1_STATUS_PWRDOWN,
	},
	[PALMAS_HOTDIE_IRQ] = {
		.mask = PALMAS_INT1_STATUS_HOTDIE,
	},
	[PALMAS_VSYS_MON_IRQ] = {
		.mask = PALMAS_INT1_STATUS_VSYS_MON,
	},
	[PALMAS_VBAT_MON_IRQ] = {
		.mask = PALMAS_INT1_STATUS_VBAT_MON,
	},
	/* INT2 IRQs*/
	[PALMAS_RTC_ALARM_IRQ] = {
		.mask = PALMAS_INT2_STATUS_RTC_ALARM,
		.reg_offset = 1,
	},
	[PALMAS_RTC_TIMER_IRQ] = {
		.mask = PALMAS_INT2_STATUS_RTC_TIMER,
		.reg_offset = 1,
	},
	[PALMAS_WDT_IRQ] = {
		.mask = PALMAS_INT2_STATUS_WDT,
		.reg_offset = 1,
	},
	[PALMAS_BATREMOVAL_IRQ] = {
		.mask = PALMAS_INT2_STATUS_BATREMOVAL,
		.reg_offset = 1,
	},
	[PALMAS_RESET_IN_IRQ] = {
		.mask = PALMAS_INT2_STATUS_RESET_IN,
		.reg_offset = 1,
	},
	[PALMAS_FBI_BB_IRQ] = {
		.mask = PALMAS_INT2_STATUS_FBI_BB,
		.reg_offset = 1,
	},
	[PALMAS_SHORT_IRQ] = {
		.mask = PALMAS_INT2_STATUS_SHORT,
		.reg_offset = 1,
	},
	[PALMAS_VAC_ACOK_IRQ] = {
		.mask = PALMAS_INT2_STATUS_VAC_ACOK,
		.reg_offset = 1,
	},
	/* INT3 IRQs */
	[PALMAS_GPADC_AUTO_0_IRQ] = {
		.mask = PALMAS_INT3_STATUS_GPADC_AUTO_0,
		.reg_offset = 2,
	},
	[PALMAS_GPADC_AUTO_1_IRQ] = {
		.mask = PALMAS_INT3_STATUS_GPADC_AUTO_1,
		.reg_offset = 2,
	},
	[PALMAS_GPADC_EOC_SW_IRQ] = {
		.mask = PALMAS_INT3_STATUS_GPADC_EOC_SW,
		.reg_offset = 2,
	},
	[PALMAS_GPADC_EOC_RT_IRQ] = {
		.mask = PALMAS_INT3_STATUS_GPADC_EOC_RT,
		.reg_offset = 2,
	},
	[PALMAS_ID_OTG_IRQ] = {
		.mask = PALMAS_INT3_STATUS_ID_OTG,
		.reg_offset = 2,
	},
	[PALMAS_ID_IRQ] = {
		.mask = PALMAS_INT3_STATUS_ID,
		.reg_offset = 2,
	},
	[PALMAS_VBUS_OTG_IRQ] = {
		.mask = PALMAS_INT3_STATUS_VBUS_OTG,
		.reg_offset = 2,
	},
	[PALMAS_VBUS_IRQ] = {
		.mask = PALMAS_INT3_STATUS_VBUS,
		.reg_offset = 2,
	},
	/* INT4 IRQs */
	[PALMAS_GPIO_0_IRQ] = {
		.mask = PALMAS_INT4_STATUS_GPIO_0,
		.reg_offset = 3,
	},
	[PALMAS_GPIO_1_IRQ] = {
		.mask = PALMAS_INT4_STATUS_GPIO_1,
		.reg_offset = 3,
	},
	[PALMAS_GPIO_2_IRQ] = {
		.mask = PALMAS_INT4_STATUS_GPIO_2,
		.reg_offset = 3,
	},
	[PALMAS_GPIO_3_IRQ] = {
		.mask = PALMAS_INT4_STATUS_GPIO_3,
		.reg_offset = 3,
	},
	[PALMAS_GPIO_4_IRQ] = {
		.mask = PALMAS_INT4_STATUS_GPIO_4,
		.reg_offset = 3,
	},
	[PALMAS_GPIO_5_IRQ] = {
		.mask = PALMAS_INT4_STATUS_GPIO_5,
		.reg_offset = 3,
	},
	[PALMAS_GPIO_6_IRQ] = {
		.mask = PALMAS_INT4_STATUS_GPIO_6,
		.reg_offset = 3,
	},
	[PALMAS_GPIO_7_IRQ] = {
		.mask = PALMAS_INT4_STATUS_GPIO_7,
		.reg_offset = 3,
	},
};

static struct regmap_irq_chip palmas_irq_chip = {
	.name = "palmas",
	.irqs = palmas_irqs,
	.num_irqs = ARRAY_SIZE(palmas_irqs),

	.num_regs = 4,
	.irq_reg_stride = 5,
	.status_base = PALMAS_BASE_TO_REG(PALMAS_INTERRUPT_BASE,
			PALMAS_INT1_STATUS),
	.mask_base = PALMAS_BASE_TO_REG(PALMAS_INTERRUPT_BASE,
			PALMAS_INT1_MASK),
};

static struct regmap_irq_chip tps65917_irq_chip = {
	.name = "tps65917",
	.irqs = tps65917_irqs,
	.num_irqs = ARRAY_SIZE(tps65917_irqs),

	.num_regs = 4,
	.irq_reg_stride = 5,
	.status_base = PALMAS_BASE_TO_REG(PALMAS_INTERRUPT_BASE,
			PALMAS_INT1_STATUS),
	.mask_base = PALMAS_BASE_TO_REG(PALMAS_INTERRUPT_BASE,
			PALMAS_INT1_MASK),
};

int palmas_ext_control_req_config(struct palmas *palmas,
	enum palmas_external_requestor_id id,  int ext_ctrl, bool enable)
{
	struct palmas_pmic_driver_data *pmic_ddata = palmas->pmic_ddata;
	int preq_mask_bit = 0;
	int reg_add = 0;
	int bit_pos, ret;

	if (!(ext_ctrl & PALMAS_EXT_REQ))
		return 0;

	if (id >= PALMAS_EXTERNAL_REQSTR_ID_MAX)
		return 0;

	if (ext_ctrl & PALMAS_EXT_CONTROL_NSLEEP) {
		reg_add = PALMAS_NSLEEP_RES_ASSIGN;
		preq_mask_bit = 0;
	} else if (ext_ctrl & PALMAS_EXT_CONTROL_ENABLE1) {
		reg_add = PALMAS_ENABLE1_RES_ASSIGN;
		preq_mask_bit = 1;
	} else if (ext_ctrl & PALMAS_EXT_CONTROL_ENABLE2) {
		reg_add = PALMAS_ENABLE2_RES_ASSIGN;
		preq_mask_bit = 2;
	}

	bit_pos = pmic_ddata->sleep_req_info[id].bit_pos;
	reg_add += pmic_ddata->sleep_req_info[id].reg_offset;
	if (enable)
		ret = palmas_update_bits(palmas, PALMAS_RESOURCE_BASE,
				reg_add, BIT(bit_pos), BIT(bit_pos));
	else
		ret = palmas_update_bits(palmas, PALMAS_RESOURCE_BASE,
				reg_add, BIT(bit_pos), 0);
	if (ret < 0) {
		dev_err(palmas->dev, "Resource reg 0x%02x update failed %d\n",
			reg_add, ret);
		return ret;
	}

	/* Unmask the PREQ */
	ret = palmas_update_bits(palmas, PALMAS_PMU_CONTROL_BASE,
			PALMAS_POWER_CTRL, BIT(preq_mask_bit), 0);
	if (ret < 0) {
		dev_err(palmas->dev, "POWER_CTRL register update failed %d\n",
			ret);
		return ret;
	}
	return ret;
}
EXPORT_SYMBOL_GPL(palmas_ext_control_req_config);

static int palmas_set_pdata_irq_flag(struct i2c_client *i2c,
		struct palmas_platform_data *pdata)
{
	struct irq_data *irq_data = irq_get_irq_data(i2c->irq);
	if (!irq_data) {
		dev_err(&i2c->dev, "Invalid IRQ: %d\n", i2c->irq);
		return -EINVAL;
	}

	pdata->irq_flags = irqd_get_trigger_type(irq_data);
	dev_info(&i2c->dev, "Irq flag is 0x%08x\n", pdata->irq_flags);
	return 0;
}

static void palmas_dt_to_pdata(struct i2c_client *i2c,
		struct palmas_platform_data *pdata)
{
	struct device_node *node = i2c->dev.of_node;
	int ret;
	u32 prop;

	ret = of_property_read_u32(node, "ti,mux-pad1", &prop);
	if (!ret) {
		pdata->mux_from_pdata = 1;
		pdata->pad1 = prop;
	}

	ret = of_property_read_u32(node, "ti,mux-pad2", &prop);
	if (!ret) {
		pdata->mux_from_pdata = 1;
		pdata->pad2 = prop;
	}

	/* The default for this register is all masked */
	ret = of_property_read_u32(node, "ti,power-ctrl", &prop);
	if (!ret)
		pdata->power_ctrl = prop;
	else
		pdata->power_ctrl = PALMAS_POWER_CTRL_NSLEEP_MASK |
					PALMAS_POWER_CTRL_ENABLE1_MASK |
					PALMAS_POWER_CTRL_ENABLE2_MASK;
	if (i2c->irq)
		palmas_set_pdata_irq_flag(i2c, pdata);

	pdata->pm_off = of_property_read_bool(node,
			"ti,system-power-controller");
}

static struct palmas *palmas_dev;
static void palmas_power_off(void)
{
	unsigned int addr;
	int ret, slave;
<<<<<<< HEAD
	struct device_node *node;
	bool override_powerhold;
=======
	struct device_node *np = palmas_dev->dev->of_node;

	if (of_property_read_bool(np, "ti,palmas-override-powerhold")) {
		addr = PALMAS_BASE_TO_REG(PALMAS_PU_PD_OD_BASE,
					  PALMAS_PRIMARY_SECONDARY_PAD2);
		slave = PALMAS_BASE_TO_SLAVE(PALMAS_PU_PD_OD_BASE);

		ret = regmap_update_bits(palmas_dev->regmap[slave], addr,
				PALMAS_PRIMARY_SECONDARY_PAD2_GPIO_7_MASK, 0);
		if (ret)
			dev_err(palmas_dev->dev,
				"Unable to write PRIMARY_SECONDARY_PAD2 %d\n",
				ret);
	}
>>>>>>> b3c6be58

	if (!palmas_dev)
		return;

	node = palmas_dev->dev->of_node;
	override_powerhold =
		of_property_read_bool(node, "ti,palmas-override-powerhold");

	if (override_powerhold) {
		u32 powerhold_mask;

		if (of_device_is_compatible(node, "ti,tps65917"))
			powerhold_mask = TPS65917_PRIMARY_SECONDARY_PAD2_GPIO_5_MASK;
		else
			powerhold_mask = PALMAS_PRIMARY_SECONDARY_PAD2_GPIO_7_MASK;

		addr = PALMAS_BASE_TO_REG(PALMAS_PU_PD_OD_BASE,
					  PALMAS_PRIMARY_SECONDARY_PAD2);
		slave = PALMAS_BASE_TO_SLAVE(PALMAS_PU_PD_OD_BASE);

		ret = regmap_update_bits(palmas_dev->regmap[slave], addr,
					 powerhold_mask, 0);
		if (ret)
			pr_err("%s: Unable to write PALMAS_PRIMARY_SECONDARY_PAD2 %d\n",
			       __func__, ret);
	}

	slave = PALMAS_BASE_TO_SLAVE(PALMAS_PMU_CONTROL_BASE);
	addr = PALMAS_BASE_TO_REG(PALMAS_PMU_CONTROL_BASE, PALMAS_DEV_CTRL);

	ret = regmap_update_bits(
			palmas_dev->regmap[slave],
			addr,
			PALMAS_DEV_CTRL_DEV_ON,
			0);

	if (ret)
		pr_err("%s: Unable to write to DEV_CTRL_DEV_ON: %d\n",
				__func__, ret);
}

static unsigned int palmas_features = PALMAS_PMIC_FEATURE_SMPS10_BOOST;
static unsigned int tps659038_features;

struct palmas_driver_data {
	unsigned int *features;
	struct regmap_irq_chip *irq_chip;
};

static struct palmas_driver_data palmas_data = {
	.features = &palmas_features,
	.irq_chip = &palmas_irq_chip,
};

static struct palmas_driver_data tps659038_data = {
	.features = &tps659038_features,
	.irq_chip = &palmas_irq_chip,
};

static struct palmas_driver_data tps65917_data = {
	.features = &tps659038_features,
	.irq_chip = &tps65917_irq_chip,
};

static const struct of_device_id of_palmas_match_tbl[] = {
	{
		.compatible = "ti,palmas",
		.data = &palmas_data,
	},
	{
		.compatible = "ti,tps659038",
		.data = &tps659038_data,
	},
	{
		.compatible = "ti,tps65917",
		.data = &tps65917_data,
	},
	{ },
};
MODULE_DEVICE_TABLE(of, of_palmas_match_tbl);

static int palmas_i2c_probe(struct i2c_client *i2c,
			    const struct i2c_device_id *id)
{
	struct palmas *palmas;
	struct palmas_platform_data *pdata;
	struct palmas_driver_data *driver_data;
	struct device_node *node = i2c->dev.of_node;
	int ret = 0, i;
	unsigned int reg, addr;
	int slave;
	const struct of_device_id *match;

	pdata = dev_get_platdata(&i2c->dev);

	if (node && !pdata) {
		pdata = devm_kzalloc(&i2c->dev, sizeof(*pdata), GFP_KERNEL);

		if (!pdata)
			return -ENOMEM;

		palmas_dt_to_pdata(i2c, pdata);
	}

	if (!pdata)
		return -EINVAL;

	palmas = devm_kzalloc(&i2c->dev, sizeof(struct palmas), GFP_KERNEL);
	if (palmas == NULL)
		return -ENOMEM;

	i2c_set_clientdata(i2c, palmas);
	palmas->dev = &i2c->dev;
	palmas->irq = i2c->irq;

	match = of_match_device(of_palmas_match_tbl, &i2c->dev);

	if (!match)
		return -ENODATA;

	driver_data = (struct palmas_driver_data *)match->data;
	palmas->features = *driver_data->features;

	for (i = 0; i < PALMAS_NUM_CLIENTS; i++) {
		if (i == 0)
			palmas->i2c_clients[i] = i2c;
		else {
			palmas->i2c_clients[i] =
					i2c_new_dummy(i2c->adapter,
							i2c->addr + i);
			if (!palmas->i2c_clients[i]) {
				dev_err(palmas->dev,
					"can't attach client %d\n", i);
				ret = -ENOMEM;
				goto err_i2c;
			}
			palmas->i2c_clients[i]->dev.of_node = of_node_get(node);
		}
		palmas->regmap[i] = devm_regmap_init_i2c(palmas->i2c_clients[i],
				&palmas_regmap_config[i]);
		if (IS_ERR(palmas->regmap[i])) {
			ret = PTR_ERR(palmas->regmap[i]);
			dev_err(palmas->dev,
				"Failed to allocate regmap %d, err: %d\n",
				i, ret);
			goto err_i2c;
		}
	}

	if (!palmas->irq) {
		dev_warn(palmas->dev, "IRQ missing: skipping irq request\n");
		goto no_irq;
	}

	/* Change interrupt line output polarity */
	if (pdata->irq_flags & IRQ_TYPE_LEVEL_HIGH)
		reg = PALMAS_POLARITY_CTRL_INT_POLARITY;
	else
		reg = 0;
	ret = palmas_update_bits(palmas, PALMAS_PU_PD_OD_BASE,
			PALMAS_POLARITY_CTRL, PALMAS_POLARITY_CTRL_INT_POLARITY,
			reg);
	if (ret < 0) {
		dev_err(palmas->dev, "POLARITY_CTRL updat failed: %d\n", ret);
		goto err_i2c;
	}

	/* Change IRQ into clear on read mode for efficiency */
	slave = PALMAS_BASE_TO_SLAVE(PALMAS_INTERRUPT_BASE);
	addr = PALMAS_BASE_TO_REG(PALMAS_INTERRUPT_BASE, PALMAS_INT_CTRL);
	reg = PALMAS_INT_CTRL_INT_CLEAR;

	regmap_write(palmas->regmap[slave], addr, reg);

	ret = regmap_add_irq_chip(palmas->regmap[slave], palmas->irq,
				  IRQF_ONESHOT | pdata->irq_flags, 0,
				  driver_data->irq_chip, &palmas->irq_data);
	if (ret < 0)
		goto err_i2c;

no_irq:
	slave = PALMAS_BASE_TO_SLAVE(PALMAS_PU_PD_OD_BASE);
	addr = PALMAS_BASE_TO_REG(PALMAS_PU_PD_OD_BASE,
			PALMAS_PRIMARY_SECONDARY_PAD1);

	if (pdata->mux_from_pdata) {
		reg = pdata->pad1;
		ret = regmap_write(palmas->regmap[slave], addr, reg);
		if (ret)
			goto err_irq;
	} else {
		ret = regmap_read(palmas->regmap[slave], addr, &reg);
		if (ret)
			goto err_irq;
	}

	if (!(reg & PALMAS_PRIMARY_SECONDARY_PAD1_GPIO_0))
		palmas->gpio_muxed |= PALMAS_GPIO_0_MUXED;
	if (!(reg & PALMAS_PRIMARY_SECONDARY_PAD1_GPIO_1_MASK))
		palmas->gpio_muxed |= PALMAS_GPIO_1_MUXED;
	else if ((reg & PALMAS_PRIMARY_SECONDARY_PAD1_GPIO_1_MASK) ==
			(2 << PALMAS_PRIMARY_SECONDARY_PAD1_GPIO_1_SHIFT))
		palmas->led_muxed |= PALMAS_LED1_MUXED;
	else if ((reg & PALMAS_PRIMARY_SECONDARY_PAD1_GPIO_1_MASK) ==
			(3 << PALMAS_PRIMARY_SECONDARY_PAD1_GPIO_1_SHIFT))
		palmas->pwm_muxed |= PALMAS_PWM1_MUXED;
	if (!(reg & PALMAS_PRIMARY_SECONDARY_PAD1_GPIO_2_MASK))
		palmas->gpio_muxed |= PALMAS_GPIO_2_MUXED;
	else if ((reg & PALMAS_PRIMARY_SECONDARY_PAD1_GPIO_2_MASK) ==
			(2 << PALMAS_PRIMARY_SECONDARY_PAD1_GPIO_2_SHIFT))
		palmas->led_muxed |= PALMAS_LED2_MUXED;
	else if ((reg & PALMAS_PRIMARY_SECONDARY_PAD1_GPIO_2_MASK) ==
			(3 << PALMAS_PRIMARY_SECONDARY_PAD1_GPIO_2_SHIFT))
		palmas->pwm_muxed |= PALMAS_PWM2_MUXED;
	if (!(reg & PALMAS_PRIMARY_SECONDARY_PAD1_GPIO_3))
		palmas->gpio_muxed |= PALMAS_GPIO_3_MUXED;

	addr = PALMAS_BASE_TO_REG(PALMAS_PU_PD_OD_BASE,
			PALMAS_PRIMARY_SECONDARY_PAD2);

	if (pdata->mux_from_pdata) {
		reg = pdata->pad2;
		ret = regmap_write(palmas->regmap[slave], addr, reg);
		if (ret)
			goto err_irq;
	} else {
		ret = regmap_read(palmas->regmap[slave], addr, &reg);
		if (ret)
			goto err_irq;
	}

	if (!(reg & PALMAS_PRIMARY_SECONDARY_PAD2_GPIO_4))
		palmas->gpio_muxed |= PALMAS_GPIO_4_MUXED;
	if (!(reg & PALMAS_PRIMARY_SECONDARY_PAD2_GPIO_5_MASK))
		palmas->gpio_muxed |= PALMAS_GPIO_5_MUXED;
	if (!(reg & PALMAS_PRIMARY_SECONDARY_PAD2_GPIO_6))
		palmas->gpio_muxed |= PALMAS_GPIO_6_MUXED;
	if (!(reg & PALMAS_PRIMARY_SECONDARY_PAD2_GPIO_7_MASK))
		palmas->gpio_muxed |= PALMAS_GPIO_7_MUXED;

	dev_info(palmas->dev, "Muxing GPIO %x, PWM %x, LED %x\n",
			palmas->gpio_muxed, palmas->pwm_muxed,
			palmas->led_muxed);

	reg = pdata->power_ctrl;

	slave = PALMAS_BASE_TO_SLAVE(PALMAS_PMU_CONTROL_BASE);
	addr = PALMAS_BASE_TO_REG(PALMAS_PMU_CONTROL_BASE, PALMAS_POWER_CTRL);

	ret = regmap_write(palmas->regmap[slave], addr, reg);
	if (ret)
		goto err_irq;

	/*
	 * If we are probing with DT do this the DT way and return here
	 * otherwise continue and add devices using mfd helpers.
	 */
	if (node) {
		ret = of_platform_populate(node, NULL, NULL, &i2c->dev);
		if (ret < 0) {
			goto err_irq;
		} else if (pdata->pm_off && !pm_power_off) {
			palmas_dev = palmas;
			pm_power_off = palmas_power_off;
		}
	}

	return ret;

err_irq:
	regmap_del_irq_chip(palmas->irq, palmas->irq_data);
err_i2c:
	for (i = 1; i < PALMAS_NUM_CLIENTS; i++) {
		if (palmas->i2c_clients[i])
			i2c_unregister_device(palmas->i2c_clients[i]);
	}
	return ret;
}

static int palmas_i2c_remove(struct i2c_client *i2c)
{
	struct palmas *palmas = i2c_get_clientdata(i2c);
	int i;

	regmap_del_irq_chip(palmas->irq, palmas->irq_data);

	for (i = 1; i < PALMAS_NUM_CLIENTS; i++) {
		if (palmas->i2c_clients[i])
			i2c_unregister_device(palmas->i2c_clients[i]);
	}

	if (palmas == palmas_dev) {
		pm_power_off = NULL;
		palmas_dev = NULL;
	}

	return 0;
}

static const struct i2c_device_id palmas_i2c_id[] = {
	{ "palmas", },
	{ "twl6035", },
	{ "twl6037", },
	{ "tps65913", },
	{ /* end */ }
};
MODULE_DEVICE_TABLE(i2c, palmas_i2c_id);

static struct i2c_driver palmas_i2c_driver = {
	.driver = {
		   .name = "palmas",
		   .of_match_table = of_palmas_match_tbl,
	},
	.probe = palmas_i2c_probe,
	.remove = palmas_i2c_remove,
	.id_table = palmas_i2c_id,
};

static int __init palmas_i2c_init(void)
{
	return i2c_add_driver(&palmas_i2c_driver);
}
/* init early so consumer devices can complete system boot */
subsys_initcall(palmas_i2c_init);

static void __exit palmas_i2c_exit(void)
{
	i2c_del_driver(&palmas_i2c_driver);
}
module_exit(palmas_i2c_exit);

MODULE_AUTHOR("Graeme Gregory <gg@slimlogic.co.uk>");
MODULE_DESCRIPTION("Palmas chip family multi-function driver");
MODULE_LICENSE("GPL");<|MERGE_RESOLUTION|>--- conflicted
+++ resolved
@@ -430,13 +430,14 @@
 {
 	unsigned int addr;
 	int ret, slave;
-<<<<<<< HEAD
 	struct device_node *node;
 	bool override_powerhold;
-=======
-	struct device_node *np = palmas_dev->dev->of_node;
-
-	if (of_property_read_bool(np, "ti,palmas-override-powerhold")) {
+
+	if (!palmas_dev)
+		return;
+
+	node = palmas_dev->dev->of_node;
+	if (of_property_read_bool(node, "ti,palmas-override-powerhold")) {
 		addr = PALMAS_BASE_TO_REG(PALMAS_PU_PD_OD_BASE,
 					  PALMAS_PRIMARY_SECONDARY_PAD2);
 		slave = PALMAS_BASE_TO_SLAVE(PALMAS_PU_PD_OD_BASE);
@@ -448,12 +449,7 @@
 				"Unable to write PRIMARY_SECONDARY_PAD2 %d\n",
 				ret);
 	}
->>>>>>> b3c6be58
-
-	if (!palmas_dev)
-		return;
-
-	node = palmas_dev->dev->of_node;
+
 	override_powerhold =
 		of_property_read_bool(node, "ti,palmas-override-powerhold");
 
