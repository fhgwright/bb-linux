/*
 * timberdale.c timberdale FPGA MFD driver
 * Copyright (c) 2009 Intel Corporation
 *
 * This program is free software; you can redistribute it and/or modify
 * it under the terms of the GNU General Public License version 2 as
 * published by the Free Software Foundation.
 *
 * This program is distributed in the hope that it will be useful,
 * but WITHOUT ANY WARRANTY; without even the implied warranty of
 * MERCHANTABILITY or FITNESS FOR A PARTICULAR PURPOSE.  See the
 * GNU General Public License for more details.
 *
 * You should have received a copy of the GNU General Public License
 * along with this program; if not, write to the Free Software
 * Foundation, Inc., 675 Mass Ave, Cambridge, MA 02139, USA.
 */

/* Supports:
 * Timberdale FPGA
 */

#include <linux/kernel.h>
#include <linux/module.h>
#include <linux/pci.h>
#include <linux/msi.h>
#include <linux/mfd/core.h>
#include <linux/slab.h>

#include <linux/timb_gpio.h>

#include <linux/i2c.h>
#include <linux/i2c-ocores.h>
#include <linux/i2c-xiic.h>
#include <linux/i2c/tsc2007.h>

#include <linux/spi/spi.h>
#include <linux/spi/xilinx_spi.h>
#include <linux/spi/max7301.h>
#include <linux/spi/mc33880.h>

#include <media/timb_radio.h>
#include <media/timb_video.h>

#include <linux/timb_dma.h>

#include <linux/ks8842.h>

#include "timberdale.h"

#define DRIVER_NAME "timberdale"

struct timberdale_device {
	resource_size_t		ctl_mapbase;
	unsigned char __iomem   *ctl_membase;
	struct {
		u32 major;
		u32 minor;
		u32 config;
	} fw;
};

/*--------------------------------------------------------------------------*/

static struct tsc2007_platform_data timberdale_tsc2007_platform_data = {
	.model = 2003,
	.x_plate_ohms = 100
};

static struct i2c_board_info timberdale_i2c_board_info[] = {
	{
		I2C_BOARD_INFO("tsc2007", 0x48),
		.platform_data = &timberdale_tsc2007_platform_data,
		.irq = IRQ_TIMBERDALE_TSC_INT
	},
};

static __devinitdata struct xiic_i2c_platform_data
timberdale_xiic_platform_data = {
	.devices = timberdale_i2c_board_info,
	.num_devices = ARRAY_SIZE(timberdale_i2c_board_info)
};

static __devinitdata struct ocores_i2c_platform_data
timberdale_ocores_platform_data = {
	.regstep = 4,
	.clock_khz = 62500,
	.devices = timberdale_i2c_board_info,
	.num_devices = ARRAY_SIZE(timberdale_i2c_board_info)
};

static const __devinitconst struct resource timberdale_xiic_resources[] = {
	{
		.start	= XIICOFFSET,
		.end	= XIICEND,
		.flags	= IORESOURCE_MEM,
	},
	{
		.start	= IRQ_TIMBERDALE_I2C,
		.end	= IRQ_TIMBERDALE_I2C,
		.flags	= IORESOURCE_IRQ,
	},
};

static const __devinitconst struct resource timberdale_ocores_resources[] = {
	{
		.start	= OCORESOFFSET,
		.end	= OCORESEND,
		.flags	= IORESOURCE_MEM,
	},
	{
		.start 	= IRQ_TIMBERDALE_I2C,
		.end	= IRQ_TIMBERDALE_I2C,
		.flags	= IORESOURCE_IRQ,
	},
};

const struct max7301_platform_data timberdale_max7301_platform_data = {
	.base = 200
};

const struct mc33880_platform_data timberdale_mc33880_platform_data = {
	.base = 100
};

static struct spi_board_info timberdale_spi_16bit_board_info[] = {
	{
		.modalias = "max7301",
		.max_speed_hz = 26000,
		.chip_select = 2,
		.mode = SPI_MODE_0,
		.platform_data = &timberdale_max7301_platform_data
	},
};

static struct spi_board_info timberdale_spi_8bit_board_info[] = {
	{
		.modalias = "mc33880",
		.max_speed_hz = 4000,
		.chip_select = 1,
		.mode = SPI_MODE_1,
		.platform_data = &timberdale_mc33880_platform_data
	},
};

static __devinitdata struct xspi_platform_data timberdale_xspi_platform_data = {
	.num_chipselect = 3,
	.little_endian = true,
	/* bits per word and devices will be filled in runtime depending
	 * on the HW config
	 */
};

static const __devinitconst struct resource timberdale_spi_resources[] = {
	{
		.start 	= SPIOFFSET,
		.end	= SPIEND,
		.flags	= IORESOURCE_MEM,
	},
	{
		.start	= IRQ_TIMBERDALE_SPI,
		.end	= IRQ_TIMBERDALE_SPI,
		.flags	= IORESOURCE_IRQ,
	},
};

static __devinitdata struct ks8842_platform_data
	timberdale_ks8842_platform_data = {
	.rx_dma_channel = DMA_ETH_RX,
	.tx_dma_channel = DMA_ETH_TX
};

static const __devinitconst struct resource timberdale_eth_resources[] = {
	{
		.start	= ETHOFFSET,
		.end	= ETHEND,
		.flags	= IORESOURCE_MEM,
	},
	{
		.start	= IRQ_TIMBERDALE_ETHSW_IF,
		.end	= IRQ_TIMBERDALE_ETHSW_IF,
		.flags	= IORESOURCE_IRQ,
	},
};

static __devinitdata struct timbgpio_platform_data
	timberdale_gpio_platform_data = {
	.gpio_base = 0,
	.nr_pins = GPIO_NR_PINS,
	.irq_base = 200,
};

static const __devinitconst struct resource timberdale_gpio_resources[] = {
	{
		.start	= GPIOOFFSET,
		.end	= GPIOEND,
		.flags	= IORESOURCE_MEM,
	},
	{
		.start	= IRQ_TIMBERDALE_GPIO,
		.end	= IRQ_TIMBERDALE_GPIO,
		.flags	= IORESOURCE_IRQ,
	},
};

static const __devinitconst struct resource timberdale_mlogicore_resources[] = {
	{
		.start	= MLCOREOFFSET,
		.end	= MLCOREEND,
		.flags	= IORESOURCE_MEM,
	},
	{
		.start	= IRQ_TIMBERDALE_MLCORE,
		.end	= IRQ_TIMBERDALE_MLCORE,
		.flags	= IORESOURCE_IRQ,
	},
	{
		.start	= IRQ_TIMBERDALE_MLCORE_BUF,
		.end	= IRQ_TIMBERDALE_MLCORE_BUF,
		.flags	= IORESOURCE_IRQ,
	},
};

static const __devinitconst struct resource timberdale_uart_resources[] = {
	{
		.start	= UARTOFFSET,
		.end	= UARTEND,
		.flags	= IORESOURCE_MEM,
	},
	{
		.start	= IRQ_TIMBERDALE_UART,
		.end	= IRQ_TIMBERDALE_UART,
		.flags	= IORESOURCE_IRQ,
	},
};

static const __devinitconst struct resource timberdale_uartlite_resources[] = {
	{
		.start	= UARTLITEOFFSET,
		.end	= UARTLITEEND,
		.flags	= IORESOURCE_MEM,
	},
	{
		.start	= IRQ_TIMBERDALE_UARTLITE,
		.end	= IRQ_TIMBERDALE_UARTLITE,
		.flags	= IORESOURCE_IRQ,
	},
};

static __devinitdata struct i2c_board_info timberdale_adv7180_i2c_board_info = {
	/* Requires jumper JP9 to be off */
	I2C_BOARD_INFO("adv7180", 0x42 >> 1),
	.irq = IRQ_TIMBERDALE_ADV7180
};

static __devinitdata struct timb_video_platform_data
	timberdale_video_platform_data = {
	.dma_channel = DMA_VIDEO_RX,
	.i2c_adapter = 0,
	.encoder = {
		.info = &timberdale_adv7180_i2c_board_info
	}
};

static const __devinitconst struct resource
timberdale_radio_resources[] = {
	{
		.start	= RDSOFFSET,
		.end	= RDSEND,
		.flags	= IORESOURCE_MEM,
	},
	{
		.start	= IRQ_TIMBERDALE_RDS,
		.end	= IRQ_TIMBERDALE_RDS,
		.flags	= IORESOURCE_IRQ,
	},
};

static __devinitdata struct i2c_board_info timberdale_tef6868_i2c_board_info = {
	I2C_BOARD_INFO("tef6862", 0x60)
};

static __devinitdata struct i2c_board_info timberdale_saa7706_i2c_board_info = {
	I2C_BOARD_INFO("saa7706h", 0x1C)
};

static __devinitdata struct timb_radio_platform_data
	timberdale_radio_platform_data = {
	.i2c_adapter = 0,
	.tuner = {
		.info = &timberdale_tef6868_i2c_board_info
	},
	.dsp = {
		.info = &timberdale_saa7706_i2c_board_info
	}
};

static const __devinitconst struct resource timberdale_video_resources[] = {
	{
		.start	= LOGIWOFFSET,
		.end	= LOGIWEND,
		.flags	= IORESOURCE_MEM,
	},
	/*
	note that the "frame buffer" is located in DMA area
	starting at 0x1200000
	*/
};

static __devinitdata struct timb_dma_platform_data timb_dma_platform_data = {
	.nr_channels = 10,
	.channels = {
		{
			/* UART RX */
			.rx = true,
			.descriptors = 2,
			.descriptor_elements = 1
		},
		{
			/* UART TX */
			.rx = false,
			.descriptors = 2,
			.descriptor_elements = 1
		},
		{
			/* MLB RX */
			.rx = true,
			.descriptors = 2,
			.descriptor_elements = 1
		},
		{
			/* MLB TX */
			.rx = false,
			.descriptors = 2,
			.descriptor_elements = 1
		},
		{
			/* Video RX */
			.rx = true,
			.bytes_per_line = 1440,
			.descriptors = 2,
			.descriptor_elements = 16
		},
		{
			/* Video framedrop */
		},
		{
			/* SDHCI RX */
			.rx = true,
		},
		{
			/* SDHCI TX */
		},
		{
			/* ETH RX */
			.rx = true,
			.descriptors = 2,
			.descriptor_elements = 1
		},
		{
			/* ETH TX */
			.rx = false,
			.descriptors = 2,
			.descriptor_elements = 1
		},
	}
};

static const __devinitconst struct resource timberdale_dma_resources[] = {
	{
		.start	= DMAOFFSET,
		.end	= DMAEND,
		.flags	= IORESOURCE_MEM,
	},
	{
		.start	= IRQ_TIMBERDALE_DMA,
		.end	= IRQ_TIMBERDALE_DMA,
		.flags	= IORESOURCE_IRQ,
	},
};

static __devinitdata struct mfd_cell timberdale_cells_bar0_cfg0[] = {
	{
		.name = "timb-dma",
		.num_resources = ARRAY_SIZE(timberdale_dma_resources),
		.resources = timberdale_dma_resources,
		.mfd_data = &timb_dma_platform_data,
	},
	{
		.name = "timb-uart",
		.num_resources = ARRAY_SIZE(timberdale_uart_resources),
		.resources = timberdale_uart_resources,
	},
	{
		.name = "xiic-i2c",
		.num_resources = ARRAY_SIZE(timberdale_xiic_resources),
		.resources = timberdale_xiic_resources,
		.mfd_data = &timberdale_xiic_platform_data,
	},
	{
		.name = "timb-gpio",
		.num_resources = ARRAY_SIZE(timberdale_gpio_resources),
		.resources = timberdale_gpio_resources,
		.mfd_data = &timberdale_gpio_platform_data,
	},
	{
		.name = "timb-video",
		.num_resources = ARRAY_SIZE(timberdale_video_resources),
		.resources = timberdale_video_resources,
		.mfd_data = &timberdale_video_platform_data,
	},
	{
		.name = "timb-video",
		.num_resources = ARRAY_SIZE(timberdale_video_resources),
		.resources = timberdale_video_resources,
		.platform_data = &timberdale_video_platform_data,
		.data_size = sizeof(timberdale_video_platform_data),
	},
	{
		.name = "timb-radio",
		.num_resources = ARRAY_SIZE(timberdale_radio_resources),
		.resources = timberdale_radio_resources,
		.mfd_data = &timberdale_radio_platform_data,
	},
	{
		.name = "xilinx_spi",
		.num_resources = ARRAY_SIZE(timberdale_spi_resources),
		.resources = timberdale_spi_resources,
		.mfd_data = &timberdale_xspi_platform_data,
	},
	{
		.name = "ks8842",
		.num_resources = ARRAY_SIZE(timberdale_eth_resources),
		.resources = timberdale_eth_resources,
		.mfd_data = &timberdale_ks8842_platform_data,
	},
};

static __devinitdata struct mfd_cell timberdale_cells_bar0_cfg1[] = {
	{
		.name = "timb-dma",
		.num_resources = ARRAY_SIZE(timberdale_dma_resources),
		.resources = timberdale_dma_resources,
		.mfd_data = &timb_dma_platform_data,
	},
	{
		.name = "timb-uart",
		.num_resources = ARRAY_SIZE(timberdale_uart_resources),
		.resources = timberdale_uart_resources,
	},
	{
		.name = "uartlite",
		.num_resources = ARRAY_SIZE(timberdale_uartlite_resources),
		.resources = timberdale_uartlite_resources,
	},
	{
		.name = "xiic-i2c",
		.num_resources = ARRAY_SIZE(timberdale_xiic_resources),
		.resources = timberdale_xiic_resources,
		.mfd_data = &timberdale_xiic_platform_data,
	},
	{
		.name = "timb-gpio",
		.num_resources = ARRAY_SIZE(timberdale_gpio_resources),
		.resources = timberdale_gpio_resources,
		.mfd_data = &timberdale_gpio_platform_data,
	},
	{
		.name = "timb-mlogicore",
		.num_resources = ARRAY_SIZE(timberdale_mlogicore_resources),
		.resources = timberdale_mlogicore_resources,
	},
	{
		.name = "timb-video",
		.num_resources = ARRAY_SIZE(timberdale_video_resources),
		.resources = timberdale_video_resources,
<<<<<<< HEAD
		.platform_data = &timberdale_video_platform_data,
		.data_size = sizeof(timberdale_video_platform_data),
=======
		.mfd_data = &timberdale_video_platform_data,
>>>>>>> 105e53f8
	},
	{
		.name = "timb-radio",
		.num_resources = ARRAY_SIZE(timberdale_radio_resources),
		.resources = timberdale_radio_resources,
		.mfd_data = &timberdale_radio_platform_data,
	},
	{
		.name = "xilinx_spi",
		.num_resources = ARRAY_SIZE(timberdale_spi_resources),
		.resources = timberdale_spi_resources,
		.mfd_data = &timberdale_xspi_platform_data,
	},
	{
		.name = "ks8842",
		.num_resources = ARRAY_SIZE(timberdale_eth_resources),
		.resources = timberdale_eth_resources,
		.mfd_data = &timberdale_ks8842_platform_data,
	},
};

static __devinitdata struct mfd_cell timberdale_cells_bar0_cfg2[] = {
	{
		.name = "timb-dma",
		.num_resources = ARRAY_SIZE(timberdale_dma_resources),
		.resources = timberdale_dma_resources,
		.mfd_data = &timb_dma_platform_data,
	},
	{
		.name = "timb-uart",
		.num_resources = ARRAY_SIZE(timberdale_uart_resources),
		.resources = timberdale_uart_resources,
	},
	{
		.name = "xiic-i2c",
		.num_resources = ARRAY_SIZE(timberdale_xiic_resources),
		.resources = timberdale_xiic_resources,
		.mfd_data = &timberdale_xiic_platform_data,
	},
	{
		.name = "timb-gpio",
		.num_resources = ARRAY_SIZE(timberdale_gpio_resources),
		.resources = timberdale_gpio_resources,
		.mfd_data = &timberdale_gpio_platform_data,
	},
	{
		.name = "timb-video",
		.num_resources = ARRAY_SIZE(timberdale_video_resources),
		.resources = timberdale_video_resources,
		.mfd_data = &timberdale_video_platform_data,
	},
	{
		.name = "timb-video",
		.num_resources = ARRAY_SIZE(timberdale_video_resources),
		.resources = timberdale_video_resources,
		.platform_data = &timberdale_video_platform_data,
		.data_size = sizeof(timberdale_video_platform_data),
	},
	{
		.name = "timb-radio",
		.num_resources = ARRAY_SIZE(timberdale_radio_resources),
		.resources = timberdale_radio_resources,
		.mfd_data = &timberdale_radio_platform_data,
	},
	{
		.name = "xilinx_spi",
		.num_resources = ARRAY_SIZE(timberdale_spi_resources),
		.resources = timberdale_spi_resources,
		.mfd_data = &timberdale_xspi_platform_data,
	},
};

static __devinitdata struct mfd_cell timberdale_cells_bar0_cfg3[] = {
	{
		.name = "timb-dma",
		.num_resources = ARRAY_SIZE(timberdale_dma_resources),
		.resources = timberdale_dma_resources,
		.mfd_data = &timb_dma_platform_data,
	},
	{
		.name = "timb-uart",
		.num_resources = ARRAY_SIZE(timberdale_uart_resources),
		.resources = timberdale_uart_resources,
	},
	{
		.name = "ocores-i2c",
		.num_resources = ARRAY_SIZE(timberdale_ocores_resources),
		.resources = timberdale_ocores_resources,
		.mfd_data = &timberdale_ocores_platform_data,
	},
	{
		.name = "timb-gpio",
		.num_resources = ARRAY_SIZE(timberdale_gpio_resources),
		.resources = timberdale_gpio_resources,
		.mfd_data = &timberdale_gpio_platform_data,
	},
	{
		.name = "timb-video",
		.num_resources = ARRAY_SIZE(timberdale_video_resources),
		.resources = timberdale_video_resources,
		.mfd_data = &timberdale_video_platform_data,
	},
	{
		.name = "timb-video",
		.num_resources = ARRAY_SIZE(timberdale_video_resources),
		.resources = timberdale_video_resources,
		.platform_data = &timberdale_video_platform_data,
		.data_size = sizeof(timberdale_video_platform_data),
	},
	{
		.name = "timb-radio",
		.num_resources = ARRAY_SIZE(timberdale_radio_resources),
		.resources = timberdale_radio_resources,
		.mfd_data = &timberdale_radio_platform_data,
	},
	{
		.name = "xilinx_spi",
		.num_resources = ARRAY_SIZE(timberdale_spi_resources),
		.resources = timberdale_spi_resources,
		.mfd_data = &timberdale_xspi_platform_data,
	},
	{
		.name = "ks8842",
		.num_resources = ARRAY_SIZE(timberdale_eth_resources),
		.resources = timberdale_eth_resources,
		.mfd_data = &timberdale_ks8842_platform_data,
	},
};

static const __devinitconst struct resource timberdale_sdhc_resources[] = {
	/* located in bar 1 and bar 2 */
	{
		.start	= SDHC0OFFSET,
		.end	= SDHC0END,
		.flags	= IORESOURCE_MEM,
	},
	{
		.start	= IRQ_TIMBERDALE_SDHC,
		.end	= IRQ_TIMBERDALE_SDHC,
		.flags	= IORESOURCE_IRQ,
	},
};

static __devinitdata struct mfd_cell timberdale_cells_bar1[] = {
	{
		.name = "sdhci",
		.num_resources = ARRAY_SIZE(timberdale_sdhc_resources),
		.resources = timberdale_sdhc_resources,
	},
};

static __devinitdata struct mfd_cell timberdale_cells_bar2[] = {
	{
		.name = "sdhci",
		.num_resources = ARRAY_SIZE(timberdale_sdhc_resources),
		.resources = timberdale_sdhc_resources,
	},
};

static ssize_t show_fw_ver(struct device *dev, struct device_attribute *attr,
	char *buf)
{
	struct pci_dev *pdev = to_pci_dev(dev);
	struct timberdale_device *priv = pci_get_drvdata(pdev);

	return sprintf(buf, "%d.%d.%d\n", priv->fw.major, priv->fw.minor,
		priv->fw.config);
}

static DEVICE_ATTR(fw_ver, S_IRUGO, show_fw_ver, NULL);

/*--------------------------------------------------------------------------*/

static int __devinit timb_probe(struct pci_dev *dev,
	const struct pci_device_id *id)
{
	struct timberdale_device *priv;
	int err, i;
	resource_size_t mapbase;
	struct msix_entry *msix_entries = NULL;
	u8 ip_setup;

	priv = kzalloc(sizeof(*priv), GFP_KERNEL);
	if (!priv)
		return -ENOMEM;

	pci_set_drvdata(dev, priv);

	err = pci_enable_device(dev);
	if (err)
		goto err_enable;

	mapbase = pci_resource_start(dev, 0);
	if (!mapbase) {
		dev_err(&dev->dev, "No resource\n");
		goto err_start;
	}

	/* create a resource for the PCI master register */
	priv->ctl_mapbase = mapbase + CHIPCTLOFFSET;
	if (!request_mem_region(priv->ctl_mapbase, CHIPCTLSIZE, "timb-ctl")) {
		dev_err(&dev->dev, "Failed to request ctl mem\n");
		goto err_request;
	}

	priv->ctl_membase = ioremap(priv->ctl_mapbase, CHIPCTLSIZE);
	if (!priv->ctl_membase) {
		dev_err(&dev->dev, "ioremap failed for ctl mem\n");
		goto err_ioremap;
	}

	/* read the HW config */
	priv->fw.major = ioread32(priv->ctl_membase + TIMB_REV_MAJOR);
	priv->fw.minor = ioread32(priv->ctl_membase + TIMB_REV_MINOR);
	priv->fw.config = ioread32(priv->ctl_membase + TIMB_HW_CONFIG);

	if (priv->fw.major > TIMB_SUPPORTED_MAJOR) {
		dev_err(&dev->dev, "The driver supports an older "
			"version of the FPGA, please update the driver to "
			"support %d.%d\n", priv->fw.major, priv->fw.minor);
		goto err_ioremap;
	}
	if (priv->fw.major < TIMB_SUPPORTED_MAJOR ||
		priv->fw.minor < TIMB_REQUIRED_MINOR) {
		dev_err(&dev->dev, "The FPGA image is too old (%d.%d), "
			"please upgrade the FPGA to at least: %d.%d\n",
			priv->fw.major, priv->fw.minor,
			TIMB_SUPPORTED_MAJOR, TIMB_REQUIRED_MINOR);
		goto err_ioremap;
	}

	msix_entries = kzalloc(TIMBERDALE_NR_IRQS * sizeof(*msix_entries),
		GFP_KERNEL);
	if (!msix_entries)
		goto err_ioremap;

	for (i = 0; i < TIMBERDALE_NR_IRQS; i++)
		msix_entries[i].entry = i;

	err = pci_enable_msix(dev, msix_entries, TIMBERDALE_NR_IRQS);
	if (err) {
		dev_err(&dev->dev,
			"MSI-X init failed: %d, expected entries: %d\n",
			err, TIMBERDALE_NR_IRQS);
		goto err_msix;
	}

	err = device_create_file(&dev->dev, &dev_attr_fw_ver);
	if (err)
		goto err_create_file;

	/* Reset all FPGA PLB peripherals */
	iowrite32(0x1, priv->ctl_membase + TIMB_SW_RST);

	/* update IRQ offsets in I2C board info */
	for (i = 0; i < ARRAY_SIZE(timberdale_i2c_board_info); i++)
		timberdale_i2c_board_info[i].irq =
			msix_entries[timberdale_i2c_board_info[i].irq].vector;

	/* Update the SPI configuration depending on the HW (8 or 16 bit) */
	if (priv->fw.config & TIMB_HW_CONFIG_SPI_8BIT) {
		timberdale_xspi_platform_data.bits_per_word = 8;
		timberdale_xspi_platform_data.devices =
			timberdale_spi_8bit_board_info;
		timberdale_xspi_platform_data.num_devices =
			ARRAY_SIZE(timberdale_spi_8bit_board_info);
	} else {
		timberdale_xspi_platform_data.bits_per_word = 16;
		timberdale_xspi_platform_data.devices =
			timberdale_spi_16bit_board_info;
		timberdale_xspi_platform_data.num_devices =
			ARRAY_SIZE(timberdale_spi_16bit_board_info);
	}

	ip_setup = priv->fw.config & TIMB_HW_VER_MASK;
	switch (ip_setup) {
	case TIMB_HW_VER0:
		err = mfd_add_devices(&dev->dev, -1,
			timberdale_cells_bar0_cfg0,
			ARRAY_SIZE(timberdale_cells_bar0_cfg0),
			&dev->resource[0], msix_entries[0].vector);
		break;
	case TIMB_HW_VER1:
		err = mfd_add_devices(&dev->dev, -1,
			timberdale_cells_bar0_cfg1,
			ARRAY_SIZE(timberdale_cells_bar0_cfg1),
			&dev->resource[0], msix_entries[0].vector);
		break;
	case TIMB_HW_VER2:
		err = mfd_add_devices(&dev->dev, -1,
			timberdale_cells_bar0_cfg2,
			ARRAY_SIZE(timberdale_cells_bar0_cfg2),
			&dev->resource[0], msix_entries[0].vector);
		break;
	case TIMB_HW_VER3:
		err = mfd_add_devices(&dev->dev, -1,
			timberdale_cells_bar0_cfg3,
			ARRAY_SIZE(timberdale_cells_bar0_cfg3),
			&dev->resource[0], msix_entries[0].vector);
		break;
	default:
		dev_err(&dev->dev, "Uknown IP setup: %d.%d.%d\n",
			priv->fw.major, priv->fw.minor, ip_setup);
		err = -ENODEV;
		goto err_mfd;
		break;
	}

	if (err) {
		dev_err(&dev->dev, "mfd_add_devices failed: %d\n", err);
		goto err_mfd;
	}

	err = mfd_add_devices(&dev->dev, 0,
		timberdale_cells_bar1, ARRAY_SIZE(timberdale_cells_bar1),
		&dev->resource[1], msix_entries[0].vector);
	if (err) {
		dev_err(&dev->dev, "mfd_add_devices failed: %d\n", err);
		goto err_mfd2;
	}

	/* only version 0 and 3 have the iNand routed to SDHCI */
	if (((priv->fw.config & TIMB_HW_VER_MASK) == TIMB_HW_VER0) ||
		((priv->fw.config & TIMB_HW_VER_MASK) == TIMB_HW_VER3)) {
		err = mfd_add_devices(&dev->dev, 1, timberdale_cells_bar2,
			ARRAY_SIZE(timberdale_cells_bar2),
			&dev->resource[2], msix_entries[0].vector);
		if (err) {
			dev_err(&dev->dev, "mfd_add_devices failed: %d\n", err);
			goto err_mfd2;
		}
	}

	kfree(msix_entries);

	dev_info(&dev->dev,
		"Found Timberdale Card. Rev: %d.%d, HW config: 0x%02x\n",
		priv->fw.major, priv->fw.minor, priv->fw.config);

	return 0;

err_mfd2:
	mfd_remove_devices(&dev->dev);
err_mfd:
	device_remove_file(&dev->dev, &dev_attr_fw_ver);
err_create_file:
	pci_disable_msix(dev);
err_msix:
	iounmap(priv->ctl_membase);
err_ioremap:
	release_mem_region(priv->ctl_mapbase, CHIPCTLSIZE);
err_request:
	pci_set_drvdata(dev, NULL);
err_start:
	pci_disable_device(dev);
err_enable:
	kfree(msix_entries);
	kfree(priv);
	pci_set_drvdata(dev, NULL);
	return -ENODEV;
}

static void __devexit timb_remove(struct pci_dev *dev)
{
	struct timberdale_device *priv = pci_get_drvdata(dev);

	mfd_remove_devices(&dev->dev);

	device_remove_file(&dev->dev, &dev_attr_fw_ver);

	iounmap(priv->ctl_membase);
	release_mem_region(priv->ctl_mapbase, CHIPCTLSIZE);

	pci_disable_msix(dev);
	pci_disable_device(dev);
	pci_set_drvdata(dev, NULL);
	kfree(priv);
}

static struct pci_device_id timberdale_pci_tbl[] = {
	{ PCI_DEVICE(PCI_VENDOR_ID_TIMB, PCI_DEVICE_ID_TIMB) },
	{ 0 }
};
MODULE_DEVICE_TABLE(pci, timberdale_pci_tbl);

static struct pci_driver timberdale_pci_driver = {
	.name = DRIVER_NAME,
	.id_table = timberdale_pci_tbl,
	.probe = timb_probe,
	.remove = __devexit_p(timb_remove),
};

static int __init timberdale_init(void)
{
	int err;

	err = pci_register_driver(&timberdale_pci_driver);
	if (err < 0) {
		printk(KERN_ERR
			"Failed to register PCI driver for %s device.\n",
			timberdale_pci_driver.name);
		return -ENODEV;
	}

	printk(KERN_INFO "Driver for %s has been successfully registered.\n",
		timberdale_pci_driver.name);

	return 0;
}

static void __exit timberdale_exit(void)
{
	pci_unregister_driver(&timberdale_pci_driver);

	printk(KERN_INFO "Driver for %s has been successfully unregistered.\n",
		timberdale_pci_driver.name);
}

module_init(timberdale_init);
module_exit(timberdale_exit);

MODULE_AUTHOR("Mocean Laboratories <info@mocean-labs.com>");
MODULE_VERSION(DRV_VERSION);
MODULE_LICENSE("GPL v2");<|MERGE_RESOLUTION|>--- conflicted
+++ resolved
@@ -410,13 +410,6 @@
 		.mfd_data = &timberdale_video_platform_data,
 	},
 	{
-		.name = "timb-video",
-		.num_resources = ARRAY_SIZE(timberdale_video_resources),
-		.resources = timberdale_video_resources,
-		.platform_data = &timberdale_video_platform_data,
-		.data_size = sizeof(timberdale_video_platform_data),
-	},
-	{
 		.name = "timb-radio",
 		.num_resources = ARRAY_SIZE(timberdale_radio_resources),
 		.resources = timberdale_radio_resources,
@@ -474,12 +467,7 @@
 		.name = "timb-video",
 		.num_resources = ARRAY_SIZE(timberdale_video_resources),
 		.resources = timberdale_video_resources,
-<<<<<<< HEAD
-		.platform_data = &timberdale_video_platform_data,
-		.data_size = sizeof(timberdale_video_platform_data),
-=======
 		.mfd_data = &timberdale_video_platform_data,
->>>>>>> 105e53f8
 	},
 	{
 		.name = "timb-radio",
@@ -532,13 +520,6 @@
 		.mfd_data = &timberdale_video_platform_data,
 	},
 	{
-		.name = "timb-video",
-		.num_resources = ARRAY_SIZE(timberdale_video_resources),
-		.resources = timberdale_video_resources,
-		.platform_data = &timberdale_video_platform_data,
-		.data_size = sizeof(timberdale_video_platform_data),
-	},
-	{
 		.name = "timb-radio",
 		.num_resources = ARRAY_SIZE(timberdale_radio_resources),
 		.resources = timberdale_radio_resources,
@@ -581,13 +562,6 @@
 		.num_resources = ARRAY_SIZE(timberdale_video_resources),
 		.resources = timberdale_video_resources,
 		.mfd_data = &timberdale_video_platform_data,
-	},
-	{
-		.name = "timb-video",
-		.num_resources = ARRAY_SIZE(timberdale_video_resources),
-		.resources = timberdale_video_resources,
-		.platform_data = &timberdale_video_platform_data,
-		.data_size = sizeof(timberdale_video_platform_data),
 	},
 	{
 		.name = "timb-radio",
