--- conflicted
+++ resolved
@@ -93,10 +93,6 @@
 static struct resource onkey_resources[] = {
 	{
 		.name	= "max8925-onkey",
-<<<<<<< HEAD
-		.start	= MAX8925_IRQ_GPM_SW_3SEC,
-		.end	= MAX8925_IRQ_GPM_SW_3SEC,
-=======
 		.start	= MAX8925_IRQ_GPM_SW_R,
 		.end	= MAX8925_IRQ_GPM_SW_R,
 		.flags	= IORESOURCE_IRQ,
@@ -104,7 +100,6 @@
 		.name	= "max8925-onkey",
 		.start	= MAX8925_IRQ_GPM_SW_F,
 		.end	= MAX8925_IRQ_GPM_SW_F,
->>>>>>> 45f53cc9
 		.flags	= IORESOURCE_IRQ,
 	},
 };
@@ -112,11 +107,7 @@
 static struct mfd_cell onkey_devs[] = {
 	{
 		.name		= "max8925-onkey",
-<<<<<<< HEAD
-		.num_resources	= 1,
-=======
 		.num_resources	= 2,
->>>>>>> 45f53cc9
 		.resources	= &onkey_resources[0],
 		.id		= -1,
 	},
