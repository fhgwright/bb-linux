--- conflicted
+++ resolved
@@ -710,12 +710,6 @@
 	return (ret < 0) ? -ENODEV : 0;
 }
 
-<<<<<<< HEAD
-/* Default firmware for LME2510C */
-char lme_firmware[50] = "dvb-usb-lme2510c-s7395.fw";
-
-=======
->>>>>>> 0ce790e7
 static void lme_coldreset(struct usb_device *dev)
 {
 	int ret = 0, len_in;
@@ -1124,12 +1118,6 @@
 
 static struct dvb_usb_device_properties lme2510c_properties = {
 	.caps = DVB_USB_IS_AN_I2C_ADAPTER,
-<<<<<<< HEAD
-	.usb_ctrl = DEVICE_SPECIFIC,
-	.download_firmware = lme2510_download_firmware,
-	.firmware = (const char *)&lme_firmware,
-=======
->>>>>>> 0ce790e7
 	.size_of_priv = sizeof(struct lme2510_state),
 	.num_adapters = 1,
 	.adapter = {
@@ -1232,9 +1220,5 @@
 
 MODULE_AUTHOR("Malcolm Priestley <tvboxspy@gmail.com>");
 MODULE_DESCRIPTION("LME2510(C) DVB-S USB2.0");
-<<<<<<< HEAD
-MODULE_VERSION("1.75");
-=======
 MODULE_VERSION("1.80");
->>>>>>> 0ce790e7
 MODULE_LICENSE("GPL");