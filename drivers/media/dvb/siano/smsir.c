/****************************************************************

 Siano Mobile Silicon, Inc.
 MDTV receiver kernel modules.
 Copyright (C) 2006-2009, Uri Shkolnik

 Copyright (c) 2010 - Mauro Carvalho Chehab
	- Ported the driver to use rc-core
	- IR raw event decoding is now done at rc-core
	- Code almost re-written

 This program is free software: you can redistribute it and/or modify
 it under the terms of the GNU General Public License as published by
 the Free Software Foundation, either version 2 of the License, or
 (at your option) any later version.

 This program is distributed in the hope that it will be useful,
 but WITHOUT ANY WARRANTY; without even the implied warranty of
 MERCHANTABILITY or FITNESS FOR A PARTICULAR PURPOSE.  See the
 GNU General Public License for more details.

 You should have received a copy of the GNU General Public License
 along with this program.  If not, see <http://www.gnu.org/licenses/>.

 ****************************************************************/


#include <linux/types.h>
#include <linux/input.h>

#include "smscoreapi.h"
#include "smsir.h"
#include "sms-cards.h"

#define MODULE_NAME "smsmdtv"

void sms_ir_event(struct smscore_device_t *coredev, const char *buf, int len)
{
	int i;
	const s32 *samples = (const void *)buf;

	for (i = 0; i < len >> 2; i++) {
<<<<<<< HEAD
		struct ir_raw_event ev;
=======
		DEFINE_IR_RAW_EVENT(ev);
>>>>>>> 45f53cc9

		ev.duration = abs(samples[i]) * 1000; /* Convert to ns */
		ev.pulse = (samples[i] > 0) ? false : true;

		ir_raw_event_store(coredev->ir.input_dev, &ev);
	}
	ir_raw_event_handle(coredev->ir.input_dev);
}

int sms_ir_init(struct smscore_device_t *coredev)
{
	struct input_dev *input_dev;
	int board_id = smscore_get_board_id(coredev);

	sms_log("Allocating input device");
	input_dev = input_allocate_device();
	if (!input_dev)	{
		sms_err("Not enough memory");
		return -ENOMEM;
	}

	coredev->ir.input_dev = input_dev;

	coredev->ir.controller = 0;	/* Todo: vega/nova SPI number */
	coredev->ir.timeout = IR_DEFAULT_TIMEOUT;
	sms_log("IR port %d, timeout %d ms",
			coredev->ir.controller, coredev->ir.timeout);

	snprintf(coredev->ir.name, sizeof(coredev->ir.name),
		 "SMS IR (%s)", sms_get_board(board_id)->name);

	strlcpy(coredev->ir.phys, coredev->devpath, sizeof(coredev->ir.phys));
	strlcat(coredev->ir.phys, "/ir0", sizeof(coredev->ir.phys));

	input_dev->name = coredev->ir.name;
	input_dev->phys = coredev->ir.phys;
	input_dev->dev.parent = coredev->device;

#if 0
	/* TODO: properly initialize the parameters bellow */
	input_dev->id.bustype = BUS_USB;
	input_dev->id.version = 1;
	input_dev->id.vendor = le16_to_cpu(dev->udev->descriptor.idVendor);
	input_dev->id.product = le16_to_cpu(dev->udev->descriptor.idProduct);
#endif

	coredev->ir.props.priv = coredev;
	coredev->ir.props.driver_type = RC_DRIVER_IR_RAW;
	coredev->ir.props.allowed_protos = IR_TYPE_ALL;

	sms_log("Input device (IR) %s is set for key events", input_dev->name);

	if (ir_input_register(input_dev, sms_get_board(board_id)->rc_codes,
			      &coredev->ir.props, MODULE_NAME)) {
		sms_err("Failed to register device");
		input_free_device(input_dev);
		return -EACCES;
	}

	return 0;
}

void sms_ir_exit(struct smscore_device_t *coredev)
{
	if (coredev->ir.input_dev)
		ir_input_unregister(coredev->ir.input_dev);

	sms_log("");
}<|MERGE_RESOLUTION|>--- conflicted
+++ resolved
@@ -40,11 +40,7 @@
 	const s32 *samples = (const void *)buf;
 
 	for (i = 0; i < len >> 2; i++) {
-<<<<<<< HEAD
-		struct ir_raw_event ev;
-=======
 		DEFINE_IR_RAW_EVENT(ev);
->>>>>>> 45f53cc9
 
 		ev.duration = abs(samples[i]) * 1000; /* Convert to ns */
 		ev.pulse = (samples[i] > 0) ? false : true;
