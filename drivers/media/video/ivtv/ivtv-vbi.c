/*
    Vertical Blank Interval support functions
    Copyright (C) 2004-2007  Hans Verkuil <hverkuil@xs4all.nl>

    This program is free software; you can redistribute it and/or modify
    it under the terms of the GNU General Public License as published by
    the Free Software Foundation; either version 2 of the License, or
    (at your option) any later version.

    This program is distributed in the hope that it will be useful,
    but WITHOUT ANY WARRANTY; without even the implied warranty of
    MERCHANTABILITY or FITNESS FOR A PARTICULAR PURPOSE.  See the
    GNU General Public License for more details.

    You should have received a copy of the GNU General Public License
    along with this program; if not, write to the Free Software
    Foundation, Inc., 59 Temple Place, Suite 330, Boston, MA  02111-1307  USA
 */

#include "ivtv-driver.h"
#include "ivtv-i2c.h"
#include "ivtv-ioctl.h"
#include "ivtv-queue.h"
#include "ivtv-cards.h"
#include "ivtv-vbi.h"

static void ivtv_set_vps(struct ivtv *itv, int enabled)
{
	struct v4l2_sliced_vbi_data data;

	if (!(itv->v4l2_cap & V4L2_CAP_VIDEO_OUTPUT))
		return;
	data.id = V4L2_SLICED_VPS;
	data.field = 0;
	data.line = enabled ? 16 : 0;
	data.data[2] = itv->vbi.vps_payload.data[0];
	data.data[8] = itv->vbi.vps_payload.data[1];
	data.data[9] = itv->vbi.vps_payload.data[2];
	data.data[10] = itv->vbi.vps_payload.data[3];
	data.data[11] = itv->vbi.vps_payload.data[4];
	ivtv_call_hw(itv, IVTV_HW_SAA7127, vbi, s_vbi_data, &data);
}

static void ivtv_set_cc(struct ivtv *itv, int mode, const struct vbi_cc *cc)
{
	struct v4l2_sliced_vbi_data data;

	if (!(itv->v4l2_cap & V4L2_CAP_VIDEO_OUTPUT))
		return;
	data.id = V4L2_SLICED_CAPTION_525;
	data.field = 0;
	data.line = (mode & 1) ? 21 : 0;
	data.data[0] = cc->odd[0];
	data.data[1] = cc->odd[1];
	ivtv_call_hw(itv, IVTV_HW_SAA7127, vbi, s_vbi_data, &data);
	data.field = 1;
	data.line = (mode & 2) ? 21 : 0;
	data.data[0] = cc->even[0];
	data.data[1] = cc->even[1];
	ivtv_call_hw(itv, IVTV_HW_SAA7127, vbi, s_vbi_data, &data);
}

static void ivtv_set_wss(struct ivtv *itv, int enabled, int mode)
{
	struct v4l2_sliced_vbi_data data;

	if (!(itv->v4l2_cap & V4L2_CAP_VIDEO_OUTPUT))
		return;
	/* When using a 50 Hz system, always turn on the
	   wide screen signal with 4x3 ratio as the default.
	   Turning this signal on and off can confuse certain
	   TVs. As far as I can tell there is no reason not to
	   transmit this signal. */
	if ((itv->std & V4L2_STD_625_50) && !enabled) {
		enabled = 1;
		mode = 0x08;  /* 4x3 full format */
	}
	data.id = V4L2_SLICED_WSS_625;
	data.field = 0;
	data.line = enabled ? 23 : 0;
	data.data[0] = mode & 0xff;
	data.data[1] = (mode >> 8) & 0xff;
	ivtv_call_hw(itv, IVTV_HW_SAA7127, vbi, s_vbi_data, &data);
}

static int odd_parity(u8 c)
{
	c ^= (c >> 4);
	c ^= (c >> 2);
	c ^= (c >> 1);

	return c & 1;
}

static void ivtv_write_vbi_line(struct ivtv *itv,
				const struct v4l2_sliced_vbi_data *d,
				struct vbi_cc *cc, int *found_cc)
{
	struct vbi_info *vi = &itv->vbi;

	if (d->id == V4L2_SLICED_CAPTION_525 && d->line == 21) {
		if (d->field) {
			cc->even[0] = d->data[0];
			cc->even[1] = d->data[1];
		} else {
			cc->odd[0] = d->data[0];
			cc->odd[1] = d->data[1];
		}
		*found_cc = 1;
	} else if (d->id == V4L2_SLICED_VPS && d->line == 16 && d->field == 0) {
		struct vbi_vps vps;

		vps.data[0] = d->data[2];
		vps.data[1] = d->data[8];
		vps.data[2] = d->data[9];
		vps.data[3] = d->data[10];
		vps.data[4] = d->data[11];
		if (memcmp(&vps, &vi->vps_payload, sizeof(vps))) {
			vi->vps_payload = vps;
			set_bit(IVTV_F_I_UPDATE_VPS, &itv->i_flags);
		}
	} else if (d->id == V4L2_SLICED_WSS_625 &&
		   d->line == 23 && d->field == 0) {
		int wss = d->data[0] | d->data[1] << 8;

		if (vi->wss_payload != wss) {
			vi->wss_payload = wss;
			set_bit(IVTV_F_I_UPDATE_WSS, &itv->i_flags);
		}
	}
}

static void ivtv_write_vbi_cc_lines(struct ivtv *itv, const struct vbi_cc *cc)
{
	struct vbi_info *vi = &itv->vbi;

	if (vi->cc_payload_idx < ARRAY_SIZE(vi->cc_payload)) {
		memcpy(&vi->cc_payload[vi->cc_payload_idx], cc,
		       sizeof(struct vbi_cc));
		vi->cc_payload_idx++;
		set_bit(IVTV_F_I_UPDATE_CC, &itv->i_flags);
	}
}

static void ivtv_write_vbi(struct ivtv *itv,
			   const struct v4l2_sliced_vbi_data *sliced,
			   size_t cnt)
{
	struct vbi_cc cc = { .odd = { 0x80, 0x80 }, .even = { 0x80, 0x80 } };
	int found_cc = 0;
	size_t i;

	for (i = 0; i < cnt; i++)
		ivtv_write_vbi_line(itv, sliced + i, &cc, &found_cc);

	if (found_cc)
		ivtv_write_vbi_cc_lines(itv, &cc);
}

ssize_t
ivtv_write_vbi_from_user(struct ivtv *itv,
			 const struct v4l2_sliced_vbi_data __user *sliced,
			 size_t cnt)
{
	struct vbi_cc cc = { .odd = { 0x80, 0x80 }, .even = { 0x80, 0x80 } };
	int found_cc = 0;
	size_t i;
	struct v4l2_sliced_vbi_data d;
	ssize_t ret = cnt * sizeof(struct v4l2_sliced_vbi_data);

	for (i = 0; i < cnt; i++) {
		if (copy_from_user(&d, sliced + i,
				   sizeof(struct v4l2_sliced_vbi_data))) {
			ret = -EFAULT;
			break;
		}
<<<<<<< HEAD
		ivtv_write_vbi_line(itv, sliced + i, &cc, &found_cc);
=======
		ivtv_write_vbi_line(itv, &d, &cc, &found_cc);
>>>>>>> 105e53f8
	}

	if (found_cc)
		ivtv_write_vbi_cc_lines(itv, &cc);

	return ret;
}

static void copy_vbi_data(struct ivtv *itv, int lines, u32 pts_stamp)
{
	int line = 0;
	int i;
	u32 linemask[2] = { 0, 0 };
	unsigned short size;
	static const u8 mpeg_hdr_data[] = {
		0x00, 0x00, 0x01, 0xba, 0x44, 0x00, 0x0c, 0x66,
		0x24, 0x01, 0x01, 0xd1, 0xd3, 0xfa, 0xff, 0xff,
		0x00, 0x00, 0x01, 0xbd, 0x00, 0x1a, 0x84, 0x80,
		0x07, 0x21, 0x00, 0x5d, 0x63, 0xa7, 0xff, 0xff
	};
	const int sd = sizeof(mpeg_hdr_data);	/* start of vbi data */
	int idx = itv->vbi.frame % IVTV_VBI_FRAMES;
	u8 *dst = &itv->vbi.sliced_mpeg_data[idx][0];

	for (i = 0; i < lines; i++) {
		int f, l;

		if (itv->vbi.sliced_data[i].id == 0)
			continue;

		l = itv->vbi.sliced_data[i].line - 6;
		f = itv->vbi.sliced_data[i].field;
		if (f)
			l += 18;
		if (l < 32)
			linemask[0] |= (1 << l);
		else
			linemask[1] |= (1 << (l - 32));
		dst[sd + 12 + line * 43] =
			ivtv_service2vbi(itv->vbi.sliced_data[i].id);
		memcpy(dst + sd + 12 + line * 43 + 1, itv->vbi.sliced_data[i].data, 42);
		line++;
	}
	memcpy(dst, mpeg_hdr_data, sizeof(mpeg_hdr_data));
	if (line == 36) {
		/* All lines are used, so there is no space for the linemask
		   (the max size of the VBI data is 36 * 43 + 4 bytes).
		   So in this case we use the magic number 'ITV0'. */
		memcpy(dst + sd, "ITV0", 4);
		memcpy(dst + sd + 4, dst + sd + 12, line * 43);
		size = 4 + ((43 * line + 3) & ~3);
	} else {
		memcpy(dst + sd, "itv0", 4);
		cpu_to_le32s(&linemask[0]);
		cpu_to_le32s(&linemask[1]);
		memcpy(dst + sd + 4, &linemask[0], 8);
		size = 12 + ((43 * line + 3) & ~3);
	}
	dst[4+16] = (size + 10) >> 8;
	dst[5+16] = (size + 10) & 0xff;
	dst[9+16] = 0x21 | ((pts_stamp >> 29) & 0x6);
	dst[10+16] = (pts_stamp >> 22) & 0xff;
	dst[11+16] = 1 | ((pts_stamp >> 14) & 0xff);
	dst[12+16] = (pts_stamp >> 7) & 0xff;
	dst[13+16] = 1 | ((pts_stamp & 0x7f) << 1);
	itv->vbi.sliced_mpeg_size[idx] = sd + size;
}

static int ivtv_convert_ivtv_vbi(struct ivtv *itv, u8 *p)
{
	u32 linemask[2];
	int i, l, id2;
	int line = 0;

	if (!memcmp(p, "itv0", 4)) {
		memcpy(linemask, p + 4, 8);
		p += 12;
	} else if (!memcmp(p, "ITV0", 4)) {
		linemask[0] = 0xffffffff;
		linemask[1] = 0xf;
		p += 4;
	} else {
		/* unknown VBI data, convert to empty VBI frame */
		linemask[0] = linemask[1] = 0;
	}
	for (i = 0; i < 36; i++) {
		int err = 0;

		if (i < 32 && !(linemask[0] & (1 << i)))
			continue;
		if (i >= 32 && !(linemask[1] & (1 << (i - 32))))
			continue;
		id2 = *p & 0xf;
		switch (id2) {
		case IVTV_SLICED_TYPE_TELETEXT_B:
			id2 = V4L2_SLICED_TELETEXT_B;
			break;
		case IVTV_SLICED_TYPE_CAPTION_525:
			id2 = V4L2_SLICED_CAPTION_525;
			err = !odd_parity(p[1]) || !odd_parity(p[2]);
			break;
		case IVTV_SLICED_TYPE_VPS:
			id2 = V4L2_SLICED_VPS;
			break;
		case IVTV_SLICED_TYPE_WSS_625:
			id2 = V4L2_SLICED_WSS_625;
			break;
		default:
			id2 = 0;
			break;
		}
		if (err == 0) {
			l = (i < 18) ? i + 6 : i - 18 + 6;
			itv->vbi.sliced_dec_data[line].line = l;
			itv->vbi.sliced_dec_data[line].field = i >= 18;
			itv->vbi.sliced_dec_data[line].id = id2;
			memcpy(itv->vbi.sliced_dec_data[line].data, p + 1, 42);
			line++;
		}
		p += 43;
	}
	while (line < 36) {
		itv->vbi.sliced_dec_data[line].id = 0;
		itv->vbi.sliced_dec_data[line].line = 0;
		itv->vbi.sliced_dec_data[line].field = 0;
		line++;
	}
	return line * sizeof(itv->vbi.sliced_dec_data[0]);
}

/* Compress raw VBI format, removes leading SAV codes and surplus space after the
   field.
   Returns new compressed size. */
static u32 compress_raw_buf(struct ivtv *itv, u8 *buf, u32 size)
{
	u32 line_size = itv->vbi.raw_decoder_line_size;
	u32 lines = itv->vbi.count;
	u8 sav1 = itv->vbi.raw_decoder_sav_odd_field;
	u8 sav2 = itv->vbi.raw_decoder_sav_even_field;
	u8 *q = buf;
	u8 *p;
	int i;

	for (i = 0; i < lines; i++) {
		p = buf + i * line_size;

		/* Look for SAV code */
		if (p[0] != 0xff || p[1] || p[2] || (p[3] != sav1 && p[3] != sav2)) {
			break;
		}
		memcpy(q, p + 4, line_size - 4);
		q += line_size - 4;
	}
	return lines * (line_size - 4);
}


/* Compressed VBI format, all found sliced blocks put next to one another
   Returns new compressed size */
static u32 compress_sliced_buf(struct ivtv *itv, u32 line, u8 *buf, u32 size, u8 sav)
{
	u32 line_size = itv->vbi.sliced_decoder_line_size;
	struct v4l2_decode_vbi_line vbi;
	int i;
	unsigned lines = 0;

	/* find the first valid line */
	for (i = 0; i < size; i++, buf++) {
		if (buf[0] == 0xff && !buf[1] && !buf[2] && buf[3] == sav)
			break;
	}

	size -= i;
	if (size < line_size) {
		return line;
	}
	for (i = 0; i < size / line_size; i++) {
		u8 *p = buf + i * line_size;

		/* Look for SAV code  */
		if (p[0] != 0xff || p[1] || p[2] || p[3] != sav) {
			continue;
		}
		vbi.p = p + 4;
		v4l2_subdev_call(itv->sd_video, vbi, decode_vbi_line, &vbi);
		if (vbi.type && !(lines & (1 << vbi.line))) {
			lines |= 1 << vbi.line;
			itv->vbi.sliced_data[line].id = vbi.type;
			itv->vbi.sliced_data[line].field = vbi.is_second_field;
			itv->vbi.sliced_data[line].line = vbi.line;
			memcpy(itv->vbi.sliced_data[line].data, vbi.p, 42);
			line++;
		}
	}
	return line;
}

void ivtv_process_vbi_data(struct ivtv *itv, struct ivtv_buffer *buf,
			   u64 pts_stamp, int streamtype)
{
	u8 *p = (u8 *) buf->buf;
	u32 size = buf->bytesused;
	int y;

	/* Raw VBI data */
	if (streamtype == IVTV_ENC_STREAM_TYPE_VBI && ivtv_raw_vbi(itv)) {
		u8 type;

		ivtv_buf_swap(buf);

		type = p[3];

		size = buf->bytesused = compress_raw_buf(itv, p, size);

		/* second field of the frame? */
		if (type == itv->vbi.raw_decoder_sav_even_field) {
			/* Dirty hack needed for backwards
			   compatibility of old VBI software. */
			p += size - 4;
			memcpy(p, &itv->vbi.frame, 4);
			itv->vbi.frame++;
		}
		return;
	}

	/* Sliced VBI data with data insertion */
	if (streamtype == IVTV_ENC_STREAM_TYPE_VBI) {
		int lines;

		ivtv_buf_swap(buf);

		/* first field */
		lines = compress_sliced_buf(itv, 0, p, size / 2,
			itv->vbi.sliced_decoder_sav_odd_field);
		/* second field */
		/* experimentation shows that the second half does not always begin
		   at the exact address. So start a bit earlier (hence 32). */
		lines = compress_sliced_buf(itv, lines, p + size / 2 - 32, size / 2 + 32,
			itv->vbi.sliced_decoder_sav_even_field);
		/* always return at least one empty line */
		if (lines == 0) {
			itv->vbi.sliced_data[0].id = 0;
			itv->vbi.sliced_data[0].line = 0;
			itv->vbi.sliced_data[0].field = 0;
			lines = 1;
		}
		buf->bytesused = size = lines * sizeof(itv->vbi.sliced_data[0]);
		memcpy(p, &itv->vbi.sliced_data[0], size);

		if (itv->vbi.insert_mpeg) {
			copy_vbi_data(itv, lines, pts_stamp);
		}
		itv->vbi.frame++;
		return;
	}

	/* Sliced VBI re-inserted from an MPEG stream */
	if (streamtype == IVTV_DEC_STREAM_TYPE_VBI) {
		/* If the size is not 4-byte aligned, then the starting address
		   for the swapping is also shifted. After swapping the data the
		   real start address of the VBI data is exactly 4 bytes after the
		   original start. It's a bit fiddly but it works like a charm.
		   Non-4-byte alignment happens when an lseek is done on the input
		   mpeg file to a non-4-byte aligned position. So on arrival here
		   the VBI data is also non-4-byte aligned. */
		int offset = size & 3;
		int cnt;

		if (offset) {
			p += 4 - offset;
		}
		/* Swap Buffer */
		for (y = 0; y < size; y += 4) {
		       swab32s((u32 *)(p + y));
		}

		cnt = ivtv_convert_ivtv_vbi(itv, p + offset);
		memcpy(buf->buf, itv->vbi.sliced_dec_data, cnt);
		buf->bytesused = cnt;

		ivtv_write_vbi(itv, itv->vbi.sliced_dec_data,
			       cnt / sizeof(itv->vbi.sliced_dec_data[0]));
		return;
	}
}

void ivtv_disable_cc(struct ivtv *itv)
{
	struct vbi_cc cc = { .odd = { 0x80, 0x80 }, .even = { 0x80, 0x80 } };

	clear_bit(IVTV_F_I_UPDATE_CC, &itv->i_flags);
	ivtv_set_cc(itv, 0, &cc);
	itv->vbi.cc_payload_idx = 0;
}


void ivtv_vbi_work_handler(struct ivtv *itv)
{
	struct vbi_info *vi = &itv->vbi;
	struct v4l2_sliced_vbi_data data;
	struct vbi_cc cc = { .odd = { 0x80, 0x80 }, .even = { 0x80, 0x80 } };

	/* Lock */
	if (itv->output_mode == OUT_PASSTHROUGH) {
		if (itv->is_50hz) {
			data.id = V4L2_SLICED_WSS_625;
			data.field = 0;

			if (v4l2_subdev_call(itv->sd_video, vbi, g_vbi_data, &data) == 0) {
				ivtv_set_wss(itv, 1, data.data[0] & 0xf);
				vi->wss_missing_cnt = 0;
			} else if (vi->wss_missing_cnt == 4) {
				ivtv_set_wss(itv, 1, 0x8);  /* 4x3 full format */
			} else {
				vi->wss_missing_cnt++;
			}
		}
		else {
			int mode = 0;

			data.id = V4L2_SLICED_CAPTION_525;
			data.field = 0;
			if (v4l2_subdev_call(itv->sd_video, vbi, g_vbi_data, &data) == 0) {
				mode |= 1;
				cc.odd[0] = data.data[0];
				cc.odd[1] = data.data[1];
			}
			data.field = 1;
			if (v4l2_subdev_call(itv->sd_video, vbi, g_vbi_data, &data) == 0) {
				mode |= 2;
				cc.even[0] = data.data[0];
				cc.even[1] = data.data[1];
			}
			if (mode) {
				vi->cc_missing_cnt = 0;
				ivtv_set_cc(itv, mode, &cc);
			} else if (vi->cc_missing_cnt == 4) {
				ivtv_set_cc(itv, 0, &cc);
			} else {
				vi->cc_missing_cnt++;
			}
		}
		return;
	}

	if (test_and_clear_bit(IVTV_F_I_UPDATE_WSS, &itv->i_flags)) {
		ivtv_set_wss(itv, 1, vi->wss_payload & 0xf);
	}

	if (test_bit(IVTV_F_I_UPDATE_CC, &itv->i_flags)) {
		if (vi->cc_payload_idx == 0) {
			clear_bit(IVTV_F_I_UPDATE_CC, &itv->i_flags);
			ivtv_set_cc(itv, 3, &cc);
		}
		while (vi->cc_payload_idx) {
			cc = vi->cc_payload[0];

			memcpy(vi->cc_payload, vi->cc_payload + 1,
					sizeof(vi->cc_payload) - sizeof(vi->cc_payload[0]));
			vi->cc_payload_idx--;
			if (vi->cc_payload_idx && cc.odd[0] == 0x80 && cc.odd[1] == 0x80)
				continue;

			ivtv_set_cc(itv, 3, &cc);
			break;
		}
	}

	if (test_and_clear_bit(IVTV_F_I_UPDATE_VPS, &itv->i_flags)) {
		ivtv_set_vps(itv, 1);
	}
}<|MERGE_RESOLUTION|>--- conflicted
+++ resolved
@@ -174,11 +174,7 @@
 			ret = -EFAULT;
 			break;
 		}
-<<<<<<< HEAD
-		ivtv_write_vbi_line(itv, sliced + i, &cc, &found_cc);
-=======
 		ivtv_write_vbi_line(itv, &d, &cc, &found_cc);
->>>>>>> 105e53f8
 	}
 
 	if (found_cc)
