--- conflicted
+++ resolved
@@ -736,15 +736,12 @@
 	if (!vdev || !video_is_registered(vdev))
 		return;
 
-<<<<<<< HEAD
-=======
 #if defined(CONFIG_MEDIA_CONTROLLER)
 	if (vdev->v4l2_dev && vdev->v4l2_dev->mdev &&
 	    vdev->vfl_type != VFL_TYPE_SUBDEV)
 		media_device_unregister_entity(&vdev->entity);
 #endif
 
->>>>>>> 105e53f8
 	mutex_lock(&videodev_lock);
 	/* This must be in a critical section to prevent a race with v4l2_open.
 	 * Once this bit has been cleared video_get may never be called again.
