--- conflicted
+++ resolved
@@ -85,10 +85,7 @@
 #define CX23885_BOARD_MYGICA_X8558PRO          27
 #define CX23885_BOARD_LEADTEK_WINFAST_PXTV1200 28
 #define CX23885_BOARD_GOTVIEW_X5_3D_HYBRID     29
-<<<<<<< HEAD
-=======
 #define CX23885_BOARD_NETUP_DUAL_DVB_T_C_CI_RF 30
->>>>>>> 105e53f8
 
 #define GPIO_0 0x00000001
 #define GPIO_1 0x00000002
