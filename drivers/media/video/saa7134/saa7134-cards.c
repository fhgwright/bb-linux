/*
 *
 * device driver for philips saa7134 based TV cards
 * card-specific stuff.
 *
 * (c) 2001-04 Gerd Knorr <kraxel@bytesex.org> [SuSE Labs]
 *
 *  This program is free software; you can redistribute it and/or modify
 *  it under the terms of the GNU General Public License as published by
 *  the Free Software Foundation; either version 2 of the License, or
 *  (at your option) any later version.
 *
 *  This program is distributed in the hope that it will be useful,
 *  but WITHOUT ANY WARRANTY; without even the implied warranty of
 *  MERCHANTABILITY or FITNESS FOR A PARTICULAR PURPOSE.  See the
 *  GNU General Public License for more details.
 *
 *  You should have received a copy of the GNU General Public License
 *  along with this program; if not, write to the Free Software
 *  Foundation, Inc., 675 Mass Ave, Cambridge, MA 02139, USA.
 */

#include <linux/init.h>
#include <linux/module.h>
#include <linux/i2c.h>
#include <linux/i2c-algo-bit.h>

#include "saa7134-reg.h"
#include "saa7134.h"
#include "tuner-xc2028.h"
#include <media/v4l2-common.h>
#include <media/tveeprom.h>
#include "tea5767.h"
#include "tda18271.h"
#include "xc5000.h"

/* commly used strings */
static char name_mute[]    = "mute";
static char name_radio[]   = "Radio";
static char name_tv[]      = "Television";
static char name_tv_mono[] = "TV (mono only)";
static char name_comp[]    = "Composite";
static char name_comp1[]   = "Composite1";
static char name_comp2[]   = "Composite2";
static char name_comp3[]   = "Composite3";
static char name_comp4[]   = "Composite4";
static char name_svideo[]  = "S-Video";

/* ------------------------------------------------------------------ */
/* board config info                                                  */

/* If radio_type !=UNSET, radio_addr should be specified
 */

struct saa7134_board saa7134_boards[] = {
	[SAA7134_BOARD_UNKNOWN] = {
		.name		= "UNKNOWN/GENERIC",
		.audio_clock	= 0x00187de7,
		.tuner_type	= TUNER_ABSENT,
		.radio_type     = UNSET,
		.tuner_addr	= ADDR_UNSET,
		.radio_addr	= ADDR_UNSET,

		.inputs         = {{
			.name = "default",
			.vmux = 0,
			.amux = LINE1,
		}},
	},
	[SAA7134_BOARD_PROTEUS_PRO] = {
		/* /me */
		.name		= "Proteus Pro [philips reference design]",
		.audio_clock	= 0x00187de7,
		.tuner_type	= TUNER_PHILIPS_PAL,
		.radio_type     = UNSET,
		.tuner_addr	= ADDR_UNSET,
		.radio_addr	= ADDR_UNSET,

		.inputs         = {{
			.name = name_comp1,
			.vmux = 0,
			.amux = LINE1,
		},{
			.name = name_tv,
			.vmux = 1,
			.amux = TV,
			.tv   = 1,
		},{
			.name = name_tv_mono,
			.vmux = 1,
			.amux = LINE2,
			.tv   = 1,
		}},
		.radio = {
			.name = name_radio,
			.amux = LINE2,
		},
	},
	[SAA7134_BOARD_FLYVIDEO3000] = {
		/* "Marco d'Itri" <md@Linux.IT> */
		.name		= "LifeView FlyVIDEO3000",
		.audio_clock	= 0x00200000,
		.tuner_type	= TUNER_PHILIPS_PAL,
		.radio_type     = UNSET,
		.tuner_addr	= ADDR_UNSET,
		.radio_addr	= ADDR_UNSET,

		.gpiomask       = 0xe000,
		.inputs         = {{
			.name = name_tv,
			.vmux = 1,
			.amux = TV,
			.gpio = 0x8000,
			.tv   = 1,
		},{
			.name = name_tv_mono,
			.vmux = 1,
			.amux = LINE2,
			.gpio = 0x0000,
			.tv   = 1,
		},{
			.name = name_comp1,
			.vmux = 0,
			.amux = LINE2,
			.gpio = 0x4000,
		},{
			.name = name_comp2,
			.vmux = 3,
			.amux = LINE2,
			.gpio = 0x4000,
		},{
			.name = name_svideo,
			.vmux = 8,
			.amux = LINE2,
			.gpio = 0x4000,
		}},
		.radio = {
			.name = name_radio,
			.amux = LINE2,
			.gpio = 0x2000,
		},
		.mute = {
			.name = name_mute,
			.amux = TV,
			.gpio = 0x8000,
		},
	},
	[SAA7134_BOARD_FLYVIDEO2000] = {
		/* "TC Wan" <tcwan@cs.usm.my> */
		.name           = "LifeView/Typhoon FlyVIDEO2000",
		.audio_clock    = 0x00200000,
		.tuner_type     = TUNER_LG_PAL_NEW_TAPC,
		.radio_type     = UNSET,
		.tuner_addr	= ADDR_UNSET,
		.radio_addr	= ADDR_UNSET,

		.gpiomask       = 0xe000,
		.inputs         = {{
			.name = name_tv,
			.vmux = 1,
			.amux = LINE2,
			.gpio = 0x0000,
			.tv   = 1,
		},{
			.name = name_comp1,
			.vmux = 0,
			.amux = LINE2,
			.gpio = 0x4000,
		},{
			.name = name_comp2,
			.vmux = 3,
			.amux = LINE2,
			.gpio = 0x4000,
		},{
			.name = name_svideo,
			.vmux = 8,
			.amux = LINE2,
			.gpio = 0x4000,
		}},
		.radio = {
			.name = name_radio,
			.amux = LINE2,
			.gpio = 0x2000,
		},
		.mute = {
			.name = name_mute,
			.amux = LINE2,
			.gpio = 0x8000,
		},
	},
	[SAA7134_BOARD_FLYTVPLATINUM_MINI] = {
		/* "Arnaud Quette" <aquette@free.fr> */
		.name           = "LifeView FlyTV Platinum Mini",
		.audio_clock    = 0x00200000,
		.tuner_type     = TUNER_PHILIPS_TDA8290,
		.radio_type     = UNSET,
		.tuner_addr	= ADDR_UNSET,
		.radio_addr	= ADDR_UNSET,

		.inputs         = {{
			.name = name_tv,
			.vmux = 1,
			.amux = TV,
			.tv   = 1,
		},{
			.name = name_comp1,     /* Composite signal on S-Video input */
			.vmux = 0,
			.amux = LINE2,
		},{
			.name = name_comp2,	/* Composite input */
			.vmux = 3,
			.amux = LINE2,
		},{
			.name = name_svideo,
			.vmux = 8,
			.amux = LINE2,
		}},
	},
	[SAA7134_BOARD_FLYTVPLATINUM_FM] = {
		/* LifeView FlyTV Platinum FM (LR214WF) */
		/* "Peter Missel <peter.missel@onlinehome.de> */
		.name           = "LifeView FlyTV Platinum FM / Gold",
		.audio_clock    = 0x00200000,
		.tuner_type     = TUNER_PHILIPS_TDA8290,
		.radio_type     = UNSET,
		.tuner_addr	= ADDR_UNSET,
		.radio_addr	= ADDR_UNSET,

		.gpiomask       = 0x1E000,	/* Set GP16 and unused 15,14,13 to Output */
		.inputs         = {{
			.name = name_tv,
			.vmux = 1,
			.amux = TV,
			.gpio = 0x10000,	/* GP16=1 selects TV input */
			.tv   = 1,
		},{
/*			.name = name_tv_mono,
			.vmux = 1,
			.amux = LINE2,
			.gpio = 0x0000,
			.tv   = 1,
		},{
*/			.name = name_comp1,	/* Composite signal on S-Video input */
			.vmux = 0,
			.amux = LINE2,
/*			.gpio = 0x4000,         */
		},{
			.name = name_comp2,	/* Composite input */
			.vmux = 3,
			.amux = LINE2,
/*			.gpio = 0x4000,         */
		},{
			.name = name_svideo,	/* S-Video signal on S-Video input */
			.vmux = 8,
			.amux = LINE2,
/*			.gpio = 0x4000,         */
		}},
		.radio = {
			.name = name_radio,
			.amux = TV,
			.gpio = 0x00000,	/* GP16=0 selects FM radio antenna */
		},
		.mute = {
			.name = name_mute,
			.amux = TV,
			.gpio = 0x10000,
		},
	},
	[SAA7134_BOARD_ROVERMEDIA_LINK_PRO_FM] = {
		/* RoverMedia TV Link Pro FM (LR138 REV:I) */
		/* Eugene Yudin <Eugene.Yudin@gmail.com> */
		.name		= "RoverMedia TV Link Pro FM",
		.audio_clock	= 0x00200000,
		.tuner_type	= TUNER_PHILIPS_FM1216ME_MK3, /* TCL MFPE05 2 */
		.radio_type     = UNSET,
		.tuner_addr	= ADDR_UNSET,
		.radio_addr	= ADDR_UNSET,
		.tda9887_conf   = TDA9887_PRESENT,
		.gpiomask       = 0xe000,
		.inputs         = { {
			.name = name_tv,
			.vmux = 1,
			.amux = TV,
			.gpio = 0x8000,
			.tv   = 1,
		}, {
			.name = name_tv_mono,
			.vmux = 1,
			.amux = LINE2,
			.gpio = 0x0000,
			.tv   = 1,
		}, {
			.name = name_comp1,
			.vmux = 0,
			.amux = LINE2,
			.gpio = 0x4000,
		}, {
			.name = name_comp2,
			.vmux = 3,
			.amux = LINE2,
			.gpio = 0x4000,
		}, {
			.name = name_svideo,
			.vmux = 8,
			.amux = LINE2,
			.gpio = 0x4000,
		} },
		.radio = {
			.name = name_radio,
			.amux = LINE2,
			.gpio = 0x2000,
		},
		.mute = {
			.name = name_mute,
			.amux = TV,
			.gpio = 0x8000,
		},
	},
	[SAA7134_BOARD_EMPRESS] = {
		/* "Gert Vervoort" <gert.vervoort@philips.com> */
		.name		= "EMPRESS",
		.audio_clock	= 0x00187de7,
		.tuner_type	= TUNER_PHILIPS_PAL,
		.radio_type     = UNSET,
		.tuner_addr	= ADDR_UNSET,
		.radio_addr	= ADDR_UNSET,
		.empress_addr 	= 0x20,

		.inputs         = {{
			.name = name_comp1,
			.vmux = 0,
			.amux = LINE1,
		},{
			.name = name_svideo,
			.vmux = 8,
			.amux = LINE1,
		},{
			.name = name_tv,
			.vmux = 1,
			.amux = LINE2,
			.tv   = 1,
		}},
		.radio = {
			.name = name_radio,
			.amux = LINE2,
		},
		.mpeg      = SAA7134_MPEG_EMPRESS,
		.video_out = CCIR656,
	},
	[SAA7134_BOARD_MONSTERTV] = {
		/* "K.Ohta" <alpha292@bremen.or.jp> */
		.name           = "SKNet Monster TV",
		.audio_clock    = 0x00187de7,
		.tuner_type     = TUNER_PHILIPS_NTSC_M,
		.radio_type     = UNSET,
		.tuner_addr	= ADDR_UNSET,
		.radio_addr	= ADDR_UNSET,

		.inputs         = {{
			.name = name_tv,
			.vmux = 1,
			.amux = TV,
			.tv   = 1,
		},{
			.name = name_comp1,
			.vmux = 0,
			.amux = LINE1,
		},{
			.name = name_svideo,
			.vmux = 8,
			.amux = LINE1,
		}},
		.radio = {
			.name = name_radio,
			.amux = LINE2,
		},
	},
	[SAA7134_BOARD_MD9717] = {
		.name		= "Tevion MD 9717",
		.audio_clock	= 0x00200000,
		.tuner_type	= TUNER_PHILIPS_PAL,
		.radio_type     = UNSET,
		.tuner_addr	= ADDR_UNSET,
		.radio_addr	= ADDR_UNSET,
		.inputs         = {{
			.name = name_tv,
			.vmux = 1,
			.amux = TV,
			.tv   = 1,
		},{
			/* workaround for problems with normal TV sound */
			.name = name_tv_mono,
			.vmux = 1,
			.amux = LINE2,
			.tv   = 1,
		},{
			.name = name_comp1,
			.vmux = 0,
			.amux = LINE1,
		},{
			.name = name_comp2,
			.vmux = 3,
			.amux = LINE1,
		},{
			.name = name_svideo,
			.vmux = 8,
			.amux = LINE1,
		}},
		.radio = {
			.name = name_radio,
			.amux = LINE2,
		},
	       .mute = {
		       .name = name_mute,
		       .amux = TV,
	       },
	},
	[SAA7134_BOARD_TVSTATION_RDS] = {
		/* Typhoon TV Tuner RDS: Art.Nr. 50694 */
		.name		= "KNC One TV-Station RDS / Typhoon TV Tuner RDS",
		.audio_clock	= 0x00200000,
		.tuner_type	= TUNER_PHILIPS_FM1216ME_MK3,
		.radio_type     = UNSET,
		.tuner_addr	= ADDR_UNSET,
		.radio_addr	= ADDR_UNSET,
		.tda9887_conf   = TDA9887_PRESENT,
		.inputs         = {{
			.name = name_tv,
			.vmux = 1,
			.amux = TV,
			.tv   = 1,
		},{
			.name = name_tv_mono,
			.vmux = 1,
			.amux   = LINE2,
			.tv   = 1,
		},{

			.name = name_svideo,
			.vmux = 8,
			.amux = LINE1,
		},{
			.name = name_comp1,
			.vmux = 3,
			.amux = LINE1,
		},{

			.name = "CVid over SVid",
			.vmux = 0,
			.amux = LINE1,
		}},
		.radio = {
			.name = name_radio,
			.amux = LINE2,
		},
	},
	[SAA7134_BOARD_TVSTATION_DVR] = {
		.name		= "KNC One TV-Station DVR",
		.audio_clock	= 0x00200000,
		.tuner_type	= TUNER_PHILIPS_FM1216ME_MK3,
		.radio_type     = UNSET,
		.tuner_addr	= ADDR_UNSET,
		.radio_addr	= ADDR_UNSET,
		.empress_addr 	= 0x20,
		.tda9887_conf	= TDA9887_PRESENT,
		.gpiomask	= 0x820000,
		.inputs		= {{
			.name = name_tv,
			.vmux = 1,
			.amux = TV,
			.tv   = 1,
			.gpio = 0x20000,
		},{
			.name = name_svideo,
			.vmux = 8,
			.amux = LINE1,
			.gpio = 0x20000,
		},{
			.name = name_comp1,
			.vmux = 3,
			.amux = LINE1,
			.gpio = 0x20000,
		}},
		.radio		= {
			.name = name_radio,
			.amux = LINE2,
			.gpio = 0x20000,
		},
		.mpeg           = SAA7134_MPEG_EMPRESS,
		.video_out	= CCIR656,
	},
	[SAA7134_BOARD_CINERGY400] = {
		.name           = "Terratec Cinergy 400 TV",
		.audio_clock    = 0x00200000,
		.tuner_type     = TUNER_PHILIPS_PAL,
		.radio_type     = UNSET,
		.tuner_addr	= ADDR_UNSET,
		.radio_addr	= ADDR_UNSET,
		.inputs         = {{
			.name = name_tv,
			.vmux = 1,
			.amux = TV,
			.tv   = 1,
		},{
			.name = name_comp1,
			.vmux = 4,
			.amux = LINE1,
		},{
			.name = name_svideo,
			.vmux = 8,
			.amux = LINE1,
		},{
			.name = name_comp2, /* CVideo over SVideo Connector */
			.vmux = 0,
			.amux = LINE1,
		}}
	},
	[SAA7134_BOARD_MD5044] = {
		.name           = "Medion 5044",
		.audio_clock    = 0x00187de7, /* was: 0x00200000, */
		.tuner_type     = TUNER_PHILIPS_FM1216ME_MK3,
		.radio_type     = UNSET,
		.tuner_addr	= ADDR_UNSET,
		.radio_addr	= ADDR_UNSET,
		.tda9887_conf   = TDA9887_PRESENT,
		.inputs         = {{
			.name = name_tv,
			.vmux = 1,
			.amux = TV,
			.tv   = 1,
		},{
			/* workaround for problems with normal TV sound */
			.name = name_tv_mono,
			.vmux = 1,
			.amux = LINE2,
			.tv   = 1,
		},{
			.name = name_comp1,
			.vmux = 0,
			.amux = LINE2,
		},{
			.name = name_comp2,
			.vmux = 3,
			.amux = LINE2,
		},{
			.name = name_svideo,
			.vmux = 8,
			.amux = LINE2,
		}},
		.radio = {
			.name = name_radio,
			.amux = LINE2,
		},
	},
	[SAA7134_BOARD_KWORLD] = {
		.name           = "Kworld/KuroutoShikou SAA7130-TVPCI",
		.audio_clock    = 0x00187de7,
		.tuner_type     = TUNER_PHILIPS_NTSC_M,
		.radio_type     = UNSET,
		.tuner_addr	= ADDR_UNSET,
		.radio_addr	= ADDR_UNSET,
		.inputs         = {{
			.name = name_svideo,
			.vmux = 8,
			.amux = LINE1,
		},{
			.name = name_comp1,
			.vmux = 3,
			.amux = LINE1,
		},{
			.name = name_tv,
			.vmux = 1,
			.amux = LINE2,
			.tv   = 1,
		}},
	},
	[SAA7134_BOARD_CINERGY600] = {
		.name           = "Terratec Cinergy 600 TV",
		.audio_clock    = 0x00200000,
		.tuner_type     = TUNER_PHILIPS_PAL,
		.radio_type     = UNSET,
		.tuner_addr	= ADDR_UNSET,
		.radio_addr	= ADDR_UNSET,
		.tda9887_conf   = TDA9887_PRESENT,
		.inputs         = {{
			.name = name_tv,
			.vmux = 1,
			.amux = TV,
			.tv   = 1,
		},{
			.name = name_comp1,
			.vmux = 4,
			.amux = LINE1,
		},{
			.name = name_svideo,
			.vmux = 8,
			.amux = LINE1,
		},{
			.name = name_comp2, /* CVideo over SVideo Connector */
			.vmux = 0,
			.amux = LINE1,
		}},
		.radio = {
			.name = name_radio,
			.amux = LINE2,
		},
	},
	[SAA7134_BOARD_MD7134] = {
		.name           = "Medion 7134",
		.audio_clock    = 0x00187de7,
		.tuner_type     = TUNER_PHILIPS_FMD1216ME_MK3,
		.radio_type     = UNSET,
		.tuner_addr	= ADDR_UNSET,
		.radio_addr	= ADDR_UNSET,
		.tda9887_conf   = TDA9887_PRESENT,
		.mpeg           = SAA7134_MPEG_DVB,
		.inputs = {{
			.name   = name_tv,
			.vmux   = 1,
			.amux   = TV,
			.tv     = 1,
		},{
			.name   = name_comp1,
			.vmux   = 0,
			.amux   = LINE1,
		},{
			.name   = name_svideo,
			.vmux   = 8,
			.amux   = LINE1,
		}},
		.radio = {
			.name   = name_radio,
			.amux   = LINE2,
	       },
	       .mute = {
		       .name = name_mute,
		       .amux = TV,
		},
	},
	[SAA7134_BOARD_TYPHOON_90031] = {
		/* aka Typhoon "TV+Radio", Art.Nr 90031 */
		/* Tom Zoerner <tomzo at users sourceforge net> */
		.name           = "Typhoon TV+Radio 90031",
		.audio_clock    = 0x00200000,
		.tuner_type     = TUNER_PHILIPS_PAL,
		.radio_type     = UNSET,
		.tuner_addr	= ADDR_UNSET,
		.radio_addr	= ADDR_UNSET,
		.tda9887_conf   = TDA9887_PRESENT,
		.inputs         = {{
			.name   = name_tv,
			.vmux   = 1,
			.amux   = TV,
			.tv     = 1,
		},{
			.name   = name_comp1,
			.vmux   = 3,
			.amux   = LINE1,
		},{
			.name   = name_svideo,
			.vmux   = 8,
			.amux   = LINE1,
		}},
		.radio = {
			.name   = name_radio,
			.amux   = LINE2,
		},
	},
	[SAA7134_BOARD_ELSA] = {
		.name           = "ELSA EX-VISION 300TV",
		.audio_clock    = 0x00187de7,
		.tuner_type     = TUNER_HITACHI_NTSC,
		.radio_type     = UNSET,
		.tuner_addr	= ADDR_UNSET,
		.radio_addr	= ADDR_UNSET,
		.inputs         = {{
			.name = name_svideo,
			.vmux = 8,
			.amux = LINE1,
		},{
			.name   = name_comp1,
			.vmux   = 0,
			.amux   = LINE1,
		},{
			.name = name_tv,
			.vmux = 4,
			.amux = LINE2,
			.tv   = 1,
		}},
	},
	[SAA7134_BOARD_ELSA_500TV] = {
		.name           = "ELSA EX-VISION 500TV",
		.audio_clock    = 0x00187de7,
		.tuner_type     = TUNER_HITACHI_NTSC,
		.radio_type     = UNSET,
		.tuner_addr	= ADDR_UNSET,
		.radio_addr	= ADDR_UNSET,
		.inputs         = {{
			.name = name_svideo,
			.vmux = 7,
			.amux = LINE1,
		},{
			.name = name_tv,
			.vmux = 8,
			.amux = TV,
			.tv   = 1,
		},{
			.name = name_tv_mono,
			.vmux = 8,
			.amux = LINE2,
			.tv   = 1,
		}},
	},
	[SAA7134_BOARD_ELSA_700TV] = {
		.name           = "ELSA EX-VISION 700TV",
		.audio_clock    = 0x00187de7,
		.tuner_type     = TUNER_HITACHI_NTSC,
		.radio_type     = UNSET,
		.tuner_addr	= ADDR_UNSET,
		.radio_addr	= ADDR_UNSET,
		.inputs         = {{
			.name = name_tv,
			.vmux = 4,
			.amux = LINE2,
			.tv   = 1,
		},{
			.name = name_comp1,
			.vmux = 6,
			.amux = LINE1,
		},{
			.name = name_svideo,
			.vmux = 7,
			.amux = LINE1,
		}},
		.mute           = {
			.name = name_mute,
			.amux = TV,
		},
	},
	[SAA7134_BOARD_ASUSTeK_TVFM7134] = {
		.name           = "ASUS TV-FM 7134",
		.audio_clock    = 0x00187de7,
		.tuner_type     = TUNER_PHILIPS_FM1216ME_MK3,
		.radio_type     = UNSET,
		.tuner_addr	= ADDR_UNSET,
		.radio_addr	= ADDR_UNSET,
		.tda9887_conf   = TDA9887_PRESENT,
		.inputs         = {{
			.name = name_tv,
			.vmux = 1,
			.amux = TV,
			.tv   = 1,
		},{
			.name = name_comp1,
			.vmux = 4,
			.amux = LINE2,
		},{
			.name = name_svideo,
			.vmux = 6,
			.amux = LINE2,
		}},
		.radio = {
			.name = name_radio,
			.amux = LINE1,
		},
	},
	[SAA7134_BOARD_ASUSTeK_TVFM7135] = {
		.name           = "ASUS TV-FM 7135",
		.audio_clock    = 0x00187de7,
		.tuner_type     = TUNER_PHILIPS_TDA8290,
		.radio_type     = UNSET,
		.tuner_addr	= ADDR_UNSET,
		.radio_addr	= ADDR_UNSET,
		.gpiomask       = 0x200000,
		.inputs         = {{
			.name = name_tv,
			.vmux = 1,
			.amux = TV,
			.gpio = 0x0000,
			.tv   = 1,
		},{
			.name = name_comp1,
			.vmux = 4,
			.amux = LINE2,
			.gpio = 0x0000,
		},{
			.name = name_svideo,
			.vmux = 6,
			.amux = LINE2,
			.gpio = 0x0000,
		}},
		.radio = {
			.name = name_radio,
			.amux = TV,
			.gpio = 0x200000,
		},
		.mute  = {
			.name = name_mute,
			.gpio = 0x0000,
		},

	},
	[SAA7134_BOARD_VA1000POWER] = {
		.name           = "AOPEN VA1000 POWER",
		.audio_clock    = 0x00187de7,
		.tuner_type     = TUNER_PHILIPS_NTSC,
		.radio_type     = UNSET,
		.tuner_addr	= ADDR_UNSET,
		.radio_addr	= ADDR_UNSET,
		.inputs         = {{
			.name = name_svideo,
			.vmux = 8,
			.amux = LINE1,
		},{
			.name = name_comp1,
			.vmux = 3,
			.amux = LINE1,
		},{
			.name = name_tv,
			.vmux = 1,
			.amux = LINE2,
			.tv   = 1,
		}},
	},
	[SAA7134_BOARD_10MOONSTVMASTER] = {
		/* "lilicheng" <llc@linuxfans.org> */
		.name           = "10MOONS PCI TV CAPTURE CARD",
		.audio_clock    = 0x00200000,
		.tuner_type     = TUNER_LG_PAL_NEW_TAPC,
		.radio_type     = UNSET,
		.tuner_addr	= ADDR_UNSET,
		.radio_addr	= ADDR_UNSET,
		.gpiomask       = 0xe000,
		.inputs         = {{
			.name = name_tv,
			.vmux = 1,
			.amux = LINE2,
			.gpio = 0x0000,
			.tv   = 1,
		},{
			.name = name_comp1,
			.vmux = 0,
			.amux = LINE2,
			.gpio = 0x4000,
		},{
			.name = name_comp2,
			.vmux = 3,
			.amux = LINE2,
			.gpio = 0x4000,
		},{
			.name = name_svideo,
			.vmux = 8,
			.amux = LINE2,
			.gpio = 0x4000,
		}},
		.radio = {
			.name = name_radio,
			.amux = LINE2,
			.gpio = 0x2000,
		},
		.mute = {
			.name = name_mute,
			.amux = LINE2,
			.gpio = 0x8000,
		},
	},
	[SAA7134_BOARD_BMK_MPEX_NOTUNER] = {
		/* "Andrew de Quincey" <adq@lidskialf.net> */
		.name		= "BMK MPEX No Tuner",
		.audio_clock	= 0x200000,
		.tuner_type	= TUNER_ABSENT,
		.radio_type     = UNSET,
		.tuner_addr	= ADDR_UNSET,
		.radio_addr	= ADDR_UNSET,
		.empress_addr 	= 0x20,
		.inputs         = {{
			.name = name_comp1,
			.vmux = 4,
			.amux = LINE1,
		},{
			.name = name_comp2,
			.vmux = 3,
			.amux = LINE1,
		},{
			.name = name_comp3,
			.vmux = 0,
			.amux = LINE1,
		},{
			.name = name_comp4,
			.vmux = 1,
			.amux = LINE1,
		},{
			.name = name_svideo,
			.vmux = 8,
			.amux = LINE1,
		}},
		.mpeg      = SAA7134_MPEG_EMPRESS,
		.video_out = CCIR656,
	},
	[SAA7134_BOARD_VIDEOMATE_TV] = {
		.name           = "Compro VideoMate TV",
		.audio_clock    = 0x00187de7,
		.tuner_type     = TUNER_PHILIPS_NTSC_M,
		.radio_type     = UNSET,
		.tuner_addr	= ADDR_UNSET,
		.radio_addr	= ADDR_UNSET,
		.inputs         = {{
			.name = name_svideo,
			.vmux = 8,
			.amux = LINE1,
		},{
			.name = name_comp1,
			.vmux = 3,
			.amux = LINE1,
		},{
			.name = name_tv,
			.vmux = 1,
			.amux = LINE2,
			.tv   = 1,
		}},
	},
	[SAA7134_BOARD_VIDEOMATE_TV_GOLD_PLUS] = {
		.name           = "Compro VideoMate TV Gold+",
		.audio_clock    = 0x00187de7,
		.tuner_type     = TUNER_PHILIPS_NTSC_M,
		.gpiomask       = 0x800c0000,
		.radio_type     = UNSET,
		.tuner_addr	= ADDR_UNSET,
		.radio_addr	= ADDR_UNSET,
		.inputs         = {{
			.name = name_svideo,
			.vmux = 8,
			.amux = LINE1,
			.gpio = 0x06c00012,
		},{
			.name = name_comp1,
			.vmux = 3,
			.amux = LINE1,
			.gpio = 0x0ac20012,
		},{
			.name = name_tv,
			.vmux = 1,
			.amux = LINE2,
			.gpio = 0x08c20012,
			.tv   = 1,
		}},				/* radio and probably mute is missing */
	},
	[SAA7134_BOARD_CRONOS_PLUS] = {
		/*
		gpio pins:
			0  .. 3   BASE_ID
			4  .. 7   PROTECT_ID
			8  .. 11  USER_OUT
			12 .. 13  USER_IN
			14 .. 15  VIDIN_SEL
		*/
		.name           = "Matrox CronosPlus",
		.tuner_type     = TUNER_ABSENT,
		.radio_type     = UNSET,
		.tuner_addr	= ADDR_UNSET,
		.radio_addr	= ADDR_UNSET,
		.gpiomask       = 0xcf00,
		.inputs         = {{
			.name = name_comp1,
			.vmux = 0,
			.gpio = 2 << 14,
		},{
			.name = name_comp2,
			.vmux = 0,
			.gpio = 1 << 14,
		},{
			.name = name_comp3,
			.vmux = 0,
			.gpio = 0 << 14,
		},{
			.name = name_comp4,
			.vmux = 0,
			.gpio = 3 << 14,
		},{
			.name = name_svideo,
			.vmux = 8,
			.gpio = 2 << 14,
		}},
	},
	[SAA7134_BOARD_MD2819] = {
		.name           = "AverMedia M156 / Medion 2819",
		.audio_clock    = 0x00187de7,
		.tuner_type     = TUNER_PHILIPS_FM1216ME_MK3,
		.radio_type     = UNSET,
		.tuner_addr	= ADDR_UNSET,
		.radio_addr	= ADDR_UNSET,
		.tda9887_conf   = TDA9887_PRESENT,
		.gpiomask	= 0x03,
		.inputs         = {{
			.name = name_tv,
			.vmux = 1,
			.amux = TV,
			.tv   = 1,
			.gpio = 0x00,
		}, {
			.name = name_comp1,
			.vmux = 3,
			.amux = LINE1,
			.gpio = 0x02,
		}, {
			.name = name_comp2,
			.vmux = 0,
			.amux = LINE1,
			.gpio = 0x02,
		}, {
			.name = name_svideo,
			.vmux = 8,
			.amux = LINE1,
			.gpio = 0x02,
		} },
		.radio = {
			.name = name_radio,
			.amux = LINE1,
			.gpio = 0x01,
		},
		.mute  = {
			.name = name_mute,
			.amux = TV,
			.gpio = 0x00,
		},
	},
	[SAA7134_BOARD_BMK_MPEX_TUNER] = {
		/* "Greg Wickham <greg.wickham@grangenet.net> */
		.name           = "BMK MPEX Tuner",
		.audio_clock    = 0x200000,
		.tuner_type     = TUNER_PHILIPS_PAL,
		.radio_type     = UNSET,
		.tuner_addr	= ADDR_UNSET,
		.radio_addr	= ADDR_UNSET,
		.empress_addr 	= 0x20,
		.inputs         = {{
			.name = name_comp1,
			.vmux = 1,
			.amux = LINE1,
		},{
			.name = name_svideo,
			.vmux = 8,
			.amux = LINE1,
		},{
			.name = name_tv,
			.vmux = 3,
			.amux = TV,
			.tv   = 1,
		}},
		.mpeg      = SAA7134_MPEG_EMPRESS,
		.video_out = CCIR656,
	},
	[SAA7134_BOARD_ASUSTEK_TVFM7133] = {
		.name           = "ASUS TV-FM 7133",
		.audio_clock    = 0x00187de7,
		/* probably wrong, the 7133 one is the NTSC version ...
		* .tuner_type  = TUNER_PHILIPS_FM1236_MK3 */
		.tuner_type     = TUNER_LG_NTSC_NEW_TAPC,
		.radio_type     = UNSET,
		.tuner_addr	= ADDR_UNSET,
		.radio_addr	= ADDR_UNSET,
		.tda9887_conf   = TDA9887_PRESENT,
		.inputs         = {{
			.name = name_tv,
			.vmux = 1,
			.amux = TV,
			.tv   = 1,

		},{
			.name = name_comp1,
			.vmux = 4,
			.amux = LINE2,
		},{
			.name = name_svideo,
			.vmux = 6,
			.amux = LINE2,
		}},
		.radio = {
			.name = name_radio,
			.amux = LINE1,
		},
	},
	[SAA7134_BOARD_PINNACLE_PCTV_STEREO] = {
		.name           = "Pinnacle PCTV Stereo (saa7134)",
		.audio_clock    = 0x00187de7,
		.tuner_type     = TUNER_MT2032,
		.radio_type     = UNSET,
		.tuner_addr	= ADDR_UNSET,
		.radio_addr	= ADDR_UNSET,
		.tda9887_conf   = TDA9887_PRESENT | TDA9887_INTERCARRIER | TDA9887_PORT2_INACTIVE,
		.inputs         = {{
			.name = name_tv,
			.vmux = 3,
			.amux = TV,
			.tv   = 1,
		},{
			.name = name_comp1,
			.vmux = 0,
			.amux = LINE2,
		},{
			.name = name_comp2,
			.vmux = 1,
			.amux = LINE2,
		},{
			.name = name_svideo,
			.vmux = 8,
			.amux = LINE2,
		}},
	},
	[SAA7134_BOARD_MANLI_MTV002] = {
		/* Ognjen Nastic <ognjen@logosoft.ba> */
		.name           = "Manli MuchTV M-TV002",
		.audio_clock    = 0x00200000,
		.tuner_type     = TUNER_PHILIPS_PAL,
		.radio_type     = UNSET,
		.tuner_addr	= ADDR_UNSET,
		.radio_addr	= ADDR_UNSET,
		.inputs         = {{
			.name = name_svideo,
			.vmux = 8,
			.amux = LINE1,
		},{
			.name   = name_comp1,
			.vmux   = 1,
			.amux   = LINE1,
		},{
			.name = name_tv,
			.vmux = 3,
			.amux = LINE2,
			.tv   = 1,
		}},
		.radio = {
			.name = name_radio,
			.amux = LINE2,
		},
	},
	[SAA7134_BOARD_MANLI_MTV001] = {
		/* Ognjen Nastic <ognjen@logosoft.ba> UNTESTED */
		.name           = "Manli MuchTV M-TV001",
		.audio_clock    = 0x00200000,
		.tuner_type     = TUNER_PHILIPS_PAL,
		.radio_type     = UNSET,
		.tuner_addr	= ADDR_UNSET,
		.radio_addr	= ADDR_UNSET,
		.inputs         = {{
			.name = name_svideo,
			.vmux = 8,
			.amux = LINE1,
		},{
			.name = name_comp1,
			.vmux = 1,
			.amux = LINE1,
		},{
			.name = name_tv,
			.vmux = 3,
			.amux = LINE2,
			.tv   = 1,
		}},
		.mute = {
			.name = name_mute,
			.amux = LINE1,
		},
	},
	[SAA7134_BOARD_TG3000TV] = {
		/* TransGear 3000TV */
		.name           = "Nagase Sangyo TransGear 3000TV",
		.audio_clock    = 0x00187de7,
		.tuner_type     = TUNER_PHILIPS_NTSC_M,
		.radio_type     = UNSET,
		.tuner_addr	= ADDR_UNSET,
		.radio_addr	= ADDR_UNSET,
		.inputs         = {{
			.name = name_tv,
			.vmux = 1,
			.amux = LINE2,
			.tv   = 1,
		},{
			.name = name_comp1,
			.vmux = 3,
			.amux = LINE2,
		},{
			.name = name_svideo,
			.vmux = 8,
			.amux = LINE2,
		}},
	},
	[SAA7134_BOARD_ECS_TVP3XP] = {
		.name           = "Elitegroup ECS TVP3XP FM1216 Tuner Card(PAL-BG,FM) ",
		.audio_clock    = 0x187de7,  /* xtal 32.1 MHz */
		.tuner_type     = TUNER_PHILIPS_PAL,
		.radio_type     = UNSET,
		.tuner_addr	= ADDR_UNSET,
		.radio_addr	= ADDR_UNSET,
		.inputs         = {{
			.name   = name_tv,
			.vmux   = 1,
			.amux   = TV,
			.tv     = 1,
		},{
			.name   = name_tv_mono,
			.vmux   = 1,
			.amux   = LINE2,
			.tv     = 1,
		},{
			.name   = name_comp1,
			.vmux   = 3,
			.amux   = LINE1,
		},{
			.name   = name_svideo,
			.vmux   = 8,
			.amux   = LINE1,
		},{
			.name   = "CVid over SVid",
			.vmux   = 0,
			.amux   = LINE1,
		}},
		.radio = {
			.name   = name_radio,
			.amux   = LINE2,
		},
	},
	[SAA7134_BOARD_ECS_TVP3XP_4CB5] = {
		.name           = "Elitegroup ECS TVP3XP FM1236 Tuner Card (NTSC,FM)",
		.audio_clock    = 0x187de7,
		.tuner_type     = TUNER_PHILIPS_NTSC,
		.radio_type     = UNSET,
		.tuner_addr	= ADDR_UNSET,
		.radio_addr	= ADDR_UNSET,
		.inputs         = {{
			.name   = name_tv,
			.vmux   = 1,
			.amux   = TV,
			.tv     = 1,
		},{
			.name   = name_tv_mono,
			.vmux   = 1,
			.amux   = LINE2,
			.tv     = 1,
		},{
			.name   = name_comp1,
			.vmux   = 3,
			.amux   = LINE1,
		},{
			.name   = name_svideo,
			.vmux   = 8,
			.amux   = LINE1,
		},{
			.name   = "CVid over SVid",
			.vmux   = 0,
			.amux   = LINE1,
		}},
		.radio = {
			.name   = name_radio,
			.amux   = LINE2,
		},
	},
    [SAA7134_BOARD_ECS_TVP3XP_4CB6] = {
		/* Barry Scott <barry.scott@onelan.co.uk> */
		.name		= "Elitegroup ECS TVP3XP FM1246 Tuner Card (PAL,FM)",
		.audio_clock    = 0x187de7,
		.tuner_type     = TUNER_PHILIPS_PAL_I,
		.radio_type     = UNSET,
		.tuner_addr	= ADDR_UNSET,
		.radio_addr	= ADDR_UNSET,
		.inputs         = {{
			.name   = name_tv,
			.vmux   = 1,
			.amux   = TV,
			.tv     = 1,
		},{
			.name   = name_tv_mono,
			.vmux   = 1,
			.amux   = LINE2,
			.tv     = 1,
		},{
			.name   = name_comp1,
			.vmux   = 3,
			.amux   = LINE1,
		},{
			.name   = name_svideo,
			.vmux   = 8,
			.amux   = LINE1,
		},{
			.name   = "CVid over SVid",
			.vmux   = 0,
			.amux   = LINE1,
		}},
		.radio = {
			.name   = name_radio,
			.amux   = LINE2,
		},
	},
	[SAA7134_BOARD_AVACSSMARTTV] = {
		/* Roman Pszonczenko <romka@kolos.math.uni.lodz.pl> */
		.name           = "AVACS SmartTV",
		.audio_clock    = 0x00187de7,
		.tuner_type     = TUNER_PHILIPS_PAL,
		.radio_type     = UNSET,
		.tuner_addr	= ADDR_UNSET,
		.radio_addr	= ADDR_UNSET,
		.inputs         = {{
			.name = name_tv,
			.vmux = 1,
			.amux = TV,
			.tv   = 1,
		},{
			.name = name_tv_mono,
			.vmux = 1,
			.amux = LINE2,
			.tv   = 1,
		},{
			.name = name_comp1,
			.vmux = 0,
			.amux = LINE2,
		},{
			.name = name_comp2,
			.vmux = 3,
			.amux = LINE2,
		},{
			.name = name_svideo,
			.vmux = 8,
			.amux = LINE2,
		}},
		.radio = {
			.name = name_radio,
			.amux = LINE2,
			.gpio = 0x200000,
		},
	},
	[SAA7134_BOARD_AVERMEDIA_DVD_EZMAKER] = {
		/* Michael Smith <msmith@cbnco.com> */
		.name           = "AVerMedia DVD EZMaker",
		.audio_clock    = 0x00187de7,
		.tuner_type     = TUNER_ABSENT,
		.radio_type     = UNSET,
		.tuner_addr	= ADDR_UNSET,
		.radio_addr	= ADDR_UNSET,
		.inputs         = {{
			.name = name_comp1,
			.vmux = 3,
		},{
			.name = name_svideo,
			.vmux = 8,
		}},
	},
	[SAA7134_BOARD_AVERMEDIA_M103] = {
		/* Massimo Piccioni <dafastidio@libero.it> */
		.name           = "AVerMedia MiniPCI DVB-T Hybrid M103",
		.audio_clock    = 0x187de7,
		.tuner_type     = TUNER_XC2028,
		.radio_type     = UNSET,
		.tuner_addr     = ADDR_UNSET,
		.radio_addr     = ADDR_UNSET,
		 .mpeg           = SAA7134_MPEG_DVB,
		 .inputs         = {{
			 .name = name_tv,
			 .vmux = 1,
			 .amux = TV,
			 .tv   = 1,
		 } },
	},
	[SAA7134_BOARD_NOVAC_PRIMETV7133] = {
		/* toshii@netbsd.org */
		.name           = "Noval Prime TV 7133",
		.audio_clock    = 0x00200000,
		.tuner_type     = TUNER_ALPS_TSBH1_NTSC,
		.radio_type     = UNSET,
		.tuner_addr	= ADDR_UNSET,
		.radio_addr	= ADDR_UNSET,
		.inputs         = {{
			.name = name_comp1,
			.vmux = 3,
		},{
			.name = name_tv,
			.vmux = 1,
			.amux = TV,
			.tv   = 1,
		},{
			.name = name_svideo,
			.vmux = 8,
		}},
	},
	[SAA7134_BOARD_AVERMEDIA_STUDIO_305] = {
		.name           = "AverMedia AverTV Studio 305",
		.audio_clock    = 0x00187de7,
		.tuner_type     = TUNER_PHILIPS_FM1256_IH3,
		.radio_type     = UNSET,
		.tuner_addr	= ADDR_UNSET,
		.radio_addr	= ADDR_UNSET,
		.tda9887_conf   = TDA9887_PRESENT,
		.inputs         = {{
			.name = name_tv,
			.vmux = 1,
			.amux = LINE2,
			.tv   = 1,
		},{
			.name = name_comp1,
			.vmux = 0,
			.amux = LINE2,
		},{
			.name = name_comp2,
			.vmux = 3,
			.amux = LINE2,
		},{
			.name = name_svideo,
			.vmux = 8,
			.amux = LINE2,
		}},
		.radio = {
			.name = name_radio,
			.amux = LINE2,
		},
		.mute = {
			.name = name_mute,
			.amux = LINE1,
		},
	},
	[SAA7134_BOARD_AVERMEDIA_STUDIO_505] = {
		/* Vasiliy Temnikov <vaka@newmail.ru> */
		.name           = "AverMedia AverTV Studio 505",
		.audio_clock    = 0x00187de7,
		.tuner_type     = TUNER_PHILIPS_FM1216ME_MK3,
		.radio_type     = UNSET,
		.tuner_addr	= ADDR_UNSET,
		.radio_addr	= ADDR_UNSET,
		.tda9887_conf   = TDA9887_PRESENT,
		.inputs         = { {
			.name = name_tv,
			.vmux = 1,
			.amux = LINE2,
			.tv   = 1,
		}, {
			.name = name_comp1,
			.vmux = 0,
			.amux = LINE2,
		}, {
			.name = name_comp2,
			.vmux = 3,
			.amux = LINE2,
		},{
			.name = name_svideo,
			.vmux = 8,
			.amux = LINE2,
		} },
		.radio = {
			.name = name_radio,
			.amux = LINE2,
		},
		.mute = {
			.name = name_mute,
			.amux = LINE1,
		},
	},
	[SAA7134_BOARD_UPMOST_PURPLE_TV] = {
		.name           = "UPMOST PURPLE TV",
		.audio_clock    = 0x00187de7,
		.tuner_type     = TUNER_PHILIPS_FM1236_MK3,
		.radio_type     = UNSET,
		.tuner_addr	= ADDR_UNSET,
		.radio_addr	= ADDR_UNSET,
		.tda9887_conf   = TDA9887_PRESENT,
		.inputs         = {{
			.name = name_tv,
			.vmux = 7,
			.amux = TV,
			.tv   = 1,
		},{
			.name = name_svideo,
			.vmux = 7,
			.amux = LINE1,
		}},
	},
	[SAA7134_BOARD_ITEMS_MTV005] = {
		/* Norman Jonas <normanjonas@arcor.de> */
		.name           = "Items MuchTV Plus / IT-005",
		.audio_clock    = 0x00187de7,
		.tuner_type     = TUNER_PHILIPS_PAL,
		.radio_type     = UNSET,
		.tuner_addr	= ADDR_UNSET,
		.radio_addr	= ADDR_UNSET,
		.inputs         = {{
			.name = name_tv,
			.vmux = 3,
			.amux = TV,
			.tv   = 1,
		},{
			.name   = name_comp1,
			.vmux   = 1,
			.amux   = LINE1,
		},{
			.name = name_svideo,
			.vmux = 8,
			.amux = LINE1,
		}},
		.radio = {
			.name = name_radio,
			.amux = LINE2,
		},
	},
	[SAA7134_BOARD_CINERGY200] = {
		.name           = "Terratec Cinergy 200 TV",
		.audio_clock    = 0x00200000,
		.tuner_type     = TUNER_PHILIPS_PAL,
		.radio_type     = UNSET,
		.tuner_addr	= ADDR_UNSET,
		.radio_addr	= ADDR_UNSET,
		.inputs         = {{
			.name = name_tv,
			.vmux = 1,
			.amux = LINE2,
			.tv   = 1,
		},{
			.name = name_comp1,
			.vmux = 4,
			.amux = LINE1,
		},{
			.name = name_svideo,
			.vmux = 8,
			.amux = LINE1,
		},{
			.name = name_comp2, /* CVideo over SVideo Connector */
			.vmux = 0,
			.amux = LINE1,
		}},
		.mute = {
			.name = name_mute,
			.amux = LINE2,
		},
	},
	[SAA7134_BOARD_VIDEOMATE_TV_PVR] = {
		/* Alain St-Denis <alain@topaze.homeip.net> */
		.name           = "Compro VideoMate TV PVR/FM",
		.audio_clock    = 0x00187de7,
		.tuner_type     = TUNER_PHILIPS_NTSC_M,
		.radio_type     = UNSET,
		.tuner_addr	= ADDR_UNSET,
		.radio_addr	= ADDR_UNSET,
		.gpiomask	= 0x808c0080,
		.inputs         = {{
			.name = name_svideo,
			.vmux = 8,
			.amux = LINE1,
			.gpio = 0x00080,
		},{
			.name = name_comp1,
			.vmux = 3,
			.amux = LINE1,
			.gpio = 0x00080,
		},{
			.name = name_tv,
			.vmux = 1,
			.amux = LINE2_LEFT,
			.tv   = 1,
			.gpio = 0x00080,
		}},
		.radio = {
			.name = name_radio,
			.amux = LINE2,
			.gpio = 0x80000,
		},
		.mute = {
			.name = name_mute,
			.amux = LINE2,
			.gpio = 0x40000,
		},
	},
	[SAA7134_BOARD_SABRENT_SBTTVFM] = {
		/* Michael Rodriguez-Torrent <mrtorrent@asu.edu> */
		.name           = "Sabrent SBT-TVFM (saa7130)",
		.audio_clock    = 0x00187de7,
		.tuner_type     = TUNER_PHILIPS_NTSC_M,
		.radio_type     = UNSET,
		.tuner_addr	= ADDR_UNSET,
		.radio_addr	= ADDR_UNSET,
		.inputs         = {{
			.name = name_comp1,
			.vmux = 1,
			.amux = LINE1,
		},{
			.name = name_tv,
			.vmux = 3,
			.amux = LINE2,
			.tv   = 1,
		},{
			.name = name_svideo,
			.vmux = 8,
			.amux = LINE1,
		}},
		.radio = {
			.name   = name_radio,
			.amux   = LINE2,
		},
	},
	[SAA7134_BOARD_ZOLID_XPERT_TV7134] = {
		/* Helge Jensen <helge.jensen@slog.dk> */
		.name           = ":Zolid Xpert TV7134",
		.audio_clock    = 0x00187de7,
		.tuner_type     = TUNER_PHILIPS_NTSC,
		.radio_type     = UNSET,
		.tuner_addr	= ADDR_UNSET,
		.radio_addr	= ADDR_UNSET,
		.inputs         = {{
			.name = name_svideo,
			.vmux = 8,
			.amux = LINE1,
		},{
			.name = name_comp1,
			.vmux = 3,
			.amux = LINE1,
		},{
			.name = name_tv,
			.vmux = 1,
			.amux = LINE2,
			.tv   = 1,
		}},
	},
	[SAA7134_BOARD_EMPIRE_PCI_TV_RADIO_LE] = {
		/* "Matteo Az" <matte.az@nospam.libero.it> ;-) */
		.name           = "Empire PCI TV-Radio LE",
		.audio_clock    = 0x00187de7,
		.tuner_type     = TUNER_PHILIPS_PAL,
		.radio_type     = UNSET,
		.tuner_addr	= ADDR_UNSET,
		.radio_addr	= ADDR_UNSET,
		.gpiomask       = 0x4000,
		.inputs         = {{
			.name = name_tv_mono,
			.vmux = 1,
			.amux = LINE2,
			.gpio = 0x8000,
			.tv   = 1,
		},{
			.name = name_comp1,
			.vmux = 3,
			.amux = LINE1,
			.gpio = 0x8000,
		},{
			.name = name_svideo,
			.vmux = 6,
			.amux = LINE1,
			.gpio = 0x8000,
		}},
		.radio = {
			.name = name_radio,
			.amux = LINE1,
			.gpio = 0x8000,
		},
		.mute = {
			.name = name_mute,
			.amux = TV,
			.gpio =0x8000,
		}
	},
	[SAA7134_BOARD_AVERMEDIA_STUDIO_307] = {
		/*
		Nickolay V. Shmyrev <nshmyrev@yandex.ru>
		Lots of thanks to Andrey Zolotarev <zolotarev_andrey@mail.ru>
		*/
		.name           = "Avermedia AVerTV Studio 307",
		.audio_clock    = 0x00187de7,
		.tuner_type     = TUNER_PHILIPS_FM1256_IH3,
		.radio_type     = UNSET,
		.tuner_addr	= ADDR_UNSET,
		.radio_addr	= ADDR_UNSET,
		.tda9887_conf   = TDA9887_PRESENT,
		.gpiomask       = 0x03,
		.inputs         = {{
			.name = name_tv,
			.vmux = 1,
			.amux = TV,
			.tv   = 1,
			.gpio = 0x00,
		},{
			.name = name_comp,
			.vmux = 3,
			.amux = LINE1,
			.gpio = 0x02,
		},{
			.name = name_svideo,
			.vmux = 8,
			.amux = LINE1,
			.gpio = 0x02,
		}},
		.radio = {
			.name = name_radio,
			.amux = LINE1,
			.gpio = 0x01,
		},
		.mute  = {
			.name = name_mute,
			.amux = LINE1,
			.gpio = 0x00,
		},
	},
	[SAA7134_BOARD_AVERMEDIA_GO_007_FM] = {
		.name           = "Avermedia AVerTV GO 007 FM",
		.audio_clock    = 0x00187de7,
		.tuner_type     = TUNER_PHILIPS_TDA8290,
		.radio_type     = UNSET,
		.tuner_addr	= ADDR_UNSET,
		.radio_addr	= ADDR_UNSET,
		.gpiomask       = 0x00300003,
		/* .gpiomask       = 0x8c240003, */
		.inputs         = {{
			.name = name_tv,
			.vmux = 1,
			.amux = TV,
			.tv   = 1,
			.gpio = 0x01,
		},{
			.name = name_comp1,
			.vmux = 0,
			.amux = LINE1,
			.gpio = 0x02,
		},{
			.name = name_svideo,
			.vmux = 6,
			.amux = LINE1,
			.gpio = 0x02,
		}},
		.radio = {
			.name = name_radio,
			.amux = TV,
			.gpio = 0x00300001,
		},
		.mute = {
			.name = name_mute,
			.amux = TV,
			.gpio = 0x01,
		},
	},
	[SAA7134_BOARD_AVERMEDIA_CARDBUS] = {
		/* Kees.Blom@cwi.nl */
		.name           = "AVerMedia Cardbus TV/Radio (E500)",
		.audio_clock    = 0x187de7,
		.tuner_type     = TUNER_PHILIPS_TDA8290,
		.radio_type     = UNSET,
		.tuner_addr	= ADDR_UNSET,
		.radio_addr	= ADDR_UNSET,
		.inputs         = {{
			.name = name_tv,
			.vmux = 1,
			.amux = TV,
			.tv   = 1,
		},{
			.name = name_comp1,
			.vmux = 3,
			.amux = LINE2,
		},{
			.name = name_svideo,
			.vmux = 8,
			.amux = LINE1,
		}},
		.radio = {
			.name = name_radio,
			.amux = LINE1,
		},
	},
	[SAA7134_BOARD_AVERMEDIA_CARDBUS_501] = {
		/* Oldrich Jedlicka <oldium.pro@seznam.cz> */
		.name           = "AVerMedia Cardbus TV/Radio (E501R)",
		.audio_clock    = 0x187de7,
		.tuner_type     = TUNER_ALPS_TSBE5_PAL,
		.radio_type     = TUNER_TEA5767,
		.tuner_addr	= 0x61,
		.radio_addr	= 0x60,
		.tda9887_conf   = TDA9887_PRESENT,
		.gpiomask       = 0x08000000,
		.inputs         = { {
			.name = name_tv,
			.vmux = 1,
			.amux = TV,
			.tv   = 1,
			.gpio = 0x08000000,
		}, {
			.name = name_comp1,
			.vmux = 3,
			.amux = LINE1,
			.gpio = 0x08000000,
		}, {
			.name = name_svideo,
			.vmux = 8,
			.amux = LINE1,
			.gpio = 0x08000000,
		} },
		.radio = {
			.name = name_radio,
			.amux = LINE2,
			.gpio = 0x00000000,
		},
	},
	[SAA7134_BOARD_CINERGY400_CARDBUS] = {
		.name           = "Terratec Cinergy 400 mobile",
		.audio_clock    = 0x187de7,
		.tuner_type     = TUNER_ALPS_TSBE5_PAL,
		.radio_type     = UNSET,
		.tuner_addr	= ADDR_UNSET,
		.radio_addr	= ADDR_UNSET,
		.tda9887_conf   = TDA9887_PRESENT,
		.inputs         = {{
			.name = name_tv,
			.vmux = 1,
			.amux = TV,
			.tv   = 1,
		},{
			.name = name_tv_mono,
			.vmux = 1,
			.amux = LINE2,
			.tv   = 1,
		},{
			.name = name_comp1,
			.vmux = 3,
			.amux = LINE1,
		},{
			.name = name_svideo,
			.vmux = 8,
			.amux = LINE1,
		}},
	},
	[SAA7134_BOARD_CINERGY600_MK3] = {
		.name           = "Terratec Cinergy 600 TV MK3",
		.audio_clock    = 0x00200000,
		.tuner_type	= TUNER_PHILIPS_FM1216ME_MK3,
		.radio_type     = UNSET,
		.tuner_addr	= ADDR_UNSET,
		.radio_addr	= ADDR_UNSET,
		.rds_addr 	= 0x10,
		.tda9887_conf   = TDA9887_PRESENT,
		.inputs         = {{
			.name = name_tv,
			.vmux = 1,
			.amux = TV,
			.tv   = 1,
		},{
			.name = name_comp1,
			.vmux = 4,
			.amux = LINE1,
		},{
			.name = name_svideo,
			.vmux = 8,
			.amux = LINE1,
		},{
			.name = name_comp2, /* CVideo over SVideo Connector */
			.vmux = 0,
			.amux = LINE1,
		}},
		.radio = {
			.name = name_radio,
			.amux = LINE2,
		},
	},
	[SAA7134_BOARD_VIDEOMATE_GOLD_PLUS] = {
		/* Dylan Walkden <dylan_walkden@hotmail.com> */
		.name		= "Compro VideoMate Gold+ Pal",
		.audio_clock	= 0x00187de7,
		.tuner_type     = TUNER_PHILIPS_PAL,
		.radio_type     = UNSET,
		.tuner_addr	= ADDR_UNSET,
		.radio_addr	= ADDR_UNSET,
		.gpiomask	= 0x1ce780,
		.inputs		= {{
			.name = name_svideo,
			.vmux = 0,		/* CVideo over SVideo Connector - ok? */
			.amux = LINE1,
			.gpio = 0x008080,
		},{
			.name = name_comp1,
			.vmux = 3,
			.amux = LINE1,
			.gpio = 0x008080,
		},{
			.name = name_tv,
			.vmux = 1,
			.amux = TV,
			.tv   = 1,
			.gpio = 0x008080,
		}},
		.radio = {
			.name = name_radio,
			.amux = LINE2,
			.gpio = 0x80000,
		},
		.mute = {
			.name = name_mute,
			.amux = LINE2,
			.gpio = 0x0c8000,
		},
	},
	[SAA7134_BOARD_PINNACLE_300I_DVBT_PAL] = {
		.name           = "Pinnacle PCTV 300i DVB-T + PAL",
		.audio_clock    = 0x00187de7,
		.tuner_type     = TUNER_MT2032,
		.radio_type     = UNSET,
		.tuner_addr	= ADDR_UNSET,
		.radio_addr	= ADDR_UNSET,
		.tda9887_conf   = TDA9887_PRESENT | TDA9887_INTERCARRIER | TDA9887_PORT2_INACTIVE,
		.mpeg           = SAA7134_MPEG_DVB,
		.inputs         = {{
			.name = name_tv,
			.vmux = 3,
			.amux = TV,
			.tv   = 1,
		},{
			.name = name_comp1,
			.vmux = 0,
			.amux = LINE2,
		},{
			.name = name_comp2,
			.vmux = 1,
			.amux = LINE2,
		},{
			.name = name_svideo,
			.vmux = 8,
			.amux = LINE2,
		}},
	},
	[SAA7134_BOARD_PROVIDEO_PV952] = {
		/* andreas.kretschmer@web.de */
		.name		= "ProVideo PV952",
		.audio_clock	= 0x00187de7,
		.tuner_type	= TUNER_PHILIPS_FM1216ME_MK3,
		.radio_type     = UNSET,
		.tuner_addr	= ADDR_UNSET,
		.radio_addr	= ADDR_UNSET,
		.tda9887_conf   = TDA9887_PRESENT,
		.inputs         = {{
			.name = name_comp1,
			.vmux = 0,
			.amux = LINE1,
		},{
			.name = name_tv,
			.vmux = 1,
			.amux = TV,
			.tv   = 1,
		},{
			.name = name_tv_mono,
			.vmux = 1,
			.amux = LINE2,
			.tv   = 1,
		}},
		.radio = {
			.name = name_radio,
			.amux = LINE2,
		},
	},
	[SAA7134_BOARD_AVERMEDIA_305] = {
		/* much like the "studio" version but without radio
		* and another tuner (sirspiritus@yandex.ru) */
		.name           = "AverMedia AverTV/305",
		.audio_clock    = 0x00187de7,
		.tuner_type     = TUNER_PHILIPS_FQ1216ME,
		.radio_type     = UNSET,
		.tuner_addr	= ADDR_UNSET,
		.radio_addr	= ADDR_UNSET,
		.tda9887_conf   = TDA9887_PRESENT,
		.inputs         = {{
			.name = name_tv,
			.vmux = 1,
			.amux = LINE2,
			.tv   = 1,
		},{
			.name = name_comp1,
			.vmux = 0,
			.amux = LINE2,
		},{
			.name = name_comp2,
			.vmux = 3,
			.amux = LINE2,
		},{
			.name = name_svideo,
			.vmux = 8,
			.amux = LINE2,
		}},
		.mute = {
			.name = name_mute,
			.amux = LINE1,
		},
	},
	[SAA7134_BOARD_FLYDVBTDUO] = {
		/* LifeView FlyDVB-T DUO */
		/* "Nico Sabbi <nsabbi@tiscali.it>  Hartmut Hackmann hartmut.hackmann@t-online.de*/
		.name           = "LifeView FlyDVB-T DUO / MSI TV@nywhere Duo",
		.audio_clock    = 0x00200000,
		.tuner_type     = TUNER_PHILIPS_TDA8290,
		.radio_type     = UNSET,
		.tuner_addr	= ADDR_UNSET,
		.radio_addr	= ADDR_UNSET,
		.gpiomask	= 0x00200000,
		.mpeg           = SAA7134_MPEG_DVB,
		.inputs         = {{
			.name = name_tv,
			.vmux = 1,
			.amux = TV,
			.gpio = 0x200000,	/* GPIO21=High for TV input */
			.tv   = 1,
		},{
			.name = name_comp1,	/* Composite signal on S-Video input */
			.vmux = 0,
			.amux = LINE2,
		},{
			.name = name_comp2,	/* Composite input */
			.vmux = 3,
			.amux = LINE2,
		},{
			.name = name_svideo,	/* S-Video signal on S-Video input */
			.vmux = 8,
			.amux = LINE2,
		}},
		.radio = {
			.name = name_radio,
			.amux = TV,
			.gpio = 0x000000,	/* GPIO21=Low for FM radio antenna */
		},
	},
	[SAA7134_BOARD_PHILIPS_TOUGH] = {
		.name           = "Philips TOUGH DVB-T reference design",
		.tuner_type	= TUNER_ABSENT,
		.audio_clock    = 0x00187de7,
		.radio_type     = UNSET,
		.tuner_addr	= ADDR_UNSET,
		.radio_addr	= ADDR_UNSET,
		.mpeg           = SAA7134_MPEG_DVB,
		.inputs = {{
			.name   = name_comp1,
			.vmux   = 0,
			.amux   = LINE1,
		},{
			.name   = name_svideo,
			.vmux   = 8,
			.amux   = LINE1,
		}},
	},
	[SAA7134_BOARD_AVERMEDIA_307] = {
		/*
		Davydov Vladimir <vladimir@iqmedia.com>
		*/
		.name           = "Avermedia AVerTV 307",
		.audio_clock    = 0x00187de7,
		.tuner_type     = TUNER_PHILIPS_FQ1216ME,
		.radio_type     = UNSET,
		.tuner_addr	= ADDR_UNSET,
		.radio_addr	= ADDR_UNSET,
		.tda9887_conf   = TDA9887_PRESENT,
		.inputs         = {{
			.name = name_tv,
			.vmux = 1,
			.amux = TV,
			.tv   = 1,
		},{
			.name = name_comp1,
			.vmux = 0,
			.amux = LINE1,
		},{
			.name = name_comp2,
			.vmux = 3,
			.amux = LINE1,
		},{
			.name = name_svideo,
			.vmux = 8,
			.amux = LINE1,
		}},
	},
	[SAA7134_BOARD_ADS_INSTANT_TV] = {
		.name           = "ADS Tech Instant TV (saa7135)",
		.audio_clock    = 0x00187de7,
		.tuner_type     = TUNER_PHILIPS_TDA8290,
		.radio_type     = UNSET,
		.tuner_addr	= ADDR_UNSET,
		.radio_addr	= ADDR_UNSET,
		.inputs         = {{
			.name = name_tv,
			.vmux = 1,
			.amux = TV,
			.tv   = 1,
		},{
			.name = name_comp1,
			.vmux = 3,
			.amux = LINE2,
		},{
			.name = name_svideo,
			.vmux = 8,
			.amux = LINE2,
		}},
	},
	[SAA7134_BOARD_KWORLD_VSTREAM_XPERT] = {
		.name           = "Kworld/Tevion V-Stream Xpert TV PVR7134",
		.audio_clock    = 0x00187de7,
		.tuner_type     = TUNER_PHILIPS_PAL_I,
		.radio_type     = UNSET,
		.tuner_addr	= ADDR_UNSET,
		.radio_addr	= ADDR_UNSET,
		.gpiomask	= 0x0700,
		.inputs = {{
			.name   = name_tv,
			.vmux   = 1,
			.amux   = TV,
			.tv     = 1,
			.gpio   = 0x000,
		},{
			.name   = name_comp1,
			.vmux   = 3,
			.amux   = LINE1,
			.gpio   = 0x200,		/* gpio by DScaler */
		},{
			.name   = name_svideo,
			.vmux   = 0,
			.amux   = LINE1,
			.gpio   = 0x200,
		}},
		.radio = {
			.name   = name_radio,
			.amux   = LINE1,
			.gpio   = 0x100,
		},
		.mute  = {
			.name = name_mute,
			.amux = TV,
			.gpio = 0x000,
		},
	},
	[SAA7134_BOARD_FLYDVBT_DUO_CARDBUS] = {
		.name		= "LifeView/Typhoon/Genius FlyDVB-T Duo Cardbus",
		.audio_clock    = 0x00200000,
		.tuner_type     = TUNER_PHILIPS_TDA8290,
		.radio_type     = UNSET,
		.tuner_addr	= ADDR_UNSET,
		.radio_addr	= ADDR_UNSET,
		.mpeg           = SAA7134_MPEG_DVB,
		.gpiomask	= 0x00200000,
		.inputs         = {{
			.name = name_tv,
			.vmux = 1,
			.amux = TV,
			.gpio = 0x200000,	/* GPIO21=High for TV input */
			.tv   = 1,
		},{
			.name = name_svideo,	/* S-Video signal on S-Video input */
			.vmux = 8,
			.amux = LINE2,
		},{
			.name = name_comp1,	/* Composite signal on S-Video input */
			.vmux = 0,
			.amux = LINE2,
		},{
			.name = name_comp2,	/* Composite input */
			.vmux = 3,
			.amux = LINE2,
		}},
		.radio = {
			.name = name_radio,
			.amux = TV,
			.gpio = 0x000000,	/* GPIO21=Low for FM radio antenna */
		},
	},
	[SAA7134_BOARD_VIDEOMATE_TV_GOLD_PLUSII] = {
		.name           = "Compro VideoMate TV Gold+II",
		.audio_clock    = 0x002187de7,
		.tuner_type     = TUNER_LG_PAL_NEW_TAPC,
		.radio_type     = TUNER_TEA5767,
		.tuner_addr     = 0x63,
		.radio_addr     = 0x60,
		.gpiomask       = 0x8c1880,
		.inputs         = {{
			.name = name_svideo,
			.vmux = 0,
			.amux = LINE1,
			.gpio = 0x800800,
		},{
			.name = name_comp1,
			.vmux = 3,
			.amux = LINE1,
			.gpio = 0x801000,
		},{
			.name = name_tv,
			.vmux = 1,
			.amux = TV,
			.tv   = 1,
			.gpio = 0x800000,
		}},
		.radio = {
			.name = name_radio,
			.amux = TV,
			.gpio = 0x880000,
		},
		.mute = {
			.name = name_mute,
			.amux = LINE2,
			.gpio = 0x840000,
		},
	},
	[SAA7134_BOARD_KWORLD_XPERT] = {
		/*
		FIXME:
		- Remote control doesn't initialize properly.
		- Audio volume starts muted,
		then gradually increases after channel change.
		- Overlay scaling problems (application error?)
		- Composite S-Video untested.
		From: Konrad Rzepecki <hannibal@megapolis.pl>
		*/
		.name           = "Kworld Xpert TV PVR7134",
		.audio_clock    = 0x00187de7,
		.tuner_type     = TUNER_TENA_9533_DI,
		.radio_type     = TUNER_TEA5767,
		.tuner_addr	= 0x61,
		.radio_addr	= 0x60,
		.gpiomask	= 0x0700,
		.inputs = {{
			.name   = name_tv,
			.vmux   = 1,
			.amux   = TV,
			.tv     = 1,
			.gpio   = 0x000,
		},{
			.name   = name_comp1,
			.vmux   = 3,
			.amux   = LINE1,
			.gpio   = 0x200,		/* gpio by DScaler */
		},{
			.name   = name_svideo,
			.vmux   = 0,
			.amux   = LINE1,
			.gpio   = 0x200,
		}},
		.radio = {
			.name   = name_radio,
			.amux   = LINE1,
			.gpio   = 0x100,
		},
		.mute = {
			.name = name_mute,
			.amux = TV,
			.gpio = 0x000,
		},
	},
	[SAA7134_BOARD_FLYTV_DIGIMATRIX] = {
		.name		= "FlyTV mini Asus Digimatrix",
		.audio_clock	= 0x00200000,
		.tuner_type	= TUNER_LG_TALN,
		.radio_type     = UNSET,
		.tuner_addr	= ADDR_UNSET,
		.radio_addr	= ADDR_UNSET,
		.inputs         = {{
			.name = name_tv,
			.vmux = 1,
			.amux = TV,
			.tv   = 1,
		},{
			.name = name_tv_mono,
			.vmux = 1,
			.amux = LINE2,
			.tv   = 1,
		},{
			.name = name_comp1,
			.vmux = 0,
			.amux = LINE2,
		},{
			.name = name_comp2,
			.vmux = 3,
			.amux = LINE2,
		},{
			.name = name_svideo,
			.vmux = 8,
			.amux = LINE2,
		}},
		.radio = {
			.name = name_radio,		/* radio unconfirmed */
			.amux = LINE2,
		},
	},
	[SAA7134_BOARD_KWORLD_TERMINATOR] = {
		/* Kworld V-Stream Studio TV Terminator */
		/* "James Webb <jrwebb@qwest.net> */
		.name           = "V-Stream Studio TV Terminator",
		.audio_clock    = 0x00187de7,
		.tuner_type     = TUNER_PHILIPS_TDA8290,
		.radio_type     = UNSET,
		.tuner_addr     = ADDR_UNSET,
		.radio_addr     = ADDR_UNSET,
		.gpiomask       = 1 << 21,
		.inputs         = {{
			.name = name_tv,
			.vmux = 1,
			.amux = TV,
			.gpio = 0x0000000,
			.tv   = 1,
		},{
			.name = name_comp1,     /* Composite input */
			.vmux = 3,
			.amux = LINE2,
			.gpio = 0x0000000,
		},{
			.name = name_svideo,    /* S-Video input */
			.vmux = 8,
			.amux = LINE2,
			.gpio = 0x0000000,
		}},
		.radio = {
			.name = name_radio,
			.amux = TV,
			.gpio = 0x0200000,
		},
	},
	[SAA7134_BOARD_YUAN_TUN900] = {
		/* FIXME:
		 * S-Video and composite sources untested.
		 * Radio not working.
		 * Remote control not yet implemented.
		 * From : codemaster@webgeeks.be */
		.name           = "Yuan TUN-900 (saa7135)",
		.audio_clock    = 0x00187de7,
		.tuner_type     = TUNER_PHILIPS_TDA8290,
		.radio_type     = UNSET,
		.tuner_addr= ADDR_UNSET,
		.radio_addr= ADDR_UNSET,
		.gpiomask       = 0x00010003,
		.inputs         = {{
			.name = name_tv,
			.vmux = 1,
			.amux = TV,
			.tv   = 1,
			.gpio = 0x01,
		},{
			.name = name_comp1,
			.vmux = 0,
			.amux = LINE2,
			.gpio = 0x02,
		},{
			.name = name_svideo,
			.vmux = 6,
			.amux = LINE2,
			.gpio = 0x02,
		}},
		.radio = {
			.name = name_radio,
			.amux = LINE1,
			.gpio = 0x00010003,
		},
		.mute = {
			.name = name_mute,
			.amux = TV,
			.gpio = 0x01,
		},
	},
	[SAA7134_BOARD_BEHOLD_409FM] = {
		/* <http://tuner.beholder.ru>, Sergey <skiv@orel.ru> */
		/*       Beholder Intl. Ltd. 2008      */
		/*Dmitry Belimov <d.belimov@gmail.com> */
		.name           = "Beholder BeholdTV 409 FM",
		.audio_clock    = 0x00187de7,
		.tuner_type     = TUNER_PHILIPS_FM1216ME_MK3,
		.radio_type     = UNSET,
		.tuner_addr     = ADDR_UNSET,
		.radio_addr     = ADDR_UNSET,
		.tda9887_conf   = TDA9887_PRESENT,
		.gpiomask       = 0x00008000,
		.inputs         = {{
			  .name = name_tv,
			  .vmux = 3,
			  .amux = TV,
			  .tv   = 1,
		},{
			  .name = name_comp1,
			  .vmux = 1,
			  .amux = LINE1,
		},{
			  .name = name_svideo,
			  .vmux = 8,
			  .amux = LINE1,
		}},
		.radio = {
			  .name = name_radio,
			  .amux = LINE2,
		},
	},
	[SAA7134_BOARD_GOTVIEW_7135] = {
		/* Mike Baikov <mike@baikov.com> */
		/* Andrey Cvetcov <ays14@yandex.ru> */
		.name            = "GoTView 7135 PCI",
		.audio_clock     = 0x00187de7,
		.tuner_type      = TUNER_PHILIPS_FM1216ME_MK3,
		.radio_type      = UNSET,
		.tuner_addr      = ADDR_UNSET,
		.radio_addr      = ADDR_UNSET,
		.tda9887_conf    = TDA9887_PRESENT,
		.gpiomask        = 0x00200003,
		.inputs          = {{
			.name = name_tv,
			.vmux = 1,
			.amux = TV,
			.tv   = 1,
			.gpio = 0x00200003,
		},{
			.name = name_tv_mono,
			.vmux = 1,
			.amux = LINE2,
			.gpio = 0x00200003,
		},{
			.name = name_comp1,
			.vmux = 3,
			.amux = LINE1,
			.gpio = 0x00200003,
		},{
			.name = name_svideo,
			.vmux = 8,
			.amux = LINE1,
			.gpio = 0x00200003,
		}},
		.radio = {
			.name = name_radio,
			.amux = LINE2,
			.gpio = 0x00200003,
		},
		.mute = {
			.name = name_mute,
			.amux = TV,
			.gpio = 0x00200003,
		},
	},
	[SAA7134_BOARD_PHILIPS_EUROPA] = {
		.name           = "Philips EUROPA V3 reference design",
		.audio_clock    = 0x00187de7,
		.tuner_type     = TUNER_PHILIPS_TD1316,
		.radio_type     = UNSET,
		.tuner_addr	= 0x61,
		.radio_addr	= ADDR_UNSET,
		.tda9887_conf   = TDA9887_PRESENT | TDA9887_PORT1_ACTIVE,
		.mpeg           = SAA7134_MPEG_DVB,
		.inputs = {{
			.name   = name_tv,
			.vmux   = 3,
			.amux   = TV,
			.tv     = 1,
		},{
			.name   = name_comp1,
			.vmux   = 0,
			.amux   = LINE2,
		},{
			.name   = name_svideo,
			.vmux   = 8,
			.amux   = LINE2,
		}},
	},
	[SAA7134_BOARD_VIDEOMATE_DVBT_300] = {
		.name           = "Compro Videomate DVB-T300",
		.audio_clock    = 0x00187de7,
		.tuner_type     = TUNER_PHILIPS_TD1316,
		.radio_type     = UNSET,
		.tuner_addr	= 0x61,
		.radio_addr	= ADDR_UNSET,
		.tda9887_conf   = TDA9887_PRESENT | TDA9887_PORT1_ACTIVE,
		.mpeg           = SAA7134_MPEG_DVB,
		.inputs = {{
			.name   = name_tv,
			.vmux   = 3,
			.amux   = TV,
			.tv     = 1,
		},{
			.name   = name_comp1,
			.vmux   = 1,
			.amux   = LINE2,
		},{
			.name   = name_svideo,
			.vmux   = 8,
			.amux   = LINE2,
		}},
	},
	[SAA7134_BOARD_VIDEOMATE_DVBT_200] = {
		.name           = "Compro Videomate DVB-T200",
		.tuner_type	= TUNER_ABSENT,
		.audio_clock    = 0x00187de7,
		.radio_type     = UNSET,
		.tuner_addr	= ADDR_UNSET,
		.radio_addr	= ADDR_UNSET,
		.mpeg           = SAA7134_MPEG_DVB,
		.inputs = {{
			.name   = name_comp1,
			.vmux   = 0,
			.amux   = LINE1,
		},{
			.name   = name_svideo,
			.vmux   = 8,
			.amux   = LINE1,
		}},
	},
	[SAA7134_BOARD_RTD_VFG7350] = {
		.name		= "RTD Embedded Technologies VFG7350",
		.audio_clock	= 0x00200000,
		.tuner_type	= TUNER_ABSENT,
		.radio_type	= UNSET,
		.tuner_addr	= ADDR_UNSET,
		.radio_addr	= ADDR_UNSET,
		.empress_addr 	= 0x21,
		.inputs		= {{
			.name   = "Composite 0",
			.vmux   = 0,
			.amux   = LINE1,
		},{
			.name   = "Composite 1",
			.vmux   = 1,
			.amux   = LINE2,
		},{
			.name   = "Composite 2",
			.vmux   = 2,
			.amux   = LINE1,
		},{
			.name   = "Composite 3",
			.vmux   = 3,
			.amux   = LINE2,
		},{
			.name   = "S-Video 0",
			.vmux   = 8,
			.amux   = LINE1,
		},{
			.name   = "S-Video 1",
			.vmux   = 9,
			.amux   = LINE2,
		}},
		.mpeg           = SAA7134_MPEG_EMPRESS,
		.video_out      = CCIR656,
		.vid_port_opts  = ( SET_T_CODE_POLARITY_NON_INVERTED |
				    SET_CLOCK_NOT_DELAYED |
				    SET_CLOCK_INVERTED |
				    SET_VSYNC_OFF ),
	},
	[SAA7134_BOARD_RTD_VFG7330] = {
		.name		= "RTD Embedded Technologies VFG7330",
		.audio_clock	= 0x00200000,
		.tuner_type	= TUNER_ABSENT,
		.radio_type	= UNSET,
		.tuner_addr	= ADDR_UNSET,
		.radio_addr	= ADDR_UNSET,
		.inputs		= {{
			.name   = "Composite 0",
			.vmux   = 0,
			.amux   = LINE1,
		},{
			.name   = "Composite 1",
			.vmux   = 1,
			.amux   = LINE2,
		},{
			.name   = "Composite 2",
			.vmux   = 2,
			.amux   = LINE1,
		},{
			.name   = "Composite 3",
			.vmux   = 3,
			.amux   = LINE2,
		},{
			.name   = "S-Video 0",
			.vmux   = 8,
			.amux   = LINE1,
		},{
			.name   = "S-Video 1",
			.vmux   = 9,
			.amux   = LINE2,
		}},
	},
	[SAA7134_BOARD_FLYTVPLATINUM_MINI2] = {
		.name           = "LifeView FlyTV Platinum Mini2",
		.audio_clock    = 0x00200000,
		.tuner_type     = TUNER_PHILIPS_TDA8290,
		.radio_type     = UNSET,
		.tuner_addr	= ADDR_UNSET,
		.radio_addr	= ADDR_UNSET,

		.inputs         = {{
			.name = name_tv,
			.vmux = 1,
			.amux = TV,
			.tv   = 1,
		},{
			.name = name_comp1,     /* Composite signal on S-Video input */
			.vmux = 0,
			.amux = LINE2,
		},{
			.name = name_comp2,	/* Composite input */
			.vmux = 3,
			.amux = LINE2,
		},{
			.name = name_svideo,
			.vmux = 8,
			.amux = LINE2,
		}},
	},
	[SAA7134_BOARD_AVERMEDIA_AVERTVHD_A180] = {
		/* Michael Krufky <mkrufky@m1k.net>
		 * Uses Alps Electric TDHU2, containing NXT2004 ATSC Decoder
		 * AFAIK, there is no analog demod, thus,
		 * no support for analog television.
		 */
		.name           = "AVerMedia AVerTVHD MCE A180",
		.audio_clock    = 0x00187de7,
		.tuner_type     = TUNER_ABSENT,
		.radio_type     = UNSET,
		.tuner_addr     = ADDR_UNSET,
		.radio_addr     = ADDR_UNSET,
		.mpeg           = SAA7134_MPEG_DVB,
		.inputs         = {{
			.name = name_comp1,
			.vmux = 3,
			.amux = LINE2,
		},{
			.name = name_svideo,
			.vmux = 8,
			.amux = LINE2,
		}},
	},
	[SAA7134_BOARD_MONSTERTV_MOBILE] = {
		.name           = "SKNet MonsterTV Mobile",
		.audio_clock    = 0x00187de7,
		.tuner_type     = TUNER_PHILIPS_TDA8290,
		.radio_type     = UNSET,
		.tuner_addr	= ADDR_UNSET,
		.radio_addr	= ADDR_UNSET,

		.inputs         = {{
			  .name = name_tv,
			  .vmux = 1,
			  .amux = TV,
			  .tv   = 1,
		},{
			  .name = name_comp1,
			  .vmux = 3,
			  .amux = LINE1,
		},{
			  .name = name_svideo,
			  .vmux = 6,
			  .amux = LINE1,
		}},
	},
	[SAA7134_BOARD_PINNACLE_PCTV_110i] = {
	       .name           = "Pinnacle PCTV 40i/50i/110i (saa7133)",
		.audio_clock    = 0x00187de7,
		.tuner_type     = TUNER_PHILIPS_TDA8290,
		.radio_type     = UNSET,
		.tuner_addr     = ADDR_UNSET,
		.radio_addr     = ADDR_UNSET,
		.gpiomask       = 0x080200000,
		.inputs         = { {
			.name = name_tv,
			.vmux = 4,
			.amux = TV,
			.tv   = 1,
		}, {
			.name = name_comp1,
			.vmux = 1,
			.amux = LINE2,
		}, {
			.name = name_comp2,
			.vmux = 0,
			.amux = LINE2,
		}, {
			.name = name_svideo,
			.vmux = 8,
			.amux = LINE2,
		} },
		.radio = {
			.name = name_radio,
			.amux = TV,
			.gpio = 0x0200000,
		},
	},
	[SAA7134_BOARD_ASUSTeK_P7131_DUAL] = {
		.name           = "ASUSTeK P7131 Dual",
		.audio_clock    = 0x00187de7,
		.tuner_type     = TUNER_PHILIPS_TDA8290,
		.radio_type     = UNSET,
		.tuner_addr	= ADDR_UNSET,
		.radio_addr	= ADDR_UNSET,
		.gpiomask	= 1 << 21,
		.mpeg           = SAA7134_MPEG_DVB,
		.inputs         = {{
			.name = name_tv,
			.vmux = 1,
			.amux = TV,
			.tv   = 1,
			.gpio = 0x0000000,
		},{
			.name = name_comp1,
			.vmux = 3,
			.amux = LINE2,
			.gpio = 0x0200000,
		},{
			.name = name_comp2,
			.vmux = 0,
			.amux = LINE2,
			.gpio = 0x0200000,
		},{
			.name = name_svideo,
			.vmux = 8,
			.amux = LINE2,
			.gpio = 0x0200000,
		}},
		.radio = {
			.name = name_radio,
			.amux = TV,
			.gpio = 0x0200000,
		},
	},
	[SAA7134_BOARD_SEDNA_PC_TV_CARDBUS] = {
		/* Paul Tom Zalac <pzalac@gmail.com> */
		/* Pavel Mihaylov <bin@bash.info> */
		.name           = "Sedna/MuchTV PC TV Cardbus TV/Radio (ITO25 Rev:2B)",
				/* Sedna/MuchTV (OEM) Cardbus TV Tuner */
		.audio_clock    = 0x00187de7,
		.tuner_type     = TUNER_PHILIPS_TDA8290,
		.radio_type     = UNSET,
		.tuner_addr     = ADDR_UNSET,
		.radio_addr     = ADDR_UNSET,
		.gpiomask       = 0xe880c0,
		.inputs         = {{
			.name = name_tv,
			.vmux = 3,
			.amux = TV,
			.tv   = 1,
		},{
			.name = name_comp1,
			.vmux = 1,
			.amux = LINE1,
		},{
			.name = name_svideo,
			.vmux = 6,
			.amux = LINE1,
		}},
		.radio = {
			.name = name_radio,
			.amux = LINE2,
		},
	},
	[SAA7134_BOARD_ASUSTEK_DIGIMATRIX_TV] = {
		/* "Cyril Lacoux (Yack)" <clacoux@ifeelgood.org> */
		.name           = "ASUS Digimatrix TV",
		.audio_clock    = 0x00200000,
		.tuner_type     = TUNER_PHILIPS_FQ1216ME,
		.tda9887_conf   = TDA9887_PRESENT,
		.radio_type     = UNSET,
		.tuner_addr     = ADDR_UNSET,
		.radio_addr     = ADDR_UNSET,
		.inputs         = {{
			.name = name_tv,
			.vmux = 1,
			.amux = TV,
			.tv   = 1,
		},{
			.name = name_comp1,
			.vmux = 3,
			.amux = LINE1,
		},{
			.name = name_svideo,
			.vmux = 8,
			.amux = LINE1,
		}},
	},
	[SAA7134_BOARD_PHILIPS_TIGER] = {
		.name           = "Philips Tiger reference design",
		.audio_clock    = 0x00187de7,
		.tuner_type     = TUNER_PHILIPS_TDA8290,
		.radio_type     = UNSET,
		.tuner_addr	= ADDR_UNSET,
		.radio_addr	= ADDR_UNSET,
		.tuner_config   = 0,
		.mpeg           = SAA7134_MPEG_DVB,
		.gpiomask       = 0x0200000,
		.inputs = {{
			.name   = name_tv,
			.vmux   = 1,
			.amux   = TV,
			.tv     = 1,
		},{
			.name   = name_comp1,
			.vmux   = 3,
			.amux   = LINE1,
		},{
			.name   = name_svideo,
			.vmux   = 8,
			.amux   = LINE1,
		}},
		.radio = {
			.name   = name_radio,
			.amux   = TV,
			.gpio   = 0x0200000,
		},
	},
	[SAA7134_BOARD_MSI_TVATANYWHERE_PLUS] = {
		.name           = "MSI TV@Anywhere plus",
		.audio_clock    = 0x00187de7,
		.tuner_type     = TUNER_PHILIPS_TDA8290,
		.radio_type     = UNSET,
		.tuner_addr	= ADDR_UNSET,
		.radio_addr	= ADDR_UNSET,
		.gpiomask       = 1 << 21,
		.inputs = {{
			.name   = name_tv,
			.vmux   = 1,
			.amux   = TV,
			.tv     = 1,
		},{
			.name   = name_comp1,
			.vmux   = 3,
			.amux   = LINE2,	/* unconfirmed, taken from Philips driver */
		},{
			.name   = name_comp2,
			.vmux   = 0,		/* untested, Composite over S-Video */
			.amux   = LINE2,
		},{
			.name   = name_svideo,
			.vmux   = 8,
			.amux   = LINE2,
		}},
		.radio = {
			.name   = name_radio,
			.amux   = TV,
			.gpio   = 0x0200000,
		},
	},
	[SAA7134_BOARD_CINERGY250PCI] = {
		/* remote-control does not work. The signal about a
		   key press comes in via gpio, but the key code
		   doesn't. Neither does it have an i2c remote control
		   interface. */
		.name           = "Terratec Cinergy 250 PCI TV",
		.audio_clock    = 0x00187de7,
		.tuner_type     = TUNER_PHILIPS_TDA8290,
		.radio_type     = UNSET,
		.tuner_addr	= ADDR_UNSET,
		.radio_addr	= ADDR_UNSET,
		.gpiomask       = 0x80200000,
		.inputs         = {{
			.name = name_tv,
			.vmux = 1,
			.amux = TV,
			.tv   = 1,
		},{
			.name = name_svideo,  /* NOT tested */
			.vmux = 8,
			.amux = LINE1,
		}},
		.radio = {
			.name   = name_radio,
			.amux   = TV,
			.gpio   = 0x0200000,
		},
	},
	[SAA7134_BOARD_FLYDVB_TRIO] = {
		/* LifeView LR319 FlyDVB Trio */
		/* Peter Missel <peter.missel@onlinehome.de> */
		.name           = "LifeView FlyDVB Trio",
		.audio_clock    = 0x00200000,
		.tuner_type     = TUNER_PHILIPS_TDA8290,
		.radio_type     = UNSET,
		.tuner_addr	= ADDR_UNSET,
		.radio_addr	= ADDR_UNSET,
		.gpiomask	= 0x00200000,
		.mpeg           = SAA7134_MPEG_DVB,
		.inputs         = {{
			.name = name_tv,	/* Analog broadcast/cable TV */
			.vmux = 1,
			.amux = TV,
			.gpio = 0x200000,	/* GPIO21=High for TV input */
			.tv   = 1,
		},{
			.name = name_svideo,	/* S-Video signal on S-Video input */
			.vmux = 8,
			.amux = LINE2,
		},{
			.name = name_comp1,	/* Composite signal on S-Video input */
			.vmux = 0,
			.amux = LINE2,
		},{
			.name = name_comp2,	/* Composite input */
			.vmux = 3,
			.amux = LINE2,
		}},
		.radio = {
			.name = name_radio,
			.amux = TV,
			.gpio = 0x000000,	/* GPIO21=Low for FM radio antenna */
		},
	},
	[SAA7134_BOARD_AVERMEDIA_777] = {
		.name           = "AverTV DVB-T 777",
		.audio_clock    = 0x00187de7,
		.tuner_type     = TUNER_ABSENT,
		.radio_type     = UNSET,
		.tuner_addr	= ADDR_UNSET,
		.radio_addr	= ADDR_UNSET,
		.mpeg           = SAA7134_MPEG_DVB,
		.inputs = {{
			.name   = name_comp1,
			.vmux   = 1,
			.amux   = LINE1,
		},{
			.name   = name_svideo,
			.vmux   = 8,
			.amux   = LINE1,
		}},
	},
	[SAA7134_BOARD_FLYDVBT_LR301] = {
		/* LifeView FlyDVB-T */
		/* Giampiero Giancipoli <gianci@libero.it> */
		.name           = "LifeView FlyDVB-T / Genius VideoWonder DVB-T",
		.audio_clock    = 0x00200000,
		.tuner_type     = TUNER_ABSENT,
		.radio_type     = UNSET,
		.tuner_addr	= ADDR_UNSET,
		.radio_addr	= ADDR_UNSET,
		.mpeg           = SAA7134_MPEG_DVB,
		.inputs         = {{
			.name = name_comp1,	/* Composite input */
			.vmux = 3,
			.amux = LINE2,
		},{
			.name = name_svideo,	/* S-Video signal on S-Video input */
			.vmux = 8,
			.amux = LINE2,
		}},
	},
	[SAA7134_BOARD_ADS_DUO_CARDBUS_PTV331] = {
		.name           = "ADS Instant TV Duo Cardbus PTV331",
		.audio_clock    = 0x00200000,
		.tuner_type     = TUNER_PHILIPS_TDA8290,
		.radio_type     = UNSET,
		.tuner_addr	= ADDR_UNSET,
		.radio_addr	= ADDR_UNSET,
		.mpeg           = SAA7134_MPEG_DVB,
		.gpiomask       = 0x00600000, /* Bit 21 0=Radio, Bit 22 0=TV */
		.inputs = {{
			.name   = name_tv,
			.vmux   = 1,
			.amux   = TV,
			.tv     = 1,
			.gpio   = 0x00200000,
		}},
	},
	[SAA7134_BOARD_TEVION_DVBT_220RF] = {
		.name           = "Tevion/KWorld DVB-T 220RF",
		.audio_clock    = 0x00187de7,
		.tuner_type     = TUNER_PHILIPS_TDA8290,
		.radio_type     = UNSET,
		.tuner_addr     = ADDR_UNSET,
		.radio_addr     = ADDR_UNSET,
		.mpeg           = SAA7134_MPEG_DVB,
		.gpiomask       = 1 << 21,
		.inputs = {{
			.name   = name_tv,
			.vmux   = 1,
			.amux   = TV,
			.tv     = 1,
		},{
			.name   = name_comp1,
			.vmux   = 3,
			.amux   = LINE1,
		},{
			.name   = name_comp2,
			.vmux   = 0,
			.amux   = LINE1,
		},{
			.name   = name_svideo,
			.vmux   = 8,
			.amux   = LINE1,
		}},
		.radio = {
			.name   = name_radio,
			.amux   = TV,
			.gpio   = 0x0200000,
		},
	},
	[SAA7134_BOARD_KWORLD_DVBT_210] = {
		.name           = "KWorld DVB-T 210",
		.audio_clock    = 0x00187de7,
		.tuner_type     = TUNER_PHILIPS_TDA8290,
		.radio_type     = UNSET,
		.tuner_addr	= ADDR_UNSET,
		.radio_addr	= ADDR_UNSET,
		.mpeg           = SAA7134_MPEG_DVB,
		.gpiomask       = 1 << 21,
		.inputs = {{
			.name   = name_tv,
			.vmux   = 1,
			.amux   = TV,
			.tv     = 1,
		},{
			.name   = name_comp1,
			.vmux   = 3,
			.amux   = LINE1,
		},{
			.name   = name_svideo,
			.vmux   = 8,
			.amux   = LINE1,
		}},
		.radio = {
			.name   = name_radio,
			.amux   = TV,
			.gpio   = 0x0200000,
		},
	},
	[SAA7134_BOARD_KWORLD_ATSC110] = {
		.name           = "Kworld ATSC110/115",
		.audio_clock    = 0x00187de7,
		.tuner_type     = TUNER_PHILIPS_TUV1236D,
		.radio_type     = UNSET,
		.tuner_addr     = ADDR_UNSET,
		.radio_addr     = ADDR_UNSET,
		.tda9887_conf   = TDA9887_PRESENT,
		.mpeg           = SAA7134_MPEG_DVB,
		.inputs         = {{
			.name = name_tv,
			.vmux = 1,
			.amux = TV,
			.tv   = 1,
		},{
			.name = name_comp1,
			.vmux = 3,
			.amux = LINE2,
		},{
			.name = name_svideo,
			.vmux = 8,
			.amux = LINE2,
		}},
	},
	[SAA7134_BOARD_AVERMEDIA_A169_B] = {
		/* AVerMedia A169  */
		/* Rickard Osser <ricky@osser.se>  */
		/* This card has two saa7134 chips on it,
		   but only one of them is currently working. */
		.name		= "AVerMedia A169 B",
		.audio_clock    = 0x02187de7,
		.tuner_type	= TUNER_LG_TALN,
		.radio_type     = UNSET,
		.tuner_addr	= ADDR_UNSET,
		.radio_addr	= ADDR_UNSET,
		.tda9887_conf   = TDA9887_PRESENT,
		.gpiomask       = 0x0a60000,
	},
	[SAA7134_BOARD_AVERMEDIA_A169_B1] = {
		/* AVerMedia A169 */
		/* Rickard Osser <ricky@osser.se> */
		.name		= "AVerMedia A169 B1",
		.audio_clock    = 0x02187de7,
		.tuner_type	= TUNER_LG_TALN,
		.radio_type     = UNSET,
		.tuner_addr	= ADDR_UNSET,
		.radio_addr	= ADDR_UNSET,
		.tda9887_conf   = TDA9887_PRESENT,
		.gpiomask       = 0xca60000,
		.inputs         = {{
			.name = name_tv,
			.vmux = 4,
			.amux = TV,
			.tv   = 1,
			.gpio = 0x04a61000,
		},{
			.name = name_comp2,  /*  Composite SVIDEO (B/W if signal is carried with SVIDEO) */
			.vmux = 1,
			.amux = LINE2,
		},{
			.name = name_svideo,
			.vmux = 9,           /* 9 is correct as S-VIDEO1 according to a169.inf! */
			.amux = LINE1,
		}},
	},
	[SAA7134_BOARD_MD7134_BRIDGE_2] = {
		/* The second saa7134 on this card only serves as DVB-S host bridge */
		.name           = "Medion 7134 Bridge #2",
		.audio_clock    = 0x00187de7,
		.radio_type     = UNSET,
		.tuner_addr	= ADDR_UNSET,
		.radio_addr	= ADDR_UNSET,
		.mpeg           = SAA7134_MPEG_DVB,
	},
	[SAA7134_BOARD_FLYDVBT_HYBRID_CARDBUS] = {
		.name		= "LifeView FlyDVB-T Hybrid Cardbus/MSI TV @nywhere A/D NB",
		.audio_clock    = 0x00200000,
		.tuner_type     = TUNER_PHILIPS_TDA8290,
		.radio_type     = UNSET,
		.tuner_addr	= ADDR_UNSET,
		.radio_addr	= ADDR_UNSET,
		.mpeg           = SAA7134_MPEG_DVB,
		.gpiomask       = 0x00600000, /* Bit 21 0=Radio, Bit 22 0=TV */
		.inputs         = {{
			.name = name_tv,
			.vmux = 1,
			.amux = TV,
			.gpio = 0x200000,	/* GPIO21=High for TV input */
			.tv   = 1,
		},{
			.name = name_svideo,	/* S-Video signal on S-Video input */
			.vmux = 8,
			.amux = LINE2,
		},{
			.name = name_comp1,	/* Composite signal on S-Video input */
			.vmux = 0,
			.amux = LINE2,
		},{
			.name = name_comp2,	/* Composite input */
			.vmux = 3,
			.amux = LINE2,
		}},
		.radio = {
			.name = name_radio,
			.amux = TV,
			.gpio = 0x000000,	/* GPIO21=Low for FM radio antenna */
		},
	},
	[SAA7134_BOARD_FLYVIDEO3000_NTSC] = {
		/* "Zac Bowling" <zac@zacbowling.com> */
		.name           = "LifeView FlyVIDEO3000 (NTSC)",
		.audio_clock    = 0x00200000,
		.tuner_type     = TUNER_PHILIPS_NTSC,
		.radio_type     = UNSET,
		.tuner_addr     = ADDR_UNSET,
		.radio_addr     = ADDR_UNSET,

		.gpiomask       = 0xe000,
		.inputs         = {{
			.name = name_tv,
			.vmux = 1,
			.amux = TV,
			.gpio = 0x8000,
			.tv   = 1,
		},{
			.name = name_tv_mono,
			.vmux = 1,
			.amux = LINE2,
			.gpio = 0x0000,
			.tv   = 1,
		},{
			.name = name_comp1,
			.vmux = 0,
			.amux = LINE2,
			.gpio = 0x4000,
		},{
			.name = name_comp2,
			.vmux = 3,
			.amux = LINE2,
			.gpio = 0x4000,
		},{
			.name = name_svideo,
			.vmux = 8,
			.amux = LINE2,
			.gpio = 0x4000,
		}},
		.radio = {
			.name = name_radio,
			.amux = LINE2,
			.gpio = 0x2000,
		},
			.mute = {
			.name = name_mute,
			.amux = TV,
			.gpio = 0x8000,
		},
	},
	[SAA7134_BOARD_MEDION_MD8800_QUADRO] = {
		.name           = "Medion Md8800 Quadro",
		.audio_clock    = 0x00187de7,
		.tuner_type     = TUNER_PHILIPS_TDA8290,
		.radio_type     = UNSET,
		.tuner_addr     = ADDR_UNSET,
		.radio_addr     = ADDR_UNSET,
		.mpeg           = SAA7134_MPEG_DVB,
		.inputs = {{
			.name   = name_tv,
			.vmux   = 1,
			.amux   = TV,
			.tv     = 1,
		},{
			.name   = name_comp1,
			.vmux   = 0,
			.amux   = LINE1,
		},{
			.name   = name_svideo,
			.vmux   = 8,
			.amux   = LINE1,
		}},
	},
	[SAA7134_BOARD_FLYDVBS_LR300] = {
		/* LifeView FlyDVB-s */
		/* Igor M. Liplianin <liplianin@tut.by> */
		.name           = "LifeView FlyDVB-S /Acorp TV134DS",
		.audio_clock    = 0x00200000,
		.tuner_type     = TUNER_ABSENT,
		.radio_type     = UNSET,
		.tuner_addr	= ADDR_UNSET,
		.radio_addr	= ADDR_UNSET,
		.mpeg           = SAA7134_MPEG_DVB,
		.inputs         = {{
			.name = name_comp1,	/* Composite input */
			.vmux = 3,
			.amux = LINE1,
		},{
			.name = name_svideo,	/* S-Video signal on S-Video input */
			.vmux = 8,
			.amux = LINE1,
		}},
	},
	[SAA7134_BOARD_PROTEUS_2309] = {
		.name           = "Proteus Pro 2309",
		.audio_clock    = 0x00187de7,
		.tuner_type	= TUNER_PHILIPS_FM1216ME_MK3,
		.radio_type     = UNSET,
		.tuner_addr	= ADDR_UNSET,
		.radio_addr	= ADDR_UNSET,
		.tda9887_conf   = TDA9887_PRESENT,
		.inputs         = {{
			.name = name_tv,
			.vmux = 1,
			.amux = LINE2,
			.tv   = 1,
		},{
			.name = name_comp1,
			.vmux = 0,
			.amux = LINE2,
		},{
			.name = name_comp2,
			.vmux = 3,
			.amux = LINE2,
		},{
			.name = name_svideo,
			.vmux = 8,
			.amux = LINE2,
		}},
		.mute = {
			.name = name_mute,
			.amux = LINE1,
		},
	},
	[SAA7134_BOARD_AVERMEDIA_A16AR] = {
		/* Petr Baudis <pasky@ucw.cz> */
		.name           = "AVerMedia TV Hybrid A16AR",
		.audio_clock    = 0x187de7,
		.tuner_type     = TUNER_PHILIPS_TD1316, /* untested */
		.radio_type     = TUNER_TEA5767, /* untested */
		.tuner_addr     = ADDR_UNSET,
		.radio_addr     = 0x60,
		.tda9887_conf   = TDA9887_PRESENT,
		.mpeg           = SAA7134_MPEG_DVB,
		.inputs         = {{
			.name = name_tv,
			.vmux = 1,
			.amux = TV,
			.tv   = 1,
		},{
			.name = name_comp1,
			.vmux = 3,
			.amux = LINE2,
		},{
			.name = name_svideo,
			.vmux = 8,
			.amux = LINE1,
		}},
		.radio = {
			.name = name_radio,
			.amux = LINE1,
		},
	},
	[SAA7134_BOARD_ASUS_EUROPA2_HYBRID] = {
		.name           = "Asus Europa2 OEM",
		.audio_clock    = 0x00187de7,
		.tuner_type     = TUNER_PHILIPS_FMD1216ME_MK3,
		.radio_type     = UNSET,
		.tuner_addr	= ADDR_UNSET,
		.radio_addr	= ADDR_UNSET,
		.tda9887_conf   = TDA9887_PRESENT| TDA9887_PORT1_ACTIVE | TDA9887_PORT2_ACTIVE,
		.mpeg           = SAA7134_MPEG_DVB,
		.inputs = {{
			.name   = name_tv,
			.vmux   = 3,
			.amux   = TV,
			.tv     = 1,
		},{
			.name   = name_comp1,
			.vmux   = 4,
			.amux   = LINE2,
		},{
			.name   = name_svideo,
			.vmux   = 8,
			.amux   = LINE2,
		}},
		.radio = {
			.name   = name_radio,
			.amux   = LINE1,
		},
	},
	[SAA7134_BOARD_PINNACLE_PCTV_310i] = {
		.name           = "Pinnacle PCTV 310i",
		.audio_clock    = 0x00187de7,
		.tuner_type     = TUNER_PHILIPS_TDA8290,
		.radio_type     = UNSET,
		.tuner_addr     = ADDR_UNSET,
		.radio_addr     = ADDR_UNSET,
		.tuner_config   = 1,
		.mpeg           = SAA7134_MPEG_DVB,
		.gpiomask       = 0x000200000,
		.inputs         = {{
			.name = name_tv,
			.vmux = 4,
			.amux = TV,
			.tv   = 1,
		},{
			.name = name_comp1,
			.vmux = 1,
			.amux = LINE2,
		},{
			.name = name_comp2,
			.vmux = 0,
			.amux = LINE2,
		},{
			.name = name_svideo,
			.vmux = 8,
			.amux = LINE2,
		}},
		.radio = {
			.name = name_radio,
			.amux   = TV,
			.gpio   = 0x0200000,
		},
	},
	[SAA7134_BOARD_AVERMEDIA_STUDIO_507] = {
		/* Mikhail Fedotov <mo_fedotov@mail.ru> */
		.name           = "Avermedia AVerTV Studio 507",
		.audio_clock    = 0x00187de7,
		.tuner_type     = TUNER_PHILIPS_FM1256_IH3,
		.radio_type     = UNSET,
		.tuner_addr	= ADDR_UNSET,
		.radio_addr	= ADDR_UNSET,
		.tda9887_conf   = TDA9887_PRESENT,
		.gpiomask       = 0x03,
		.inputs         = {{
			.name = name_tv,
			.vmux = 1,
			.amux = TV,
			.tv   = 1,
			.gpio = 0x00,
		},{
			.name = name_comp1,
			.vmux = 0,
			.amux = LINE2,
			.gpio = 0x00,
		},{
			.name = name_comp2,
			.vmux = 3,
			.amux = LINE2,
			.gpio = 0x00,
		},{
			.name = name_svideo,
			.vmux = 8,
			.amux = LINE2,
			.gpio = 0x00,
		}},
		.radio = {
			.name = name_radio,
			.amux = LINE2,
			.gpio = 0x01,
		},
		.mute  = {
			.name = name_mute,
			.amux = LINE1,
			.gpio = 0x00,
		},
	},
	[SAA7134_BOARD_VIDEOMATE_DVBT_200A] = {
		/* Francis Barber <fedora@barber-family.id.au> */
		.name           = "Compro Videomate DVB-T200A",
		.audio_clock    = 0x00187de7,
		.tuner_type     = TUNER_ABSENT,
		.radio_type     = UNSET,
		.tuner_addr	= ADDR_UNSET,
		.radio_addr	= ADDR_UNSET,
		.tda9887_conf   = TDA9887_PRESENT | TDA9887_PORT1_ACTIVE,
		.mpeg           = SAA7134_MPEG_DVB,
		.inputs = {{
			.name   = name_tv,
			.vmux   = 3,
			.amux   = TV,
			.tv     = 1,
		},{
			.name   = name_comp1,
			.vmux   = 1,
			.amux   = LINE2,
		},{
			.name   = name_svideo,
			.vmux   = 8,
			.amux   = LINE2,
		}},
	},
	[SAA7134_BOARD_HAUPPAUGE_HVR1110] = {
		/* Thomas Genty <tomlohave@gmail.com> */
		/* David Bentham <db260179@hotmail.com> */
		.name           = "Hauppauge WinTV-HVR1110 DVB-T/Hybrid",
		.audio_clock    = 0x00187de7,
		.tuner_type     = TUNER_PHILIPS_TDA8290,
		.radio_type     = UNSET,
		.tuner_addr     = ADDR_UNSET,
		.radio_addr     = ADDR_UNSET,
		.tuner_config   = 1,
		.mpeg           = SAA7134_MPEG_DVB,
		.gpiomask       = 0x0200100,
		.inputs         = {{
			.name = name_tv,
			.vmux = 1,
			.amux = TV,
			.tv   = 1,
			.gpio = 0x0000100,
		}, {
			.name = name_comp1,
			.vmux = 3,
			.amux = LINE1,
		}, {
			.name = name_svideo,
			.vmux = 8,
			.amux = LINE1,
		} },
		.radio = {
			.name = name_radio,
			.amux = TV,
			.gpio = 0x0200100,
		},
	},
	[SAA7134_BOARD_HAUPPAUGE_HVR1150] = {
		.name           = "Hauppauge WinTV-HVR1150 ATSC/QAM-Hybrid",
		.audio_clock    = 0x00187de7,
		.tuner_type     = TUNER_PHILIPS_TDA8290,
		.radio_type     = UNSET,
		.tuner_addr     = ADDR_UNSET,
		.radio_addr     = ADDR_UNSET,
		.tuner_config   = 3,
		.mpeg           = SAA7134_MPEG_DVB,
		.ts_type	= SAA7134_MPEG_TS_SERIAL,
		.ts_force_val   = 1,
		.gpiomask       = 0x0800100, /* GPIO 21 is an INPUT */
		.inputs         = {{
			.name = name_tv,
			.vmux = 1,
			.amux = TV,
			.tv   = 1,
			.gpio = 0x0000100,
		}, {
			.name = name_comp1,
			.vmux = 3,
			.amux = LINE1,
		}, {
			.name = name_svideo,
			.vmux = 8,
			.amux = LINE1,
		} },
		.radio = {
			.name = name_radio,
			.amux = TV,
			.gpio = 0x0800100, /* GPIO 23 HI for FM */
		},
	},
	[SAA7134_BOARD_HAUPPAUGE_HVR1120] = {
		.name           = "Hauppauge WinTV-HVR1120 DVB-T/Hybrid",
		.audio_clock    = 0x00187de7,
		.tuner_type     = TUNER_PHILIPS_TDA8290,
		.radio_type     = UNSET,
		.tuner_addr     = ADDR_UNSET,
		.radio_addr     = ADDR_UNSET,
		.tuner_config   = 3,
		.mpeg           = SAA7134_MPEG_DVB,
		.ts_type	= SAA7134_MPEG_TS_SERIAL,
		.gpiomask       = 0x0800100, /* GPIO 21 is an INPUT */
		.inputs         = {{
			.name = name_tv,
			.vmux = 1,
			.amux = TV,
			.tv   = 1,
			.gpio = 0x0000100,
		}, {
			.name = name_comp1,
			.vmux = 3,
			.amux = LINE1,
		}, {
			.name = name_svideo,
			.vmux = 8,
			.amux = LINE1,
		} },
		.radio = {
			.name = name_radio,
			.amux = TV,
			.gpio = 0x0800100, /* GPIO 23 HI for FM */
		},
	},
	[SAA7134_BOARD_CINERGY_HT_PCMCIA] = {
		.name           = "Terratec Cinergy HT PCMCIA",
		.audio_clock    = 0x00187de7,
		.tuner_type     = TUNER_PHILIPS_TDA8290,
		.radio_type     = UNSET,
		.tuner_addr	= ADDR_UNSET,
		.radio_addr	= ADDR_UNSET,
		.mpeg           = SAA7134_MPEG_DVB,
		.inputs = {{
			.name   = name_tv,
			.vmux   = 1,
			.amux   = TV,
			.tv     = 1,
		},{
			.name   = name_comp1,
			.vmux   = 0,
			.amux   = LINE1,
		},{
			.name   = name_svideo,
			.vmux   = 6,
			.amux   = LINE1,
		}},
	},
	[SAA7134_BOARD_ENCORE_ENLTV] = {
	/* Steven Walter <stevenrwalter@gmail.com>
	   Juan Pablo Sormani <sorman@gmail.com> */
		.name           = "Encore ENLTV",
		.audio_clock    = 0x00200000,
		.tuner_type     = TUNER_TNF_5335MF,
		.radio_type     = UNSET,
		.tuner_addr	= ADDR_UNSET,
		.radio_addr	= ADDR_UNSET,
		.inputs         = {{
			.name = name_tv,
			.vmux = 1,
			.amux = 3,
			.tv   = 1,
		},{
			.name = name_tv_mono,
			.vmux = 7,
			.amux = 4,
			.tv   = 1,
		},{
			.name = name_comp1,
			.vmux = 3,
			.amux = 2,
		},{
			.name = name_svideo,
			.vmux = 0,
			.amux = 2,
		}},
		.radio = {
			.name = name_radio,
			.amux = LINE2,
/*			.gpio = 0x00300001,*/
			.gpio = 0x20000,

		},
		.mute = {
			.name = name_mute,
			.amux = 0,
		},
	},
	[SAA7134_BOARD_ENCORE_ENLTV_FM] = {
  /*	Juan Pablo Sormani <sorman@gmail.com> */
		.name           = "Encore ENLTV-FM",
		.audio_clock    = 0x00200000,
		.tuner_type     = TUNER_PHILIPS_FCV1236D,
		.radio_type     = UNSET,
		.tuner_addr	= ADDR_UNSET,
		.radio_addr	= ADDR_UNSET,
		.inputs         = {{
			.name = name_tv,
			.vmux = 1,
			.amux = 3,
			.tv   = 1,
		},{
			.name = name_tv_mono,
			.vmux = 7,
			.amux = 4,
			.tv   = 1,
		},{
			.name = name_comp1,
			.vmux = 3,
			.amux = 2,
		},{
			.name = name_svideo,
			.vmux = 0,
			.amux = 2,
		}},
		.radio = {
			.name = name_radio,
			.amux = LINE2,
			.gpio = 0x20000,

		},
		.mute = {
			.name = name_mute,
			.amux = 0,
		},
	},
	[SAA7134_BOARD_ENCORE_ENLTV_FM53] = {
		.name           = "Encore ENLTV-FM v5.3",
		.audio_clock    = 0x00200000,
		.tuner_type     = TUNER_TNF_5335MF,
		.radio_type     = UNSET,
		.tuner_addr	= ADDR_UNSET,
		.radio_addr	= ADDR_UNSET,
		.gpiomask	= 0x7000,
		.inputs         = { {
			.name = name_tv,
			.vmux = 1,
			.amux = 1,
			.tv   = 1,
			.gpio = 0x50000,
		}, {
			.name = name_comp1,
			.vmux = 3,
			.amux = 2,
			.gpio = 0x2000,
		}, {
			.name = name_svideo,
			.vmux = 8,
			.amux = 2,
			.gpio = 0x2000,
		} },
		.radio = {
			.name = name_radio,
			.vmux = 1,
			.amux = 1,
		},
		.mute = {
			.name = name_mute,
			.gpio = 0xf000,
			.amux = 0,
		},
	},
	[SAA7134_BOARD_ENCORE_ENLTV_FM3] = {
		.name           = "Encore ENLTV-FM 3",
		.audio_clock    = 0x02187de7,
		.tuner_type     = TUNER_TENA_TNF_5337,
		.radio_type     = TUNER_TEA5767,
		.tuner_addr	= 0x61,
		.radio_addr	= 0x60,
		.inputs         = { {
			.name = name_tv,
			.vmux = 1,
			.amux = LINE2,
			.tv   = 1,
		}, {
			.name = name_comp1,
			.vmux = 3,
			.amux = LINE1,
		}, {
			.name = name_svideo,
			.vmux = 8,
			.amux = LINE1,
		} },
		.radio = {
			.name = name_radio,
			.vmux = 1,
			.amux = LINE1,
		},
		.mute = {
			.name = name_mute,
			.amux = LINE1,
			.gpio = 0x43000,
		},
	},
	[SAA7134_BOARD_CINERGY_HT_PCI] = {
		.name           = "Terratec Cinergy HT PCI",
		.audio_clock    = 0x00187de7,
		.tuner_type     = TUNER_PHILIPS_TDA8290,
		.radio_type     = UNSET,
		.tuner_addr	= ADDR_UNSET,
		.radio_addr	= ADDR_UNSET,
		.mpeg           = SAA7134_MPEG_DVB,
		.inputs = {{
			.name   = name_tv,
			.vmux   = 1,
			.amux   = TV,
			.tv     = 1,
		},{
			.name   = name_comp1,
			.vmux   = 0,
			.amux   = LINE1,
		},{
			.name   = name_svideo,
			.vmux   = 6,
			.amux   = LINE1,
		}},
	},
	[SAA7134_BOARD_PHILIPS_TIGER_S] = {
		.name           = "Philips Tiger - S Reference design",
		.audio_clock    = 0x00187de7,
		.tuner_type     = TUNER_PHILIPS_TDA8290,
		.radio_type     = UNSET,
		.tuner_addr	= ADDR_UNSET,
		.radio_addr	= ADDR_UNSET,
		.tuner_config   = 2,
		.mpeg           = SAA7134_MPEG_DVB,
		.gpiomask       = 0x0200000,
		.inputs = {{
			.name   = name_tv,
			.vmux   = 1,
			.amux   = TV,
			.tv     = 1,
		},{
			.name   = name_comp1,
			.vmux   = 3,
			.amux   = LINE1,
		},{
			.name   = name_svideo,
			.vmux   = 8,
			.amux   = LINE1,
		}},
		.radio = {
			.name   = name_radio,
			.amux   = TV,
			.gpio   = 0x0200000,
		},
	},
	[SAA7134_BOARD_AVERMEDIA_M102] = {
		.name           = "Avermedia M102",
		.audio_clock    = 0x00187de7,
		.tuner_type     = TUNER_PHILIPS_TDA8290,
		.radio_type     = UNSET,
		.tuner_addr	= ADDR_UNSET,
		.radio_addr	= ADDR_UNSET,
		.gpiomask       = 1<<21,
		.inputs         = {{
			.name = name_tv,
			.vmux = 1,
			.amux = TV,
			.tv   = 1,
		},{
			.name = name_comp1,
			.vmux = 0,
			.amux = LINE2,
		},{
			.name = name_svideo,
			.vmux = 6,
			.amux = LINE2,
		}},
	},
	[SAA7134_BOARD_ASUS_P7131_4871] = {
		.name           = "ASUS P7131 4871",
		.audio_clock    = 0x00187de7,
		.tuner_type     = TUNER_PHILIPS_TDA8290,
		.radio_type     = UNSET,
		.tuner_addr	= ADDR_UNSET,
		.radio_addr	= ADDR_UNSET,
		.tuner_config   = 2,
		.mpeg           = SAA7134_MPEG_DVB,
		.gpiomask       = 0x0200000,
		.inputs = {{
			.name   = name_tv,
			.vmux   = 1,
			.amux   = TV,
			.tv     = 1,
			.gpio   = 0x0200000,
		}},
	},
	[SAA7134_BOARD_ASUSTeK_P7131_HYBRID_LNA] = {
		.name           = "ASUSTeK P7131 Hybrid",
		.audio_clock    = 0x00187de7,
		.tuner_type     = TUNER_PHILIPS_TDA8290,
		.radio_type     = UNSET,
		.tuner_addr	= ADDR_UNSET,
		.radio_addr	= ADDR_UNSET,
		.tuner_config   = 2,
		.gpiomask	= 1 << 21,
		.mpeg           = SAA7134_MPEG_DVB,
		.inputs         = {{
			.name = name_tv,
			.vmux = 1,
			.amux = TV,
			.tv   = 1,
			.gpio = 0x0000000,
		},{
			.name = name_comp1,
			.vmux = 3,
			.amux = LINE2,
			.gpio = 0x0200000,
		},{
			.name = name_comp2,
			.vmux = 0,
			.amux = LINE2,
			.gpio = 0x0200000,
		},{
			.name = name_svideo,
			.vmux = 8,
			.amux = LINE2,
			.gpio = 0x0200000,
		}},
		.radio = {
			.name = name_radio,
			.amux = TV,
			.gpio = 0x0200000,
		},
	},
	[SAA7134_BOARD_ASUSTeK_P7131_ANALOG] = {
	       .name           = "ASUSTeK P7131 Analog",
	       .audio_clock    = 0x00187de7,
	       .tuner_type     = TUNER_PHILIPS_TDA8290,
	       .radio_type     = UNSET,
	       .tuner_addr     = ADDR_UNSET,
	       .radio_addr     = ADDR_UNSET,
	       .gpiomask       = 1 << 21,
	       .inputs         = {{
		       .name = name_tv,
		       .vmux = 1,
		       .amux = TV,
		       .tv   = 1,
		       .gpio = 0x0000000,
	       }, {
		       .name = name_comp1,
		       .vmux = 3,
		       .amux = LINE2,
	       }, {
		       .name = name_comp2,
		       .vmux = 0,
		       .amux = LINE2,
	       }, {
		       .name = name_svideo,
		       .vmux = 8,
		       .amux = LINE2,
	       } },
	       .radio = {
		       .name = name_radio,
		       .amux = TV,
		       .gpio = 0x0200000,
	       },
	},
	[SAA7134_BOARD_SABRENT_TV_PCB05] = {
		.name           = "Sabrent PCMCIA TV-PCB05",
		.audio_clock    = 0x00187de7,
		.tuner_type     = TUNER_PHILIPS_TDA8290,
		.radio_type     = UNSET,
		.tuner_addr     = ADDR_UNSET,
		.radio_addr     = ADDR_UNSET,
		.inputs         = {{
			.name = name_tv,
			.vmux = 1,
			.amux = TV,
			.tv   = 1,
		},{
			.name = name_comp1,
			.vmux = 3,
			.amux = LINE1,
		},{
			.name = name_comp2,
			.vmux = 0,
			.amux = LINE1,
		},{
			.name = name_svideo,
			.vmux = 8,
			.amux = LINE1,
		}},
		.mute = {
			.name = name_mute,
			.amux = TV,
		},
	},
	[SAA7134_BOARD_10MOONSTVMASTER3] = {
		/* Tony Wan <aloha_cn@hotmail.com> */
		.name           = "10MOONS TM300 TV Card",
		.audio_clock    = 0x00200000,
		.tuner_type     = TUNER_LG_PAL_NEW_TAPC,
		.radio_type     = UNSET,
		.tuner_addr     = ADDR_UNSET,
		.radio_addr     = ADDR_UNSET,
		.gpiomask       = 0x7000,
		.inputs         = {{
			.name = name_tv,
			.vmux = 1,
			.amux = LINE2,
			.gpio = 0x0000,
			.tv   = 1,
		},{
			.name = name_comp1,
			.vmux = 3,
			.amux = LINE1,
			.gpio = 0x2000,
		},{
			.name = name_svideo,
			.vmux = 8,
			.amux = LINE1,
			.gpio = 0x2000,
		}},
		.mute = {
			.name = name_mute,
			.amux = LINE2,
			.gpio = 0x3000,
		},
	},
	[SAA7134_BOARD_AVERMEDIA_SUPER_007] = {
		.name           = "Avermedia Super 007",
		.audio_clock    = 0x00187de7,
		.tuner_type     = TUNER_PHILIPS_TDA8290,
		.radio_type     = UNSET,
		.tuner_addr     = ADDR_UNSET,
		.radio_addr     = ADDR_UNSET,
		.tuner_config   = 0,
		.mpeg           = SAA7134_MPEG_DVB,
		.inputs = {{
			.name   = name_tv, /* FIXME: analog tv untested */
			.vmux   = 1,
			.amux   = TV,
			.tv     = 1,
		}},
	},
	[SAA7134_BOARD_AVERMEDIA_M135A] = {
		.name           = "Avermedia PCI pure analog (M135A)",
		.audio_clock    = 0x00187de7,
		.tuner_type     = TUNER_PHILIPS_TDA8290,
		.radio_type     = UNSET,
		.tuner_addr     = ADDR_UNSET,
		.radio_addr     = ADDR_UNSET,
		.tuner_config   = 2,
		.gpiomask       = 0x020200000,
		.inputs         = {{
			.name = name_tv,
			.vmux = 1,
			.amux = TV,
			.tv   = 1,
		}, {
			.name = name_comp1,
			.vmux = 3,
			.amux = LINE1,
		}, {
			.name = name_svideo,
			.vmux = 8,
			.amux = LINE1,
		} },
		.radio = {
			.name = name_radio,
			.amux = TV,
			.gpio = 0x00200000,
		},
		.mute = {
			.name = name_mute,
			.amux = TV,
			.gpio = 0x01,
		},
	},
	[SAA7134_BOARD_AVERMEDIA_M733A] = {
		.name		= "Avermedia PCI M733A",
		.audio_clock	= 0x00187de7,
		.tuner_type	= TUNER_PHILIPS_TDA8290,
		.radio_type	= UNSET,
		.tuner_addr	= ADDR_UNSET,
		.radio_addr	= ADDR_UNSET,
		.tuner_config	= 0,
		.gpiomask	= 0x020200000,
		.inputs		= {{
			.name = name_tv,
			.vmux = 1,
			.amux = TV,
			.tv   = 1,
		}, {
			.name = name_comp1,
			.vmux = 3,
			.amux = LINE1,
		}, {
			.name = name_svideo,
			.vmux = 8,
			.amux = LINE1,
		} },
		.radio = {
			.name = name_radio,
			.amux = TV,
			.gpio = 0x00200000,
		},
		.mute = {
			.name = name_mute,
			.amux = TV,
			.gpio = 0x01,
		},
	},
	[SAA7134_BOARD_BEHOLD_401] = {
		/*       Beholder Intl. Ltd. 2008      */
		/*Dmitry Belimov <d.belimov@gmail.com> */
		.name           = "Beholder BeholdTV 401",
		.audio_clock    = 0x00187de7,
		.tuner_type     = TUNER_PHILIPS_FQ1216ME,
		.radio_type     = UNSET,
		.tuner_addr	= ADDR_UNSET,
		.radio_addr	= ADDR_UNSET,
		.gpiomask       = 0x00008000,
		.inputs         = {{
			.name = name_svideo,
			.vmux = 8,
			.amux = LINE1,
		},{
			.name = name_comp1,
			.vmux = 1,
			.amux = LINE1,
		},{
			.name = name_tv,
			.vmux = 3,
			.amux = LINE2,
			.tv   = 1,
		}},
		.mute = {
			.name = name_mute,
			.amux = LINE1,
		},
	},
	[SAA7134_BOARD_BEHOLD_403] = {
		/*       Beholder Intl. Ltd. 2008      */
		/*Dmitry Belimov <d.belimov@gmail.com> */
		.name           = "Beholder BeholdTV 403",
		.audio_clock    = 0x00187de7,
		.tuner_type     = TUNER_PHILIPS_FQ1216ME,
		.radio_type     = UNSET,
		.tuner_addr	= ADDR_UNSET,
		.radio_addr	= ADDR_UNSET,
		.gpiomask       = 0x00008000,
		.inputs         = {{
			.name = name_svideo,
			.vmux = 8,
			.amux = LINE1,
		},{
			.name   = name_comp1,
			.vmux   = 1,
			.amux   = LINE1,
		},{
			.name = name_tv,
			.vmux = 3,
			.amux = LINE2,
			.tv   = 1,
		}},
	},
	[SAA7134_BOARD_BEHOLD_403FM] = {
		/*       Beholder Intl. Ltd. 2008      */
		/*Dmitry Belimov <d.belimov@gmail.com> */
		.name           = "Beholder BeholdTV 403 FM",
		.audio_clock    = 0x00187de7,
		.tuner_type     = TUNER_PHILIPS_FQ1216ME,
		.radio_type     = UNSET,
		.tuner_addr	= ADDR_UNSET,
		.radio_addr	= ADDR_UNSET,
		.gpiomask       = 0x00008000,
		.inputs         = {{
			.name = name_svideo,
			.vmux = 8,
			.amux = LINE1,
		},{
			.name   = name_comp1,
			.vmux   = 1,
			.amux   = LINE1,
		},{
			.name = name_tv,
			.vmux = 3,
			.amux = LINE2,
			.tv   = 1,
		}},
		.radio = {
			.name = name_radio,
			.amux = LINE2,
		},
	},
	[SAA7134_BOARD_BEHOLD_405] = {
		/*       Beholder Intl. Ltd. 2008      */
		/*Dmitry Belimov <d.belimov@gmail.com> */
		.name           = "Beholder BeholdTV 405",
		.audio_clock    = 0x00187de7,
		.tuner_type     = TUNER_PHILIPS_FM1216ME_MK3,
		.radio_type     = UNSET,
		.tuner_addr     = ADDR_UNSET,
		.radio_addr     = ADDR_UNSET,
		.tda9887_conf   = TDA9887_PRESENT,
		.gpiomask       = 0x00008000,
		.inputs         = {{
			.name = name_svideo,
			.vmux = 8,
			.amux = LINE1,
		},{
			.name = name_comp1,
			.vmux = 3,
			.amux = LINE1,
		},{
			.name = name_tv,
			.vmux = 3,
			.amux = LINE2,
			.tv   = 1,
		}},
	},
	[SAA7134_BOARD_BEHOLD_405FM] = {
		/* Sergey <skiv@orel.ru> */
		/*       Beholder Intl. Ltd. 2008      */
		/*Dmitry Belimov <d.belimov@gmail.com> */
		.name           = "Beholder BeholdTV 405 FM",
		.audio_clock    = 0x00187de7,
		.tuner_type     = TUNER_PHILIPS_FM1216ME_MK3,
		.radio_type     = UNSET,
		.tuner_addr     = ADDR_UNSET,
		.radio_addr     = ADDR_UNSET,
		.tda9887_conf   = TDA9887_PRESENT,
		.gpiomask       = 0x00008000,
		.inputs         = {{
			.name = name_svideo,
			.vmux = 8,
			.amux = LINE1,
		},{
			.name = name_comp1,
			.vmux = 3,
			.amux = LINE1,
		},{
			.name = name_tv,
			.vmux = 3,
			.amux = LINE2,
			.tv   = 1,
		}},
		.radio = {
			.name = name_radio,
			.amux = LINE2,
		},
	},
	[SAA7134_BOARD_BEHOLD_407] = {
		/*       Beholder Intl. Ltd. 2008      */
		/*Dmitry Belimov <d.belimov@gmail.com> */
		.name 		= "Beholder BeholdTV 407",
		.audio_clock 	= 0x00187de7,
		.tuner_type 	= TUNER_PHILIPS_FM1216ME_MK3,
		.radio_type 	= UNSET,
		.tuner_addr 	= ADDR_UNSET,
		.radio_addr 	= ADDR_UNSET,
		.tda9887_conf 	= TDA9887_PRESENT,
		.gpiomask       = 0x00008000,
		.inputs = {{
			.name = name_svideo,
			.vmux = 8,
			.amux = LINE1,
			.gpio = 0xc0c000,
		},{
			.name = name_comp1,
			.vmux = 1,
			.amux = LINE1,
			.gpio = 0xc0c000,
		},{
			.name = name_tv,
			.vmux = 3,
			.amux = TV,
			.tv = 1,
			.gpio = 0xc0c000,
		}},
	},
	[SAA7134_BOARD_BEHOLD_407FM] = {
		/*       Beholder Intl. Ltd. 2008      */
		/*Dmitry Belimov <d.belimov@gmail.com> */
		.name 		= "Beholder BeholdTV 407 FM",
		.audio_clock 	= 0x00187de7,
		.tuner_type 	= TUNER_PHILIPS_FM1216ME_MK3,
		.radio_type 	= UNSET,
		.tuner_addr 	= ADDR_UNSET,
		.radio_addr 	= ADDR_UNSET,
		.tda9887_conf 	= TDA9887_PRESENT,
		.gpiomask       = 0x00008000,
		.inputs = {{
			.name = name_svideo,
			.vmux = 8,
			.amux = LINE1,
			.gpio = 0xc0c000,
		},{
			.name = name_comp1,
			.vmux = 1,
			.amux = LINE1,
			.gpio = 0xc0c000,
		},{
			.name = name_tv,
			.vmux = 3,
			.amux = TV,
			.tv = 1,
			.gpio = 0xc0c000,
		}},
		.radio = {
			.name = name_radio,
			.amux = LINE2,
			.gpio = 0xc0c000,
		},
	},
	[SAA7134_BOARD_BEHOLD_409] = {
		/*       Beholder Intl. Ltd. 2008      */
		/*Dmitry Belimov <d.belimov@gmail.com> */
		.name           = "Beholder BeholdTV 409",
		.audio_clock    = 0x00187de7,
		.tuner_type     = TUNER_PHILIPS_FM1216ME_MK3,
		.radio_type     = UNSET,
		.tuner_addr     = ADDR_UNSET,
		.radio_addr     = ADDR_UNSET,
		.tda9887_conf   = TDA9887_PRESENT,
		.gpiomask       = 0x00008000,
		.inputs         = {{
			.name = name_tv,
			.vmux = 3,
			.amux = TV,
			.tv   = 1,
		},{
			.name = name_comp1,
			.vmux = 1,
			.amux = LINE1,
		},{
			.name = name_svideo,
			.vmux = 8,
			.amux = LINE1,
		}},
	},
	[SAA7134_BOARD_BEHOLD_505FM] = {
		/*       Beholder Intl. Ltd. 2008      */
		/*Dmitry Belimov <d.belimov@gmail.com> */
		.name           = "Beholder BeholdTV 505 FM",
		.audio_clock    = 0x00200000,
		.tuner_type     = TUNER_PHILIPS_FM1216ME_MK3,
		.radio_type     = UNSET,
		.tuner_addr     = ADDR_UNSET,
		.radio_addr     = ADDR_UNSET,
		.tda9887_conf   = TDA9887_PRESENT,
		.gpiomask       = 0x00008000,
		.inputs         = {{
			.name = name_tv,
			.vmux = 3,
			.amux = LINE2,
			.tv   = 1,
		}, {
			.name = name_comp1,
			.vmux = 1,
			.amux = LINE1,
		}, {
			.name = name_svideo,
			.vmux = 8,
			.amux = LINE1,
		} },
		.mute = {
			.name = name_mute,
			.amux = LINE1,
		},
		.radio = {
			.name = name_radio,
			.amux = LINE2,
		},
	},
	[SAA7134_BOARD_BEHOLD_505RDS_MK5] = {
		/*       Beholder Intl. Ltd. 2008      */
		/*Dmitry Belimov <d.belimov@gmail.com> */
		.name           = "Beholder BeholdTV 505 RDS",
		.audio_clock    = 0x00200000,
		.tuner_type     = TUNER_PHILIPS_FM1216MK5,
		.radio_type     = UNSET,
		.tuner_addr     = ADDR_UNSET,
		.radio_addr     = ADDR_UNSET,
		.rds_addr 	= 0x10,
		.tda9887_conf   = TDA9887_PRESENT,
		.gpiomask       = 0x00008000,
		.inputs         = {{
			.name = name_tv,
			.vmux = 3,
			.amux = LINE2,
			.tv   = 1,
		},{
			.name = name_comp1,
			.vmux = 1,
			.amux = LINE1,
		},{
			.name = name_svideo,
			.vmux = 8,
			.amux = LINE1,
		}},
		.mute = {
			.name = name_mute,
			.amux = LINE1,
		},
		.radio = {
			.name = name_radio,
			.amux = LINE2,
		},
	},
	[SAA7134_BOARD_BEHOLD_507_9FM] = {
		/*       Beholder Intl. Ltd. 2008      */
		/*Dmitry Belimov <d.belimov@gmail.com> */
		.name           = "Beholder BeholdTV 507 FM / BeholdTV 509 FM",
		.audio_clock    = 0x00187de7,
		.tuner_type     = TUNER_PHILIPS_FM1216ME_MK3,
		.radio_type     = UNSET,
		.tuner_addr     = ADDR_UNSET,
		.radio_addr     = ADDR_UNSET,
		.tda9887_conf   = TDA9887_PRESENT,
		.gpiomask       = 0x00008000,
		.inputs         = {{
			.name = name_tv,
			.vmux = 3,
			.amux = TV,
			.tv   = 1,
		},{
			.name = name_comp1,
			.vmux = 1,
			.amux = LINE1,
		},{
			.name = name_svideo,
			.vmux = 8,
			.amux = LINE1,
		}},
			.radio = {
			.name = name_radio,
			.amux = LINE2,
		},
	},
	[SAA7134_BOARD_BEHOLD_507RDS_MK5] = {
		/*       Beholder Intl. Ltd. 2008      */
		/*Dmitry Belimov <d.belimov@gmail.com> */
		.name           = "Beholder BeholdTV 507 RDS",
		.audio_clock    = 0x00187de7,
		.tuner_type     = TUNER_PHILIPS_FM1216MK5,
		.radio_type     = UNSET,
		.tuner_addr     = ADDR_UNSET,
		.radio_addr     = ADDR_UNSET,
		.rds_addr 	= 0x10,
		.tda9887_conf   = TDA9887_PRESENT,
		.gpiomask       = 0x00008000,
		.inputs         = {{
			.name = name_tv,
			.vmux = 3,
			.amux = TV,
			.tv   = 1,
		}, {
			.name = name_comp1,
			.vmux = 1,
			.amux = LINE1,
		}, {
			.name = name_svideo,
			.vmux = 8,
			.amux = LINE1,
		} },
			.radio = {
			.name = name_radio,
			.amux = LINE2,
		},
	},
	[SAA7134_BOARD_BEHOLD_507RDS_MK3] = {
		/*       Beholder Intl. Ltd. 2008      */
		/*Dmitry Belimov <d.belimov@gmail.com> */
		.name           = "Beholder BeholdTV 507 RDS",
		.audio_clock    = 0x00187de7,
		.tuner_type     = TUNER_PHILIPS_FM1216ME_MK3,
		.radio_type     = UNSET,
		.tuner_addr     = ADDR_UNSET,
		.radio_addr     = ADDR_UNSET,
		.rds_addr 	= 0x10,
		.tda9887_conf   = TDA9887_PRESENT,
		.gpiomask       = 0x00008000,
		.inputs         = {{
			.name = name_tv,
			.vmux = 3,
			.amux = TV,
			.tv   = 1,
		}, {
			.name = name_comp1,
			.vmux = 1,
			.amux = LINE1,
		}, {
			.name = name_svideo,
			.vmux = 8,
			.amux = LINE1,
		} },
			.radio = {
			.name = name_radio,
			.amux = LINE2,
		},
	},
	[SAA7134_BOARD_BEHOLD_COLUMBUS_TVFM] = {
		/*       Beholder Intl. Ltd. 2008      */
		/* Dmitry Belimov <d.belimov@gmail.com> */
		.name           = "Beholder BeholdTV Columbus TV/FM",
		.audio_clock    = 0x00187de7,
		.tuner_type     = TUNER_ALPS_TSBE5_PAL,
		.radio_type     = TUNER_TEA5767,
		.tuner_addr     = 0xc2 >> 1,
		.radio_addr     = 0xc0 >> 1,
		.tda9887_conf   = TDA9887_PRESENT,
		.gpiomask       = 0x000A8004,
		.inputs         = {{
			.name = name_tv,
			.vmux = 3,
			.amux = TV,
			.tv   = 1,
			.gpio = 0x000A8004,
		}, {
			.name = name_comp1,
			.vmux = 1,
			.amux = LINE1,
			.gpio = 0x000A8000,
		}, {
			.name = name_svideo,
			.vmux = 8,
			.amux = LINE1,
			.gpio = 0x000A8000,
		} },
		.radio = {
			.name = name_radio,
			.amux = LINE2,
			.gpio = 0x000A8000,
		},
	},
	[SAA7134_BOARD_BEHOLD_607FM_MK3] = {
		/* Andrey Melnikoff <temnota@kmv.ru> */
		.name           = "Beholder BeholdTV 607 FM",
		.audio_clock    = 0x00187de7,
		.tuner_type     = TUNER_PHILIPS_FM1216ME_MK3,
		.radio_type     = UNSET,
		.tuner_addr     = ADDR_UNSET,
		.radio_addr     = ADDR_UNSET,
		.tda9887_conf   = TDA9887_PRESENT,
		.inputs         = {{
			.name = name_tv,
			.vmux = 3,
			.amux = TV,
			.tv   = 1,
		}, {
			.name = name_comp1,
			.vmux = 1,
			.amux = LINE1,
		}, {
			.name = name_svideo,
			.vmux = 8,
			.amux = LINE1,
		} },
		.radio = {
			.name = name_radio,
			.amux = LINE2,
		},
	},
	[SAA7134_BOARD_BEHOLD_609FM_MK3] = {
		/* Andrey Melnikoff <temnota@kmv.ru> */
		.name           = "Beholder BeholdTV 609 FM",
		.audio_clock    = 0x00187de7,
		.tuner_type     = TUNER_PHILIPS_FM1216ME_MK3,
		.radio_type     = UNSET,
		.tuner_addr     = ADDR_UNSET,
		.radio_addr     = ADDR_UNSET,
		.tda9887_conf   = TDA9887_PRESENT,
		.inputs         = {{
			.name = name_tv,
			.vmux = 3,
			.amux = TV,
			.tv   = 1,
		}, {
			.name = name_comp1,
			.vmux = 1,
			.amux = LINE1,
		}, {
			.name = name_svideo,
			.vmux = 8,
			.amux = LINE1,
		} },
		.radio = {
			.name = name_radio,
			.amux = LINE2,
		},
	},
	[SAA7134_BOARD_BEHOLD_607FM_MK5] = {
		/* Andrey Melnikoff <temnota@kmv.ru> */
		.name           = "Beholder BeholdTV 607 FM",
		.audio_clock    = 0x00187de7,
		.tuner_type     = TUNER_PHILIPS_FM1216MK5,
		.radio_type     = UNSET,
		.tuner_addr     = ADDR_UNSET,
		.radio_addr     = ADDR_UNSET,
		.tda9887_conf   = TDA9887_PRESENT,
		.inputs         = {{
			.name = name_tv,
			.vmux = 3,
			.amux = TV,
			.tv   = 1,
		}, {
			.name = name_comp1,
			.vmux = 1,
			.amux = LINE1,
		}, {
			.name = name_svideo,
			.vmux = 8,
			.amux = LINE1,
		} },
		.radio = {
			.name = name_radio,
			.amux = LINE2,
		},
	},
	[SAA7134_BOARD_BEHOLD_609FM_MK5] = {
		/* Andrey Melnikoff <temnota@kmv.ru> */
		.name           = "Beholder BeholdTV 609 FM",
		.audio_clock    = 0x00187de7,
		.tuner_type     = TUNER_PHILIPS_FM1216MK5,
		.radio_type     = UNSET,
		.tuner_addr     = ADDR_UNSET,
		.radio_addr     = ADDR_UNSET,
		.tda9887_conf   = TDA9887_PRESENT,
		.inputs         = {{
			.name = name_tv,
			.vmux = 3,
			.amux = TV,
			.tv   = 1,
		}, {
			.name = name_comp1,
			.vmux = 1,
			.amux = LINE1,
		}, {
			.name = name_svideo,
			.vmux = 8,
			.amux = LINE1,
		} },
		.radio = {
			.name = name_radio,
			.amux = LINE2,
		},
	},
	[SAA7134_BOARD_BEHOLD_607RDS_MK3] = {
		/* Andrey Melnikoff <temnota@kmv.ru> */
		.name           = "Beholder BeholdTV 607 RDS",
		.audio_clock    = 0x00187de7,
		.tuner_type     = TUNER_PHILIPS_FM1216ME_MK3,
		.radio_type     = UNSET,
		.tuner_addr     = ADDR_UNSET,
		.radio_addr     = ADDR_UNSET,
		.rds_addr 	= 0x10,
		.tda9887_conf   = TDA9887_PRESENT,
		.inputs         = {{
			.name = name_tv,
			.vmux = 3,
			.amux = TV,
			.tv   = 1,
		}, {
			.name = name_comp1,
			.vmux = 1,
			.amux = LINE1,
		}, {
			.name = name_svideo,
			.vmux = 8,
			.amux = LINE1,
		} },
		.radio = {
			.name = name_radio,
			.amux = LINE2,
		},
	},
	[SAA7134_BOARD_BEHOLD_609RDS_MK3] = {
		/* Andrey Melnikoff <temnota@kmv.ru> */
		.name           = "Beholder BeholdTV 609 RDS",
		.audio_clock    = 0x00187de7,
		.tuner_type     = TUNER_PHILIPS_FM1216ME_MK3,
		.radio_type     = UNSET,
		.tuner_addr     = ADDR_UNSET,
		.radio_addr     = ADDR_UNSET,
		.rds_addr 	= 0x10,
		.tda9887_conf   = TDA9887_PRESENT,
		.inputs         = {{
			.name = name_tv,
			.vmux = 3,
			.amux = TV,
			.tv   = 1,
		}, {
			.name = name_comp1,
			.vmux = 1,
			.amux = LINE1,
		}, {
			.name = name_svideo,
			.vmux = 8,
			.amux = LINE1,
		} },
		.radio = {
			.name = name_radio,
			.amux = LINE2,
		},
	},
	[SAA7134_BOARD_BEHOLD_607RDS_MK5] = {
		/* Andrey Melnikoff <temnota@kmv.ru> */
		.name           = "Beholder BeholdTV 607 RDS",
		.audio_clock    = 0x00187de7,
		.tuner_type     = TUNER_PHILIPS_FM1216MK5,
		.radio_type     = UNSET,
		.tuner_addr     = ADDR_UNSET,
		.radio_addr     = ADDR_UNSET,
		.rds_addr 	= 0x10,
		.tda9887_conf   = TDA9887_PRESENT,
		.inputs         = {{
			.name = name_tv,
			.vmux = 3,
			.amux = TV,
			.tv   = 1,
		}, {
			.name = name_comp1,
			.vmux = 1,
			.amux = LINE1,
		}, {
			.name = name_svideo,
			.vmux = 8,
			.amux = LINE1,
		} },
		.radio = {
			.name = name_radio,
			.amux = LINE2,
		},
	},
	[SAA7134_BOARD_BEHOLD_609RDS_MK5] = {
		/* Andrey Melnikoff <temnota@kmv.ru> */
		.name           = "Beholder BeholdTV 609 RDS",
		.audio_clock    = 0x00187de7,
		.tuner_type     = TUNER_PHILIPS_FM1216MK5,
		.radio_type     = UNSET,
		.tuner_addr     = ADDR_UNSET,
		.radio_addr     = ADDR_UNSET,
		.rds_addr 	= 0x10,
		.tda9887_conf   = TDA9887_PRESENT,
		.inputs         = {{
			.name = name_tv,
			.vmux = 3,
			.amux = TV,
			.tv   = 1,
		},{
			.name = name_comp1,
			.vmux = 1,
			.amux = LINE1,
		},{
			.name = name_svideo,
			.vmux = 8,
			.amux = LINE1,
		}},
		.radio = {
			.name = name_radio,
			.amux = LINE2,
		},
	},
	[SAA7134_BOARD_BEHOLD_M6] = {
		/* Igor Kuznetsov <igk@igk.ru> */
		/* Andrey Melnikoff <temnota@kmv.ru> */
		/* Beholder Intl. Ltd. Dmitry Belimov <d.belimov@gmail.com> */
		/* Alexey Osipov <lion-simba@pridelands.ru> */
		.name           = "Beholder BeholdTV M6",
		.audio_clock    = 0x00187de7,
		.tuner_type     = TUNER_PHILIPS_FM1216ME_MK3,
		.radio_type     = UNSET,
		.tuner_addr     = ADDR_UNSET,
		.radio_addr     = ADDR_UNSET,
		.empress_addr 	= 0x20,
		.tda9887_conf   = TDA9887_PRESENT,
		.inputs         = { {
			.name = name_tv,
			.vmux = 3,
			.amux = TV,
			.tv   = 1,
		}, {
			.name = name_comp1,
			.vmux = 1,
			.amux = LINE1,
		}, {
			.name = name_svideo,
			.vmux = 8,
			.amux = LINE1,
		} },
		.radio = {
			.name = name_radio,
			.amux = LINE2,
		},
		.mpeg  = SAA7134_MPEG_EMPRESS,
		.video_out = CCIR656,
		.vid_port_opts  = (SET_T_CODE_POLARITY_NON_INVERTED |
					SET_CLOCK_NOT_DELAYED |
					SET_CLOCK_INVERTED |
					SET_VSYNC_OFF),
	},
	[SAA7134_BOARD_BEHOLD_M63] = {
		/* Igor Kuznetsov <igk@igk.ru> */
		/* Andrey Melnikoff <temnota@kmv.ru> */
		/* Beholder Intl. Ltd. Dmitry Belimov <d.belimov@gmail.com> */
		.name           = "Beholder BeholdTV M63",
		.audio_clock    = 0x00187de7,
		.tuner_type     = TUNER_PHILIPS_FM1216ME_MK3,
		.radio_type     = UNSET,
		.tuner_addr     = ADDR_UNSET,
		.radio_addr     = ADDR_UNSET,
		.empress_addr 	= 0x20,
		.tda9887_conf   = TDA9887_PRESENT,
		.inputs         = { {
			.name = name_tv,
			.vmux = 3,
			.amux = TV,
			.tv   = 1,
		}, {
			.name = name_comp1,
			.vmux = 1,
			.amux = LINE1,
		}, {
			.name = name_svideo,
			.vmux = 8,
			.amux = LINE1,
		} },
		.radio = {
			.name = name_radio,
			.amux = LINE2,
		},
		.mpeg  = SAA7134_MPEG_EMPRESS,
		.video_out = CCIR656,
		.vid_port_opts  = (SET_T_CODE_POLARITY_NON_INVERTED |
					SET_CLOCK_NOT_DELAYED |
					SET_CLOCK_INVERTED |
					SET_VSYNC_OFF),
	},
	[SAA7134_BOARD_BEHOLD_M6_EXTRA] = {
		/* Igor Kuznetsov <igk@igk.ru> */
		/* Andrey Melnikoff <temnota@kmv.ru> */
		/* Beholder Intl. Ltd. Dmitry Belimov <d.belimov@gmail.com> */
		/* Alexey Osipov <lion-simba@pridelands.ru> */
		.name           = "Beholder BeholdTV M6 Extra",
		.audio_clock    = 0x00187de7,
		.tuner_type     = TUNER_PHILIPS_FM1216MK5,
		.radio_type     = UNSET,
		.tuner_addr     = ADDR_UNSET,
		.radio_addr     = ADDR_UNSET,
		.rds_addr 	= 0x10,
		.empress_addr 	= 0x20,
		.tda9887_conf   = TDA9887_PRESENT,
		.inputs         = { {
			.name = name_tv,
			.vmux = 3,
			.amux = TV,
			.tv   = 1,
		}, {
			.name = name_comp1,
			.vmux = 1,
			.amux = LINE1,
		}, {
			.name = name_svideo,
			.vmux = 8,
			.amux = LINE1,
		} },
		.radio = {
			.name = name_radio,
			.amux = LINE2,
		},
		.mpeg  = SAA7134_MPEG_EMPRESS,
		.video_out = CCIR656,
		.vid_port_opts  = (SET_T_CODE_POLARITY_NON_INVERTED |
					SET_CLOCK_NOT_DELAYED |
					SET_CLOCK_INVERTED |
					SET_VSYNC_OFF),
	},
	[SAA7134_BOARD_TWINHAN_DTV_DVB_3056] = {
		.name           = "Twinhan Hybrid DTV-DVB 3056 PCI",
		.audio_clock    = 0x00187de7,
		.tuner_type     = TUNER_PHILIPS_TDA8290,
		.radio_type     = UNSET,
		.tuner_addr	= ADDR_UNSET,
		.radio_addr	= ADDR_UNSET,
		.tuner_config   = 2,
		.mpeg           = SAA7134_MPEG_DVB,
		.gpiomask       = 0x0200000,
		.inputs = {{
			.name   = name_tv,
			.vmux   = 1,
			.amux   = TV,
			.tv     = 1,
		}, {
			.name   = name_comp1,
			.vmux   = 3,
			.amux   = LINE1,
		}, {
			.name   = name_svideo,
			.vmux   = 8,		/* untested */
			.amux   = LINE1,
		} },
		.radio = {
			.name   = name_radio,
			.amux   = TV,
			.gpio   = 0x0200000,
		},
	},
	[SAA7134_BOARD_GENIUS_TVGO_A11MCE] = {
		/* Adrian Pardini <pardo.bsso@gmail.com> */
		.name		= "Genius TVGO AM11MCE",
		.audio_clock	= 0x00200000,
		.tuner_type	= TUNER_TNF_5335MF,
		.radio_type     = UNSET,
		.tuner_addr	= ADDR_UNSET,
		.radio_addr	= ADDR_UNSET,
		.gpiomask       = 0xf000,
		.inputs         = {{
			.name = name_tv_mono,
			.vmux = 1,
			.amux = LINE2,
			.gpio = 0x0000,
			.tv   = 1,
		}, {
			.name = name_comp1,
			.vmux = 3,
			.amux = LINE1,
			.gpio = 0x2000,
			.tv = 1
		}, {
			.name = name_svideo,
			.vmux = 8,
			.amux = LINE1,
			.gpio = 0x2000,
	} },
		.radio = {
			.name = name_radio,
			.amux = LINE2,
			.gpio = 0x1000,
		},
		.mute = {
			.name = name_mute,
			.amux = LINE2,
			.gpio = 0x6000,
		},
	},
	[SAA7134_BOARD_PHILIPS_SNAKE] = {
		.name           = "NXP Snake DVB-S reference design",
		.audio_clock    = 0x00200000,
		.tuner_type     = TUNER_ABSENT,
		.radio_type     = UNSET,
		.tuner_addr     = ADDR_UNSET,
		.radio_addr     = ADDR_UNSET,
		.mpeg           = SAA7134_MPEG_DVB,
		.inputs = {{
			.name   = name_comp1,
			.vmux   = 3,
			.amux   = LINE1,
		}, {
			.name   = name_svideo,
			.vmux   = 8,
			.amux   = LINE1,
		} },
	},
	[SAA7134_BOARD_CREATIX_CTX953] = {
		.name         = "Medion/Creatix CTX953 Hybrid",
		.audio_clock  = 0x00187de7,
		.tuner_type   = TUNER_PHILIPS_TDA8290,
		.radio_type   = UNSET,
		.tuner_addr   = ADDR_UNSET,
		.radio_addr   = ADDR_UNSET,
		.tuner_config = 0,
		.mpeg         = SAA7134_MPEG_DVB,
		.inputs       = {{
			.name = name_tv,
			.vmux = 1,
			.amux = TV,
			.tv   = 1,
		}, {
			.name = name_comp1,
			.vmux = 0,
			.amux = LINE1,
		}, {
			.name = name_svideo,
			.vmux = 8,
			.amux = LINE1,
		} },
	},
	[SAA7134_BOARD_MSI_TVANYWHERE_AD11] = {
		.name           = "MSI TV@nywhere A/D v1.1",
		.audio_clock    = 0x00187de7,
		.tuner_type     = TUNER_PHILIPS_TDA8290,
		.radio_type     = UNSET,
		.tuner_addr	= ADDR_UNSET,
		.radio_addr	= ADDR_UNSET,
		.tuner_config   = 2,
		.mpeg           = SAA7134_MPEG_DVB,
		.gpiomask       = 0x0200000,
		.inputs = { {
			.name   = name_tv,
			.vmux   = 1,
			.amux   = TV,
			.tv     = 1,
		}, {
			.name   = name_comp1,
			.vmux   = 3,
			.amux   = LINE1,
		}, {
			.name   = name_svideo,
			.vmux   = 8,
			.amux   = LINE1,
		} },
		.radio = {
			.name   = name_radio,
			.amux   = TV,
			.gpio   = 0x0200000,
		},
	},
	[SAA7134_BOARD_AVERMEDIA_CARDBUS_506] = {
		.name           = "AVerMedia Cardbus TV/Radio (E506R)",
		.audio_clock    = 0x187de7,
		.tuner_type     = TUNER_XC2028,
		.radio_type     = UNSET,
		.tuner_addr	= ADDR_UNSET,
		.radio_addr	= ADDR_UNSET,
		 .mpeg           = SAA7134_MPEG_DVB,
		 .inputs         = {{
			 .name = name_tv,
			 .vmux = 1,
			 .amux = TV,
			 .tv   = 1,
		 }, {
			 .name = name_comp1,
			 .vmux = 3,
			 .amux = LINE1,
		 }, {
			 .name = name_svideo,
			 .vmux = 8,
			 .amux = LINE2,
		 } },
		 .radio = {
			 .name = name_radio,
			 .amux = TV,
		 },
	},
	[SAA7134_BOARD_AVERMEDIA_A16D] = {
		.name           = "AVerMedia Hybrid TV/Radio (A16D)",
		.audio_clock    = 0x187de7,
		.tuner_type     = TUNER_XC2028,
		.radio_type     = UNSET,
		.tuner_addr	= ADDR_UNSET,
		.radio_addr	= ADDR_UNSET,
		.mpeg           = SAA7134_MPEG_DVB,
		.inputs         = {{
			.name = name_tv,
			.vmux = 1,
			.amux = TV,
			.tv   = 1,
		}, {
			.name = name_svideo,
			.vmux = 8,
			.amux = LINE1,
		}, {
			.name = name_comp,
			.vmux = 0,
			.amux = LINE1,
		} },
		.radio = {
			.name = name_radio,
			.amux = TV,
		},
	},
	[SAA7134_BOARD_AVERMEDIA_M115] = {
		.name           = "Avermedia M115",
		.audio_clock    = 0x187de7,
		.tuner_type     = TUNER_XC2028,
		.radio_type     = UNSET,
		.tuner_addr	= ADDR_UNSET,
		.radio_addr	= ADDR_UNSET,
		.inputs         = {{
			.name = name_tv,
			.vmux = 1,
			.amux = TV,
			.tv   = 1,
		}, {
			.name = name_comp1,
			.vmux = 3,
			.amux = LINE1,
		}, {
			.name = name_svideo,
			.vmux = 8,
			.amux = LINE2,
		} },
	},
	[SAA7134_BOARD_VIDEOMATE_T750] = {
		/* John Newbigin <jn@it.swin.edu.au> */
		.name           = "Compro VideoMate T750",
		.audio_clock    = 0x00187de7,
		.tuner_type     = TUNER_XC2028,
		.radio_type     = UNSET,
		.tuner_addr	= ADDR_UNSET,
		.radio_addr	= ADDR_UNSET,
		.inputs = {{
			.name   = name_tv,
			.vmux   = 3,
			.amux   = TV,
			.tv     = 1,
		}, {
			.name   = name_comp1,
			.vmux   = 1,
			.amux   = LINE2,
		}, {
			.name   = name_svideo,
			.vmux   = 8,
			.amux   = LINE2,
		} },
		.radio = {
			.name = name_radio,
			.amux = TV,
		}
	},
	[SAA7134_BOARD_AVERMEDIA_A700_PRO] = {
		/* Matthias Schwarzott <zzam@gentoo.org> */
		.name           = "Avermedia DVB-S Pro A700",
		.audio_clock    = 0x00187de7,
		.tuner_type     = TUNER_ABSENT,
		.radio_type     = UNSET,
		.tuner_addr     = ADDR_UNSET,
		.radio_addr     = ADDR_UNSET,
		.mpeg           = SAA7134_MPEG_DVB,
		.inputs         = { {
			.name = name_comp,
			.vmux = 1,
			.amux = LINE1,
		}, {
			.name = name_svideo,
			.vmux = 6,
			.amux = LINE1,
		} },
	},
	[SAA7134_BOARD_AVERMEDIA_A700_HYBRID] = {
		/* Matthias Schwarzott <zzam@gentoo.org> */
		.name           = "Avermedia DVB-S Hybrid+FM A700",
		.audio_clock    = 0x00187de7,
		.tuner_type     = TUNER_XC2028,
		.radio_type     = UNSET,
		.tuner_addr     = ADDR_UNSET,
		.radio_addr     = ADDR_UNSET,
		.mpeg           = SAA7134_MPEG_DVB,
		.inputs         = { {
			.name   = name_tv,
			.vmux   = 4,
			.amux   = TV,
			.tv     = 1,
		}, {
			.name = name_comp,
			.vmux = 1,
			.amux = LINE1,
		}, {
			.name = name_svideo,
			.vmux = 6,
			.amux = LINE1,
		} },
		.radio = {
			.name = name_radio,
			.amux = TV,
		},
	},
	[SAA7134_BOARD_BEHOLD_H6] = {
		/* Igor Kuznetsov <igk@igk.ru> */
		.name           = "Beholder BeholdTV H6",
		.audio_clock    = 0x00187de7,
		.tuner_type     = TUNER_PHILIPS_FMD1216MEX_MK3,
		.radio_type     = UNSET,
		.tuner_addr     = ADDR_UNSET,
		.radio_addr     = ADDR_UNSET,
		.tda9887_conf   = TDA9887_PRESENT,
		.mpeg           = SAA7134_MPEG_DVB,
		.inputs         = {{
			.name = name_tv,
			.vmux = 3,
			.amux = TV,
			.tv   = 1,
		}, {
			.name = name_comp1,
			.vmux = 1,
			.amux = LINE1,
		}, {
			.name = name_svideo,
			.vmux = 8,
			.amux = LINE1,
		} },
		.radio = {
			.name = name_radio,
			.amux = LINE2,
		},
	},
	[SAA7134_BOARD_ASUSTeK_TIGER_3IN1] = {
		.name           = "Asus Tiger 3in1",
		.audio_clock    = 0x00187de7,
		.tuner_type     = TUNER_PHILIPS_TDA8290,
		.radio_type     = UNSET,
		.tuner_addr     = ADDR_UNSET,
		.radio_addr     = ADDR_UNSET,
		.tuner_config   = 2,
		.gpiomask       = 1 << 21,
		.mpeg           = SAA7134_MPEG_DVB,
		.inputs         = {{
			.name = name_tv,
			.vmux = 1,
			.amux = TV,
			.tv   = 1,
		}, {
			.name = name_comp,
			.vmux = 0,
			.amux = LINE2,
		}, {
			.name = name_svideo,
			.vmux = 8,
			.amux = LINE2,
		} },
		.radio = {
			.name = name_radio,
			.amux = TV,
			.gpio = 0x0200000,
		},
	},
	[SAA7134_BOARD_REAL_ANGEL_220] = {
		.name           = "Zogis Real Angel 220",
		.audio_clock    = 0x00187de7,
		.tuner_type     = TUNER_TNF_5335MF,
		.radio_type     = UNSET,
		.tuner_addr     = ADDR_UNSET,
		.radio_addr     = ADDR_UNSET,
		.gpiomask       = 0x801a8087,
		.inputs = { {
			.name   = name_tv,
			.vmux   = 3,
			.amux   = LINE2,
			.tv     = 1,
			.gpio   = 0x624000,
		}, {
			.name   = name_comp1,
			.vmux   = 1,
			.amux   = LINE1,
			.gpio   = 0x624000,
		}, {
			.name   = name_svideo,
			.vmux   = 1,
			.amux   = LINE1,
			.gpio   = 0x624000,
		} },
		.radio = {
			.name   = name_radio,
			.amux   = LINE2,
			.gpio   = 0x624001,
		},
		.mute = {
			.name = name_mute,
			.amux = TV,
		},
	},
	[SAA7134_BOARD_ADS_INSTANT_HDTV_PCI] = {
		.name           = "ADS Tech Instant HDTV",
		.audio_clock    = 0x00187de7,
		.tuner_type     = TUNER_PHILIPS_TUV1236D,
		.radio_type     = UNSET,
		.tuner_addr     = ADDR_UNSET,
		.radio_addr     = ADDR_UNSET,
		.tda9887_conf   = TDA9887_PRESENT,
		.mpeg           = SAA7134_MPEG_DVB,
		.inputs         = { {
			.name = name_tv,
			.vmux = 1,
			.amux = TV,
			.tv   = 1,
		}, {
			.name = name_comp,
			.vmux = 4,
			.amux = LINE1,
		}, {
			.name = name_svideo,
			.vmux = 8,
			.amux = LINE1,
		} },
	},
	[SAA7134_BOARD_ASUSTeK_TIGER] = {
		.name           = "Asus Tiger Rev:1.00",
		.audio_clock    = 0x00187de7,
		.tuner_type     = TUNER_PHILIPS_TDA8290,
		.radio_type     = UNSET,
		.tuner_addr	= ADDR_UNSET,
		.radio_addr	= ADDR_UNSET,
		.tuner_config   = 0,
		.mpeg           = SAA7134_MPEG_DVB,
		.gpiomask       = 0x0200000,
		.inputs = { {
			.name   = name_tv,
			.vmux   = 1,
			.amux   = TV,
			.tv     = 1,
		}, {
			.name   = name_comp1,
			.vmux   = 3,
			.amux   = LINE2,
		}, {
			.name   = name_comp2,
			.vmux   = 0,
			.amux   = LINE2,
		}, {
			.name   = name_svideo,
			.vmux   = 8,
			.amux   = LINE2,
		} },
		.radio = {
			.name   = name_radio,
			.amux   = TV,
			.gpio   = 0x0200000,
		},
	},
	[SAA7134_BOARD_KWORLD_PLUS_TV_ANALOG] = {
		.name           = "Kworld Plus TV Analog Lite PCI",
		.audio_clock    = 0x00187de7,
		.tuner_type     = TUNER_YMEC_TVF_5533MF,
		.radio_type     = TUNER_TEA5767,
		.tuner_addr     = ADDR_UNSET,
		.radio_addr     = 0x60,
		.gpiomask       = 0x80000700,
		.inputs = { {
			.name   = name_tv,
			.vmux   = 1,
			.amux   = LINE2,
			.tv     = 1,
			.gpio   = 0x100,
		}, {
			.name   = name_comp1,
			.vmux   = 3,
			.amux   = LINE1,
			.gpio   = 0x200,
		}, {
			.name   = name_svideo,
			.vmux   = 8,
			.amux   = LINE1,
			.gpio   = 0x200,
		} },
		.radio = {
			.name   = name_radio,
			.vmux   = 1,
			.amux   = LINE1,
			.gpio   = 0x100,
		},
		.mute = {
			.name = name_mute,
			.vmux = 8,
			.amux = 2,
		},
	},
	[SAA7134_BOARD_KWORLD_PCI_SBTVD_FULLSEG] = {
		.name           = "Kworld PCI SBTVD/ISDB-T Full-Seg Hybrid",
		.audio_clock    = 0x00187de7,
<<<<<<< HEAD
#if 0
	/*
	 * FIXME: Analog mode doesn't work, if digital is enabled. The proper
	 * fix is to use tda8290 driver, but Kworld seems to use an
	 * unsupported version of tda8295.
	 */
		.tuner_type     = TUNER_NXP_TDA18271,	/* TUNER_PHILIPS_TDA8290 */
		.tuner_addr     = 0x60,
#else
		.tuner_type     = UNSET,
		.tuner_addr     = ADDR_UNSET,
#endif
=======
		.tuner_type     = TUNER_PHILIPS_TDA8290,
		.tuner_addr     = ADDR_UNSET,
>>>>>>> 105e53f8
		.radio_type     = UNSET,
		.radio_addr	= ADDR_UNSET,
		.gpiomask       = 0x8e054000,
		.mpeg           = SAA7134_MPEG_DVB,
		.ts_type	= SAA7134_MPEG_TS_PARALLEL,
		.inputs = { {
			.name   = name_tv,
			.vmux   = 1,
			.amux   = TV,
			.tv     = 1,
#if 0	/* FIXME */
		}, {
			.name   = name_comp1,
			.vmux   = 3,
			.amux   = LINE1,
			.gpio   = 0x200,
		}, {
			.name   = name_svideo,
			.vmux   = 8,
			.amux   = LINE1,
			.gpio   = 0x200,
#endif
		} },
#if 0
		.radio = {
			.name   = name_radio,
			.vmux   = 1,
			.amux   = LINE1,
			.gpio   = 0x100,
		},
#endif
		.mute = {
			.name = name_mute,
			.vmux = 0,
			.amux = TV,
		},
	},
	[SAA7134_BOARD_AVERMEDIA_GO_007_FM_PLUS] = {
		.name           = "Avermedia AVerTV GO 007 FM Plus",
		.audio_clock    = 0x00187de7,
		.tuner_type     = TUNER_PHILIPS_TDA8290,
		.radio_type     = UNSET,
		.tuner_addr	= ADDR_UNSET,
		.radio_addr	= ADDR_UNSET,
		.gpiomask       = 0x00300003,
		/* .gpiomask       = 0x8c240003, */
		.inputs         = { {
			.name = name_tv,
			.vmux = 1,
			.amux = TV,
			.tv   = 1,
			.gpio = 0x01,
		}, {
			.name = name_svideo,
			.vmux = 6,
			.amux = LINE1,
			.gpio = 0x02,
		} },
		.radio = {
			.name = name_radio,
			.amux = TV,
			.gpio = 0x00300001,
		},
		.mute = {
			.name = name_mute,
			.amux = TV,
			.gpio = 0x01,
		},
	},
	[SAA7134_BOARD_AVERMEDIA_STUDIO_507UA] = {
		/* Andy Shevchenko <andy@smile.org.ua> */
		.name           = "Avermedia AVerTV Studio 507UA",
		.audio_clock    = 0x00187de7,
		.tuner_type     = TUNER_PHILIPS_FM1216ME_MK3, /* Should be MK5 */
		.radio_type     = UNSET,
		.tuner_addr     = ADDR_UNSET,
		.radio_addr     = ADDR_UNSET,
		.tda9887_conf   = TDA9887_PRESENT,
		.gpiomask       = 0x03,
		.inputs         = { {
			.name = name_tv,
			.vmux = 1,
			.amux = TV,
			.tv   = 1,
			.gpio = 0x00,
		}, {
			.name = name_comp1,
			.vmux = 3,
			.amux = LINE1,
			.gpio = 0x00,
		}, {
			.name = name_svideo,
			.vmux = 8,
			.amux = LINE1,
			.gpio = 0x00,
		} },
		.radio = {
			.name = name_radio,
			.amux = LINE2,
			.gpio = 0x01,
		},
		.mute  = {
			.name = name_mute,
			.amux = LINE1,
			.gpio = 0x00,
		},
	},
	[SAA7134_BOARD_VIDEOMATE_S350] = {
		/* Jan D. Louw <jd.louw@mweb.co.za */
		.name		= "Compro VideoMate S350/S300",
		.audio_clock	= 0x00187de7,
		.tuner_type	= TUNER_ABSENT,
		.radio_type	= UNSET,
		.tuner_addr	= ADDR_UNSET,
		.radio_addr	= ADDR_UNSET,
		.mpeg		= SAA7134_MPEG_DVB,
		.inputs = { {
			.name	= name_comp1,
			.vmux	= 0,
			.amux	= LINE1,
		}, {
			.name	= name_svideo,
			.vmux	= 8, /* Not tested */
			.amux	= LINE1
		} },
	},
	[SAA7134_BOARD_BEHOLD_X7] = {
		/* Beholder Intl. Ltd. Dmitry Belimov <d.belimov@gmail.com> */
		.name           = "Beholder BeholdTV X7",
		.audio_clock    = 0x00187de7,
		.tuner_type     = TUNER_XC5000,
		.radio_type     = UNSET,
		.tuner_addr     = ADDR_UNSET,
		.radio_addr     = ADDR_UNSET,
		.mpeg           = SAA7134_MPEG_DVB,
		.inputs         = { {
			.name = name_tv,
			.vmux = 2,
			.amux = TV,
			.tv   = 1,
		}, {
			.name = name_comp1,
			.vmux = 0,
			.amux = LINE1,
		}, {
			.name = name_svideo,
			.vmux = 9,
			.amux = LINE1,
		} },
		.radio = {
			.name = name_radio,
			.amux = TV,
		},
	},
	[SAA7134_BOARD_ZOLID_HYBRID_PCI] = {
		.name           = "Zolid Hybrid TV Tuner PCI",
		.audio_clock    = 0x00187de7,
		.tuner_type     = TUNER_PHILIPS_TDA8290,
		.radio_type     = UNSET,
		.tuner_addr     = ADDR_UNSET,
		.radio_addr     = ADDR_UNSET,
		.tuner_config   = 0,
		.mpeg           = SAA7134_MPEG_DVB,
		.ts_type	= SAA7134_MPEG_TS_PARALLEL,
		.inputs         = {{
			.name = name_tv,
			.vmux = 1,
			.amux = TV,
			.tv   = 1,
		} },
		.radio = {	/* untested */
			.name = name_radio,
			.amux = TV,
		},
	},
	[SAA7134_BOARD_ASUS_EUROPA_HYBRID] = {
		.name           = "Asus Europa Hybrid OEM",
		.audio_clock    = 0x00187de7,
		.tuner_type     = TUNER_PHILIPS_TD1316,
		.radio_type     = UNSET,
		.tuner_addr	= 0x61,
		.radio_addr	= ADDR_UNSET,
		.tda9887_conf   = TDA9887_PRESENT | TDA9887_PORT1_ACTIVE,
		.mpeg           = SAA7134_MPEG_DVB,
		.inputs = { {
			.name   = name_tv,
			.vmux   = 3,
			.amux   = TV,
			.tv     = 1,
		}, {
			.name   = name_comp1,
			.vmux   = 4,
			.amux   = LINE2,
		}, {
			.name   = name_svideo,
			.vmux   = 8,
			.amux   = LINE2,
		} },
	},
	[SAA7134_BOARD_LEADTEK_WINFAST_DTV1000S] = {
		.name           = "Leadtek Winfast DTV1000S",
		.audio_clock    = 0x00187de7,
		.tuner_type     = TUNER_PHILIPS_TDA8290,
		.radio_type     = UNSET,
		.tuner_addr     = ADDR_UNSET,
		.radio_addr     = ADDR_UNSET,
		.mpeg           = SAA7134_MPEG_DVB,
		.inputs         = { {
			.name = name_comp1,
			.vmux = 3,
		}, {
			.name = name_svideo,
			.vmux = 8,
		} },
	},
	[SAA7134_BOARD_BEHOLD_505RDS_MK3] = {
		/*       Beholder Intl. Ltd. 2008      */
		/*Dmitry Belimov <d.belimov@gmail.com> */
		.name           = "Beholder BeholdTV 505 RDS",
		.audio_clock    = 0x00200000,
		.tuner_type     = TUNER_PHILIPS_FM1216ME_MK3,
		.radio_type     = UNSET,
		.tuner_addr     = ADDR_UNSET,
		.radio_addr     = ADDR_UNSET,
		.rds_addr 	= 0x10,
		.tda9887_conf   = TDA9887_PRESENT,
		.gpiomask       = 0x00008000,
		.inputs         = {{
			.name = name_tv,
			.vmux = 3,
			.amux = LINE2,
			.tv   = 1,
		}, {
			.name = name_comp1,
			.vmux = 1,
			.amux = LINE1,
		}, {
			.name = name_svideo,
			.vmux = 8,
			.amux = LINE1,
		} },
		.mute = {
			.name = name_mute,
			.amux = LINE1,
		},
		.radio = {
			.name = name_radio,
			.amux = LINE2,
		},
	},
	[SAA7134_BOARD_HAWELL_HW_404M7] = {
		/* Hawell HW-404M7 & Hawell HW-808M7  */
		/* Bogoslovskiy Viktor <bogovic@bk.ru> */
		.name         = "Hawell HW-404M7",
		.audio_clock   = 0x00200000,
		.tuner_type    = UNSET,
		.radio_type    = UNSET,
		.tuner_addr   = ADDR_UNSET,
		.radio_addr   = ADDR_UNSET,
		.gpiomask      = 0x389c00,
		.inputs       = {{
			.name = name_comp1,
			.vmux = 3,
			.amux = LINE1,
			.gpio = 0x01fc00,
		} },
	},
	[SAA7134_BOARD_BEHOLD_H7] = {
		/* Beholder Intl. Ltd. Dmitry Belimov <d.belimov@gmail.com> */
		.name           = "Beholder BeholdTV H7",
		.audio_clock    = 0x00187de7,
		.tuner_type     = TUNER_XC5000,
		.radio_type     = UNSET,
		.tuner_addr     = ADDR_UNSET,
		.radio_addr     = ADDR_UNSET,
		.mpeg           = SAA7134_MPEG_DVB,
		.ts_type	= SAA7134_MPEG_TS_PARALLEL,
		.inputs         = { {
			.name = name_tv,
			.vmux = 2,
			.amux = TV,
			.tv   = 1,
		}, {
			.name = name_comp1,
			.vmux = 0,
			.amux = LINE1,
		}, {
			.name = name_svideo,
			.vmux = 9,
			.amux = LINE1,
		} },
		.radio = {
			.name = name_radio,
			.amux = TV,
		},
	},
	[SAA7134_BOARD_BEHOLD_A7] = {
		/* Beholder Intl. Ltd. Dmitry Belimov <d.belimov@gmail.com> */
		.name           = "Beholder BeholdTV A7",
		.audio_clock    = 0x00187de7,
		.tuner_type     = TUNER_XC5000,
		.radio_type     = UNSET,
		.tuner_addr     = ADDR_UNSET,
		.radio_addr     = ADDR_UNSET,
		.inputs         = { {
			.name = name_tv,
			.vmux = 2,
			.amux = TV,
			.tv   = 1,
		}, {
			.name = name_comp1,
			.vmux = 0,
			.amux = LINE1,
		}, {
			.name = name_svideo,
			.vmux = 9,
			.amux = LINE1,
		} },
		.radio = {
			.name = name_radio,
			.amux = TV,
		},
	},
	[SAA7134_BOARD_TECHNOTREND_BUDGET_T3000] = {
		.name           = "TechoTrend TT-budget T-3000",
		.tuner_type     = TUNER_PHILIPS_TD1316,
		.audio_clock    = 0x00187de7,
		.radio_type     = UNSET,
		.tuner_addr     = 0x63,
		.radio_addr     = ADDR_UNSET,
		.tda9887_conf   = TDA9887_PRESENT | TDA9887_PORT1_ACTIVE,
		.mpeg           = SAA7134_MPEG_DVB,
		.inputs = {{
			.name   = name_tv,
			.vmux   = 3,
			.amux   = TV,
			.tv     = 1,
		}, {
			.name   = name_comp1,
			.vmux   = 0,
			.amux   = LINE2,
		}, {
			.name   = name_svideo,
			.vmux   = 8,
			.amux   = LINE2,
		} },
	},
	[SAA7134_BOARD_VIDEOMATE_M1F] = {
		/* Pavel Osnova <pvosnova@gmail.com> */
		.name           = "Compro VideoMate Vista M1F",
		.audio_clock    = 0x00187de7,
		.tuner_type     = TUNER_LG_PAL_NEW_TAPC,
		.radio_type     = TUNER_TEA5767,
		.tuner_addr     = ADDR_UNSET,
		.radio_addr     = 0x60,
		.inputs         = { {
			.name = name_tv,
			.vmux = 1,
			.amux = TV,
			.tv   = 1,
		}, {
			.name = name_comp1,
			.vmux = 3,
			.amux = LINE2,
		}, {
			.name = name_svideo,
			.vmux = 8,
			.amux = LINE2,
		} },
		.radio = {
			.name = name_radio,
			.amux = LINE1,
		},
		.mute = {
			.name = name_mute,
			.amux = TV,
		},
	},

};

const unsigned int saa7134_bcount = ARRAY_SIZE(saa7134_boards);

/* ------------------------------------------------------------------ */
/* PCI ids + subsystem IDs                                            */

struct pci_device_id saa7134_pci_tbl[] = {
	{
		.vendor       = PCI_VENDOR_ID_PHILIPS,
		.device       = PCI_DEVICE_ID_PHILIPS_SAA7134,
		.subvendor    = PCI_VENDOR_ID_PHILIPS,
		.subdevice    = 0x2001,
		.driver_data  = SAA7134_BOARD_PROTEUS_PRO,
	},{
		.vendor       = PCI_VENDOR_ID_PHILIPS,
		.device       = PCI_DEVICE_ID_PHILIPS_SAA7133,
		.subvendor    = PCI_VENDOR_ID_PHILIPS,
		.subdevice    = 0x2001,
		.driver_data  = SAA7134_BOARD_PROTEUS_PRO,
	},{
		.vendor       = PCI_VENDOR_ID_PHILIPS,
		.device       = PCI_DEVICE_ID_PHILIPS_SAA7134,
		.subvendor    = PCI_VENDOR_ID_PHILIPS,
		.subdevice    = 0x6752,
		.driver_data  = SAA7134_BOARD_EMPRESS,
	},{
		.vendor       = PCI_VENDOR_ID_PHILIPS,
		.device       = PCI_DEVICE_ID_PHILIPS_SAA7134,
		.subvendor    = 0x1131,
		.subdevice    = 0x4e85,
		.driver_data  = SAA7134_BOARD_MONSTERTV,
	},{
		.vendor       = PCI_VENDOR_ID_PHILIPS,
		.device       = PCI_DEVICE_ID_PHILIPS_SAA7134,
		.subvendor    = 0x153b,
		.subdevice    = 0x1142,
		.driver_data  = SAA7134_BOARD_CINERGY400,
	},{
		.vendor       = PCI_VENDOR_ID_PHILIPS,
		.device       = PCI_DEVICE_ID_PHILIPS_SAA7134,
		.subvendor    = 0x153b,
		.subdevice    = 0x1143,
		.driver_data  = SAA7134_BOARD_CINERGY600,
	},{
		.vendor       = PCI_VENDOR_ID_PHILIPS,
		.device       = PCI_DEVICE_ID_PHILIPS_SAA7134,
		.subvendor    = 0x153b,
		.subdevice    = 0x1158,
		.driver_data  = SAA7134_BOARD_CINERGY600_MK3,
	},{
		.vendor       = PCI_VENDOR_ID_PHILIPS,
		.device       = PCI_DEVICE_ID_PHILIPS_SAA7133,
		.subvendor    = 0x153b,
		.subdevice    = 0x1162,
		.driver_data  = SAA7134_BOARD_CINERGY400_CARDBUS,
	},{
		.vendor       = PCI_VENDOR_ID_PHILIPS,
		.device       = PCI_DEVICE_ID_PHILIPS_SAA7134,
		.subvendor    = 0x5169,
		.subdevice    = 0x0138,
		.driver_data  = SAA7134_BOARD_FLYVIDEO3000_NTSC,
	},{
		.vendor       = PCI_VENDOR_ID_PHILIPS,
		.device       = PCI_DEVICE_ID_PHILIPS_SAA7134,
		.subvendor    = 0x5168,
		.subdevice    = 0x0138,
		.driver_data  = SAA7134_BOARD_FLYVIDEO3000,
	},{
		.vendor       = PCI_VENDOR_ID_PHILIPS,
		.device       = PCI_DEVICE_ID_PHILIPS_SAA7134,
		.subvendor    = 0x4e42,				/* "Typhoon PCI Capture TV Card" Art.No. 50673 */
		.subdevice    = 0x0138,
		.driver_data  = SAA7134_BOARD_FLYVIDEO3000,
	},{
		.vendor       = PCI_VENDOR_ID_PHILIPS,
		.device       = PCI_DEVICE_ID_PHILIPS_SAA7130,
		.subvendor    = 0x5168,
		.subdevice    = 0x0138,
		.driver_data  = SAA7134_BOARD_FLYVIDEO2000,
	},{
		.vendor       = PCI_VENDOR_ID_PHILIPS,
		.device       = PCI_DEVICE_ID_PHILIPS_SAA7130,
		.subvendor    = 0x4e42,		/* Typhoon */
		.subdevice    = 0x0138,		/* LifeView FlyTV Prime30 OEM */
		.driver_data  = SAA7134_BOARD_FLYVIDEO2000,
	},{
		.vendor       = PCI_VENDOR_ID_PHILIPS,
		.device       = PCI_DEVICE_ID_PHILIPS_SAA7133,
		.subvendor    = 0x5168,
		.subdevice    = 0x0212, /* minipci, LR212 */
		.driver_data  = SAA7134_BOARD_FLYTVPLATINUM_MINI,
	},{
		.vendor       = PCI_VENDOR_ID_PHILIPS,
		.device       = PCI_DEVICE_ID_PHILIPS_SAA7133,
		.subvendor    = 0x14c0,
		.subdevice    = 0x1212, /* minipci, LR1212 */
		.driver_data  = SAA7134_BOARD_FLYTVPLATINUM_MINI2,
	},{
		.vendor       = PCI_VENDOR_ID_PHILIPS,
		.device       = PCI_DEVICE_ID_PHILIPS_SAA7133,
		.subvendor    = 0x4e42,
		.subdevice    = 0x0212, /* OEM minipci, LR212 */
		.driver_data  = SAA7134_BOARD_FLYTVPLATINUM_MINI,
	},{
		.vendor       = PCI_VENDOR_ID_PHILIPS,
		.device       = PCI_DEVICE_ID_PHILIPS_SAA7133,
		.subvendor    = 0x5168,	/* Animation Technologies (LifeView) */
		.subdevice    = 0x0214, /* Standard PCI, LR214 Rev E and earlier (SAA7135) */
		.driver_data  = SAA7134_BOARD_FLYTVPLATINUM_FM,
	},{
		.vendor       = PCI_VENDOR_ID_PHILIPS,
		.device       = PCI_DEVICE_ID_PHILIPS_SAA7133,
		.subvendor    = 0x5168,	/* Animation Technologies (LifeView) */
		.subdevice    = 0x5214, /* Standard PCI, LR214 Rev F onwards (SAA7131) */
		.driver_data  = SAA7134_BOARD_FLYTVPLATINUM_FM,
	},{
		.vendor       = PCI_VENDOR_ID_PHILIPS,
		.device       = PCI_DEVICE_ID_PHILIPS_SAA7133,
		.subvendor    = 0x1489, /* KYE */
		.subdevice    = 0x0214, /* Genius VideoWonder ProTV */
		.driver_data  = SAA7134_BOARD_FLYTVPLATINUM_FM, /* is an LR214WF actually */
	},{
		.vendor       = PCI_VENDOR_ID_PHILIPS,
		.device       = PCI_DEVICE_ID_PHILIPS_SAA7134,
		.subvendor    = 0x16be,
		.subdevice    = 0x0003,
		.driver_data  = SAA7134_BOARD_MD7134,
	},{
		.vendor       = PCI_VENDOR_ID_PHILIPS,
		.device       = PCI_DEVICE_ID_PHILIPS_SAA7134,
		.subvendor    = 0x16be, /* CTX946 analog TV, HW mpeg, DVB-T */
		.subdevice    = 0x5000, /* only analog TV and DVB-T for now */
		.driver_data  = SAA7134_BOARD_MD7134,
	}, {
		.vendor       = PCI_VENDOR_ID_PHILIPS,
		.device       = PCI_DEVICE_ID_PHILIPS_SAA7130,
		.subvendor    = 0x1048,
		.subdevice    = 0x226b,
		.driver_data  = SAA7134_BOARD_ELSA,
	},{
		.vendor       = PCI_VENDOR_ID_PHILIPS,
		.device       = PCI_DEVICE_ID_PHILIPS_SAA7130,
		.subvendor    = 0x1048,
		.subdevice    = 0x226a,
		.driver_data  = SAA7134_BOARD_ELSA_500TV,
	},{
		.vendor       = PCI_VENDOR_ID_PHILIPS,
		.device       = PCI_DEVICE_ID_PHILIPS_SAA7130,
		.subvendor    = 0x1048,
		.subdevice    = 0x226c,
		.driver_data  = SAA7134_BOARD_ELSA_700TV,
	},{
		.vendor       = PCI_VENDOR_ID_PHILIPS,
		.device       = PCI_DEVICE_ID_PHILIPS_SAA7134,
		.subvendor    = PCI_VENDOR_ID_ASUSTEK,
		.subdevice    = 0x4842,
		.driver_data  = SAA7134_BOARD_ASUSTeK_TVFM7134,
	},{
		.vendor       = PCI_VENDOR_ID_PHILIPS,
		.device       = PCI_DEVICE_ID_PHILIPS_SAA7133,
		.subvendor    = PCI_VENDOR_ID_ASUSTEK,
		.subdevice    = 0x4845,
		.driver_data  = SAA7134_BOARD_ASUSTeK_TVFM7135,
	},{
		.vendor       = PCI_VENDOR_ID_PHILIPS,
		.device       = PCI_DEVICE_ID_PHILIPS_SAA7134,
		.subvendor    = PCI_VENDOR_ID_ASUSTEK,
		.subdevice    = 0x4830,
		.driver_data  = SAA7134_BOARD_ASUSTeK_TVFM7134,
	},{
		.vendor       = PCI_VENDOR_ID_PHILIPS,
		.device       = PCI_DEVICE_ID_PHILIPS_SAA7133,
		.subvendor    = PCI_VENDOR_ID_ASUSTEK,
		.subdevice    = 0x4843,
		.driver_data  = SAA7134_BOARD_ASUSTEK_TVFM7133,
	},{
		.vendor       = PCI_VENDOR_ID_PHILIPS,
		.device       = PCI_DEVICE_ID_PHILIPS_SAA7134,
		.subvendor    = PCI_VENDOR_ID_ASUSTEK,
		.subdevice    = 0x4840,
		.driver_data  = SAA7134_BOARD_ASUSTeK_TVFM7134,
	},{
		.vendor       = PCI_VENDOR_ID_PHILIPS,
		.device       = PCI_DEVICE_ID_PHILIPS_SAA7134,
		.subvendor    = PCI_VENDOR_ID_PHILIPS,
		.subdevice    = 0xfe01,
		.driver_data  = SAA7134_BOARD_TVSTATION_RDS,
	},{
		.vendor       = PCI_VENDOR_ID_PHILIPS,
		.device       = PCI_DEVICE_ID_PHILIPS_SAA7134,
		.subvendor    = 0x1894,
		.subdevice    = 0xfe01,
		.driver_data  = SAA7134_BOARD_TVSTATION_RDS,
	},{
		.vendor       = PCI_VENDOR_ID_PHILIPS,
		.device       = PCI_DEVICE_ID_PHILIPS_SAA7134,
		.subvendor    = 0x1894,
		.subdevice    = 0xa006,
		.driver_data  = SAA7134_BOARD_TVSTATION_DVR,
	},{
		.vendor       = PCI_VENDOR_ID_PHILIPS,
		.device       = PCI_DEVICE_ID_PHILIPS_SAA7134,
		.subvendor    = 0x1131,
		.subdevice    = 0x7133,
		.driver_data  = SAA7134_BOARD_VA1000POWER,
	},{
		.vendor       = PCI_VENDOR_ID_PHILIPS,
		.device       = PCI_DEVICE_ID_PHILIPS_SAA7130,
		.subvendor    = PCI_VENDOR_ID_PHILIPS,
		.subdevice    = 0x2001,
		.driver_data  = SAA7134_BOARD_10MOONSTVMASTER,
	},{
		.vendor       = PCI_VENDOR_ID_PHILIPS,
		.device       = PCI_DEVICE_ID_PHILIPS_SAA7133,
		.subvendor    = 0x185b,
		.subdevice    = 0xc100,
		.driver_data  = SAA7134_BOARD_VIDEOMATE_TV,
	},{
		.vendor       = PCI_VENDOR_ID_PHILIPS,
		.device       = PCI_DEVICE_ID_PHILIPS_SAA7133,
		.subvendor    = 0x185b,
		.subdevice    = 0xc100,
		.driver_data  = SAA7134_BOARD_VIDEOMATE_TV_GOLD_PLUS,
	},{
		.vendor       = PCI_VENDOR_ID_PHILIPS,
		.device       = PCI_DEVICE_ID_PHILIPS_SAA7130,
		.subvendor    = PCI_VENDOR_ID_MATROX,
		.subdevice    = 0x48d0,
		.driver_data  = SAA7134_BOARD_CRONOS_PLUS,
	},{
		.vendor       = PCI_VENDOR_ID_PHILIPS,
		.device       = PCI_DEVICE_ID_PHILIPS_SAA7134,
		.subvendor    = 0x1461, /* Avermedia Technologies Inc */
		.subdevice    = 0xa70b,
		.driver_data  = SAA7134_BOARD_MD2819,
	},{
		.vendor       = PCI_VENDOR_ID_PHILIPS,
		.device       = PCI_DEVICE_ID_PHILIPS_SAA7133,
		.subvendor    = 0x1461, /* Avermedia Technologies Inc */
		.subdevice    = 0xa7a1,
		.driver_data  = SAA7134_BOARD_AVERMEDIA_A700_PRO,
	}, {
		.vendor       = PCI_VENDOR_ID_PHILIPS,
		.device       = PCI_DEVICE_ID_PHILIPS_SAA7133,
		.subvendor    = 0x1461, /* Avermedia Technologies Inc */
		.subdevice    = 0xa7a2,
		.driver_data  = SAA7134_BOARD_AVERMEDIA_A700_HYBRID,
	}, {
		.vendor       = PCI_VENDOR_ID_PHILIPS,
		.device       = PCI_DEVICE_ID_PHILIPS_SAA7130,
		.subvendor    = 0x1461, /* Avermedia Technologies Inc */
		.subdevice    = 0x2115,
		.driver_data  = SAA7134_BOARD_AVERMEDIA_STUDIO_305,
	},{
		.vendor       = PCI_VENDOR_ID_PHILIPS,
		.device       = PCI_DEVICE_ID_PHILIPS_SAA7130,
		.subvendor    = 0x1461, /* Avermedia Technologies Inc */
		.subdevice    = 0xa115,
		.driver_data  = SAA7134_BOARD_AVERMEDIA_STUDIO_505,
	}, {
		.vendor       = PCI_VENDOR_ID_PHILIPS,
		.device       = PCI_DEVICE_ID_PHILIPS_SAA7130,
		.subvendor    = 0x1461, /* Avermedia Technologies Inc */
		.subdevice    = 0x2108,
		.driver_data  = SAA7134_BOARD_AVERMEDIA_305,
	},{
		.vendor       = PCI_VENDOR_ID_PHILIPS,
		.device       = PCI_DEVICE_ID_PHILIPS_SAA7130,
		.subvendor    = 0x1461, /* Avermedia Technologies Inc */
		.subdevice    = 0x10ff,
		.driver_data  = SAA7134_BOARD_AVERMEDIA_DVD_EZMAKER,
	},{
		/* AVerMedia CardBus */
		.vendor       = PCI_VENDOR_ID_PHILIPS,
		.device       = PCI_DEVICE_ID_PHILIPS_SAA7134,
		.subvendor    = 0x1461, /* Avermedia Technologies Inc */
		.subdevice    = 0xd6ee,
		.driver_data  = SAA7134_BOARD_AVERMEDIA_CARDBUS,
	},{
		/* AVerMedia CardBus */
		.vendor       = PCI_VENDOR_ID_PHILIPS,
		.device       = PCI_DEVICE_ID_PHILIPS_SAA7134,
		.subvendor    = 0x1461, /* Avermedia Technologies Inc */
		.subdevice    = 0xb7e9,
		.driver_data  = SAA7134_BOARD_AVERMEDIA_CARDBUS_501,
	}, {
		/* TransGear 3000TV */
		.vendor       = PCI_VENDOR_ID_PHILIPS,
		.device       = PCI_DEVICE_ID_PHILIPS_SAA7130,
		.subvendor    = 0x1461, /* Avermedia Technologies Inc */
		.subdevice    = 0x050c,
		.driver_data  = SAA7134_BOARD_TG3000TV,
	},{
		.vendor       = PCI_VENDOR_ID_PHILIPS,
		.device       = PCI_DEVICE_ID_PHILIPS_SAA7134,
		.subvendor    = 0x11bd,
		.subdevice    = 0x002b,
		.driver_data  = SAA7134_BOARD_PINNACLE_PCTV_STEREO,
	},{
		.vendor       = PCI_VENDOR_ID_PHILIPS,
		.device       = PCI_DEVICE_ID_PHILIPS_SAA7134,
		.subvendor    = 0x11bd,
		.subdevice    = 0x002d,
		.driver_data  = SAA7134_BOARD_PINNACLE_300I_DVBT_PAL,
	},{
		.vendor       = PCI_VENDOR_ID_PHILIPS,
		.device       = PCI_DEVICE_ID_PHILIPS_SAA7134,
		.subvendor    = 0x1019,
		.subdevice    = 0x4cb4,
		.driver_data  = SAA7134_BOARD_ECS_TVP3XP,
	},{
		.vendor       = PCI_VENDOR_ID_PHILIPS,
		.device       = PCI_DEVICE_ID_PHILIPS_SAA7133,
		.subvendor    = 0x1019,
		.subdevice    = 0x4cb5,
		.driver_data  = SAA7134_BOARD_ECS_TVP3XP_4CB5,
	},{
		.vendor       = PCI_VENDOR_ID_PHILIPS,
		.device       = PCI_DEVICE_ID_PHILIPS_SAA7134,
		.subvendor    = 0x1019,
		.subdevice    = 0x4cb6,
		.driver_data  = SAA7134_BOARD_ECS_TVP3XP_4CB6,
	},{
		.vendor       = PCI_VENDOR_ID_PHILIPS,
		.device       = PCI_DEVICE_ID_PHILIPS_SAA7133,
		.subvendor    = 0x12ab,
		.subdevice    = 0x0800,
		.driver_data  = SAA7134_BOARD_UPMOST_PURPLE_TV,
	},{
		.vendor       = PCI_VENDOR_ID_PHILIPS,
		.device       = PCI_DEVICE_ID_PHILIPS_SAA7130,
		.subvendor    = 0x153b,
		.subdevice    = 0x1152,
		.driver_data  = SAA7134_BOARD_CINERGY200,
	},{
		.vendor       = PCI_VENDOR_ID_PHILIPS,
		.device       = PCI_DEVICE_ID_PHILIPS_SAA7130,
		.subvendor    = 0x185b,
		.subdevice    = 0xc100,
		.driver_data  = SAA7134_BOARD_VIDEOMATE_TV_PVR,
	},{
		.vendor       = PCI_VENDOR_ID_PHILIPS,
		.device       = PCI_DEVICE_ID_PHILIPS_SAA7134,
		.subvendor    = 0x1461, /* Avermedia Technologies Inc */
		.subdevice    = 0x9715,
		.driver_data  = SAA7134_BOARD_AVERMEDIA_STUDIO_307,
	},{
		.vendor       = PCI_VENDOR_ID_PHILIPS,
		.device       = PCI_DEVICE_ID_PHILIPS_SAA7134,
		.subvendor    = 0x1461, /* Avermedia Technologies Inc */
		.subdevice    = 0xa70a,
		.driver_data  = SAA7134_BOARD_AVERMEDIA_307,
	},{
		.vendor       = PCI_VENDOR_ID_PHILIPS,
		.device       = PCI_DEVICE_ID_PHILIPS_SAA7134,
		.subvendor    = 0x185b,
		.subdevice    = 0xc200,
		.driver_data  = SAA7134_BOARD_VIDEOMATE_GOLD_PLUS,
	},{
		.vendor       = PCI_VENDOR_ID_PHILIPS,
		.device       = PCI_DEVICE_ID_PHILIPS_SAA7134,
		.subvendor    = 0x1540,
		.subdevice    = 0x9524,
		.driver_data  = SAA7134_BOARD_PROVIDEO_PV952,

	},{
		.vendor       = PCI_VENDOR_ID_PHILIPS,
		.device       = PCI_DEVICE_ID_PHILIPS_SAA7133,
		.subvendor    = 0x5168,
		.subdevice    = 0x0502,                /* Cardbus version */
		.driver_data  = SAA7134_BOARD_FLYDVBT_DUO_CARDBUS,
	},{
		.vendor       = PCI_VENDOR_ID_PHILIPS,
		.device       = PCI_DEVICE_ID_PHILIPS_SAA7133,
		.subvendor    = 0x5168,
		.subdevice    = 0x0306,                /* PCI version */
		.driver_data  = SAA7134_BOARD_FLYDVBTDUO,
	},{
		.vendor       = PCI_VENDOR_ID_PHILIPS,
		.device       = PCI_DEVICE_ID_PHILIPS_SAA7133,
		.subvendor    = 0x1461, /* Avermedia Technologies Inc */
		.subdevice    = 0xf31f,
		.driver_data  = SAA7134_BOARD_AVERMEDIA_GO_007_FM,

	},{
		.vendor       = PCI_VENDOR_ID_PHILIPS,
		.device       = PCI_DEVICE_ID_PHILIPS_SAA7133,
		.subvendor    = 0x1461, /* Avermedia Technologies Inc */
		.subdevice    = 0xf11d,
		.driver_data  = SAA7134_BOARD_AVERMEDIA_M135A,
	}, {
		.vendor       = PCI_VENDOR_ID_PHILIPS,
		.device       = PCI_DEVICE_ID_PHILIPS_SAA7133,
		.subvendor    = 0x1461, /* Avermedia Technologies Inc */
		.subdevice    = 0x4155,
		.driver_data  = SAA7134_BOARD_AVERMEDIA_M733A,
	}, {
		.vendor       = PCI_VENDOR_ID_PHILIPS,
		.device       = PCI_DEVICE_ID_PHILIPS_SAA7133,
		.subvendor    = 0x1461, /* Avermedia Technologies Inc */
		.subdevice    = 0x4255,
		.driver_data  = SAA7134_BOARD_AVERMEDIA_M733A,
	}, {
		.vendor       = PCI_VENDOR_ID_PHILIPS,
		.device       = PCI_DEVICE_ID_PHILIPS_SAA7130,
		.subvendor    = PCI_VENDOR_ID_PHILIPS,
		.subdevice    = 0x2004,
		.driver_data  = SAA7134_BOARD_PHILIPS_TOUGH,
	},{
		.vendor       = PCI_VENDOR_ID_PHILIPS,
		.device       = PCI_DEVICE_ID_PHILIPS_SAA7133,
		.subvendor    = 0x1421,
		.subdevice    = 0x0350,		/* PCI version */
		.driver_data  = SAA7134_BOARD_ADS_INSTANT_TV,
	},{
		.vendor       = PCI_VENDOR_ID_PHILIPS,
		.device       = PCI_DEVICE_ID_PHILIPS_SAA7133,
		.subvendor    = 0x1421,
		.subdevice    = 0x0351,		/* PCI version, new revision */
		.driver_data  = SAA7134_BOARD_ADS_INSTANT_TV,
	},{
		.vendor       = PCI_VENDOR_ID_PHILIPS,
		.device       = PCI_DEVICE_ID_PHILIPS_SAA7133,
		.subvendor    = 0x1421,
		.subdevice    = 0x0370,		/* cardbus version */
		.driver_data  = SAA7134_BOARD_ADS_INSTANT_TV,
	},{
		.vendor       = PCI_VENDOR_ID_PHILIPS,
		.device       = PCI_DEVICE_ID_PHILIPS_SAA7133,
		.subvendor    = 0x1421,
		.subdevice    = 0x1370,        /* cardbus version */
		.driver_data  = SAA7134_BOARD_ADS_INSTANT_TV,

	},{
		.vendor       = PCI_VENDOR_ID_PHILIPS,
		.device       = PCI_DEVICE_ID_PHILIPS_SAA7133,
		.subvendor    = 0x4e42,		/* Typhoon */
		.subdevice    = 0x0502,		/* LifeView LR502 OEM */
		.driver_data  = SAA7134_BOARD_FLYDVBT_DUO_CARDBUS,
	},{
		.vendor       = PCI_VENDOR_ID_PHILIPS,
		.device       = PCI_DEVICE_ID_PHILIPS_SAA7133,
		.subvendor    = 0x1043,
		.subdevice    = 0x0210,		/* mini pci NTSC version */
		.driver_data  = SAA7134_BOARD_FLYTV_DIGIMATRIX,
	},{
		.vendor       = PCI_VENDOR_ID_PHILIPS,
		.device       = PCI_DEVICE_ID_PHILIPS_SAA7134,
		.subvendor    = 0x1043,
		.subdevice    = 0x0210,		/* mini pci PAL/SECAM version */
		.driver_data  = SAA7134_BOARD_ASUSTEK_DIGIMATRIX_TV,

	},{
		.vendor       = PCI_VENDOR_ID_PHILIPS,
		.device       = PCI_DEVICE_ID_PHILIPS_SAA7133,
		.subvendor    = 0x0000, /* It shouldn't break anything, since subdevice id seems unique */
		.subdevice    = 0x4091,
		.driver_data  = SAA7134_BOARD_BEHOLD_409FM,
	},{
		.vendor       = PCI_VENDOR_ID_PHILIPS,
		.device       = PCI_DEVICE_ID_PHILIPS_SAA7133,
		.subvendor    = 0x5456, /* GoTView */
		.subdevice    = 0x7135,
		.driver_data  = SAA7134_BOARD_GOTVIEW_7135,
	},{
		.vendor       = PCI_VENDOR_ID_PHILIPS,
		.device       = PCI_DEVICE_ID_PHILIPS_SAA7134,
		.subvendor    = PCI_VENDOR_ID_PHILIPS,
		.subdevice    = 0x2004,
		.driver_data  = SAA7134_BOARD_PHILIPS_EUROPA,
	},{
		.vendor       = PCI_VENDOR_ID_PHILIPS,
		.device       = PCI_DEVICE_ID_PHILIPS_SAA7134,
		.subvendor    = 0x185b,
		.subdevice    = 0xc900,
		.driver_data  = SAA7134_BOARD_VIDEOMATE_DVBT_300,
	},{
		.vendor       = PCI_VENDOR_ID_PHILIPS,
		.device       = PCI_DEVICE_ID_PHILIPS_SAA7130,
		.subvendor    = 0x185b,
		.subdevice    = 0xc901,
		.driver_data  = SAA7134_BOARD_VIDEOMATE_DVBT_200,
	},{
		.vendor       = PCI_VENDOR_ID_PHILIPS,
		.device       = PCI_DEVICE_ID_PHILIPS_SAA7133,
		.subvendor    = 0x1435,
		.subdevice    = 0x7350,
		.driver_data  = SAA7134_BOARD_RTD_VFG7350,
	},{
		.vendor       = PCI_VENDOR_ID_PHILIPS,
		.device       = PCI_DEVICE_ID_PHILIPS_SAA7133,
		.subvendor    = 0x1435,
		.subdevice    = 0x7330,
		.driver_data  = SAA7134_BOARD_RTD_VFG7330,
	},{
		.vendor       = PCI_VENDOR_ID_PHILIPS,
		.device       = PCI_DEVICE_ID_PHILIPS_SAA7133,
		.subvendor    = 0x1461,
		.subdevice    = 0x1044,
		.driver_data  = SAA7134_BOARD_AVERMEDIA_AVERTVHD_A180,
	},{
		.vendor       = PCI_VENDOR_ID_PHILIPS,
		.device       = PCI_DEVICE_ID_PHILIPS_SAA7133,
		.subvendor    = 0x1131,
		.subdevice    = 0x4ee9,
		.driver_data  = SAA7134_BOARD_MONSTERTV_MOBILE,
	},{
		.vendor       = PCI_VENDOR_ID_PHILIPS,
		.device       = PCI_DEVICE_ID_PHILIPS_SAA7133,
		.subvendor    = 0x11bd,
		.subdevice    = 0x002e,
		.driver_data  = SAA7134_BOARD_PINNACLE_PCTV_110i,
	},{
		.vendor       = PCI_VENDOR_ID_PHILIPS,
		.device       = PCI_DEVICE_ID_PHILIPS_SAA7133,
		.subvendor    = 0x1043,
		.subdevice    = 0x4862,
		.driver_data  = SAA7134_BOARD_ASUSTeK_P7131_DUAL,
	},{
		.vendor       = PCI_VENDOR_ID_PHILIPS,
		.device       = PCI_DEVICE_ID_PHILIPS_SAA7133,
		.subvendor    = PCI_VENDOR_ID_PHILIPS,
		.subdevice    = 0x2018,
		.driver_data  = SAA7134_BOARD_PHILIPS_TIGER,
	},{
		.vendor       = PCI_VENDOR_ID_PHILIPS,
		.device       = PCI_DEVICE_ID_PHILIPS_SAA7133,
		.subvendor    = 0x1462,
		.subdevice    = 0x6231, /* tda8275a, ks003 IR */
		.driver_data  = SAA7134_BOARD_MSI_TVATANYWHERE_PLUS,
	},{
		.vendor       = PCI_VENDOR_ID_PHILIPS,
		.device       = PCI_DEVICE_ID_PHILIPS_SAA7133,
		.subvendor    = 0x1462,
		.subdevice    = 0x8624, /* tda8275, ks003 IR */
		.driver_data  = SAA7134_BOARD_MSI_TVATANYWHERE_PLUS,
	},{
		.vendor       = PCI_VENDOR_ID_PHILIPS,
		.device       = PCI_DEVICE_ID_PHILIPS_SAA7133,
		.subvendor    = 0x153b,
		.subdevice    = 0x1160,
		.driver_data  = SAA7134_BOARD_CINERGY250PCI,
	},{
		.vendor       = PCI_VENDOR_ID_PHILIPS,
		.device       = PCI_DEVICE_ID_PHILIPS_SAA7133,	/* SAA 7131E */
		.subvendor    = 0x5168,
		.subdevice    = 0x0319,
		.driver_data  = SAA7134_BOARD_FLYDVB_TRIO,
	},{
		.vendor       = PCI_VENDOR_ID_PHILIPS,
		.device       = PCI_DEVICE_ID_PHILIPS_SAA7134,
		.subvendor    = 0x1461,
		.subdevice    = 0x2c05,
		.driver_data  = SAA7134_BOARD_AVERMEDIA_777,
	},{
		.vendor       = PCI_VENDOR_ID_PHILIPS,
		.device       = PCI_DEVICE_ID_PHILIPS_SAA7134,
		.subvendor    = 0x5168,
		.subdevice    = 0x0301,
		.driver_data  = SAA7134_BOARD_FLYDVBT_LR301,
	},{
		.vendor       = PCI_VENDOR_ID_PHILIPS,
		.device       = PCI_DEVICE_ID_PHILIPS_SAA7133,
		.subvendor    = 0x0331,
		.subdevice    = 0x1421,
		.driver_data  = SAA7134_BOARD_ADS_DUO_CARDBUS_PTV331,
	},{
		.vendor       = PCI_VENDOR_ID_PHILIPS,
		.device       = PCI_DEVICE_ID_PHILIPS_SAA7133,
		.subvendor    = 0x17de,
		.subdevice    = 0x7201,
		.driver_data  = SAA7134_BOARD_TEVION_DVBT_220RF,
	},{
		.vendor       = PCI_VENDOR_ID_PHILIPS,
		.device       = PCI_DEVICE_ID_PHILIPS_SAA7133,
		.subvendor    = 0x17de,
		.subdevice    = 0x7250,
		.driver_data  = SAA7134_BOARD_KWORLD_DVBT_210,
	},{
		.vendor       = PCI_VENDOR_ID_PHILIPS,
		.device       = PCI_DEVICE_ID_PHILIPS_SAA7133, /* SAA7135HL */
		.subvendor    = 0x17de,
		.subdevice    = 0x7350,
		.driver_data  = SAA7134_BOARD_KWORLD_ATSC110,
	},{
		.vendor       = PCI_VENDOR_ID_PHILIPS,
		.device       = PCI_DEVICE_ID_PHILIPS_SAA7133, /* SAA7135HL */
		.subvendor    = 0x17de,
		.subdevice    = 0x7352,
		.driver_data  = SAA7134_BOARD_KWORLD_ATSC110, /* ATSC 115 */
	},{
		.vendor       = PCI_VENDOR_ID_PHILIPS,
		.device       = PCI_DEVICE_ID_PHILIPS_SAA7134,
		.subvendor    = 0x1461,
		.subdevice    = 0x7360,
		.driver_data  = SAA7134_BOARD_AVERMEDIA_A169_B,
	},{
		.vendor       = PCI_VENDOR_ID_PHILIPS,
		.device       = PCI_DEVICE_ID_PHILIPS_SAA7134,
		.subvendor    = 0x1461,
		.subdevice    = 0x6360,
		.driver_data  = SAA7134_BOARD_AVERMEDIA_A169_B1,
	},{
		.vendor       = PCI_VENDOR_ID_PHILIPS,
		.device       = PCI_DEVICE_ID_PHILIPS_SAA7134,
		.subvendor    = 0x16be,
		.subdevice    = 0x0005,
		.driver_data  = SAA7134_BOARD_MD7134_BRIDGE_2,
	},{
		.vendor       = PCI_VENDOR_ID_PHILIPS,
		.device       = PCI_DEVICE_ID_PHILIPS_SAA7134,
		.subvendor    = 0x5168,
		.subdevice    = 0x0300,
		.driver_data  = SAA7134_BOARD_FLYDVBS_LR300,
	},{
		.vendor       = PCI_VENDOR_ID_PHILIPS,
		.device       = PCI_DEVICE_ID_PHILIPS_SAA7134,
		.subvendor    = 0x4e42,
		.subdevice    = 0x0300,/* LR300 */
		.driver_data  = SAA7134_BOARD_FLYDVBS_LR300,
	},{
		.vendor = PCI_VENDOR_ID_PHILIPS,
		.device = PCI_DEVICE_ID_PHILIPS_SAA7134,
		.subvendor = 0x1489,
		.subdevice = 0x0301,
		.driver_data = SAA7134_BOARD_FLYDVBT_LR301,
	},{
		.vendor = PCI_VENDOR_ID_PHILIPS,
		.device = PCI_DEVICE_ID_PHILIPS_SAA7133,
		.subvendor = 0x5168, /* Animation Technologies (LifeView) */
		.subdevice = 0x0304,
		.driver_data = SAA7134_BOARD_FLYTVPLATINUM_FM,
	},{
		.vendor       = PCI_VENDOR_ID_PHILIPS,
		.device       = PCI_DEVICE_ID_PHILIPS_SAA7133,
		.subvendor    = 0x5168,
		.subdevice    = 0x3306,
		.driver_data  = SAA7134_BOARD_FLYDVBT_HYBRID_CARDBUS,
	},{
		.vendor       = PCI_VENDOR_ID_PHILIPS,
		.device       = PCI_DEVICE_ID_PHILIPS_SAA7133,
		.subvendor    = 0x5168,
		.subdevice    = 0x3502,  /* whats the difference to 0x3306 ?*/
		.driver_data  = SAA7134_BOARD_FLYDVBT_HYBRID_CARDBUS,
	},{
		.vendor       = PCI_VENDOR_ID_PHILIPS,
		.device       = PCI_DEVICE_ID_PHILIPS_SAA7133,
		.subvendor    = 0x5168,
		.subdevice    = 0x3307, /* FlyDVB-T Hybrid Mini PCI */
		.driver_data  = SAA7134_BOARD_FLYDVBT_HYBRID_CARDBUS,
	}, {
		.vendor       = PCI_VENDOR_ID_PHILIPS,
		.device       = PCI_DEVICE_ID_PHILIPS_SAA7133,
		.subvendor    = 0x16be,
		.subdevice    = 0x0007,
		.driver_data  = SAA7134_BOARD_MEDION_MD8800_QUADRO,
	},{
		.vendor       = PCI_VENDOR_ID_PHILIPS,
		.device       = PCI_DEVICE_ID_PHILIPS_SAA7133,
		.subvendor    = 0x16be,
		.subdevice    = 0x0008,
		.driver_data  = SAA7134_BOARD_MEDION_MD8800_QUADRO,
	},{
		.vendor       = PCI_VENDOR_ID_PHILIPS,
		.device       = PCI_DEVICE_ID_PHILIPS_SAA7133,
		.subvendor    = 0x16be,
		.subdevice    = 0x000d, /* triple CTX948_V1.1.1 */
		.driver_data  = SAA7134_BOARD_MEDION_MD8800_QUADRO,
	}, {
		.vendor       = PCI_VENDOR_ID_PHILIPS,
		.device       = PCI_DEVICE_ID_PHILIPS_SAA7133,
		.subvendor    = 0x1461,
		.subdevice    = 0x2c05,
		.driver_data  = SAA7134_BOARD_AVERMEDIA_777,
	},{
		.vendor       = PCI_VENDOR_ID_PHILIPS,
		.device       = PCI_DEVICE_ID_PHILIPS_SAA7133,
		.subvendor    = 0x1489,
		.subdevice    = 0x0502,                /* Cardbus version */
		.driver_data  = SAA7134_BOARD_FLYDVBT_DUO_CARDBUS,
	},{
		.vendor       = PCI_VENDOR_ID_PHILIPS,
		.device       = PCI_DEVICE_ID_PHILIPS_SAA7130,
		.subvendor    = 0x0919, /* Philips Proteus PRO 2309 */
		.subdevice    = 0x2003,
		.driver_data  = SAA7134_BOARD_PROTEUS_2309,
	},{
		.vendor       = PCI_VENDOR_ID_PHILIPS,
		.device       = PCI_DEVICE_ID_PHILIPS_SAA7134,
		.subvendor    = 0x1461,
		.subdevice    = 0x2c00,
		.driver_data  = SAA7134_BOARD_AVERMEDIA_A16AR,
	},{
		.vendor       = PCI_VENDOR_ID_PHILIPS,
		.device       = PCI_DEVICE_ID_PHILIPS_SAA7134,
		.subvendor    = 0x1043,
		.subdevice    = 0x4860,
		.driver_data  = SAA7134_BOARD_ASUS_EUROPA2_HYBRID,
	},{
		.vendor       = PCI_VENDOR_ID_PHILIPS,
		.device       = PCI_DEVICE_ID_PHILIPS_SAA7133,
		.subvendor    = 0x11bd,
		.subdevice    = 0x002f,
		.driver_data  = SAA7134_BOARD_PINNACLE_PCTV_310i,
	},{
		.vendor       = PCI_VENDOR_ID_PHILIPS,
		.device       = PCI_DEVICE_ID_PHILIPS_SAA7133,
		.subvendor    = 0x1461, /* Avermedia Technologies Inc */
		.subdevice    = 0x9715,
		.driver_data  = SAA7134_BOARD_AVERMEDIA_STUDIO_507,
	},{
		.vendor       = PCI_VENDOR_ID_PHILIPS,
		.device       = PCI_DEVICE_ID_PHILIPS_SAA7134,
		.subvendor    = 0x1461, /* Avermedia Technologies Inc */
		.subdevice    = 0xa11b,
		.driver_data  = SAA7134_BOARD_AVERMEDIA_STUDIO_507UA,
	}, {
		.vendor       = PCI_VENDOR_ID_PHILIPS,
		.device       = PCI_DEVICE_ID_PHILIPS_SAA7133,
		.subvendor    = 0x1043,
		.subdevice    = 0x4876,
		.driver_data  = SAA7134_BOARD_ASUSTeK_P7131_HYBRID_LNA,
	},{
		.vendor       = PCI_VENDOR_ID_PHILIPS,
		.device       = PCI_DEVICE_ID_PHILIPS_SAA7133,
		.subvendor    = 0x0070,
		.subdevice    = 0x6700,
		.driver_data  = SAA7134_BOARD_HAUPPAUGE_HVR1110,
	},{
		.vendor       = PCI_VENDOR_ID_PHILIPS,
		.device       = PCI_DEVICE_ID_PHILIPS_SAA7133,
		.subvendor    = 0x0070,
		.subdevice    = 0x6701,
		.driver_data  = SAA7134_BOARD_HAUPPAUGE_HVR1110,
	},{
		.vendor       = PCI_VENDOR_ID_PHILIPS,
		.device       = PCI_DEVICE_ID_PHILIPS_SAA7133,
		.subvendor    = 0x0070,
		.subdevice    = 0x6702,
		.driver_data  = SAA7134_BOARD_HAUPPAUGE_HVR1110,
	},{
		.vendor       = PCI_VENDOR_ID_PHILIPS,
		.device       = PCI_DEVICE_ID_PHILIPS_SAA7133,
		.subvendor    = 0x0070,
		.subdevice    = 0x6703,
		.driver_data  = SAA7134_BOARD_HAUPPAUGE_HVR1110,
	},{
		.vendor       = PCI_VENDOR_ID_PHILIPS,
		.device       = PCI_DEVICE_ID_PHILIPS_SAA7133,
		.subvendor    = 0x0070,
		.subdevice    = 0x6704,
		.driver_data  = SAA7134_BOARD_HAUPPAUGE_HVR1110,
	},{
		.vendor       = PCI_VENDOR_ID_PHILIPS,
		.device       = PCI_DEVICE_ID_PHILIPS_SAA7133,
		.subvendor    = 0x0070,
		.subdevice    = 0x6705,
		.driver_data  = SAA7134_BOARD_HAUPPAUGE_HVR1110,
	},{
		.vendor       = PCI_VENDOR_ID_PHILIPS,
		.device       = PCI_DEVICE_ID_PHILIPS_SAA7133,
		.subvendor    = 0x0070,
		.subdevice    = 0x6706,
		.driver_data  = SAA7134_BOARD_HAUPPAUGE_HVR1150,
	},{
		.vendor       = PCI_VENDOR_ID_PHILIPS,
		.device       = PCI_DEVICE_ID_PHILIPS_SAA7133,
		.subvendor    = 0x0070,
		.subdevice    = 0x6707,
		.driver_data  = SAA7134_BOARD_HAUPPAUGE_HVR1120,
	},{
		.vendor       = PCI_VENDOR_ID_PHILIPS,
		.device       = PCI_DEVICE_ID_PHILIPS_SAA7133,
		.subvendor    = 0x0070,
		.subdevice    = 0x6708,
		.driver_data  = SAA7134_BOARD_HAUPPAUGE_HVR1150,
	},{
		.vendor       = PCI_VENDOR_ID_PHILIPS,
		.device       = PCI_DEVICE_ID_PHILIPS_SAA7133,
		.subvendor    = 0x0070,
		.subdevice    = 0x6709,
		.driver_data  = SAA7134_BOARD_HAUPPAUGE_HVR1120,
	},{
		.vendor       = PCI_VENDOR_ID_PHILIPS,
		.device       = PCI_DEVICE_ID_PHILIPS_SAA7133,
		.subvendor    = 0x0070,
		.subdevice    = 0x670a,
		.driver_data  = SAA7134_BOARD_HAUPPAUGE_HVR1120,
	},{
		.vendor       = PCI_VENDOR_ID_PHILIPS,
		.device       = PCI_DEVICE_ID_PHILIPS_SAA7133,
		.subvendor    = 0x153b,
		.subdevice    = 0x1172,
		.driver_data  = SAA7134_BOARD_CINERGY_HT_PCMCIA,
	},{
		.vendor       = PCI_VENDOR_ID_PHILIPS,
		.device       = PCI_DEVICE_ID_PHILIPS_SAA7130,
		.subvendor    = PCI_VENDOR_ID_PHILIPS,
		.subdevice    = 0x2342,
		.driver_data  = SAA7134_BOARD_ENCORE_ENLTV,
	},{
		.vendor       = PCI_VENDOR_ID_PHILIPS,
		.device       = PCI_DEVICE_ID_PHILIPS_SAA7130,
		.subvendor    = 0x1131,
		.subdevice    = 0x2341,
		.driver_data  = SAA7134_BOARD_ENCORE_ENLTV,
	},{
		.vendor       = PCI_VENDOR_ID_PHILIPS,
		.device       = PCI_DEVICE_ID_PHILIPS_SAA7130,
		.subvendor    = 0x3016,
		.subdevice    = 0x2344,
		.driver_data  = SAA7134_BOARD_ENCORE_ENLTV,
	},{
		.vendor       = PCI_VENDOR_ID_PHILIPS,
		.device       = PCI_DEVICE_ID_PHILIPS_SAA7130,
		.subvendor    = 0x1131,
		.subdevice    = 0x230f,
		.driver_data  = SAA7134_BOARD_ENCORE_ENLTV_FM,
	},{
		.vendor       = PCI_VENDOR_ID_PHILIPS,
		.device       = PCI_DEVICE_ID_PHILIPS_SAA7130,
		.subvendor    = 0x1a7f,
		.subdevice    = 0x2008,
		.driver_data  = SAA7134_BOARD_ENCORE_ENLTV_FM53,
	}, {
		.vendor       = PCI_VENDOR_ID_PHILIPS,
		.device       = PCI_DEVICE_ID_PHILIPS_SAA7134,
		.subvendor    = 0x1a7f,
		.subdevice    = 0x2108,
		.driver_data  = SAA7134_BOARD_ENCORE_ENLTV_FM3,
	}, {
		.vendor       = PCI_VENDOR_ID_PHILIPS,
		.device       = PCI_DEVICE_ID_PHILIPS_SAA7133,
		.subvendor    = 0x153b,
		.subdevice    = 0x1175,
		.driver_data  = SAA7134_BOARD_CINERGY_HT_PCI,
	},{
		.vendor       = PCI_VENDOR_ID_PHILIPS,
		.device       = PCI_DEVICE_ID_PHILIPS_SAA7133,
		.subvendor    = 0x1461, /* Avermedia Technologies Inc */
		.subdevice    = 0xf31e,
		.driver_data  = SAA7134_BOARD_AVERMEDIA_M102,
	},{
		.vendor       = PCI_VENDOR_ID_PHILIPS,
		.device       = PCI_DEVICE_ID_PHILIPS_SAA7133,
		.subvendor    = 0x4E42,         /* MSI */
		.subdevice    = 0x0306,         /* TV@nywhere DUO */
		.driver_data  = SAA7134_BOARD_FLYDVBTDUO,
	},{
		.vendor       = PCI_VENDOR_ID_PHILIPS,
		.device       = PCI_DEVICE_ID_PHILIPS_SAA7133,
		.subvendor    = 0x1043,
		.subdevice    = 0x4871,
		.driver_data  = SAA7134_BOARD_ASUS_P7131_4871,
	},{
		.vendor       = PCI_VENDOR_ID_PHILIPS,
		.device       = PCI_DEVICE_ID_PHILIPS_SAA7133,
		.subvendor    = 0x1043,
		.subdevice    = 0x4857,		/* REV:1.00 */
		.driver_data  = SAA7134_BOARD_ASUSTeK_TIGER,
	},{
		.vendor       = PCI_VENDOR_ID_PHILIPS,
		.device       = PCI_DEVICE_ID_PHILIPS_SAA7134,
		.subvendor    = 0x0919, /* SinoVideo PCI 2309 Proteus (7134) */
		.subdevice    = 0x2003, /* OEM cardbus */
		.driver_data  = SAA7134_BOARD_SABRENT_TV_PCB05,
	},{
		.vendor       = PCI_VENDOR_ID_PHILIPS,
		.device       = PCI_DEVICE_ID_PHILIPS_SAA7130,
		.subvendor    = PCI_VENDOR_ID_PHILIPS,
		.subdevice    = 0x2304,
		.driver_data  = SAA7134_BOARD_10MOONSTVMASTER3,
	},{
		.vendor       = PCI_VENDOR_ID_PHILIPS,
		.device       = PCI_DEVICE_ID_PHILIPS_SAA7133,
		.subvendor    = 0x1461, /* Avermedia Technologies Inc */
		.subdevice    = 0xf01d, /* AVerTV DVB-T Super 007 */
		.driver_data  = SAA7134_BOARD_AVERMEDIA_SUPER_007,
	},{
		.vendor       = PCI_VENDOR_ID_PHILIPS,
		.device       = PCI_DEVICE_ID_PHILIPS_SAA7130,
		.subvendor    = 0x0000,
		.subdevice    = 0x4016,
		.driver_data  = SAA7134_BOARD_BEHOLD_401,
	},{
		.vendor       = PCI_VENDOR_ID_PHILIPS,
		.device       = PCI_DEVICE_ID_PHILIPS_SAA7134,
		.subvendor    = 0x0000,
		.subdevice    = 0x4036,
		.driver_data  = SAA7134_BOARD_BEHOLD_403,
	},{
		.vendor       = PCI_VENDOR_ID_PHILIPS,
		.device       = PCI_DEVICE_ID_PHILIPS_SAA7134,
		.subvendor    = 0x0000,
		.subdevice    = 0x4037,
		.driver_data  = SAA7134_BOARD_BEHOLD_403FM,
	},{
		.vendor       = PCI_VENDOR_ID_PHILIPS,
		.device       = PCI_DEVICE_ID_PHILIPS_SAA7130,
		.subvendor    = 0x0000,
		.subdevice    = 0x4050,
		.driver_data  = SAA7134_BOARD_BEHOLD_405,
	},{
		.vendor       = PCI_VENDOR_ID_PHILIPS,
		.device       = PCI_DEVICE_ID_PHILIPS_SAA7130,
		.subvendor    = 0x0000,
		.subdevice    = 0x4051,
		.driver_data  = SAA7134_BOARD_BEHOLD_405FM,
	},{
		.vendor       = PCI_VENDOR_ID_PHILIPS,
		.device       = PCI_DEVICE_ID_PHILIPS_SAA7134,
		.subvendor    = 0x0000,
		.subdevice    = 0x4070,
		.driver_data  = SAA7134_BOARD_BEHOLD_407,
	},{
		.vendor       = PCI_VENDOR_ID_PHILIPS,
		.device       = PCI_DEVICE_ID_PHILIPS_SAA7134,
		.subvendor    = 0x0000,
		.subdevice    = 0x4071,
		.driver_data  = SAA7134_BOARD_BEHOLD_407FM,
	},{
		.vendor       = PCI_VENDOR_ID_PHILIPS,
		.device       = PCI_DEVICE_ID_PHILIPS_SAA7133,
		.subvendor    = 0x0000,
		.subdevice    = 0x4090,
		.driver_data  = SAA7134_BOARD_BEHOLD_409,
	},{
		.vendor       = PCI_VENDOR_ID_PHILIPS,
		.device       = PCI_DEVICE_ID_PHILIPS_SAA7130,
		.subvendor    = 0x0000,
		.subdevice    = 0x505B,
		.driver_data  = SAA7134_BOARD_BEHOLD_505RDS_MK5,
	}, {
		.vendor       = PCI_VENDOR_ID_PHILIPS,
		.device       = PCI_DEVICE_ID_PHILIPS_SAA7130,
		.subvendor    = 0x0000,
		.subdevice    = 0x5051,
		.driver_data  = SAA7134_BOARD_BEHOLD_505RDS_MK3,
	},{
		.vendor       = PCI_VENDOR_ID_PHILIPS,
		.device       = PCI_DEVICE_ID_PHILIPS_SAA7130,
		.subvendor    = 0x5ace,
		.subdevice    = 0x5050,
		.driver_data  = SAA7134_BOARD_BEHOLD_505FM,
	},{
		.vendor       = PCI_VENDOR_ID_PHILIPS,
		.device       = PCI_DEVICE_ID_PHILIPS_SAA7133,
		.subvendor    = 0x0000,
		.subdevice    = 0x5071,
		.driver_data  = SAA7134_BOARD_BEHOLD_507RDS_MK3,
	},{
		.vendor       = PCI_VENDOR_ID_PHILIPS,
		.device       = PCI_DEVICE_ID_PHILIPS_SAA7133,
		.subvendor    = 0x0000,
		.subdevice    = 0x507B,
		.driver_data  = SAA7134_BOARD_BEHOLD_507RDS_MK5,
	},{
		.vendor       = PCI_VENDOR_ID_PHILIPS,
		.device       = PCI_DEVICE_ID_PHILIPS_SAA7134,
		.subvendor    = 0x5ace,
		.subdevice    = 0x5070,
		.driver_data  = SAA7134_BOARD_BEHOLD_507_9FM,
	},{
		.vendor       = PCI_VENDOR_ID_PHILIPS,
		.device       = PCI_DEVICE_ID_PHILIPS_SAA7133,
		.subvendor    = 0x5ace,
		.subdevice    = 0x5090,
		.driver_data  = SAA7134_BOARD_BEHOLD_507_9FM,
	},{
		.vendor       = PCI_VENDOR_ID_PHILIPS,
		.device       = PCI_DEVICE_ID_PHILIPS_SAA7133,
		.subvendor    = 0x0000,
		.subdevice    = 0x5201,
		.driver_data  = SAA7134_BOARD_BEHOLD_COLUMBUS_TVFM,
	},{
		.vendor       = PCI_VENDOR_ID_PHILIPS,
		.device       = PCI_DEVICE_ID_PHILIPS_SAA7134,
		.subvendor    = 0x5ace,
		.subdevice    = 0x6070,
		.driver_data  = SAA7134_BOARD_BEHOLD_607FM_MK3,
	},{
		.vendor       = PCI_VENDOR_ID_PHILIPS,
		.device       = PCI_DEVICE_ID_PHILIPS_SAA7134,
		.subvendor    = 0x5ace,
		.subdevice    = 0x6071,
		.driver_data  = SAA7134_BOARD_BEHOLD_607FM_MK5,
	},{
		.vendor       = PCI_VENDOR_ID_PHILIPS,
		.device       = PCI_DEVICE_ID_PHILIPS_SAA7134,
		.subvendor    = 0x5ace,
		.subdevice    = 0x6072,
		.driver_data  = SAA7134_BOARD_BEHOLD_607RDS_MK3,
	},{
		.vendor       = PCI_VENDOR_ID_PHILIPS,
		.device       = PCI_DEVICE_ID_PHILIPS_SAA7134,
		.subvendor    = 0x5ace,
		.subdevice    = 0x6073,
		.driver_data  = SAA7134_BOARD_BEHOLD_607RDS_MK5,
	},{
		.vendor       = PCI_VENDOR_ID_PHILIPS,
		.device       = PCI_DEVICE_ID_PHILIPS_SAA7133,
		.subvendor    = 0x5ace,
		.subdevice    = 0x6090,
		.driver_data  = SAA7134_BOARD_BEHOLD_609FM_MK3,
	},{
		.vendor       = PCI_VENDOR_ID_PHILIPS,
		.device       = PCI_DEVICE_ID_PHILIPS_SAA7133,
		.subvendor    = 0x5ace,
		.subdevice    = 0x6091,
		.driver_data  = SAA7134_BOARD_BEHOLD_609FM_MK5,
	},{
		.vendor       = PCI_VENDOR_ID_PHILIPS,
		.device       = PCI_DEVICE_ID_PHILIPS_SAA7133,
		.subvendor    = 0x5ace,
		.subdevice    = 0x6092,
		.driver_data  = SAA7134_BOARD_BEHOLD_609RDS_MK3,
	},{
		.vendor       = PCI_VENDOR_ID_PHILIPS,
		.device       = PCI_DEVICE_ID_PHILIPS_SAA7133,
		.subvendor    = 0x5ace,
		.subdevice    = 0x6093,
		.driver_data  = SAA7134_BOARD_BEHOLD_609RDS_MK5,
	},{
		.vendor       = PCI_VENDOR_ID_PHILIPS,
		.device       = PCI_DEVICE_ID_PHILIPS_SAA7133,
		.subvendor    = 0x5ace,
		.subdevice    = 0x6190,
		.driver_data  = SAA7134_BOARD_BEHOLD_M6,
	},{
		.vendor       = PCI_VENDOR_ID_PHILIPS,
		.device       = PCI_DEVICE_ID_PHILIPS_SAA7133,
		.subvendor    = 0x5ace,
		.subdevice    = 0x6193,
		.driver_data  = SAA7134_BOARD_BEHOLD_M6_EXTRA,
	}, {
		.vendor       = PCI_VENDOR_ID_PHILIPS,
		.device       = PCI_DEVICE_ID_PHILIPS_SAA7133,
		.subvendor    = 0x5ace,
		.subdevice    = 0x6191,
		.driver_data  = SAA7134_BOARD_BEHOLD_M63,
	},{
		.vendor       = PCI_VENDOR_ID_PHILIPS,
		.device       = PCI_DEVICE_ID_PHILIPS_SAA7133,
		.subvendor    = 0x4e42,
		.subdevice    = 0x3502,
		.driver_data  = SAA7134_BOARD_FLYDVBT_HYBRID_CARDBUS,
	}, {
		.vendor       = PCI_VENDOR_ID_PHILIPS,
		.device       = PCI_DEVICE_ID_PHILIPS_SAA7133,
		.subvendor    = 0x1822, /*Twinhan Technology Co. Ltd*/
		.subdevice    = 0x0022,
		.driver_data  = SAA7134_BOARD_TWINHAN_DTV_DVB_3056,
	}, {
		.vendor       = PCI_VENDOR_ID_PHILIPS,
		.device       = PCI_DEVICE_ID_PHILIPS_SAA7133,
		.subvendor    = 0x16be,
		.subdevice    = 0x0010, /* Medion version CTX953_V.1.4.3 */
		.driver_data  = SAA7134_BOARD_CREATIX_CTX953,
	}, {
		.vendor       = PCI_VENDOR_ID_PHILIPS,
		.device       = PCI_DEVICE_ID_PHILIPS_SAA7133,
		.subvendor    = 0x1462, /* MSI */
		.subdevice    = 0x8625, /* TV@nywhere A/D v1.1 */
		.driver_data  = SAA7134_BOARD_MSI_TVANYWHERE_AD11,
	},{
		.vendor       = PCI_VENDOR_ID_PHILIPS,
		.device       = PCI_DEVICE_ID_PHILIPS_SAA7133,
		.subvendor    = 0x1461, /* Avermedia Technologies Inc */
		.subdevice    = 0xf436,
		.driver_data  = SAA7134_BOARD_AVERMEDIA_CARDBUS_506,
	}, {
		.vendor       = PCI_VENDOR_ID_PHILIPS,
		.device       = PCI_DEVICE_ID_PHILIPS_SAA7133,
		.subvendor    = 0x1461, /* Avermedia Technologies Inc */
		.subdevice    = 0xf936,
		.driver_data  = SAA7134_BOARD_AVERMEDIA_A16D,
	}, {
		.vendor       = PCI_VENDOR_ID_PHILIPS,
		.device       = PCI_DEVICE_ID_PHILIPS_SAA7133,
		.subvendor    = 0x1461, /* Avermedia Technologies Inc */
		.subdevice    = 0xa836,
		.driver_data  = SAA7134_BOARD_AVERMEDIA_M115,
	}, {
		.vendor       = PCI_VENDOR_ID_PHILIPS,
		.device       = PCI_DEVICE_ID_PHILIPS_SAA7133,
		.subvendor    = 0x185b,
		.subdevice    = 0xc900,
		.driver_data  = SAA7134_BOARD_VIDEOMATE_T750,
	}, {
		.vendor       = PCI_VENDOR_ID_PHILIPS,
		.device       = PCI_DEVICE_ID_PHILIPS_SAA7133, /* SAA7135HL */
		.subvendor    = 0x1421,
		.subdevice    = 0x0380,
		.driver_data  = SAA7134_BOARD_ADS_INSTANT_HDTV_PCI,
	}, {
		.vendor       = PCI_VENDOR_ID_PHILIPS,
		.device       = PCI_DEVICE_ID_PHILIPS_SAA7133,
		.subvendor    = 0x5169,
		.subdevice    = 0x1502,
		.driver_data  = SAA7134_BOARD_FLYTVPLATINUM_MINI,
	}, {
		.vendor       = PCI_VENDOR_ID_PHILIPS,
		.device       = PCI_DEVICE_ID_PHILIPS_SAA7133,
		.subvendor    = 0x5ace,
		.subdevice    = 0x6290,
		.driver_data  = SAA7134_BOARD_BEHOLD_H6,
	}, {
		.vendor       = PCI_VENDOR_ID_PHILIPS,
		.device       = PCI_DEVICE_ID_PHILIPS_SAA7133,
		.subvendor    = 0x1461, /* Avermedia Technologies Inc */
		.subdevice    = 0xf636,
		.driver_data  = SAA7134_BOARD_AVERMEDIA_M103,
	}, {
		.vendor       = PCI_VENDOR_ID_PHILIPS,
		.device       = PCI_DEVICE_ID_PHILIPS_SAA7133,
		.subvendor    = 0x1461, /* Avermedia Technologies Inc */
		.subdevice    = 0xf736,
		.driver_data  = SAA7134_BOARD_AVERMEDIA_M103,
	}, {
		.vendor       = PCI_VENDOR_ID_PHILIPS,
		.device       = PCI_DEVICE_ID_PHILIPS_SAA7133,
		.subvendor    = 0x1043,
		.subdevice    = 0x4878, /* REV:1.02G */
		.driver_data  = SAA7134_BOARD_ASUSTeK_TIGER_3IN1,
	}, {
		.vendor       = PCI_VENDOR_ID_PHILIPS,
		.device       = PCI_DEVICE_ID_PHILIPS_SAA7134,
		.subvendor    = 0x17de,
		.subdevice    = 0x7128,
		.driver_data  = SAA7134_BOARD_KWORLD_PLUS_TV_ANALOG,
	}, {
		.vendor       = PCI_VENDOR_ID_PHILIPS,
		.device       = PCI_DEVICE_ID_PHILIPS_SAA7133,
		.subvendor    = 0x17de,
		.subdevice    = 0xb136,
		.driver_data  = SAA7134_BOARD_KWORLD_PCI_SBTVD_FULLSEG,
	}, {
		.vendor       = PCI_VENDOR_ID_PHILIPS,
		.device       = PCI_DEVICE_ID_PHILIPS_SAA7133,
		.subvendor    = 0x1461, /* Avermedia Technologies Inc */
		.subdevice    = 0xf31d,
		.driver_data  = SAA7134_BOARD_AVERMEDIA_GO_007_FM_PLUS,
	}, {
		.vendor       = PCI_VENDOR_ID_PHILIPS,
		.device       = PCI_DEVICE_ID_PHILIPS_SAA7130,
		.subvendor    = 0x185b,
		.subdevice    = 0xc900,
		.driver_data  = SAA7134_BOARD_VIDEOMATE_S350,
	}, {
		.vendor       = PCI_VENDOR_ID_PHILIPS,
		.device       = PCI_DEVICE_ID_PHILIPS_SAA7133,
		.subvendor    = 0x5ace, /* Beholder Intl. Ltd. */
		.subdevice    = 0x7595,
		.driver_data  = SAA7134_BOARD_BEHOLD_X7,
	}, {
		.vendor       = PCI_VENDOR_ID_PHILIPS,
		.device       = PCI_DEVICE_ID_PHILIPS_SAA7134,
		.subvendor    = 0x19d1, /* RoverMedia */
		.subdevice    = 0x0138, /* LifeView FlyTV Prime30 OEM */
		.driver_data  = SAA7134_BOARD_ROVERMEDIA_LINK_PRO_FM,
	}, {
		.vendor       = PCI_VENDOR_ID_PHILIPS,
		.device       = PCI_DEVICE_ID_PHILIPS_SAA7133,
		.subvendor    = PCI_VENDOR_ID_PHILIPS,
		.subdevice    = 0x2004,
		.driver_data  = SAA7134_BOARD_ZOLID_HYBRID_PCI,
	}, {
		.vendor       = PCI_VENDOR_ID_PHILIPS,
		.device       = PCI_DEVICE_ID_PHILIPS_SAA7134,
		.subvendor    = 0x1043,
		.subdevice    = 0x4847,
		.driver_data  = SAA7134_BOARD_ASUS_EUROPA_HYBRID,
	}, {
		.vendor       = PCI_VENDOR_ID_PHILIPS,
		.device       = PCI_DEVICE_ID_PHILIPS_SAA7130,
		.subvendor    = 0x107d,
		.subdevice    = 0x6655,
		.driver_data  = SAA7134_BOARD_LEADTEK_WINFAST_DTV1000S,
	}, {
		.vendor       = PCI_VENDOR_ID_PHILIPS,
		.device       = PCI_DEVICE_ID_PHILIPS_SAA7133,
		.subvendor    = 0x13c2,
		.subdevice    = 0x2804,
		.driver_data  = SAA7134_BOARD_TECHNOTREND_BUDGET_T3000,
	}, {
		.vendor       = PCI_VENDOR_ID_PHILIPS,
		.device       = PCI_DEVICE_ID_PHILIPS_SAA7133,
		.subvendor    = 0x5ace, /* Beholder Intl. Ltd. */
		.subdevice    = 0x7190,
		.driver_data  = SAA7134_BOARD_BEHOLD_H7,
	}, {
		.vendor       = PCI_VENDOR_ID_PHILIPS,
		.device       = PCI_DEVICE_ID_PHILIPS_SAA7133,
		.subvendor    = 0x5ace, /* Beholder Intl. Ltd. */
		.subdevice    = 0x7090,
		.driver_data  = SAA7134_BOARD_BEHOLD_A7,
	}, {
		.vendor       = PCI_VENDOR_ID_PHILIPS,
		.device       = PCI_DEVICE_ID_PHILIPS_SAA7135,
		.subvendor    = 0x185b,
		.subdevice    = 0xc900,
		.driver_data  = SAA7134_BOARD_VIDEOMATE_M1F,
	}, {
		/* --- boards without eeprom + subsystem ID --- */
		.vendor       = PCI_VENDOR_ID_PHILIPS,
		.device       = PCI_DEVICE_ID_PHILIPS_SAA7134,
		.subvendor    = PCI_VENDOR_ID_PHILIPS,
		.subdevice    = 0,
		.driver_data  = SAA7134_BOARD_NOAUTO,
	},{
		.vendor       = PCI_VENDOR_ID_PHILIPS,
		.device       = PCI_DEVICE_ID_PHILIPS_SAA7130,
		.subvendor    = PCI_VENDOR_ID_PHILIPS,
		.subdevice    = 0,
		.driver_data  = SAA7134_BOARD_NOAUTO,
	},{
		/* --- default catch --- */
		.vendor       = PCI_VENDOR_ID_PHILIPS,
		.device       = PCI_DEVICE_ID_PHILIPS_SAA7130,
		.subvendor    = PCI_ANY_ID,
		.subdevice    = PCI_ANY_ID,
		.driver_data  = SAA7134_BOARD_UNKNOWN,
	},{
		.vendor       = PCI_VENDOR_ID_PHILIPS,
		.device       = PCI_DEVICE_ID_PHILIPS_SAA7133,
		.subvendor    = PCI_ANY_ID,
		.subdevice    = PCI_ANY_ID,
		.driver_data  = SAA7134_BOARD_UNKNOWN,
	},{
		.vendor       = PCI_VENDOR_ID_PHILIPS,
		.device       = PCI_DEVICE_ID_PHILIPS_SAA7134,
		.subvendor    = PCI_ANY_ID,
		.subdevice    = PCI_ANY_ID,
		.driver_data  = SAA7134_BOARD_UNKNOWN,
	},{
		.vendor       = PCI_VENDOR_ID_PHILIPS,
		.device       = PCI_DEVICE_ID_PHILIPS_SAA7135,
		.subvendor    = PCI_ANY_ID,
		.subdevice    = PCI_ANY_ID,
		.driver_data  = SAA7134_BOARD_UNKNOWN,
	},{
		/* --- end of list --- */
	}
};
MODULE_DEVICE_TABLE(pci, saa7134_pci_tbl);

/* ----------------------------------------------------------- */
/* flyvideo tweaks                                             */


static void board_flyvideo(struct saa7134_dev *dev)
{
	printk("%s: there are different flyvideo cards with different tuners\n"
	       "%s: out there, you might have to use the tuner=<nr> insmod\n"
	       "%s: option to override the default value.\n",
	       dev->name, dev->name, dev->name);
}

static int saa7134_xc2028_callback(struct saa7134_dev *dev,
				   int command, int arg)
{
	switch (command) {
	case XC2028_TUNER_RESET:
		saa_andorl(SAA7134_GPIO_GPSTATUS0 >> 2, 0x00008000, 0x00000000);
		saa_andorl(SAA7134_GPIO_GPSTATUS0 >> 2, 0x00008000, 0x00008000);
		switch (dev->board) {
		case SAA7134_BOARD_AVERMEDIA_CARDBUS_506:
		case SAA7134_BOARD_AVERMEDIA_M103:
			saa7134_set_gpio(dev, 23, 0);
			msleep(10);
			saa7134_set_gpio(dev, 23, 1);
		break;
		case SAA7134_BOARD_AVERMEDIA_A16D:
			saa7134_set_gpio(dev, 21, 0);
			msleep(10);
			saa7134_set_gpio(dev, 21, 1);
		break;
		case SAA7134_BOARD_AVERMEDIA_A700_HYBRID:
			saa7134_set_gpio(dev, 18, 0);
			msleep(10);
			saa7134_set_gpio(dev, 18, 1);
		break;
		}
	return 0;
	}
	return -EINVAL;
}

static int saa7134_xc5000_callback(struct saa7134_dev *dev,
				   int command, int arg)
{
	switch (dev->board) {
	case SAA7134_BOARD_BEHOLD_X7:
	case SAA7134_BOARD_BEHOLD_H7:
	case SAA7134_BOARD_BEHOLD_A7:
		if (command == XC5000_TUNER_RESET) {
		/* Down and UP pheripherial RESET pin for reset all chips */
			saa_writeb(SAA7134_SPECIAL_MODE, 0x00);
			msleep(10);
			saa_writeb(SAA7134_SPECIAL_MODE, 0x01);
			msleep(10);
		}
		break;
	default:
		saa_andorl(SAA7134_GPIO_GPMODE0 >> 2, 0x06e20000, 0x06e20000);
		saa_andorl(SAA7134_GPIO_GPSTATUS0 >> 2, 0x06a20000, 0x06a20000);
		saa_andorl(SAA7133_ANALOG_IO_SELECT >> 2, 0x02, 0x02);
		saa_andorl(SAA7134_ANALOG_IN_CTRL1 >> 2, 0x81, 0x81);
		saa_andorl(SAA7134_AUDIO_CLOCK0 >> 2, 0x03187de7, 0x03187de7);
		saa_andorl(SAA7134_AUDIO_PLL_CTRL >> 2, 0x03, 0x03);
		saa_andorl(SAA7134_AUDIO_CLOCKS_PER_FIELD0 >> 2,
			   0x0001e000, 0x0001e000);
		break;
	}
	return 0;
}

static int saa7134_tda8290_827x_callback(struct saa7134_dev *dev,
					 int command, int arg)
{
	u8 sync_control;

	switch (command) {
	case 0: /* switch LNA gain through GPIO 22*/
		saa7134_set_gpio(dev, 22, arg) ;
		break;
	case 1: /* vsync output at GPIO22. 50 / 60Hz */
		saa_andorb(SAA7134_VIDEO_PORT_CTRL3, 0x80, 0x80);
		saa_andorb(SAA7134_VIDEO_PORT_CTRL6, 0x0f, 0x03);
		if (arg == 1)
			sync_control = 11;
		else
			sync_control = 17;
		saa_writeb(SAA7134_VGATE_START, sync_control);
		saa_writeb(SAA7134_VGATE_STOP, sync_control + 1);
		saa_andorb(SAA7134_MISC_VGATE_MSB, 0x03, 0x00);
		break;
	default:
		return -EINVAL;
	}

	return 0;
}

static inline int saa7134_tda18271_hvr11x0_toggle_agc(struct saa7134_dev *dev,
						      enum tda18271_mode mode)
{
	/* toggle AGC switch through GPIO 26 */
	switch (mode) {
	case TDA18271_ANALOG:
		saa7134_set_gpio(dev, 26, 0);
		break;
	case TDA18271_DIGITAL:
		saa7134_set_gpio(dev, 26, 1);
		break;
	default:
		return -EINVAL;
	}
	return 0;
}

static inline int saa7134_kworld_sbtvd_toggle_agc(struct saa7134_dev *dev,
						  enum tda18271_mode mode)
{
	/* toggle AGC switch through GPIO 27 */
	switch (mode) {
	case TDA18271_ANALOG:
<<<<<<< HEAD
		saa7134_set_gpio(dev, 27, 0);
		break;
	case TDA18271_DIGITAL:
		saa7134_set_gpio(dev, 27, 1);
=======
		saa_writel(SAA7134_GPIO_GPMODE0 >> 2, 0x4000);
		saa_writel(SAA7134_GPIO_GPSTATUS0 >> 2, 0x4000);
		msleep(20);
		break;
	case TDA18271_DIGITAL:
		saa_writel(SAA7134_GPIO_GPMODE0 >> 2, 0x14000);
		saa_writel(SAA7134_GPIO_GPSTATUS0 >> 2, 0x14000);
		msleep(20);
		saa_writel(SAA7134_GPIO_GPMODE0 >> 2, 0x54000);
		saa_writel(SAA7134_GPIO_GPSTATUS0 >> 2, 0x54000);
		msleep(30);
>>>>>>> 105e53f8
		break;
	default:
		return -EINVAL;
	}
	return 0;
}

static int saa7134_tda8290_18271_callback(struct saa7134_dev *dev,
					  int command, int arg)
{
	int ret = 0;

	switch (command) {
	case TDA18271_CALLBACK_CMD_AGC_ENABLE: /* 0 */
		switch (dev->board) {
		case SAA7134_BOARD_HAUPPAUGE_HVR1150:
		case SAA7134_BOARD_HAUPPAUGE_HVR1120:
			ret = saa7134_tda18271_hvr11x0_toggle_agc(dev, arg);
			break;
		case SAA7134_BOARD_KWORLD_PCI_SBTVD_FULLSEG:
			ret = saa7134_kworld_sbtvd_toggle_agc(dev, arg);
			break;
		default:
			break;
		}
		break;
	default:
		ret = -EINVAL;
		break;
	}
	return ret;
}

static int saa7134_tda8290_callback(struct saa7134_dev *dev,
				    int command, int arg)
{
	int ret;

	switch (dev->board) {
	case SAA7134_BOARD_HAUPPAUGE_HVR1150:
	case SAA7134_BOARD_HAUPPAUGE_HVR1120:
	case SAA7134_BOARD_AVERMEDIA_M733A:
	case SAA7134_BOARD_KWORLD_PCI_SBTVD_FULLSEG:
		/* tda8290 + tda18271 */
		ret = saa7134_tda8290_18271_callback(dev, command, arg);
		break;
	default:
		/* tda8290 + tda827x */
		ret = saa7134_tda8290_827x_callback(dev, command, arg);
		break;
	}
	return ret;
}

int saa7134_tuner_callback(void *priv, int component, int command, int arg)
{
	struct saa7134_dev *dev = priv;

	if (dev != NULL) {
		switch (dev->tuner_type) {
		case TUNER_PHILIPS_TDA8290:
			return saa7134_tda8290_callback(dev, command, arg);
		case TUNER_XC2028:
			return saa7134_xc2028_callback(dev, command, arg);
		case TUNER_XC5000:
			return saa7134_xc5000_callback(dev, command, arg);
		}
	} else {
		printk(KERN_ERR "saa7134: Error - device struct undefined.\n");
		return -EINVAL;
	}
	return -EINVAL;
}
EXPORT_SYMBOL(saa7134_tuner_callback);

/* ----------------------------------------------------------- */

static void hauppauge_eeprom(struct saa7134_dev *dev, u8 *eeprom_data)
{
	struct tveeprom tv;

	tveeprom_hauppauge_analog(&dev->i2c_client, &tv, eeprom_data);

	/* Make sure we support the board model */
	switch (tv.model) {
	case 67019: /* WinTV-HVR1110 (Retail, IR Blaster, hybrid, FM, SVid/Comp, 3.5mm audio in) */
	case 67109: /* WinTV-HVR1000 (Retail, IR Receive, analog, no FM, SVid/Comp, 3.5mm audio in) */
	case 67201: /* WinTV-HVR1150 (Retail, IR Receive, hybrid, FM, SVid/Comp, 3.5mm audio in) */
	case 67301: /* WinTV-HVR1000 (Retail, IR Receive, analog, no FM, SVid/Comp, 3.5mm audio in) */
	case 67209: /* WinTV-HVR1110 (Retail, IR Receive, hybrid, FM, SVid/Comp, 3.5mm audio in) */
	case 67559: /* WinTV-HVR1110 (OEM, no IR, hybrid, FM, SVid/Comp, RCA aud) */
	case 67569: /* WinTV-HVR1110 (OEM, no IR, hybrid, FM) */
	case 67579: /* WinTV-HVR1110 (OEM, no IR, hybrid, no FM) */
	case 67589: /* WinTV-HVR1110 (OEM, no IR, hybrid, no FM, SVid/Comp, RCA aud) */
	case 67599: /* WinTV-HVR1110 (OEM, no IR, hybrid, no FM, SVid/Comp, RCA aud) */
	case 67651: /* WinTV-HVR1150 (OEM, no IR, hybrid, FM, SVid/Comp, RCA aud) */
	case 67659: /* WinTV-HVR1110 (OEM, no IR, hybrid, FM, SVid/Comp, RCA aud) */
		break;
	default:
		printk(KERN_WARNING "%s: warning: "
		       "unknown hauppauge model #%d\n", dev->name, tv.model);
		break;
	}

	printk(KERN_INFO "%s: hauppauge eeprom: model=%d\n",
	       dev->name, tv.model);
}

/* ----------------------------------------------------------- */

int saa7134_board_init1(struct saa7134_dev *dev)
{
	/* Always print gpio, often manufacturers encode tuner type and other info. */
	saa_writel(SAA7134_GPIO_GPMODE0 >> 2, 0);
	dev->gpio_value = saa_readl(SAA7134_GPIO_GPSTATUS0 >> 2);
	printk(KERN_INFO "%s: board init: gpio is %x\n", dev->name, dev->gpio_value);

	switch (dev->board) {
	case SAA7134_BOARD_FLYVIDEO2000:
	case SAA7134_BOARD_FLYVIDEO3000:
	case SAA7134_BOARD_FLYVIDEO3000_NTSC:
		dev->has_remote = SAA7134_REMOTE_GPIO;
		board_flyvideo(dev);
		break;
	case SAA7134_BOARD_FLYTVPLATINUM_MINI2:
	case SAA7134_BOARD_FLYTVPLATINUM_FM:
	case SAA7134_BOARD_CINERGY400:
	case SAA7134_BOARD_CINERGY600:
	case SAA7134_BOARD_CINERGY600_MK3:
	case SAA7134_BOARD_ECS_TVP3XP:
	case SAA7134_BOARD_ECS_TVP3XP_4CB5:
	case SAA7134_BOARD_ECS_TVP3XP_4CB6:
	case SAA7134_BOARD_MD2819:
	case SAA7134_BOARD_KWORLD_VSTREAM_XPERT:
	case SAA7134_BOARD_KWORLD_XPERT:
	case SAA7134_BOARD_AVERMEDIA_STUDIO_305:
	case SAA7134_BOARD_AVERMEDIA_STUDIO_505:
	case SAA7134_BOARD_AVERMEDIA_305:
	case SAA7134_BOARD_AVERMEDIA_STUDIO_307:
	case SAA7134_BOARD_AVERMEDIA_307:
	case SAA7134_BOARD_AVERMEDIA_STUDIO_507:
	case SAA7134_BOARD_AVERMEDIA_GO_007_FM:
	case SAA7134_BOARD_AVERMEDIA_777:
	case SAA7134_BOARD_AVERMEDIA_M135A:
/*      case SAA7134_BOARD_SABRENT_SBTTVFM:  */ /* not finished yet */
	case SAA7134_BOARD_VIDEOMATE_TV_PVR:
	case SAA7134_BOARD_VIDEOMATE_GOLD_PLUS:
	case SAA7134_BOARD_VIDEOMATE_TV_GOLD_PLUSII:
	case SAA7134_BOARD_VIDEOMATE_M1F:
	case SAA7134_BOARD_VIDEOMATE_DVBT_300:
	case SAA7134_BOARD_VIDEOMATE_DVBT_200:
	case SAA7134_BOARD_VIDEOMATE_DVBT_200A:
	case SAA7134_BOARD_MANLI_MTV001:
	case SAA7134_BOARD_MANLI_MTV002:
	case SAA7134_BOARD_BEHOLD_409FM:
	case SAA7134_BOARD_AVACSSMARTTV:
	case SAA7134_BOARD_GOTVIEW_7135:
	case SAA7134_BOARD_KWORLD_TERMINATOR:
	case SAA7134_BOARD_SEDNA_PC_TV_CARDBUS:
	case SAA7134_BOARD_FLYDVBT_LR301:
	case SAA7134_BOARD_ASUSTeK_P7131_DUAL:
	case SAA7134_BOARD_ASUSTeK_P7131_HYBRID_LNA:
	case SAA7134_BOARD_ASUSTeK_P7131_ANALOG:
	case SAA7134_BOARD_FLYDVBTDUO:
	case SAA7134_BOARD_PROTEUS_2309:
	case SAA7134_BOARD_AVERMEDIA_A16AR:
	case SAA7134_BOARD_ENCORE_ENLTV:
	case SAA7134_BOARD_ENCORE_ENLTV_FM:
	case SAA7134_BOARD_ENCORE_ENLTV_FM53:
	case SAA7134_BOARD_ENCORE_ENLTV_FM3:
	case SAA7134_BOARD_10MOONSTVMASTER3:
	case SAA7134_BOARD_BEHOLD_401:
	case SAA7134_BOARD_BEHOLD_403:
	case SAA7134_BOARD_BEHOLD_403FM:
	case SAA7134_BOARD_BEHOLD_405:
	case SAA7134_BOARD_BEHOLD_405FM:
	case SAA7134_BOARD_BEHOLD_407:
	case SAA7134_BOARD_BEHOLD_407FM:
	case SAA7134_BOARD_BEHOLD_409:
	case SAA7134_BOARD_BEHOLD_505FM:
	case SAA7134_BOARD_BEHOLD_505RDS_MK5:
	case SAA7134_BOARD_BEHOLD_505RDS_MK3:
	case SAA7134_BOARD_BEHOLD_507_9FM:
	case SAA7134_BOARD_BEHOLD_507RDS_MK3:
	case SAA7134_BOARD_BEHOLD_507RDS_MK5:
	case SAA7134_BOARD_GENIUS_TVGO_A11MCE:
	case SAA7134_BOARD_REAL_ANGEL_220:
	case SAA7134_BOARD_KWORLD_PLUS_TV_ANALOG:
	case SAA7134_BOARD_AVERMEDIA_GO_007_FM_PLUS:
	case SAA7134_BOARD_ROVERMEDIA_LINK_PRO_FM:
	case SAA7134_BOARD_LEADTEK_WINFAST_DTV1000S:
		dev->has_remote = SAA7134_REMOTE_GPIO;
		break;
	case SAA7134_BOARD_FLYDVBS_LR300:
		saa_writeb(SAA7134_GPIO_GPMODE3, 0x80);
		saa_writeb(SAA7134_GPIO_GPSTATUS2, 0x40);
		dev->has_remote = SAA7134_REMOTE_GPIO;
		break;
	case SAA7134_BOARD_MD5044:
		printk("%s: seems there are two different versions of the MD5044\n"
		       "%s: (with the same ID) out there.  If sound doesn't work for\n"
		       "%s: you try the audio_clock_override=0x200000 insmod option.\n",
		       dev->name,dev->name,dev->name);
		break;
	case SAA7134_BOARD_CINERGY400_CARDBUS:
		/* power-up tuner chip */
		saa_andorl(SAA7134_GPIO_GPMODE0 >> 2,   0x00040000, 0x00040000);
		saa_andorl(SAA7134_GPIO_GPSTATUS0 >> 2, 0x00040000, 0x00000000);
		break;
	case SAA7134_BOARD_PINNACLE_300I_DVBT_PAL:
		/* this turns the remote control chip off to work around a bug in it */
		saa_writeb(SAA7134_GPIO_GPMODE1, 0x80);
		saa_writeb(SAA7134_GPIO_GPSTATUS1, 0x80);
		break;
	case SAA7134_BOARD_MONSTERTV_MOBILE:
		/* power-up tuner chip */
		saa_andorl(SAA7134_GPIO_GPMODE0 >> 2,   0x00040000, 0x00040000);
		saa_andorl(SAA7134_GPIO_GPSTATUS0 >> 2, 0x00040000, 0x00000004);
		break;
	case SAA7134_BOARD_FLYDVBT_DUO_CARDBUS:
		/* turn the fan on */
		saa_writeb(SAA7134_GPIO_GPMODE3, 0x08);
		saa_writeb(SAA7134_GPIO_GPSTATUS3, 0x06);
		break;
	case SAA7134_BOARD_ADS_DUO_CARDBUS_PTV331:
	case SAA7134_BOARD_FLYDVBT_HYBRID_CARDBUS:
		saa_andorl(SAA7134_GPIO_GPMODE0 >> 2, 0x08000000, 0x08000000);
		saa_andorl(SAA7134_GPIO_GPSTATUS0 >> 2, 0x08000000, 0x00000000);
		break;
	case SAA7134_BOARD_AVERMEDIA_CARDBUS:
	case SAA7134_BOARD_AVERMEDIA_M115:
		/* power-down tuner chip */
		saa_andorl(SAA7134_GPIO_GPMODE0 >> 2,   0xffffffff, 0);
		saa_andorl(SAA7134_GPIO_GPSTATUS0 >> 2, 0xffffffff, 0);
		msleep(10);
		/* power-up tuner chip */
		saa_andorl(SAA7134_GPIO_GPMODE0 >> 2,   0xffffffff, 0xffffffff);
		saa_andorl(SAA7134_GPIO_GPSTATUS0 >> 2, 0xffffffff, 0xffffffff);
		msleep(10);
		break;
	case SAA7134_BOARD_AVERMEDIA_CARDBUS_501:
		/* power-down tuner chip */
		saa_andorl(SAA7134_GPIO_GPMODE0 >> 2,   0x08400000, 0x08400000);
		saa_andorl(SAA7134_GPIO_GPSTATUS0 >> 2, 0x08400000, 0);
		msleep(10);
		saa_andorl(SAA7134_GPIO_GPMODE0 >> 2,   0x08400000, 0x08400000);
		saa_andorl(SAA7134_GPIO_GPSTATUS0 >> 2, 0x08400000, 0x08400000);
		msleep(10);
		dev->has_remote = SAA7134_REMOTE_I2C;
		break;
	case SAA7134_BOARD_AVERMEDIA_CARDBUS_506:
		saa7134_set_gpio(dev, 23, 0);
		msleep(10);
		saa7134_set_gpio(dev, 23, 1);
		dev->has_remote = SAA7134_REMOTE_I2C;
		break;
	case SAA7134_BOARD_AVERMEDIA_M103:
		saa7134_set_gpio(dev, 23, 0);
		msleep(10);
		saa7134_set_gpio(dev, 23, 1);
		break;
	case SAA7134_BOARD_AVERMEDIA_A16D:
		saa7134_set_gpio(dev, 21, 0);
		msleep(10);
		saa7134_set_gpio(dev, 21, 1);
		msleep(1);
		dev->has_remote = SAA7134_REMOTE_GPIO;
		break;
	case SAA7134_BOARD_BEHOLD_COLUMBUS_TVFM:
		/* power-down tuner chip */
		saa_andorl(SAA7134_GPIO_GPMODE0 >> 2,   0x000A8004, 0x000A8004);
		saa_andorl(SAA7134_GPIO_GPSTATUS0 >> 2, 0x000A8004, 0);
		msleep(10);
		/* power-up tuner chip */
		saa_andorl(SAA7134_GPIO_GPMODE0 >> 2,   0x000A8004, 0x000A8004);
		saa_andorl(SAA7134_GPIO_GPSTATUS0 >> 2, 0x000A8004, 0x000A8004);
		msleep(10);
		/* remote via GPIO */
		dev->has_remote = SAA7134_REMOTE_GPIO;
		break;
	case SAA7134_BOARD_RTD_VFG7350:

		/*
		 * Make sure Production Test Register at offset 0x1D1 is cleared
		 * to take chip out of test mode.  Clearing bit 4 (TST_EN_AOUT)
		 * prevents pin 105 from remaining low; keeping pin 105 low
		 * continually resets the SAA6752 chip.
		 */

		saa_writeb (SAA7134_PRODUCTION_TEST_MODE, 0x00);
		break;
	case SAA7134_BOARD_HAUPPAUGE_HVR1150:
	case SAA7134_BOARD_HAUPPAUGE_HVR1120:
		/* GPIO 26 high for digital, low for analog */
		saa7134_set_gpio(dev, 26, 0);
		msleep(1);

		saa7134_set_gpio(dev, 22, 0);
		msleep(10);
		saa7134_set_gpio(dev, 22, 1);
		break;
	/* i2c remotes */
	case SAA7134_BOARD_PINNACLE_PCTV_110i:
	case SAA7134_BOARD_PINNACLE_PCTV_310i:
	case SAA7134_BOARD_UPMOST_PURPLE_TV:
	case SAA7134_BOARD_MSI_TVATANYWHERE_PLUS:
	case SAA7134_BOARD_HAUPPAUGE_HVR1110:
	case SAA7134_BOARD_BEHOLD_607FM_MK3:
	case SAA7134_BOARD_BEHOLD_607FM_MK5:
	case SAA7134_BOARD_BEHOLD_609FM_MK3:
	case SAA7134_BOARD_BEHOLD_609FM_MK5:
	case SAA7134_BOARD_BEHOLD_607RDS_MK3:
	case SAA7134_BOARD_BEHOLD_607RDS_MK5:
	case SAA7134_BOARD_BEHOLD_609RDS_MK3:
	case SAA7134_BOARD_BEHOLD_609RDS_MK5:
	case SAA7134_BOARD_BEHOLD_M6:
	case SAA7134_BOARD_BEHOLD_M63:
	case SAA7134_BOARD_BEHOLD_M6_EXTRA:
	case SAA7134_BOARD_BEHOLD_H6:
	case SAA7134_BOARD_BEHOLD_X7:
	case SAA7134_BOARD_BEHOLD_H7:
	case SAA7134_BOARD_BEHOLD_A7:
		dev->has_remote = SAA7134_REMOTE_I2C;
		break;
	case SAA7134_BOARD_AVERMEDIA_A169_B:
		printk("%s: %s: dual saa713x broadcast decoders\n"
		       "%s: Sorry, none of the inputs to this chip are supported yet.\n"
		       "%s: Dual decoder functionality is disabled for now, use the other chip.\n",
		       dev->name,card(dev).name,dev->name,dev->name);
		break;
	case SAA7134_BOARD_AVERMEDIA_M102:
		/* enable tuner */
	       dev->has_remote = SAA7134_REMOTE_GPIO;
		saa_andorl(SAA7134_GPIO_GPMODE0 >> 2,   0x8c040007, 0x8c040007);
		saa_andorl(SAA7134_GPIO_GPSTATUS0 >> 2, 0x0c0007cd, 0x0c0007cd);
		break;
	case SAA7134_BOARD_AVERMEDIA_A700_HYBRID:
	case SAA7134_BOARD_AVERMEDIA_A700_PRO:
		/* write windows gpio values */
		saa_andorl(SAA7134_GPIO_GPMODE0 >> 2,   0x80040100, 0x80040100);
		saa_andorl(SAA7134_GPIO_GPSTATUS0 >> 2, 0x80040100, 0x00040100);
		break;
	case SAA7134_BOARD_VIDEOMATE_S350:
		dev->has_remote = SAA7134_REMOTE_GPIO;
		saa_andorl(SAA7134_GPIO_GPMODE0 >> 2,   0x0000C000, 0x0000C000);
		saa_andorl(SAA7134_GPIO_GPSTATUS0 >> 2, 0x0000C000, 0x0000C000);
		break;
	case SAA7134_BOARD_AVERMEDIA_M733A:
		saa7134_set_gpio(dev, 1, 1);
		msleep(10);
		saa7134_set_gpio(dev, 1, 0);
		msleep(10);
		saa7134_set_gpio(dev, 1, 1);
		dev->has_remote = SAA7134_REMOTE_GPIO;
		break;
	}
	return 0;
}

static void saa7134_tuner_setup(struct saa7134_dev *dev)
{
	struct tuner_setup tun_setup;
	unsigned int mode_mask = T_RADIO | T_ANALOG_TV;

	memset(&tun_setup, 0, sizeof(tun_setup));
	tun_setup.tuner_callback = saa7134_tuner_callback;

	if (saa7134_boards[dev->board].radio_type != UNSET) {
		tun_setup.type = saa7134_boards[dev->board].radio_type;
		tun_setup.addr = saa7134_boards[dev->board].radio_addr;

		tun_setup.mode_mask = T_RADIO;

		saa_call_all(dev, tuner, s_type_addr, &tun_setup);
		mode_mask &= ~T_RADIO;
	}

	if ((dev->tuner_type != TUNER_ABSENT) && (dev->tuner_type != UNSET)) {
		tun_setup.type = dev->tuner_type;
		tun_setup.addr = dev->tuner_addr;
		tun_setup.config = saa7134_boards[dev->board].tuner_config;
		tun_setup.tuner_callback = saa7134_tuner_callback;

		tun_setup.mode_mask = mode_mask;

		saa_call_all(dev, tuner, s_type_addr, &tun_setup);
	}

	if (dev->tda9887_conf) {
		struct v4l2_priv_tun_config tda9887_cfg;

		tda9887_cfg.tuner = TUNER_TDA9887;
		tda9887_cfg.priv = &dev->tda9887_conf;

		saa_call_all(dev, tuner, s_config, &tda9887_cfg);
	}

	if (dev->tuner_type == TUNER_XC2028) {
		struct v4l2_priv_tun_config  xc2028_cfg;
		struct xc2028_ctrl           ctl;

		memset(&xc2028_cfg, 0, sizeof(xc2028_cfg));
		memset(&ctl, 0, sizeof(ctl));

		ctl.fname   = XC2028_DEFAULT_FIRMWARE;
		ctl.max_len = 64;

		switch (dev->board) {
		case SAA7134_BOARD_AVERMEDIA_A16D:
		case SAA7134_BOARD_AVERMEDIA_CARDBUS_506:
		case SAA7134_BOARD_AVERMEDIA_M103:
		case SAA7134_BOARD_AVERMEDIA_A700_HYBRID:
			ctl.demod = XC3028_FE_ZARLINK456;
			break;
		default:
			ctl.demod = XC3028_FE_OREN538;
			ctl.mts = 1;
		}

		xc2028_cfg.tuner = TUNER_XC2028;
		xc2028_cfg.priv  = &ctl;

		saa_call_all(dev, tuner, s_config, &xc2028_cfg);
	}
}

/* stuff which needs working i2c */
int saa7134_board_init2(struct saa7134_dev *dev)
{
	unsigned char buf;
	int board;

	/* Put here the code that enables the chips that are needed
	   for analog mode and doesn't depend on the tuner attachment.
	   It is also a good idea to get tuner type from eeprom, etc before
	   initializing tuner, since we can avoid loading tuner driver
	   on devices that has TUNER_ABSENT
	 */
	switch (dev->board) {
	case SAA7134_BOARD_BMK_MPEX_NOTUNER:
	case SAA7134_BOARD_BMK_MPEX_TUNER:
		/* Checks if the device has a tuner at 0x60 addr
		   If the device doesn't have a tuner, TUNER_ABSENT
		   will be used at tuner_type, avoiding loading tuner
		   without needing it
		 */
		dev->i2c_client.addr = 0x60;
		board = (i2c_master_recv(&dev->i2c_client, &buf, 0) < 0)
			? SAA7134_BOARD_BMK_MPEX_NOTUNER
			: SAA7134_BOARD_BMK_MPEX_TUNER;
		if (board == dev->board)
			break;
		dev->board = board;
		printk("%s: board type fixup: %s\n", dev->name,
		saa7134_boards[dev->board].name);
		dev->tuner_type = saa7134_boards[dev->board].tuner_type;

		break;
	case SAA7134_BOARD_MD7134:
	{
		u8 subaddr;
		u8 data[3];
		int ret, tuner_t;
		struct i2c_msg msg[] = {{.addr=0x50, .flags=0, .buf=&subaddr, .len = 1},
					{.addr=0x50, .flags=I2C_M_RD, .buf=data, .len = 3}};

		subaddr= 0x14;
		tuner_t = 0;

		/* Retrieve device data from eeprom, checking for the
		   proper tuner_type.
		 */
		ret = i2c_transfer(&dev->i2c_adap, msg, 2);
		if (ret != 2) {
			printk(KERN_ERR "EEPROM read failure\n");
		} else if ((data[0] != 0) && (data[0] != 0xff)) {
			/* old config structure */
			subaddr = data[0] + 2;
			msg[1].len = 2;
			i2c_transfer(&dev->i2c_adap, msg, 2);
			tuner_t = (data[0] << 8) + data[1];
			switch (tuner_t){
			case 0x0103:
				dev->tuner_type = TUNER_PHILIPS_PAL;
				break;
			case 0x010C:
				dev->tuner_type = TUNER_PHILIPS_FM1216ME_MK3;
				break;
			default:
				printk(KERN_ERR "%s Can't determine tuner type %x from EEPROM\n", dev->name, tuner_t);
			}
		} else if ((data[1] != 0) && (data[1] != 0xff)) {
			/* new config structure */
			subaddr = data[1] + 1;
			msg[1].len = 1;
			i2c_transfer(&dev->i2c_adap, msg, 2);
			subaddr = data[0] + 1;
			msg[1].len = 2;
			i2c_transfer(&dev->i2c_adap, msg, 2);
			tuner_t = (data[1] << 8) + data[0];
			switch (tuner_t) {
			case 0x0005:
				dev->tuner_type = TUNER_PHILIPS_FM1216ME_MK3;
				break;
			case 0x001d:
				dev->tuner_type = TUNER_PHILIPS_FMD1216ME_MK3;
					printk(KERN_INFO "%s Board has DVB-T\n", dev->name);
				break;
			default:
				printk(KERN_ERR "%s Can't determine tuner type %x from EEPROM\n", dev->name, tuner_t);
			}
		} else {
			printk(KERN_ERR "%s unexpected config structure\n", dev->name);
		}

		printk(KERN_INFO "%s Tuner type is %d\n", dev->name, dev->tuner_type);
		break;
	}
	case SAA7134_BOARD_PHILIPS_EUROPA:
		if (dev->autodetected && (dev->eedata[0x41] == 0x1c)) {
			/* Reconfigure board as Snake reference design */
			dev->board = SAA7134_BOARD_PHILIPS_SNAKE;
			dev->tuner_type = saa7134_boards[dev->board].tuner_type;
			printk(KERN_INFO "%s: Reconfigured board as %s\n",
				dev->name, saa7134_boards[dev->board].name);
			break;
		}
		/* break intentionally omitted */
	case SAA7134_BOARD_VIDEOMATE_DVBT_300:
	case SAA7134_BOARD_ASUS_EUROPA2_HYBRID:
	case SAA7134_BOARD_ASUS_EUROPA_HYBRID:
	case SAA7134_BOARD_TECHNOTREND_BUDGET_T3000:
	{

		/* The Philips EUROPA based hybrid boards have the tuner
		   connected through the channel decoder. We have to make it
		   transparent to find it
		 */
		u8 data[] = { 0x07, 0x02};
		struct i2c_msg msg = {.addr=0x08, .flags=0, .buf=data, .len = sizeof(data)};
		i2c_transfer(&dev->i2c_adap, &msg, 1);

		break;
	}
	case SAA7134_BOARD_PHILIPS_TIGER:
	case SAA7134_BOARD_PHILIPS_TIGER_S:
	{
		u8 data[] = { 0x3c, 0x33, 0x60};
		struct i2c_msg msg = {.addr=0x08, .flags=0, .buf=data, .len = sizeof(data)};
		if (dev->autodetected && (dev->eedata[0x49] == 0x50)) {
			dev->board = SAA7134_BOARD_PHILIPS_TIGER_S;
			printk(KERN_INFO "%s: Reconfigured board as %s\n",
				dev->name, saa7134_boards[dev->board].name);
		}
		if (dev->board == SAA7134_BOARD_PHILIPS_TIGER_S) {
			dev->tuner_type = TUNER_PHILIPS_TDA8290;

			data[2] = 0x68;
			i2c_transfer(&dev->i2c_adap, &msg, 1);
			break;
		}
		i2c_transfer(&dev->i2c_adap, &msg, 1);
		break;
	}
	case SAA7134_BOARD_ASUSTeK_TVFM7135:
	/* The card below is detected as card=53, but is different */
	       if (dev->autodetected && (dev->eedata[0x27] == 0x03)) {
		       dev->board = SAA7134_BOARD_ASUSTeK_P7131_ANALOG;
		       printk(KERN_INFO "%s: P7131 analog only, using "
						       "entry of %s\n",
		       dev->name, saa7134_boards[dev->board].name);

			/* IR init has already happened for other cards, so
			 * we have to catch up. */
			dev->has_remote = SAA7134_REMOTE_GPIO;
			saa7134_input_init1(dev);
	       }
	       break;
	case SAA7134_BOARD_HAUPPAUGE_HVR1150:
	case SAA7134_BOARD_HAUPPAUGE_HVR1120:
		hauppauge_eeprom(dev, dev->eedata+0x80);
		break;
	case SAA7134_BOARD_HAUPPAUGE_HVR1110:
		hauppauge_eeprom(dev, dev->eedata+0x80);
		/* break intentionally omitted */
	case SAA7134_BOARD_PINNACLE_PCTV_310i:
	case SAA7134_BOARD_KWORLD_DVBT_210:
	case SAA7134_BOARD_TEVION_DVBT_220RF:
	case SAA7134_BOARD_ASUSTeK_TIGER:
	case SAA7134_BOARD_ASUSTeK_P7131_DUAL:
	case SAA7134_BOARD_ASUSTeK_P7131_HYBRID_LNA:
	case SAA7134_BOARD_MEDION_MD8800_QUADRO:
	case SAA7134_BOARD_AVERMEDIA_SUPER_007:
	case SAA7134_BOARD_TWINHAN_DTV_DVB_3056:
	case SAA7134_BOARD_CREATIX_CTX953:
	{
		/* this is a hybrid board, initialize to analog mode
		 * and configure firmware eeprom address
		 */
		u8 data[] = { 0x3c, 0x33, 0x60};
		struct i2c_msg msg = {.addr=0x08, .flags=0, .buf=data, .len = sizeof(data)};
		i2c_transfer(&dev->i2c_adap, &msg, 1);
		break;
	}
	case SAA7134_BOARD_ASUSTeK_TIGER_3IN1:
	{
		u8 data[] = { 0x3c, 0x33, 0x60};
		struct i2c_msg msg = {.addr = 0x0b, .flags = 0, .buf = data,
							.len = sizeof(data)};
		i2c_transfer(&dev->i2c_adap, &msg, 1);
		break;
	}
	case SAA7134_BOARD_FLYDVB_TRIO:
	{
		u8 temp = 0;
		int rc;
		u8 data[] = { 0x3c, 0x33, 0x62};
		struct i2c_msg msg = {.addr=0x09, .flags=0, .buf=data, .len = sizeof(data)};
		i2c_transfer(&dev->i2c_adap, &msg, 1);

		/*
		 * send weak up message to pic16C505 chip
		 * @ LifeView FlyDVB Trio
		 */
		msg.buf = &temp;
		msg.addr = 0x0b;
		msg.len = 1;
		if (1 != i2c_transfer(&dev->i2c_adap, &msg, 1)) {
			printk(KERN_WARNING "%s: send wake up byte to pic16C505"
					"(IR chip) failed\n", dev->name);
		} else {
			msg.flags = I2C_M_RD;
			rc = i2c_transfer(&dev->i2c_adap, &msg, 1);
			printk(KERN_INFO "%s: probe IR chip @ i2c 0x%02x: %s\n",
				   dev->name, msg.addr,
				   (1 == rc) ? "yes" : "no");
			if (rc == 1)
				dev->has_remote = SAA7134_REMOTE_I2C;
		}
		break;
	}
	case SAA7134_BOARD_ADS_DUO_CARDBUS_PTV331:
	case SAA7134_BOARD_FLYDVBT_HYBRID_CARDBUS:
	{
		/* initialize analog mode  */
		u8 data[] = { 0x3c, 0x33, 0x6a};
		struct i2c_msg msg = {.addr=0x08, .flags=0, .buf=data, .len = sizeof(data)};
		i2c_transfer(&dev->i2c_adap, &msg, 1);
		break;
	}
	case SAA7134_BOARD_CINERGY_HT_PCMCIA:
	case SAA7134_BOARD_CINERGY_HT_PCI:
	{
		/* initialize analog mode */
		u8 data[] = { 0x3c, 0x33, 0x68};
		struct i2c_msg msg = {.addr=0x08, .flags=0, .buf=data, .len = sizeof(data)};
		i2c_transfer(&dev->i2c_adap, &msg, 1);
		break;
	}
	case SAA7134_BOARD_VIDEOMATE_DVBT_200:
	case SAA7134_BOARD_VIDEOMATE_DVBT_200A:
		/* The T200 and the T200A share the same pci id.  Consequently,
		 * we are going to query eeprom to try to find out which one we
		 * are actually looking at. */

		/* Don't do this if the board was specifically selected with an
		 * insmod option or if we have the default configuration T200*/
		if (!dev->autodetected || (dev->eedata[0x41] == 0xd0))
			break;
		if (dev->eedata[0x41] == 0x02) {
			/* Reconfigure board  as T200A */
			dev->board = SAA7134_BOARD_VIDEOMATE_DVBT_200A;
			dev->tuner_type   = saa7134_boards[dev->board].tuner_type;
			dev->tda9887_conf = saa7134_boards[dev->board].tda9887_conf;
			printk(KERN_INFO "%s: Reconfigured board as %s\n",
				dev->name, saa7134_boards[dev->board].name);
		} else {
			printk(KERN_WARNING "%s: Unexpected tuner type info: %x in eeprom\n",
				dev->name, dev->eedata[0x41]);
			break;
		}
		break;
	case SAA7134_BOARD_ADS_INSTANT_HDTV_PCI:
	case SAA7134_BOARD_KWORLD_ATSC110:
	{
		struct i2c_msg msg = { .addr = 0x0a, .flags = 0 };
		int i;
		static u8 buffer[][2] = {
			{ 0x10, 0x12 },
			{ 0x13, 0x04 },
			{ 0x16, 0x00 },
			{ 0x14, 0x04 },
			{ 0x17, 0x00 },
		};

		for (i = 0; i < ARRAY_SIZE(buffer); i++) {
			msg.buf = &buffer[i][0];
			msg.len = ARRAY_SIZE(buffer[0]);
			if (i2c_transfer(&dev->i2c_adap, &msg, 1) != 1)
				printk(KERN_WARNING
				       "%s: Unable to enable tuner(%i).\n",
				       dev->name, i);
		}
		break;
	}
	case SAA7134_BOARD_BEHOLD_H6:
	{
		u8 data[] = { 0x09, 0x9f, 0x86, 0x11};
		struct i2c_msg msg = {.addr = 0x61, .flags = 0, .buf = data,
							.len = sizeof(data)};

		/* The tuner TUNER_PHILIPS_FMD1216MEX_MK3 after hardware    */
		/* start has disabled IF and enabled DVB-T. When saa7134    */
		/* scan I2C devices it not detect IF tda9887 and can`t      */
		/* watch TV without software reboot. For solve this problem */
		/* switch the tuner to analog TV mode manually.             */
		if (i2c_transfer(&dev->i2c_adap, &msg, 1) != 1)
				printk(KERN_WARNING
				      "%s: Unable to enable IF of the tuner.\n",
				       dev->name);
		break;
	}
	case SAA7134_BOARD_KWORLD_PCI_SBTVD_FULLSEG:
<<<<<<< HEAD
	{
		struct i2c_msg msg = { .addr = 0x4b, .flags = 0 };
		int i;
		static u8 buffer[][2] = {
			{0x30, 0x31},
			{0xff, 0x00},
			{0x41, 0x03},
			{0x41, 0x1a},
			{0xff, 0x02},
			{0x34, 0x00},
			{0x45, 0x97},
			{0x45, 0xc1},
		};
		saa_writel(SAA7134_GPIO_GPMODE0 >> 2, 0x4000);
		saa_writel(SAA7134_GPIO_GPSTATUS0 >> 2, 0x4000);

		/*
		 * FIXME: identify what device is at addr 0x4b and what means
		 * this initialization
		 */
		for (i = 0; i < ARRAY_SIZE(buffer); i++) {
			msg.buf = &buffer[i][0];
			msg.len = ARRAY_SIZE(buffer[0]);
			if (i2c_transfer(&dev->i2c_adap, &msg, 1) != 1)
				printk(KERN_WARNING
				       "%s: Unable to enable tuner(%i).\n",
				       dev->name, i);
		}
		break;
	}
=======
		saa_writel(SAA7134_GPIO_GPMODE0 >> 2, 0x4000);
		saa_writel(SAA7134_GPIO_GPSTATUS0 >> 2, 0x4000);

		saa7134_set_gpio(dev, 27, 0);
		break;
>>>>>>> 105e53f8
	} /* switch() */

	/* initialize tuner */
	if (TUNER_ABSENT != dev->tuner_type) {
		int has_demod = (dev->tda9887_conf & TDA9887_PRESENT);

		/* Note: radio tuner address is always filled in,
		   so we do not need to probe for a radio tuner device. */
		if (dev->radio_type != UNSET)
			v4l2_i2c_new_subdev(&dev->v4l2_dev,
				&dev->i2c_adap, "tuner",
				dev->radio_addr, NULL);
		if (has_demod)
			v4l2_i2c_new_subdev(&dev->v4l2_dev,
				&dev->i2c_adap, "tuner",
				0, v4l2_i2c_tuner_addrs(ADDRS_DEMOD));
		if (dev->tuner_addr == ADDR_UNSET) {
			enum v4l2_i2c_tuner_type type =
				has_demod ? ADDRS_TV_WITH_DEMOD : ADDRS_TV;

			v4l2_i2c_new_subdev(&dev->v4l2_dev,
				&dev->i2c_adap, "tuner",
				0, v4l2_i2c_tuner_addrs(type));
		} else {
			v4l2_i2c_new_subdev(&dev->v4l2_dev,
				&dev->i2c_adap, "tuner",
				dev->tuner_addr, NULL);
		}
	}

	saa7134_tuner_setup(dev);

	switch (dev->board) {
	case SAA7134_BOARD_BEHOLD_COLUMBUS_TVFM:
	case SAA7134_BOARD_AVERMEDIA_CARDBUS_501:
	{
		struct v4l2_priv_tun_config tea5767_cfg;
		struct tea5767_ctrl ctl;

		dev->i2c_client.addr = 0xC0;
		/* set TEA5767(analog FM) defines */
		memset(&ctl, 0, sizeof(ctl));
		ctl.xtal_freq = TEA5767_HIGH_LO_13MHz;
		tea5767_cfg.tuner = TUNER_TEA5767;
		tea5767_cfg.priv  = &ctl;
		saa_call_all(dev, tuner, s_config, &tea5767_cfg);
		break;
	}
	} /* switch() */

	return 0;
}<|MERGE_RESOLUTION|>--- conflicted
+++ resolved
@@ -5211,23 +5211,8 @@
 	[SAA7134_BOARD_KWORLD_PCI_SBTVD_FULLSEG] = {
 		.name           = "Kworld PCI SBTVD/ISDB-T Full-Seg Hybrid",
 		.audio_clock    = 0x00187de7,
-<<<<<<< HEAD
-#if 0
-	/*
-	 * FIXME: Analog mode doesn't work, if digital is enabled. The proper
-	 * fix is to use tda8290 driver, but Kworld seems to use an
-	 * unsupported version of tda8295.
-	 */
-		.tuner_type     = TUNER_NXP_TDA18271,	/* TUNER_PHILIPS_TDA8290 */
-		.tuner_addr     = 0x60,
-#else
-		.tuner_type     = UNSET,
-		.tuner_addr     = ADDR_UNSET,
-#endif
-=======
 		.tuner_type     = TUNER_PHILIPS_TDA8290,
 		.tuner_addr     = ADDR_UNSET,
->>>>>>> 105e53f8
 		.radio_type     = UNSET,
 		.radio_addr	= ADDR_UNSET,
 		.gpiomask       = 0x8e054000,
@@ -6975,12 +6960,6 @@
 	/* toggle AGC switch through GPIO 27 */
 	switch (mode) {
 	case TDA18271_ANALOG:
-<<<<<<< HEAD
-		saa7134_set_gpio(dev, 27, 0);
-		break;
-	case TDA18271_DIGITAL:
-		saa7134_set_gpio(dev, 27, 1);
-=======
 		saa_writel(SAA7134_GPIO_GPMODE0 >> 2, 0x4000);
 		saa_writel(SAA7134_GPIO_GPSTATUS0 >> 2, 0x4000);
 		msleep(20);
@@ -6992,7 +6971,6 @@
 		saa_writel(SAA7134_GPIO_GPMODE0 >> 2, 0x54000);
 		saa_writel(SAA7134_GPIO_GPSTATUS0 >> 2, 0x54000);
 		msleep(30);
->>>>>>> 105e53f8
 		break;
 	default:
 		return -EINVAL;
@@ -7716,44 +7694,11 @@
 		break;
 	}
 	case SAA7134_BOARD_KWORLD_PCI_SBTVD_FULLSEG:
-<<<<<<< HEAD
-	{
-		struct i2c_msg msg = { .addr = 0x4b, .flags = 0 };
-		int i;
-		static u8 buffer[][2] = {
-			{0x30, 0x31},
-			{0xff, 0x00},
-			{0x41, 0x03},
-			{0x41, 0x1a},
-			{0xff, 0x02},
-			{0x34, 0x00},
-			{0x45, 0x97},
-			{0x45, 0xc1},
-		};
 		saa_writel(SAA7134_GPIO_GPMODE0 >> 2, 0x4000);
 		saa_writel(SAA7134_GPIO_GPSTATUS0 >> 2, 0x4000);
 
-		/*
-		 * FIXME: identify what device is at addr 0x4b and what means
-		 * this initialization
-		 */
-		for (i = 0; i < ARRAY_SIZE(buffer); i++) {
-			msg.buf = &buffer[i][0];
-			msg.len = ARRAY_SIZE(buffer[0]);
-			if (i2c_transfer(&dev->i2c_adap, &msg, 1) != 1)
-				printk(KERN_WARNING
-				       "%s: Unable to enable tuner(%i).\n",
-				       dev->name, i);
-		}
-		break;
-	}
-=======
-		saa_writel(SAA7134_GPIO_GPMODE0 >> 2, 0x4000);
-		saa_writel(SAA7134_GPIO_GPSTATUS0 >> 2, 0x4000);
-
 		saa7134_set_gpio(dev, 27, 0);
 		break;
->>>>>>> 105e53f8
 	} /* switch() */
 
 	/* initialize tuner */
