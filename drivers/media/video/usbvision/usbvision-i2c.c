--- conflicted
+++ resolved
@@ -248,11 +248,7 @@
 		   hit-and-miss. */
 		mdelay(10);
 		v4l2_i2c_new_subdev(&usbvision->v4l2_dev,
-<<<<<<< HEAD
-				&usbvision->i2c_adap, NULL,
-=======
 				&usbvision->i2c_adap,
->>>>>>> 3cbea436
 				"saa7115_auto", 0, saa711x_addrs);
 		break;
 	}
@@ -262,22 +258,14 @@
 		struct tuner_setup tun_setup;
 
 		sd = v4l2_i2c_new_subdev(&usbvision->v4l2_dev,
-<<<<<<< HEAD
-				&usbvision->i2c_adap, NULL,
-=======
 				&usbvision->i2c_adap,
->>>>>>> 3cbea436
 				"tuner", 0, v4l2_i2c_tuner_addrs(ADDRS_DEMOD));
 		/* depending on whether we found a demod or not, select
 		   the tuner type. */
 		type = sd ? ADDRS_TV_WITH_DEMOD : ADDRS_TV;
 
 		sd = v4l2_i2c_new_subdev(&usbvision->v4l2_dev,
-<<<<<<< HEAD
-				&usbvision->i2c_adap, NULL,
-=======
 				&usbvision->i2c_adap,
->>>>>>> 3cbea436
 				"tuner", 0, v4l2_i2c_tuner_addrs(type));
 
 		if (sd == NULL)
