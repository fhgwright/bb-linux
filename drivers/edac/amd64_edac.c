--- conflicted
+++ resolved
@@ -1122,7 +1122,7 @@
 		debugf0("Reading K8_DRAM_BASE_LOW failed\n");
 
 	/* Extract parts into separate data entries */
-	pvt->dram_base[dram] = ((u64) low & 0xFFFF0000) << 24;
+	pvt->dram_base[dram] = ((u64) low & 0xFFFF0000) << 8;
 	pvt->dram_IntlvEn[dram] = (low >> 8) & 0x7;
 	pvt->dram_rw_en[dram] = (low & 0x3);
 
@@ -1135,7 +1135,7 @@
 	 * Extract parts into separate data entries. Limit is the HIGHEST memory
 	 * location of the region, so lower 24 bits need to be all ones
 	 */
-	pvt->dram_limit[dram] = (((u64) low & 0xFFFF0000) << 24) | 0x00FFFFFF;
+	pvt->dram_limit[dram] = (((u64) low & 0xFFFF0000) << 8) | 0x00FFFFFF;
 	pvt->dram_IntlvSel[dram] = (low >> 8) & 0x7;
 	pvt->dram_DstNode[dram] = (low & 0x7);
 }
@@ -1369,11 +1369,7 @@
 	pvt->dram_IntlvEn[dram] = (low_base >> 8) & 0x7;
 
 	pvt->dram_base[dram] = (((u64)high_base & 0x000000FF) << 40) |
-<<<<<<< HEAD
-			       (((u64)low_base  & 0xFFFF0000) << 24);
-=======
 			       (((u64)low_base  & 0xFFFF0000) << 8);
->>>>>>> 25d27ede
 
 	low_offset = K8_DRAM_LIMIT_LOW + (dram << 3);
 	high_offset = F10_DRAM_LIMIT_HIGH + (dram << 3);
@@ -1395,11 +1391,7 @@
 	 * memory location of the region, so low 24 bits need to be all ones.
 	 */
 	pvt->dram_limit[dram] = (((u64)high_limit & 0x000000FF) << 40) |
-<<<<<<< HEAD
-				(((u64) low_limit & 0xFFFF0000) << 24) |
-=======
 				(((u64) low_limit & 0xFFFF0000) << 8) |
->>>>>>> 25d27ede
 				0x00FFFFFF;
 }
 
