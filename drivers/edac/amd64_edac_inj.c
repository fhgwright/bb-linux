#include "amd64_edac.h"

static ssize_t amd64_inject_section_show(struct mem_ctl_info *mci, char *buf)
{
	struct amd64_pvt *pvt = mci->pvt_info;
	return sprintf(buf, "0x%x\n", pvt->injection.section);
}

/*
 * store error injection section value which refers to one of 4 16-byte sections
 * within a 64-byte cacheline
 *
 * range: 0..3
 */
static ssize_t amd64_inject_section_store(struct mem_ctl_info *mci,
					  const char *data, size_t count)
{
	struct amd64_pvt *pvt = mci->pvt_info;
	unsigned long value;
	int ret = 0;

	ret = strict_strtoul(data, 10, &value);
	if (ret != -EINVAL) {

		if (value > 3) {
			amd64_warn("%s: invalid section 0x%lx\n", __func__, value);
			return -EINVAL;
		}

		pvt->injection.section = (u32) value;
		return count;
	}
	return ret;
}

static ssize_t amd64_inject_word_show(struct mem_ctl_info *mci, char *buf)
{
	struct amd64_pvt *pvt = mci->pvt_info;
	return sprintf(buf, "0x%x\n", pvt->injection.word);
}

/*
 * store error injection word value which refers to one of 9 16-bit word of the
 * 16-byte (128-bit + ECC bits) section
 *
 * range: 0..8
 */
static ssize_t amd64_inject_word_store(struct mem_ctl_info *mci,
					const char *data, size_t count)
{
	struct amd64_pvt *pvt = mci->pvt_info;
	unsigned long value;
	int ret = 0;

	ret = strict_strtoul(data, 10, &value);
	if (ret != -EINVAL) {

		if (value > 8) {
			amd64_warn("%s: invalid word 0x%lx\n", __func__, value);
			return -EINVAL;
		}

		pvt->injection.word = (u32) value;
		return count;
	}
	return ret;
}

static ssize_t amd64_inject_ecc_vector_show(struct mem_ctl_info *mci, char *buf)
{
	struct amd64_pvt *pvt = mci->pvt_info;
	return sprintf(buf, "0x%x\n", pvt->injection.bit_map);
}

/*
 * store 16 bit error injection vector which enables injecting errors to the
 * corresponding bit within the error injection word above. When used during a
 * DRAM ECC read, it holds the contents of the of the DRAM ECC bits.
 */
static ssize_t amd64_inject_ecc_vector_store(struct mem_ctl_info *mci,
					     const char *data, size_t count)
{
	struct amd64_pvt *pvt = mci->pvt_info;
	unsigned long value;
	int ret = 0;

	ret = strict_strtoul(data, 16, &value);
	if (ret != -EINVAL) {

		if (value & 0xFFFF0000) {
			amd64_warn("%s: invalid EccVector: 0x%lx\n",
				   __func__, value);
			return -EINVAL;
		}

		pvt->injection.bit_map = (u32) value;
		return count;
	}
	return ret;
}

/*
 * Do a DRAM ECC read. Assemble staged values in the pvt area, format into
 * fields needed by the injection registers and read the NB Array Data Port.
 */
static ssize_t amd64_inject_read_store(struct mem_ctl_info *mci,
					const char *data, size_t count)
{
	struct amd64_pvt *pvt = mci->pvt_info;
	unsigned long value;
	u32 section, word_bits;
	int ret = 0;

	ret = strict_strtoul(data, 10, &value);
	if (ret != -EINVAL) {

		/* Form value to choose 16-byte section of cacheline */
		section = F10_NB_ARRAY_DRAM_ECC |
				SET_NB_ARRAY_ADDRESS(pvt->injection.section);
<<<<<<< HEAD
		pci_write_config_dword(pvt->F3, F10_NB_ARRAY_ADDR, section);
=======
		amd64_write_pci_cfg(pvt->F3, F10_NB_ARRAY_ADDR, section);
>>>>>>> 105e53f8

		word_bits = SET_NB_DRAM_INJECTION_READ(pvt->injection.word,
						pvt->injection.bit_map);

		/* Issue 'word' and 'bit' along with the READ request */
<<<<<<< HEAD
		pci_write_config_dword(pvt->F3, F10_NB_ARRAY_DATA, word_bits);
=======
		amd64_write_pci_cfg(pvt->F3, F10_NB_ARRAY_DATA, word_bits);
>>>>>>> 105e53f8

		debugf0("section=0x%x word_bits=0x%x\n", section, word_bits);

		return count;
	}
	return ret;
}

/*
 * Do a DRAM ECC write. Assemble staged values in the pvt area and format into
 * fields needed by the injection registers.
 */
static ssize_t amd64_inject_write_store(struct mem_ctl_info *mci,
					const char *data, size_t count)
{
	struct amd64_pvt *pvt = mci->pvt_info;
	unsigned long value;
	u32 section, word_bits;
	int ret = 0;

	ret = strict_strtoul(data, 10, &value);
	if (ret != -EINVAL) {

		/* Form value to choose 16-byte section of cacheline */
		section = F10_NB_ARRAY_DRAM_ECC |
				SET_NB_ARRAY_ADDRESS(pvt->injection.section);
<<<<<<< HEAD
		pci_write_config_dword(pvt->F3, F10_NB_ARRAY_ADDR, section);
=======
		amd64_write_pci_cfg(pvt->F3, F10_NB_ARRAY_ADDR, section);
>>>>>>> 105e53f8

		word_bits = SET_NB_DRAM_INJECTION_WRITE(pvt->injection.word,
						pvt->injection.bit_map);

		/* Issue 'word' and 'bit' along with the READ request */
<<<<<<< HEAD
		pci_write_config_dword(pvt->F3, F10_NB_ARRAY_DATA, word_bits);
=======
		amd64_write_pci_cfg(pvt->F3, F10_NB_ARRAY_DATA, word_bits);
>>>>>>> 105e53f8

		debugf0("section=0x%x word_bits=0x%x\n", section, word_bits);

		return count;
	}
	return ret;
}

/*
 * update NUM_INJ_ATTRS in case you add new members
 */
struct mcidev_sysfs_attribute amd64_inj_attrs[] = {

	{
		.attr = {
			.name = "inject_section",
			.mode = (S_IRUGO | S_IWUSR)
		},
		.show = amd64_inject_section_show,
		.store = amd64_inject_section_store,
	},
	{
		.attr = {
			.name = "inject_word",
			.mode = (S_IRUGO | S_IWUSR)
		},
		.show = amd64_inject_word_show,
		.store = amd64_inject_word_store,
	},
	{
		.attr = {
			.name = "inject_ecc_vector",
			.mode = (S_IRUGO | S_IWUSR)
		},
		.show = amd64_inject_ecc_vector_show,
		.store = amd64_inject_ecc_vector_store,
	},
	{
		.attr = {
			.name = "inject_write",
			.mode = (S_IRUGO | S_IWUSR)
		},
		.show = NULL,
		.store = amd64_inject_write_store,
	},
	{
		.attr = {
			.name = "inject_read",
			.mode = (S_IRUGO | S_IWUSR)
		},
		.show = NULL,
		.store = amd64_inject_read_store,
	},
};<|MERGE_RESOLUTION|>--- conflicted
+++ resolved
@@ -117,21 +117,13 @@
 		/* Form value to choose 16-byte section of cacheline */
 		section = F10_NB_ARRAY_DRAM_ECC |
 				SET_NB_ARRAY_ADDRESS(pvt->injection.section);
-<<<<<<< HEAD
-		pci_write_config_dword(pvt->F3, F10_NB_ARRAY_ADDR, section);
-=======
 		amd64_write_pci_cfg(pvt->F3, F10_NB_ARRAY_ADDR, section);
->>>>>>> 105e53f8
 
 		word_bits = SET_NB_DRAM_INJECTION_READ(pvt->injection.word,
 						pvt->injection.bit_map);
 
 		/* Issue 'word' and 'bit' along with the READ request */
-<<<<<<< HEAD
-		pci_write_config_dword(pvt->F3, F10_NB_ARRAY_DATA, word_bits);
-=======
 		amd64_write_pci_cfg(pvt->F3, F10_NB_ARRAY_DATA, word_bits);
->>>>>>> 105e53f8
 
 		debugf0("section=0x%x word_bits=0x%x\n", section, word_bits);
 
@@ -158,21 +150,13 @@
 		/* Form value to choose 16-byte section of cacheline */
 		section = F10_NB_ARRAY_DRAM_ECC |
 				SET_NB_ARRAY_ADDRESS(pvt->injection.section);
-<<<<<<< HEAD
-		pci_write_config_dword(pvt->F3, F10_NB_ARRAY_ADDR, section);
-=======
 		amd64_write_pci_cfg(pvt->F3, F10_NB_ARRAY_ADDR, section);
->>>>>>> 105e53f8
 
 		word_bits = SET_NB_DRAM_INJECTION_WRITE(pvt->injection.word,
 						pvt->injection.bit_map);
 
 		/* Issue 'word' and 'bit' along with the READ request */
-<<<<<<< HEAD
-		pci_write_config_dword(pvt->F3, F10_NB_ARRAY_DATA, word_bits);
-=======
 		amd64_write_pci_cfg(pvt->F3, F10_NB_ARRAY_DATA, word_bits);
->>>>>>> 105e53f8
 
 		debugf0("section=0x%x word_bits=0x%x\n", section, word_bits);
 
