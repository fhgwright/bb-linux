#
# Touchscreen driver configuration
#
menuconfig INPUT_TOUCHSCREEN
	bool "Touchscreens"
	help
	  Say Y here, and a list of supported touchscreens will be displayed.
	  This option doesn't affect the kernel.

	  If unsure, say Y.

if INPUT_TOUCHSCREEN

config TOUCHSCREEN_88PM860X
	tristate "Marvell 88PM860x touchscreen"
	depends on MFD_88PM860X
	help
	  Say Y here if you have a 88PM860x PMIC and want to enable
	  support for the built-in touchscreen.

	  If unsure, say N.

	  To compile this driver as a module, choose M here: the
	  module will be called 88pm860x-ts.

config TOUCHSCREEN_ADS7846
	tristate "ADS7846/TSC2046/AD7873 and AD(S)7843 based touchscreens"
	depends on SPI_MASTER
	depends on HWMON = n || HWMON
	help
	  Say Y here if you have a touchscreen interface using the
	  ADS7846/TSC2046/AD7873 or ADS7843/AD7843 controller,
	  and your board-specific setup code includes that in its
	  table of SPI devices.

	  If HWMON is selected, and the driver is told the reference voltage
	  on your board, you will also get hwmon interfaces for the voltage
	  (and on ads7846/tsc2046/ad7873, temperature) sensors of this chip.

	  If unsure, say N (but it's safe to say "Y").

	  To compile this driver as a module, choose M here: the
	  module will be called ads7846.

config TOUCHSCREEN_AD7877
	tristate "AD7877 based touchscreens"
	depends on SPI_MASTER
	help
	  Say Y here if you have a touchscreen interface using the
	  AD7877 controller, and your board-specific initialization
	  code includes that in its table of SPI devices.

	  If unsure, say N (but it's safe to say "Y").

	  To compile this driver as a module, choose M here: the
	  module will be called ad7877.

config TOUCHSCREEN_AD7879
	tristate "Analog Devices AD7879-1/AD7889-1 touchscreen interface"
	help
	  Say Y here if you want to support a touchscreen interface using
	  the AD7879-1/AD7889-1 controller.

	  You should select a bus connection too.

	  To compile this driver as a module, choose M here: the
	  module will be called ad7879.

config TOUCHSCREEN_AD7879_I2C
	tristate "support I2C bus connection"
	depends on TOUCHSCREEN_AD7879 && I2C
	help
	  Say Y here if you have AD7879-1/AD7889-1 hooked to an I2C bus.

	  To compile this driver as a module, choose M here: the
	  module will be called ad7879-i2c.

config TOUCHSCREEN_AD7879_SPI
	tristate "support SPI bus connection"
	depends on TOUCHSCREEN_AD7879 && SPI_MASTER
	help
	  Say Y here if you have AD7879-1/AD7889-1 hooked to a SPI bus.

	  If unsure, say N (but it's safe to say "Y").

	  To compile this driver as a module, choose M here: the
	  module will be called ad7879-spi.

config TOUCHSCREEN_ATMEL_MXT
	tristate "Atmel mXT I2C Touchscreen"
	depends on I2C
	help
	  Say Y here if you have Atmel mXT series I2C touchscreen,
	  such as AT42QT602240/ATMXT224, connected to your system.

	  If unsure, say N.

	  To compile this driver as a module, choose M here: the
	  module will be called atmel_mxt_ts.

config TOUCHSCREEN_BITSY
	tristate "Compaq iPAQ H3600 (Bitsy) touchscreen"
	depends on SA1100_BITSY
	select SERIO
	help
	  Say Y here if you have the h3600 (Bitsy) touchscreen.

	  If unsure, say N.

	  To compile this driver as a module, choose M here: the
	  module will be called h3600_ts_input.

config TOUCHSCREEN_BU21013
	tristate "BU21013 based touch panel controllers"
	depends on I2C
	help
	  Say Y here if you have a bu21013 touchscreen connected to
	  your system.

	  If unsure, say N.

	  To compile this driver as a module, choose M here: the
	  module will be called bu21013_ts.

config TOUCHSCREEN_CY8CTMG110
	tristate "cy8ctmg110 touchscreen"
	depends on I2C
	depends on GPIOLIB

	help
	  Say Y here if you have a cy8ctmg110 capacitive touchscreen on
	  an AAVA device.

	  If unsure, say N.

	  To compile this driver as a module, choose M here: the
	  module will be called cy8ctmg110_ts.

config TOUCHSCREEN_DA9034
	tristate "Touchscreen support for Dialog Semiconductor DA9034"
	depends on PMIC_DA903X
	default y
	help
	  Say Y here to enable the support for the touchscreen found
	  on Dialog Semiconductor DA9034 PMIC.

config TOUCHSCREEN_DYNAPRO
	tristate "Dynapro serial touchscreen"
	select SERIO
	help
	  Say Y here if you have a Dynapro serial touchscreen connected to
	  your system.

	  If unsure, say N.

	  To compile this driver as a module, choose M here: the
	  module will be called dynapro.

config TOUCHSCREEN_HAMPSHIRE
	tristate "Hampshire serial touchscreen"
	select SERIO
	help
	  Say Y here if you have a Hampshire serial touchscreen connected to
	  your system.

	  If unsure, say N.

	  To compile this driver as a module, choose M here: the
	  module will be called hampshire.

config TOUCHSCREEN_EETI
	tristate "EETI touchscreen panel support"
	depends on I2C
	help
	  Say Y here to enable support for I2C connected EETI touch panels.

	  To compile this driver as a module, choose M here: the
	  module will be called eeti_ts.

config TOUCHSCREEN_FUJITSU
	tristate "Fujitsu serial touchscreen"
	select SERIO
	help
	  Say Y here if you have the Fujitsu touchscreen (such as one
	  installed in Lifebook P series laptop) connected to your
	  system.

	  If unsure, say N.

	  To compile this driver as a module, choose M here: the
	  module will be called fujitsu-ts.

config TOUCHSCREEN_S3C2410
	tristate "Samsung S3C2410/generic touchscreen input driver"
	depends on ARCH_S3C2410 || SAMSUNG_DEV_TS
	select S3C_ADC
	help
	  Say Y here if you have the s3c2410 touchscreen.

	  If unsure, say N.

	  To compile this driver as a module, choose M here: the
	  module will be called s3c2410_ts.

config TOUCHSCREEN_GUNZE
	tristate "Gunze AHL-51S touchscreen"
	select SERIO
	help
	  Say Y here if you have the Gunze AHL-51 touchscreen connected to
	  your system.

	  If unsure, say N.

	  To compile this driver as a module, choose M here: the
	  module will be called gunze.

config TOUCHSCREEN_ELO
	tristate "Elo serial touchscreens"
	select SERIO
	help
	  Say Y here if you have an Elo serial touchscreen connected to
	  your system.

	  If unsure, say N.

	  To compile this driver as a module, choose M here: the
	  module will be called elo.

config TOUCHSCREEN_WACOM_W8001
	tristate "Wacom W8001 penabled serial touchscreen"
	select SERIO
	help
	  Say Y here if you have an Wacom W8001 penabled serial touchscreen
	  connected to your system.

	  If unsure, say N.

	  To compile this driver as a module, choose M here: the
	  module will be called wacom_w8001.

config TOUCHSCREEN_LPC32XX
	tristate "LPC32XX touchscreen controller"
	depends on ARCH_LPC32XX
	help
	  Say Y here if you have a LPC32XX device and want
	  to support the built-in touchscreen.

	  To compile this driver as a module, choose M here: the
	  module will be called lpc32xx_ts.

config TOUCHSCREEN_MCS5000
	tristate "MELFAS MCS-5000 touchscreen"
	depends on I2C
	help
	  Say Y here if you have the MELFAS MCS-5000 touchscreen controller
	  chip in your system.

	  If unsure, say N.

	  To compile this driver as a module, choose M here: the
	  module will be called mcs5000_ts.

config TOUCHSCREEN_MTOUCH
	tristate "MicroTouch serial touchscreens"
	select SERIO
	help
	  Say Y here if you have a MicroTouch (3M) serial touchscreen connected to
	  your system.

	  If unsure, say N.

	  To compile this driver as a module, choose M here: the
	  module will be called mtouch.

config TOUCHSCREEN_INEXIO
	tristate "iNexio serial touchscreens"
	select SERIO
	help
	  Say Y here if you have an iNexio serial touchscreen connected to
	  your system.

	  If unsure, say N.

	  To compile this driver as a module, choose M here: the
	  module will be called inexio.

config TOUCHSCREEN_INTEL_MID
	tristate "Intel MID platform resistive touchscreen"
	depends on INTEL_SCU_IPC
	help
	  Say Y here if you have a Intel MID based touchscreen in
	  your system.

	  If unsure, say N.

	  To compile this driver as a module, choose M here: the
	  module will be called intel_mid_touch.

config TOUCHSCREEN_MK712
	tristate "ICS MicroClock MK712 touchscreen"
	help
	  Say Y here if you have the ICS MicroClock MK712 touchscreen
	  controller chip in your system.

	  If unsure, say N.

	  To compile this driver as a module, choose M here: the
	  module will be called mk712.

config TOUCHSCREEN_HP600
	tristate "HP Jornada 6xx touchscreen"
	depends on SH_HP6XX && SH_ADC
	help
	  Say Y here if you have a HP Jornada 620/660/680/690 and want to
          support the built-in touchscreen.

	  To compile this driver as a module, choose M here: the
	  module will be called hp680_ts_input.

config TOUCHSCREEN_HP7XX
	tristate "HP Jornada 7xx touchscreen"
	depends on SA1100_JORNADA720_SSP
	help
	  Say Y here if you have a HP Jornada 710/720/728 and want
	  to support the built-in touchscreen.

	  To compile this driver as a module, choose M here: the
	  module will be called jornada720_ts.

config TOUCHSCREEN_HTCPEN
	tristate "HTC Shift X9500 touchscreen"
	depends on ISA
	help
	  Say Y here if you have an HTC Shift UMPC also known as HTC X9500
	  Clio / Shangrila and want to support the built-in touchscreen.

	  If unsure, say N.

	  To compile this driver as a module, choose M here: the
	  module will be called htcpen.

config TOUCHSCREEN_PENMOUNT
	tristate "Penmount serial touchscreen"
	select SERIO
	help
	  Say Y here if you have a Penmount serial touchscreen connected to
	  your system.

	  If unsure, say N.

	  To compile this driver as a module, choose M here: the
	  module will be called penmount.

config TOUCHSCREEN_MIGOR
	tristate "Renesas MIGO-R touchscreen"
	depends on SH_MIGOR && I2C
	help
	  Say Y here to enable MIGO-R touchscreen support.

	  If unsure, say N.

	  To compile this driver as a module, choose M here: the
	  module will be called migor_ts.

config TOUCHSCREEN_TNETV107X
	tristate "TI TNETV107X touchscreen support"
	depends on ARCH_DAVINCI_TNETV107X
	help
	  Say Y here if you want to use the TNETV107X touchscreen.

	  To compile this driver as a module, choose M here: the
	  module will be called tnetv107x-ts.

config TOUCHSCREEN_TOUCHRIGHT
	tristate "Touchright serial touchscreen"
	select SERIO
	help
	  Say Y here if you have a Touchright serial touchscreen connected to
	  your system.

	  If unsure, say N.

	  To compile this driver as a module, choose M here: the
	  module will be called touchright.

config TOUCHSCREEN_TOUCHWIN
	tristate "Touchwin serial touchscreen"
	select SERIO
	help
	  Say Y here if you have a Touchwin serial touchscreen connected to
	  your system.

	  If unsure, say N.

	  To compile this driver as a module, choose M here: the
	  module will be called touchwin.

config TOUCHSCREEN_ATMEL_TSADCC
	tristate "Atmel Touchscreen Interface"
	depends on ARCH_AT91SAM9RL || ARCH_AT91SAM9G45
	help
	  Say Y here if you have a 4-wire touchscreen connected to the
          ADC Controller on your Atmel SoC (such as the AT91SAM9RL).

	  If unsure, say N.

	  To compile this driver as a module, choose M here: the
	  module will be called atmel_tsadcc.

config TOUCHSCREEN_UCB1400
	tristate "Philips UCB1400 touchscreen"
	depends on AC97_BUS
	depends on UCB1400_CORE
	help
	  This enables support for the Philips UCB1400 touchscreen interface.
	  The UCB1400 is an AC97 audio codec.  The touchscreen interface
	  will be initialized only after the ALSA subsystem has been
	  brought up and the UCB1400 detected.  You therefore have to
	  configure ALSA support as well (either built-in or modular,
	  independently of whether this driver is itself built-in or
	  modular) for this driver to work.

	  To compile this driver as a module, choose M here: the
	  module will be called ucb1400_ts.

config TOUCHSCREEN_WM831X
	tristate "Support for WM831x touchscreen controllers"
	depends on MFD_WM831X
	help
	  This enables support for the touchscreen controller on the WM831x
	  series of PMICs.

	  To compile this driver as a module, choose M here: the
	  module will be called wm831x-ts.

config TOUCHSCREEN_WM97XX
	tristate "Support for WM97xx AC97 touchscreen controllers"
	depends on AC97_BUS
	help
	  Say Y here if you have a Wolfson Microelectronics WM97xx
	  touchscreen connected to your system. Note that this option
	  only enables core driver, you will also need to select
	  support for appropriate chip below.

	  If unsure, say N.

	  To compile this driver as a module, choose M here: the
	  module will be called wm97xx-ts.

config TOUCHSCREEN_WM9705
	bool "WM9705 Touchscreen interface support"
	depends on TOUCHSCREEN_WM97XX
	default y
	help
	  Say Y here to enable support for the Wolfson Microelectronics
	  WM9705 touchscreen controller.

config TOUCHSCREEN_WM9712
	bool "WM9712 Touchscreen interface support"
	depends on TOUCHSCREEN_WM97XX
	default y
	help
	  Say Y here to enable support for the Wolfson Microelectronics
	  WM9712 touchscreen controller.

config TOUCHSCREEN_WM9713
	bool "WM9713 Touchscreen interface support"
	depends on TOUCHSCREEN_WM97XX
	default y
	help
	  Say Y here to enable support for the Wolfson Microelectronics
	  WM9713 touchscreen controller.

config TOUCHSCREEN_WM97XX_ATMEL
	tristate "WM97xx Atmel accelerated touch"
	depends on TOUCHSCREEN_WM97XX && (AVR32 || ARCH_AT91)
	help
	  Say Y here for support for streaming mode with WM97xx touchscreens
	  on Atmel AT91 or AVR32 systems with an AC97C module.

	  Be aware that this will use channel B in the controller for
	  streaming data, this must not conflict with other AC97C drivers.

	  If unsure, say N.

	  To compile this driver as a module, choose M here: the module will
	  be called atmel-wm97xx.

config TOUCHSCREEN_WM97XX_MAINSTONE
	tristate "WM97xx Mainstone/Palm accelerated touch"
	depends on TOUCHSCREEN_WM97XX && ARCH_PXA
	help
	  Say Y here for support for streaming mode with WM97xx touchscreens
	  on Mainstone, Palm Tungsten T5, TX and LifeDrive systems.

	  If unsure, say N.

	  To compile this driver as a module, choose M here: the
	  module will be called mainstone-wm97xx.

config TOUCHSCREEN_WM97XX_ZYLONITE
	tristate "Zylonite accelerated touch"
	depends on TOUCHSCREEN_WM97XX && MACH_ZYLONITE
	select TOUCHSCREEN_WM9713
	help
	  Say Y here for support for streaming mode with the touchscreen
	  on Zylonite systems.

	  If unsure, say N.

	  To compile this driver as a module, choose M here: the
	  module will be called zylonite-wm97xx.

config TOUCHSCREEN_USB_COMPOSITE
	tristate "USB Touchscreen Driver"
	depends on USB_ARCH_HAS_HCD
	select USB
	help
	  USB Touchscreen driver for:
	  - eGalax Touchkit USB (also includes eTurboTouch CT-410/510/700)
	  - PanJit TouchSet USB
	  - 3M MicroTouch USB (EX II series)
	  - ITM
	  - some other eTurboTouch
	  - Gunze AHL61
	  - DMC TSC-10/25
	  - IRTOUCHSYSTEMS/UNITOP
	  - IdealTEK URTC1000
	  - GoTop Super_Q2/GogoPen/PenPower tablets
	  - JASTEC USB Touch Controller/DigiTech DTR-02U
	  - Zytronic controllers

	  Have a look at <http://linux.chapter7.ch/touchkit/> for
	  a usage description and the required user-space stuff.

	  To compile this driver as a module, choose M here: the
	  module will be called usbtouchscreen.

config TOUCHSCREEN_MC13783
	tristate "Freescale MC13783 touchscreen input driver"
	depends on MFD_MC13783
	help
	  Say Y here if you have an Freescale MC13783 PMIC on your
	  board and want to use its touchscreen

	  If unsure, say N.

	  To compile this driver as a module, choose M here: the
	  module will be called mc13783_ts.

config TOUCHSCREEN_USB_EGALAX
	default y
	bool "eGalax, eTurboTouch CT-410/510/700 device support" if EXPERT
	depends on TOUCHSCREEN_USB_COMPOSITE

config TOUCHSCREEN_USB_PANJIT
	default y
	bool "PanJit device support" if EXPERT
	depends on TOUCHSCREEN_USB_COMPOSITE

config TOUCHSCREEN_USB_3M
	default y
	bool "3M/Microtouch EX II series device support" if EXPERT
	depends on TOUCHSCREEN_USB_COMPOSITE

config TOUCHSCREEN_USB_ITM
	default y
	bool "ITM device support" if EXPERT
	depends on TOUCHSCREEN_USB_COMPOSITE

config TOUCHSCREEN_USB_ETURBO
	default y
	bool "eTurboTouch (non-eGalax compatible) device support" if EXPERT
	depends on TOUCHSCREEN_USB_COMPOSITE

config TOUCHSCREEN_USB_GUNZE
	default y
	bool "Gunze AHL61 device support" if EXPERT
	depends on TOUCHSCREEN_USB_COMPOSITE

config TOUCHSCREEN_USB_DMC_TSC10
	default y
	bool "DMC TSC-10/25 device support" if EXPERT
	depends on TOUCHSCREEN_USB_COMPOSITE

config TOUCHSCREEN_USB_IRTOUCH
	default y
	bool "IRTOUCHSYSTEMS/UNITOP device support" if EXPERT
	depends on TOUCHSCREEN_USB_COMPOSITE

config TOUCHSCREEN_USB_IDEALTEK
	default y
	bool "IdealTEK URTC1000 device support" if EXPERT
	depends on TOUCHSCREEN_USB_COMPOSITE

config TOUCHSCREEN_USB_GENERAL_TOUCH
	default y
	bool "GeneralTouch Touchscreen device support" if EXPERT
	depends on TOUCHSCREEN_USB_COMPOSITE

config TOUCHSCREEN_USB_GOTOP
	default y
	bool "GoTop Super_Q2/GogoPen/PenPower tablet device support" if EXPERT
	depends on TOUCHSCREEN_USB_COMPOSITE

config TOUCHSCREEN_USB_JASTEC
	default y
	bool "JASTEC/DigiTech DTR-02U USB touch controller device support" if EXPERT
	depends on TOUCHSCREEN_USB_COMPOSITE

config TOUCHSCREEN_USB_E2I
	default y
	bool "e2i Touchscreen controller (e.g. from Mimo 740)"
	depends on TOUCHSCREEN_USB_COMPOSITE

config TOUCHSCREEN_USB_ZYTRONIC
	default y
	bool "Zytronic controller" if EXPERT
	depends on TOUCHSCREEN_USB_COMPOSITE

config TOUCHSCREEN_USB_ETT_TC45USB
	default y
<<<<<<< HEAD
	bool "ET&T USB series TC4UM/TC5UH touchscreen controller support" if EMBEDDED
=======
	bool "ET&T USB series TC4UM/TC5UH touchscreen controller support" if EXPERT
>>>>>>> 105e53f8
	depends on TOUCHSCREEN_USB_COMPOSITE

config TOUCHSCREEN_USB_NEXIO
	default y
	bool "NEXIO/iNexio device support" if EXPERT
	depends on TOUCHSCREEN_USB_COMPOSITE

config TOUCHSCREEN_TOUCHIT213
	tristate "Sahara TouchIT-213 touchscreen"
	select SERIO
	help
	  Say Y here if you have a Sahara TouchIT-213 Tablet PC.

	  If unsure, say N.

	  To compile this driver as a module, choose M here: the
	  module will be called touchit213.

config TOUCHSCREEN_TSC2005
        tristate "TSC2005 based touchscreens"
        depends on SPI_MASTER && GENERIC_HARDIRQS
        help
          Say Y here if you have a TSC2005 based touchscreen.

	  If unsure, say N.

	  To compile this driver as a module, choose M here: the
	  module will be called tsc2005.

config TOUCHSCREEN_TSC2007
	tristate "TSC2007 based touchscreens"
	depends on I2C
	help
	  Say Y here if you have a TSC2007 based touchscreen.

	  If unsure, say N.

	  To compile this driver as a module, choose M here: the
	  module will be called tsc2007.

config TOUCHSCREEN_W90X900
	tristate "W90P910 touchscreen driver"
	depends on HAVE_CLK
	help
	  Say Y here if you have a W90P910 based touchscreen.

	  To compile this driver as a module, choose M here: the
	  module will be called w90p910_ts.

config TOUCHSCREEN_PCAP
	tristate "Motorola PCAP touchscreen"
	depends on EZX_PCAP
	help
	  Say Y here if you have a Motorola EZX telephone and
	  want to enable support for the built-in touchscreen.

	  To compile this driver as a module, choose M here: the
	  module will be called pcap_ts.

config TOUCHSCREEN_ST1232
	tristate "Sitronix ST1232 touchscreen controllers"
	depends on I2C
	help
	  Say Y here if you want to support Sitronix ST1232
	  touchscreen controller.

	  If unsure, say N.

	  To compile this driver as a module, choose M here: the
	  module will be called st1232_ts.

config TOUCHSCREEN_STMPE
	tristate "STMicroelectronics STMPE touchscreens"
	depends on MFD_STMPE
	help
	  Say Y here if you want support for STMicroelectronics
	  STMPE touchscreen controllers.

	  To compile this driver as a module, choose M here: the
	  module will be called stmpe-ts.

config TOUCHSCREEN_TPS6507X
	tristate "TPS6507x based touchscreens"
	depends on I2C
	help
	  Say Y here if you have a TPS6507x based touchscreen
	  controller.

	  If unsure, say N.

	  To compile this driver as a module, choose M here: the
	  module will be called tps6507x_ts.

endif<|MERGE_RESOLUTION|>--- conflicted
+++ resolved
@@ -620,11 +620,7 @@
 
 config TOUCHSCREEN_USB_ETT_TC45USB
 	default y
-<<<<<<< HEAD
-	bool "ET&T USB series TC4UM/TC5UH touchscreen controller support" if EMBEDDED
-=======
 	bool "ET&T USB series TC4UM/TC5UH touchscreen controller support" if EXPERT
->>>>>>> 105e53f8
 	depends on TOUCHSCREEN_USB_COMPOSITE
 
 config TOUCHSCREEN_USB_NEXIO
