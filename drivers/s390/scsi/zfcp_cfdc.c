/*
 * zfcp device driver
 *
 * Userspace interface for accessing the
 * Access Control Lists / Control File Data Channel;
 * handling of response code and states for ports and LUNs.
 *
 * Copyright IBM Corporation 2008, 2010
 */

#define KMSG_COMPONENT "zfcp"
#define pr_fmt(fmt) KMSG_COMPONENT ": " fmt

#include <linux/slab.h>
#include <linux/types.h>
#include <linux/miscdevice.h>
#include <asm/compat.h>
#include <asm/ccwdev.h>
#include "zfcp_def.h"
#include "zfcp_ext.h"
#include "zfcp_fsf.h"

#define ZFCP_CFDC_CMND_DOWNLOAD_NORMAL		0x00010001
#define ZFCP_CFDC_CMND_DOWNLOAD_FORCE		0x00010101
#define ZFCP_CFDC_CMND_FULL_ACCESS		0x00000201
#define ZFCP_CFDC_CMND_RESTRICTED_ACCESS	0x00000401
#define ZFCP_CFDC_CMND_UPLOAD			0x00010002

#define ZFCP_CFDC_DOWNLOAD			0x00000001
#define ZFCP_CFDC_UPLOAD			0x00000002
#define ZFCP_CFDC_WITH_CONTROL_FILE		0x00010000

#define ZFCP_CFDC_IOC_MAGIC                     0xDD
#define ZFCP_CFDC_IOC \
	_IOWR(ZFCP_CFDC_IOC_MAGIC, 0, struct zfcp_cfdc_data)

/**
 * struct zfcp_cfdc_data - data for ioctl cfdc interface
 * @signature: request signature
 * @devno: FCP adapter device number
 * @command: command code
 * @fsf_status: returns status of FSF command to userspace
 * @fsf_status_qual: returned to userspace
 * @payloads: access conflicts list
 * @control_file: access control table
 */
struct zfcp_cfdc_data {
	u32 signature;
	u32 devno;
	u32 command;
	u32 fsf_status;
	u8  fsf_status_qual[FSF_STATUS_QUALIFIER_SIZE];
	u8  payloads[256];
	u8  control_file[0];
};

static int zfcp_cfdc_copy_from_user(struct scatterlist *sg,
				    void __user *user_buffer)
{
	unsigned int length;
	unsigned int size = ZFCP_CFDC_MAX_SIZE;

	while (size) {
		length = min((unsigned int)size, sg->length);
		if (copy_from_user(sg_virt(sg++), user_buffer, length))
			return -EFAULT;
		user_buffer += length;
		size -= length;
	}
	return 0;
}

static int zfcp_cfdc_copy_to_user(void __user  *user_buffer,
				  struct scatterlist *sg)
{
	unsigned int length;
	unsigned int size = ZFCP_CFDC_MAX_SIZE;

	while (size) {
		length = min((unsigned int) size, sg->length);
		if (copy_to_user(user_buffer, sg_virt(sg++), length))
			return -EFAULT;
		user_buffer += length;
		size -= length;
	}
	return 0;
}

static struct zfcp_adapter *zfcp_cfdc_get_adapter(u32 devno)
{
	char busid[9];
	struct ccw_device *cdev;
	struct zfcp_adapter *adapter;

	snprintf(busid, sizeof(busid), "0.0.%04x", devno);
	cdev = get_ccwdev_by_busid(&zfcp_ccw_driver, busid);
	if (!cdev)
		return NULL;

	adapter = zfcp_ccw_adapter_by_cdev(cdev);

	put_device(&cdev->dev);
	return adapter;
}

static int zfcp_cfdc_set_fsf(struct zfcp_fsf_cfdc *fsf_cfdc, int command)
{
	switch (command) {
	case ZFCP_CFDC_CMND_DOWNLOAD_NORMAL:
		fsf_cfdc->command = FSF_QTCB_DOWNLOAD_CONTROL_FILE;
		fsf_cfdc->option = FSF_CFDC_OPTION_NORMAL_MODE;
		break;
	case ZFCP_CFDC_CMND_DOWNLOAD_FORCE:
		fsf_cfdc->command = FSF_QTCB_DOWNLOAD_CONTROL_FILE;
		fsf_cfdc->option = FSF_CFDC_OPTION_FORCE;
		break;
	case ZFCP_CFDC_CMND_FULL_ACCESS:
		fsf_cfdc->command = FSF_QTCB_DOWNLOAD_CONTROL_FILE;
		fsf_cfdc->option = FSF_CFDC_OPTION_FULL_ACCESS;
		break;
	case ZFCP_CFDC_CMND_RESTRICTED_ACCESS:
		fsf_cfdc->command = FSF_QTCB_DOWNLOAD_CONTROL_FILE;
		fsf_cfdc->option = FSF_CFDC_OPTION_RESTRICTED_ACCESS;
		break;
	case ZFCP_CFDC_CMND_UPLOAD:
		fsf_cfdc->command = FSF_QTCB_UPLOAD_CONTROL_FILE;
		fsf_cfdc->option = 0;
		break;
	default:
		return -EINVAL;
	}

	return 0;
}

static int zfcp_cfdc_sg_setup(int command, struct scatterlist *sg,
			      u8 __user *control_file)
{
	int retval;
	retval = zfcp_sg_setup_table(sg, ZFCP_CFDC_PAGES);
	if (retval)
		return retval;

	sg[ZFCP_CFDC_PAGES - 1].length = ZFCP_CFDC_MAX_SIZE % PAGE_SIZE;

	if (command & ZFCP_CFDC_WITH_CONTROL_FILE &&
	    command & ZFCP_CFDC_DOWNLOAD) {
		retval = zfcp_cfdc_copy_from_user(sg, control_file);
		if (retval) {
			zfcp_sg_free_table(sg, ZFCP_CFDC_PAGES);
			return -EFAULT;
		}
	}

	return 0;
}

static void zfcp_cfdc_req_to_sense(struct zfcp_cfdc_data *data,
				   struct zfcp_fsf_req *req)
{
	data->fsf_status = req->qtcb->header.fsf_status;
	memcpy(&data->fsf_status_qual, &req->qtcb->header.fsf_status_qual,
	       sizeof(union fsf_status_qual));
	memcpy(&data->payloads, &req->qtcb->bottom.support.els,
	       sizeof(req->qtcb->bottom.support.els));
}

static long zfcp_cfdc_dev_ioctl(struct file *file, unsigned int command,
				unsigned long arg)
{
	struct zfcp_cfdc_data *data;
	struct zfcp_cfdc_data __user *data_user;
	struct zfcp_adapter *adapter;
	struct zfcp_fsf_req *req;
	struct zfcp_fsf_cfdc *fsf_cfdc;
	int retval;

	if (command != ZFCP_CFDC_IOC)
		return -ENOTTY;

	if (is_compat_task())
		data_user = compat_ptr(arg);
	else
		data_user = (void __user *)arg;

	if (!data_user)
		return -EINVAL;

	fsf_cfdc = kmalloc(sizeof(struct zfcp_fsf_cfdc), GFP_KERNEL);
	if (!fsf_cfdc)
		return -ENOMEM;

	data = memdup_user(data_user, sizeof(*data_user));
	if (IS_ERR(data)) {
		retval = PTR_ERR(data);
		goto no_mem_sense;
	}

	if (data->signature != 0xCFDCACDF) {
		retval = -EINVAL;
		goto free_buffer;
	}

	retval = zfcp_cfdc_set_fsf(fsf_cfdc, data->command);

	adapter = zfcp_cfdc_get_adapter(data->devno);
	if (!adapter) {
		retval = -ENXIO;
		goto free_buffer;
	}

	retval = zfcp_cfdc_sg_setup(data->command, fsf_cfdc->sg,
				    data_user->control_file);
	if (retval)
		goto adapter_put;
	req = zfcp_fsf_control_file(adapter, fsf_cfdc);
	if (IS_ERR(req)) {
		retval = PTR_ERR(req);
		goto free_sg;
	}

	if (req->status & ZFCP_STATUS_FSFREQ_ERROR) {
		retval = -ENXIO;
		goto free_fsf;
	}

	zfcp_cfdc_req_to_sense(data, req);
	retval = copy_to_user(data_user, data, sizeof(*data_user));
	if (retval) {
		retval = -EFAULT;
		goto free_fsf;
	}

	if (data->command & ZFCP_CFDC_UPLOAD)
		retval = zfcp_cfdc_copy_to_user(&data_user->control_file,
						fsf_cfdc->sg);

 free_fsf:
	zfcp_fsf_req_free(req);
 free_sg:
	zfcp_sg_free_table(fsf_cfdc->sg, ZFCP_CFDC_PAGES);
 adapter_put:
	zfcp_ccw_adapter_put(adapter);
 free_buffer:
	kfree(data);
 no_mem_sense:
	kfree(fsf_cfdc);
	return retval;
}

static const struct file_operations zfcp_cfdc_fops = {
	.open = nonseekable_open,
	.unlocked_ioctl = zfcp_cfdc_dev_ioctl,
#ifdef CONFIG_COMPAT
	.compat_ioctl = zfcp_cfdc_dev_ioctl,
#endif
	.llseek = no_llseek,
};

struct miscdevice zfcp_cfdc_misc = {
	.minor = MISC_DYNAMIC_MINOR,
	.name = "zfcp_cfdc",
	.fops = &zfcp_cfdc_fops,
};

/**
 * zfcp_cfdc_adapter_access_changed - Process change in adapter ACT
 * @adapter: Adapter where the Access Control Table (ACT) changed
 *
 * After a change in the adapter ACT, check if access to any
 * previously denied resources is now possible.
 */
void zfcp_cfdc_adapter_access_changed(struct zfcp_adapter *adapter)
{
	unsigned long flags;
	struct zfcp_port *port;
	struct scsi_device *sdev;
	struct zfcp_scsi_dev *zfcp_sdev;
	int status;

	if (adapter->connection_features & FSF_FEATURE_NPIV_MODE)
		return;

	read_lock_irqsave(&adapter->port_list_lock, flags);
	list_for_each_entry(port, &adapter->port_list, list) {
		status = atomic_read(&port->status);
		if ((status & ZFCP_STATUS_COMMON_ACCESS_DENIED) ||
		    (status & ZFCP_STATUS_COMMON_ACCESS_BOXED))
			zfcp_erp_port_reopen(port,
					     ZFCP_STATUS_COMMON_ERP_FAILED,
<<<<<<< HEAD
					     "cfaac_1", NULL);
=======
					     "cfaac_1");
>>>>>>> 3cbea436
	}
	read_unlock_irqrestore(&adapter->port_list_lock, flags);

	shost_for_each_device(sdev, port->adapter->scsi_host) {
		zfcp_sdev = sdev_to_zfcp(sdev);
		status = atomic_read(&zfcp_sdev->status);
		if ((status & ZFCP_STATUS_COMMON_ACCESS_DENIED) ||
		    (status & ZFCP_STATUS_COMMON_ACCESS_BOXED))
			zfcp_erp_lun_reopen(sdev,
					    ZFCP_STATUS_COMMON_ERP_FAILED,
<<<<<<< HEAD
					    "cfaac_2", NULL);
=======
					    "cfaac_2");
>>>>>>> 3cbea436
	}
}

static void zfcp_act_eval_err(struct zfcp_adapter *adapter, u32 table)
{
	u16 subtable = table >> 16;
	u16 rule = table & 0xffff;
	const char *act_type[] = { "unknown", "OS", "WWPN", "DID", "LUN" };

	if (subtable && subtable < ARRAY_SIZE(act_type))
		dev_warn(&adapter->ccw_device->dev,
			 "Access denied according to ACT rule type %s, "
			 "rule %d\n", act_type[subtable], rule);
}

/**
 * zfcp_cfdc_port_denied - Process "access denied" for port
<<<<<<< HEAD
 * @port: The port where the acces has been denied
=======
 * @port: The port where the access has been denied
>>>>>>> 3cbea436
 * @qual: The FSF status qualifier for the access denied FSF status
 */
void zfcp_cfdc_port_denied(struct zfcp_port *port,
			   union fsf_status_qual *qual)
{
	dev_warn(&port->adapter->ccw_device->dev,
		 "Access denied to port 0x%016Lx\n",
		 (unsigned long long)port->wwpn);

	zfcp_act_eval_err(port->adapter, qual->halfword[0]);
	zfcp_act_eval_err(port->adapter, qual->halfword[1]);
	zfcp_erp_set_port_status(port,
				 ZFCP_STATUS_COMMON_ERP_FAILED |
				 ZFCP_STATUS_COMMON_ACCESS_DENIED);
}

/**
 * zfcp_cfdc_lun_denied - Process "access denied" for LUN
 * @sdev: The SCSI device / LUN where the access has been denied
 * @qual: The FSF status qualifier for the access denied FSF status
 */
void zfcp_cfdc_lun_denied(struct scsi_device *sdev,
			  union fsf_status_qual *qual)
{
	struct zfcp_scsi_dev *zfcp_sdev = sdev_to_zfcp(sdev);

	dev_warn(&zfcp_sdev->port->adapter->ccw_device->dev,
		 "Access denied to LUN 0x%016Lx on port 0x%016Lx\n",
		 zfcp_scsi_dev_lun(sdev),
		 (unsigned long long)zfcp_sdev->port->wwpn);
	zfcp_act_eval_err(zfcp_sdev->port->adapter, qual->halfword[0]);
	zfcp_act_eval_err(zfcp_sdev->port->adapter, qual->halfword[1]);
	zfcp_erp_set_lun_status(sdev,
				ZFCP_STATUS_COMMON_ERP_FAILED |
				ZFCP_STATUS_COMMON_ACCESS_DENIED);

	atomic_clear_mask(ZFCP_STATUS_LUN_SHARED, &zfcp_sdev->status);
	atomic_clear_mask(ZFCP_STATUS_LUN_READONLY, &zfcp_sdev->status);
}

/**
 * zfcp_cfdc_lun_shrng_vltn - Evaluate LUN sharing violation status
 * @sdev: The LUN / SCSI device where sharing violation occurred
 * @qual: The FSF status qualifier from the LUN sharing violation
 */
void zfcp_cfdc_lun_shrng_vltn(struct scsi_device *sdev,
			      union fsf_status_qual *qual)
{
	struct zfcp_scsi_dev *zfcp_sdev = sdev_to_zfcp(sdev);

	if (qual->word[0])
		dev_warn(&zfcp_sdev->port->adapter->ccw_device->dev,
			 "LUN 0x%Lx on port 0x%Lx is already in "
			 "use by CSS%d, MIF Image ID %x\n",
			 zfcp_scsi_dev_lun(sdev),
			 (unsigned long long)zfcp_sdev->port->wwpn,
			 qual->fsf_queue_designator.cssid,
			 qual->fsf_queue_designator.hla);
	else
		zfcp_act_eval_err(zfcp_sdev->port->adapter, qual->word[2]);

	zfcp_erp_set_lun_status(sdev,
				ZFCP_STATUS_COMMON_ERP_FAILED |
				ZFCP_STATUS_COMMON_ACCESS_DENIED);
	atomic_clear_mask(ZFCP_STATUS_LUN_SHARED, &zfcp_sdev->status);
	atomic_clear_mask(ZFCP_STATUS_LUN_READONLY, &zfcp_sdev->status);
}

/**
 * zfcp_cfdc_open_lun_eval - Eval access ctrl. status for successful "open lun"
 * @sdev: The SCSI device / LUN where to evaluate the status
 * @bottom: The qtcb bottom with the status from the "open lun"
 *
 * Returns: 0 if LUN is usable, -EACCES if the access control table
 *          reports an unsupported configuration.
 */
int zfcp_cfdc_open_lun_eval(struct scsi_device *sdev,
			    struct fsf_qtcb_bottom_support *bottom)
{
	int shared, rw;
	struct zfcp_scsi_dev *zfcp_sdev = sdev_to_zfcp(sdev);
	struct zfcp_adapter *adapter = zfcp_sdev->port->adapter;

	if ((adapter->connection_features & FSF_FEATURE_NPIV_MODE) ||
	    !(adapter->adapter_features & FSF_FEATURE_LUN_SHARING) ||
	    zfcp_ccw_priv_sch(adapter))
		return 0;

	shared = !(bottom->lun_access_info & FSF_UNIT_ACCESS_EXCLUSIVE);
	rw = (bottom->lun_access_info & FSF_UNIT_ACCESS_OUTBOUND_TRANSFER);

	if (shared)
		atomic_set_mask(ZFCP_STATUS_LUN_SHARED, &zfcp_sdev->status);

	if (!rw) {
		atomic_set_mask(ZFCP_STATUS_LUN_READONLY, &zfcp_sdev->status);
		dev_info(&adapter->ccw_device->dev, "SCSI device at LUN "
			 "0x%016Lx on port 0x%016Lx opened read-only\n",
			 zfcp_scsi_dev_lun(sdev),
			 (unsigned long long)zfcp_sdev->port->wwpn);
	}

	if (!shared && !rw) {
		dev_err(&adapter->ccw_device->dev, "Exclusive read-only access "
			"not supported (LUN 0x%016Lx, port 0x%016Lx)\n",
			zfcp_scsi_dev_lun(sdev),
			(unsigned long long)zfcp_sdev->port->wwpn);
		zfcp_erp_set_lun_status(sdev, ZFCP_STATUS_COMMON_ERP_FAILED);
<<<<<<< HEAD
		zfcp_erp_lun_shutdown(sdev, 0, "fsouh_6", NULL);
=======
		zfcp_erp_lun_shutdown(sdev, 0, "fsouh_6");
>>>>>>> 3cbea436
		return -EACCES;
	}

	if (shared && rw) {
		dev_err(&adapter->ccw_device->dev,
			"Shared read-write access not supported "
			"(LUN 0x%016Lx, port 0x%016Lx)\n",
			zfcp_scsi_dev_lun(sdev),
			(unsigned long long)zfcp_sdev->port->wwpn);
		zfcp_erp_set_lun_status(sdev, ZFCP_STATUS_COMMON_ERP_FAILED);
<<<<<<< HEAD
		zfcp_erp_lun_shutdown(sdev, 0, "fsosh_8", NULL);
=======
		zfcp_erp_lun_shutdown(sdev, 0, "fsosh_8");
>>>>>>> 3cbea436
		return -EACCES;
	}

	return 0;
}<|MERGE_RESOLUTION|>--- conflicted
+++ resolved
@@ -288,11 +288,7 @@
 		    (status & ZFCP_STATUS_COMMON_ACCESS_BOXED))
 			zfcp_erp_port_reopen(port,
 					     ZFCP_STATUS_COMMON_ERP_FAILED,
-<<<<<<< HEAD
-					     "cfaac_1", NULL);
-=======
 					     "cfaac_1");
->>>>>>> 3cbea436
 	}
 	read_unlock_irqrestore(&adapter->port_list_lock, flags);
 
@@ -303,11 +299,7 @@
 		    (status & ZFCP_STATUS_COMMON_ACCESS_BOXED))
 			zfcp_erp_lun_reopen(sdev,
 					    ZFCP_STATUS_COMMON_ERP_FAILED,
-<<<<<<< HEAD
-					    "cfaac_2", NULL);
-=======
 					    "cfaac_2");
->>>>>>> 3cbea436
 	}
 }
 
@@ -325,11 +317,7 @@
 
 /**
  * zfcp_cfdc_port_denied - Process "access denied" for port
-<<<<<<< HEAD
- * @port: The port where the acces has been denied
-=======
  * @port: The port where the access has been denied
->>>>>>> 3cbea436
  * @qual: The FSF status qualifier for the access denied FSF status
  */
 void zfcp_cfdc_port_denied(struct zfcp_port *port,
@@ -438,11 +426,7 @@
 			zfcp_scsi_dev_lun(sdev),
 			(unsigned long long)zfcp_sdev->port->wwpn);
 		zfcp_erp_set_lun_status(sdev, ZFCP_STATUS_COMMON_ERP_FAILED);
-<<<<<<< HEAD
-		zfcp_erp_lun_shutdown(sdev, 0, "fsouh_6", NULL);
-=======
 		zfcp_erp_lun_shutdown(sdev, 0, "fsouh_6");
->>>>>>> 3cbea436
 		return -EACCES;
 	}
 
@@ -453,11 +437,7 @@
 			zfcp_scsi_dev_lun(sdev),
 			(unsigned long long)zfcp_sdev->port->wwpn);
 		zfcp_erp_set_lun_status(sdev, ZFCP_STATUS_COMMON_ERP_FAILED);
-<<<<<<< HEAD
-		zfcp_erp_lun_shutdown(sdev, 0, "fsosh_8", NULL);
-=======
 		zfcp_erp_lun_shutdown(sdev, 0, "fsosh_8");
->>>>>>> 3cbea436
 		return -EACCES;
 	}
 
