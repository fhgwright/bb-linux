/*
 * zfcp device driver
 *
 * Interface to Linux SCSI midlayer.
 *
 * Copyright IBM Corporation 2002, 2010
 */

#define KMSG_COMPONENT "zfcp"
#define pr_fmt(fmt) KMSG_COMPONENT ": " fmt

#include <linux/types.h>
#include <linux/slab.h>
#include <scsi/fc/fc_fcp.h>
#include <scsi/scsi_eh.h>
#include <asm/atomic.h>
#include "zfcp_ext.h"
#include "zfcp_dbf.h"
#include "zfcp_fc.h"
#include "zfcp_reqlist.h"

static unsigned int default_depth = 32;
module_param_named(queue_depth, default_depth, uint, 0600);
MODULE_PARM_DESC(queue_depth, "Default queue depth for new SCSI devices");

static bool enable_dif;

#ifdef CONFIG_ZFCP_DIF
module_param_named(dif, enable_dif, bool, 0600);
MODULE_PARM_DESC(dif, "Enable DIF/DIX data integrity support");
#endif

static int zfcp_scsi_change_queue_depth(struct scsi_device *sdev, int depth,
					int reason)
{
	switch (reason) {
	case SCSI_QDEPTH_DEFAULT:
		scsi_adjust_queue_depth(sdev, scsi_get_tag_type(sdev), depth);
		break;
	case SCSI_QDEPTH_QFULL:
		scsi_track_queue_full(sdev, depth);
		break;
	case SCSI_QDEPTH_RAMP_UP:
		scsi_adjust_queue_depth(sdev, scsi_get_tag_type(sdev), depth);
		break;
	default:
		return -EOPNOTSUPP;
	}
	return sdev->queue_depth;
}

static void zfcp_scsi_slave_destroy(struct scsi_device *sdev)
{
	struct zfcp_scsi_dev *zfcp_sdev = sdev_to_zfcp(sdev);

	zfcp_erp_lun_shutdown_wait(sdev, "scssd_1");
	put_device(&zfcp_sdev->port->dev);
}

static int zfcp_scsi_slave_configure(struct scsi_device *sdp)
{
	if (sdp->tagged_supported)
		scsi_adjust_queue_depth(sdp, MSG_SIMPLE_TAG, default_depth);
	else
		scsi_adjust_queue_depth(sdp, 0, 1);
	return 0;
}

static void zfcp_scsi_command_fail(struct scsi_cmnd *scpnt, int result)
{
	struct zfcp_adapter *adapter =
		(struct zfcp_adapter *) scpnt->device->host->hostdata[0];

	set_host_byte(scpnt, result);
	zfcp_dbf_scsi_fail_send(adapter->dbf, scpnt);
	scpnt->scsi_done(scpnt);
}

static int zfcp_scsi_queuecommand(struct scsi_cmnd *scpnt,
				  void (*done) (struct scsi_cmnd *))
{
	struct zfcp_scsi_dev *zfcp_sdev = sdev_to_zfcp(scpnt->device);
	struct zfcp_adapter *adapter = zfcp_sdev->port->adapter;
	struct fc_rport *rport = starget_to_rport(scsi_target(scpnt->device));
	int    status, scsi_result, ret;

	/* reset the status for this request */
	scpnt->result = 0;
	scpnt->host_scribble = NULL;
	scpnt->scsi_done = done;

	scsi_result = fc_remote_port_chkready(rport);
	if (unlikely(scsi_result)) {
		scpnt->result = scsi_result;
		zfcp_dbf_scsi_fail_send(adapter->dbf, scpnt);
		scpnt->scsi_done(scpnt);
		return 0;
	}

	status = atomic_read(&zfcp_sdev->status);
	if (unlikely(status & ZFCP_STATUS_COMMON_ERP_FAILED) &&
		     !(atomic_read(&zfcp_sdev->port->status) &
		       ZFCP_STATUS_COMMON_ERP_FAILED)) {
		/* only LUN access denied, but port is good
		 * not covered by FC transport, have to fail here */
		zfcp_scsi_command_fail(scpnt, DID_ERROR);
		return 0;
	}

	if (unlikely(!(status & ZFCP_STATUS_COMMON_UNBLOCKED))) {
		/* This could be either
		 * open LUN pending: this is temporary, will result in
		 *	open LUN or ERP_FAILED, so retry command
		 * call to rport_delete pending: mimic retry from
		 * 	fc_remote_port_chkready until rport is BLOCKED
		 */
		zfcp_scsi_command_fail(scpnt, DID_IMM_RETRY);
		return 0;
	}

	ret = zfcp_fsf_fcp_cmnd(scpnt);
	if (unlikely(ret == -EBUSY))
		return SCSI_MLQUEUE_DEVICE_BUSY;
	else if (unlikely(ret < 0))
		return SCSI_MLQUEUE_HOST_BUSY;

	return ret;
}

static int zfcp_scsi_slave_alloc(struct scsi_device *sdev)
{
	struct fc_rport *rport = starget_to_rport(scsi_target(sdev));
	struct zfcp_adapter *adapter =
		(struct zfcp_adapter *) sdev->host->hostdata[0];
	struct zfcp_scsi_dev *zfcp_sdev = sdev_to_zfcp(sdev);
	struct zfcp_port *port;
	struct zfcp_unit *unit;

	port = zfcp_get_port_by_wwpn(adapter, rport->port_name);
	if (!port)
		return -ENXIO;

	unit = zfcp_unit_find(port, zfcp_scsi_dev_lun(sdev));
	if (unit)
		put_device(&unit->dev);

	if (!unit && !(adapter->connection_features & FSF_FEATURE_NPIV_MODE)) {
		put_device(&port->dev);
		return -ENXIO;
	}

	zfcp_sdev->port = port;
	zfcp_sdev->latencies.write.channel.min = 0xFFFFFFFF;
	zfcp_sdev->latencies.write.fabric.min = 0xFFFFFFFF;
	zfcp_sdev->latencies.read.channel.min = 0xFFFFFFFF;
	zfcp_sdev->latencies.read.fabric.min = 0xFFFFFFFF;
	zfcp_sdev->latencies.cmd.channel.min = 0xFFFFFFFF;
	zfcp_sdev->latencies.cmd.fabric.min = 0xFFFFFFFF;
	spin_lock_init(&zfcp_sdev->latencies.lock);

	zfcp_erp_set_lun_status(sdev, ZFCP_STATUS_COMMON_RUNNING);
	zfcp_erp_lun_reopen(sdev, 0, "scsla_1", NULL);
	zfcp_erp_wait(port->adapter);

	return 0;
}

static int zfcp_scsi_eh_abort_handler(struct scsi_cmnd *scpnt)
{
	struct Scsi_Host *scsi_host = scpnt->device->host;
	struct zfcp_adapter *adapter =
		(struct zfcp_adapter *) scsi_host->hostdata[0];
	struct zfcp_fsf_req *old_req, *abrt_req;
	unsigned long flags;
	unsigned long old_reqid = (unsigned long) scpnt->host_scribble;
	int retval = SUCCESS, ret;
	int retry = 3;
	char *dbf_tag;

	/* avoid race condition between late normal completion and abort */
	write_lock_irqsave(&adapter->abort_lock, flags);

	old_req = zfcp_reqlist_find(adapter->req_list, old_reqid);
	if (!old_req) {
		write_unlock_irqrestore(&adapter->abort_lock, flags);
		zfcp_dbf_scsi_abort("lte1", adapter->dbf, scpnt, NULL,
				    old_reqid);
		return FAILED; /* completion could be in progress */
	}
	old_req->data = NULL;

	/* don't access old fsf_req after releasing the abort_lock */
	write_unlock_irqrestore(&adapter->abort_lock, flags);

	while (retry--) {
		abrt_req = zfcp_fsf_abort_fcp_cmnd(scpnt);
		if (abrt_req)
			break;

		zfcp_erp_wait(adapter);
		ret = fc_block_scsi_eh(scpnt);
		if (ret)
			return ret;
		if (!(atomic_read(&adapter->status) &
		      ZFCP_STATUS_COMMON_RUNNING)) {
			zfcp_dbf_scsi_abort("nres", adapter->dbf, scpnt, NULL,
					    old_reqid);
			return SUCCESS;
		}
	}
	if (!abrt_req)
		return FAILED;

	wait_for_completion(&abrt_req->completion);

	if (abrt_req->status & ZFCP_STATUS_FSFREQ_ABORTSUCCEEDED)
		dbf_tag = "okay";
	else if (abrt_req->status & ZFCP_STATUS_FSFREQ_ABORTNOTNEEDED)
		dbf_tag = "lte2";
	else {
		dbf_tag = "fail";
		retval = FAILED;
	}
	zfcp_dbf_scsi_abort(dbf_tag, adapter->dbf, scpnt, abrt_req, old_reqid);
	zfcp_fsf_req_free(abrt_req);
	return retval;
}

static int zfcp_task_mgmt_function(struct scsi_cmnd *scpnt, u8 tm_flags)
{
	struct zfcp_scsi_dev *zfcp_sdev = sdev_to_zfcp(scpnt->device);
	struct zfcp_adapter *adapter = zfcp_sdev->port->adapter;
	struct zfcp_fsf_req *fsf_req = NULL;
	int retval = SUCCESS, ret;
	int retry = 3;

	while (retry--) {
		fsf_req = zfcp_fsf_fcp_task_mgmt(scpnt, tm_flags);
		if (fsf_req)
			break;

		zfcp_erp_wait(adapter);
		ret = fc_block_scsi_eh(scpnt);
		if (ret)
			return ret;

		if (!(atomic_read(&adapter->status) &
		      ZFCP_STATUS_COMMON_RUNNING)) {
			zfcp_dbf_scsi_devreset("nres", scpnt, tm_flags);
			return SUCCESS;
		}
	}
	if (!fsf_req)
		return FAILED;

	wait_for_completion(&fsf_req->completion);

	if (fsf_req->status & ZFCP_STATUS_FSFREQ_TMFUNCFAILED) {
		zfcp_dbf_scsi_devreset("fail", scpnt, tm_flags);
		retval = FAILED;
	} else
		zfcp_dbf_scsi_devreset("okay", scpnt, tm_flags);

	zfcp_fsf_req_free(fsf_req);
	return retval;
}

static int zfcp_scsi_eh_device_reset_handler(struct scsi_cmnd *scpnt)
{
	return zfcp_task_mgmt_function(scpnt, FCP_TMF_LUN_RESET);
}

static int zfcp_scsi_eh_target_reset_handler(struct scsi_cmnd *scpnt)
{
	return zfcp_task_mgmt_function(scpnt, FCP_TMF_TGT_RESET);
}

static int zfcp_scsi_eh_host_reset_handler(struct scsi_cmnd *scpnt)
{
	struct zfcp_scsi_dev *zfcp_sdev = sdev_to_zfcp(scpnt->device);
	struct zfcp_adapter *adapter = zfcp_sdev->port->adapter;
	int ret;

	zfcp_erp_adapter_reopen(adapter, 0, "schrh_1", scpnt);
	zfcp_erp_wait(adapter);
	ret = fc_block_scsi_eh(scpnt);
	if (ret)
		return ret;

	return SUCCESS;
}

int zfcp_adapter_scsi_register(struct zfcp_adapter *adapter)
{
	struct ccw_dev_id dev_id;

	if (adapter->scsi_host)
		return 0;

	ccw_device_get_id(adapter->ccw_device, &dev_id);
	/* register adapter as SCSI host with mid layer of SCSI stack */
	adapter->scsi_host = scsi_host_alloc(&zfcp_data.scsi_host_template,
					     sizeof (struct zfcp_adapter *));
	if (!adapter->scsi_host) {
		dev_err(&adapter->ccw_device->dev,
			"Registering the FCP device with the "
			"SCSI stack failed\n");
		return -EIO;
	}

	/* tell the SCSI stack some characteristics of this adapter */
	adapter->scsi_host->max_id = 511;
	adapter->scsi_host->max_lun = 0xFFFFFFFF;
	adapter->scsi_host->max_channel = 0;
	adapter->scsi_host->unique_id = dev_id.devno;
	adapter->scsi_host->max_cmd_len = 16; /* in struct fcp_cmnd */
	adapter->scsi_host->transportt = zfcp_data.scsi_transport_template;

	adapter->scsi_host->hostdata[0] = (unsigned long) adapter;

	if (scsi_add_host(adapter->scsi_host, &adapter->ccw_device->dev)) {
		scsi_host_put(adapter->scsi_host);
		return -EIO;
	}

	return 0;
}

void zfcp_adapter_scsi_unregister(struct zfcp_adapter *adapter)
{
	struct Scsi_Host *shost;
	struct zfcp_port *port;

	shost = adapter->scsi_host;
	if (!shost)
		return;

	read_lock_irq(&adapter->port_list_lock);
	list_for_each_entry(port, &adapter->port_list, list)
		port->rport = NULL;
	read_unlock_irq(&adapter->port_list_lock);

	fc_remove_host(shost);
	scsi_remove_host(shost);
	scsi_host_put(shost);
	adapter->scsi_host = NULL;

	return;
}

static struct fc_host_statistics*
zfcp_init_fc_host_stats(struct zfcp_adapter *adapter)
{
	struct fc_host_statistics *fc_stats;

	if (!adapter->fc_stats) {
		fc_stats = kmalloc(sizeof(*fc_stats), GFP_KERNEL);
		if (!fc_stats)
			return NULL;
		adapter->fc_stats = fc_stats; /* freed in adapter_release */
	}
	memset(adapter->fc_stats, 0, sizeof(*adapter->fc_stats));
	return adapter->fc_stats;
}

static void zfcp_adjust_fc_host_stats(struct fc_host_statistics *fc_stats,
				      struct fsf_qtcb_bottom_port *data,
				      struct fsf_qtcb_bottom_port *old)
{
	fc_stats->seconds_since_last_reset =
		data->seconds_since_last_reset - old->seconds_since_last_reset;
	fc_stats->tx_frames = data->tx_frames - old->tx_frames;
	fc_stats->tx_words = data->tx_words - old->tx_words;
	fc_stats->rx_frames = data->rx_frames - old->rx_frames;
	fc_stats->rx_words = data->rx_words - old->rx_words;
	fc_stats->lip_count = data->lip - old->lip;
	fc_stats->nos_count = data->nos - old->nos;
	fc_stats->error_frames = data->error_frames - old->error_frames;
	fc_stats->dumped_frames = data->dumped_frames - old->dumped_frames;
	fc_stats->link_failure_count = data->link_failure - old->link_failure;
	fc_stats->loss_of_sync_count = data->loss_of_sync - old->loss_of_sync;
	fc_stats->loss_of_signal_count =
		data->loss_of_signal - old->loss_of_signal;
	fc_stats->prim_seq_protocol_err_count =
		data->psp_error_counts - old->psp_error_counts;
	fc_stats->invalid_tx_word_count =
		data->invalid_tx_words - old->invalid_tx_words;
	fc_stats->invalid_crc_count = data->invalid_crcs - old->invalid_crcs;
	fc_stats->fcp_input_requests =
		data->input_requests - old->input_requests;
	fc_stats->fcp_output_requests =
		data->output_requests - old->output_requests;
	fc_stats->fcp_control_requests =
		data->control_requests - old->control_requests;
	fc_stats->fcp_input_megabytes = data->input_mb - old->input_mb;
	fc_stats->fcp_output_megabytes = data->output_mb - old->output_mb;
}

static void zfcp_set_fc_host_stats(struct fc_host_statistics *fc_stats,
				   struct fsf_qtcb_bottom_port *data)
{
	fc_stats->seconds_since_last_reset = data->seconds_since_last_reset;
	fc_stats->tx_frames = data->tx_frames;
	fc_stats->tx_words = data->tx_words;
	fc_stats->rx_frames = data->rx_frames;
	fc_stats->rx_words = data->rx_words;
	fc_stats->lip_count = data->lip;
	fc_stats->nos_count = data->nos;
	fc_stats->error_frames = data->error_frames;
	fc_stats->dumped_frames = data->dumped_frames;
	fc_stats->link_failure_count = data->link_failure;
	fc_stats->loss_of_sync_count = data->loss_of_sync;
	fc_stats->loss_of_signal_count = data->loss_of_signal;
	fc_stats->prim_seq_protocol_err_count = data->psp_error_counts;
	fc_stats->invalid_tx_word_count = data->invalid_tx_words;
	fc_stats->invalid_crc_count = data->invalid_crcs;
	fc_stats->fcp_input_requests = data->input_requests;
	fc_stats->fcp_output_requests = data->output_requests;
	fc_stats->fcp_control_requests = data->control_requests;
	fc_stats->fcp_input_megabytes = data->input_mb;
	fc_stats->fcp_output_megabytes = data->output_mb;
}

static struct fc_host_statistics *zfcp_get_fc_host_stats(struct Scsi_Host *host)
{
	struct zfcp_adapter *adapter;
	struct fc_host_statistics *fc_stats;
	struct fsf_qtcb_bottom_port *data;
	int ret;

	adapter = (struct zfcp_adapter *)host->hostdata[0];
	fc_stats = zfcp_init_fc_host_stats(adapter);
	if (!fc_stats)
		return NULL;

	data = kzalloc(sizeof(*data), GFP_KERNEL);
	if (!data)
		return NULL;

	ret = zfcp_fsf_exchange_port_data_sync(adapter->qdio, data);
	if (ret) {
		kfree(data);
		return NULL;
	}

	if (adapter->stats_reset &&
	    ((jiffies/HZ - adapter->stats_reset) <
	     data->seconds_since_last_reset))
		zfcp_adjust_fc_host_stats(fc_stats, data,
					  adapter->stats_reset_data);
	else
		zfcp_set_fc_host_stats(fc_stats, data);

	kfree(data);
	return fc_stats;
}

static void zfcp_reset_fc_host_stats(struct Scsi_Host *shost)
{
	struct zfcp_adapter *adapter;
	struct fsf_qtcb_bottom_port *data;
	int ret;

	adapter = (struct zfcp_adapter *)shost->hostdata[0];
	data = kzalloc(sizeof(*data), GFP_KERNEL);
	if (!data)
		return;

	ret = zfcp_fsf_exchange_port_data_sync(adapter->qdio, data);
	if (ret)
		kfree(data);
	else {
		adapter->stats_reset = jiffies/HZ;
		kfree(adapter->stats_reset_data);
		adapter->stats_reset_data = data; /* finally freed in
						     adapter_release */
	}
}

static void zfcp_get_host_port_state(struct Scsi_Host *shost)
{
	struct zfcp_adapter *adapter =
		(struct zfcp_adapter *)shost->hostdata[0];
	int status = atomic_read(&adapter->status);

	if ((status & ZFCP_STATUS_COMMON_RUNNING) &&
	    !(status & ZFCP_STATUS_ADAPTER_LINK_UNPLUGGED))
		fc_host_port_state(shost) = FC_PORTSTATE_ONLINE;
	else if (status & ZFCP_STATUS_ADAPTER_LINK_UNPLUGGED)
		fc_host_port_state(shost) = FC_PORTSTATE_LINKDOWN;
	else if (status & ZFCP_STATUS_COMMON_ERP_FAILED)
		fc_host_port_state(shost) = FC_PORTSTATE_ERROR;
	else
		fc_host_port_state(shost) = FC_PORTSTATE_UNKNOWN;
}

static void zfcp_set_rport_dev_loss_tmo(struct fc_rport *rport, u32 timeout)
{
	rport->dev_loss_tmo = timeout;
}

/**
 * zfcp_scsi_terminate_rport_io - Terminate all I/O on a rport
 * @rport: The FC rport where to teminate I/O
 *
 * Abort all pending SCSI commands for a port by closing the
 * port. Using a reopen avoids a conflict with a shutdown
 * overwriting a reopen. The "forced" ensures that a disappeared port
 * is not opened again as valid due to the cached plogi data in
 * non-NPIV mode.
 */
static void zfcp_scsi_terminate_rport_io(struct fc_rport *rport)
{
	struct zfcp_port *port;
	struct Scsi_Host *shost = rport_to_shost(rport);
	struct zfcp_adapter *adapter =
		(struct zfcp_adapter *)shost->hostdata[0];

	port = zfcp_get_port_by_wwpn(adapter, rport->port_name);

	if (port) {
		zfcp_erp_port_forced_reopen(port, 0, "sctrpi1", NULL);
		put_device(&port->dev);
	}
}

static void zfcp_scsi_queue_unit_register(struct zfcp_port *port)
{
	struct zfcp_unit *unit;

	read_lock_irq(&port->unit_list_lock);
	list_for_each_entry(unit, &port->unit_list, list) {
		get_device(&unit->dev);
		if (scsi_queue_work(port->adapter->scsi_host,
				    &unit->scsi_work) <= 0)
			put_device(&unit->dev);
	}
	read_unlock_irq(&port->unit_list_lock);
}

static void zfcp_scsi_rport_register(struct zfcp_port *port)
{
	struct fc_rport_identifiers ids;
	struct fc_rport *rport;

	if (port->rport)
		return;

	ids.node_name = port->wwnn;
	ids.port_name = port->wwpn;
	ids.port_id = port->d_id;
	ids.roles = FC_RPORT_ROLE_FCP_TARGET;

	rport = fc_remote_port_add(port->adapter->scsi_host, 0, &ids);
	if (!rport) {
		dev_err(&port->adapter->ccw_device->dev,
			"Registering port 0x%016Lx failed\n",
			(unsigned long long)port->wwpn);
		return;
	}

	rport->maxframe_size = port->maxframe_size;
	rport->supported_classes = port->supported_classes;
	port->rport = rport;
	port->starget_id = rport->scsi_target_id;

<<<<<<< HEAD
	zfcp_scsi_queue_unit_register(port);
=======
	zfcp_unit_queue_scsi_scan(port);
>>>>>>> 45f53cc9
}

static void zfcp_scsi_rport_block(struct zfcp_port *port)
{
	struct fc_rport *rport = port->rport;

	if (rport) {
		fc_remote_port_delete(rport);
		port->rport = NULL;
	}
}

void zfcp_scsi_schedule_rport_register(struct zfcp_port *port)
{
	get_device(&port->dev);
	port->rport_task = RPORT_ADD;

	if (!queue_work(port->adapter->work_queue, &port->rport_work))
		put_device(&port->dev);
}

void zfcp_scsi_schedule_rport_block(struct zfcp_port *port)
{
	get_device(&port->dev);
	port->rport_task = RPORT_DEL;

	if (port->rport && queue_work(port->adapter->work_queue,
				      &port->rport_work))
		return;

	put_device(&port->dev);
}

void zfcp_scsi_schedule_rports_block(struct zfcp_adapter *adapter)
{
	unsigned long flags;
	struct zfcp_port *port;

	read_lock_irqsave(&adapter->port_list_lock, flags);
	list_for_each_entry(port, &adapter->port_list, list)
		zfcp_scsi_schedule_rport_block(port);
	read_unlock_irqrestore(&adapter->port_list_lock, flags);
}

void zfcp_scsi_rport_work(struct work_struct *work)
{
	struct zfcp_port *port = container_of(work, struct zfcp_port,
					      rport_work);

	while (port->rport_task) {
		if (port->rport_task == RPORT_ADD) {
			port->rport_task = RPORT_NONE;
			zfcp_scsi_rport_register(port);
		} else {
			port->rport_task = RPORT_NONE;
			zfcp_scsi_rport_block(port);
		}
	}

	put_device(&port->dev);
}

/**
<<<<<<< HEAD
 * zfcp_scsi_scan - Register LUN with SCSI midlayer
 * @unit: The LUN/unit to register
 */
void zfcp_scsi_scan(struct zfcp_unit *unit)
{
	struct fc_rport *rport = unit->port->rport;

	if (rport && rport->port_state == FC_PORTSTATE_ONLINE)
		scsi_scan_target(&rport->dev, 0, rport->scsi_target_id,
				 scsilun_to_int((struct scsi_lun *)
						&unit->fcp_lun), 0);
}

void zfcp_scsi_scan_work(struct work_struct *work)
{
	struct zfcp_unit *unit = container_of(work, struct zfcp_unit,
					      scsi_work);

	zfcp_scsi_scan(unit);
	put_device(&unit->dev);
=======
 * zfcp_scsi_set_prot - Configure DIF/DIX support in scsi_host
 * @adapter: The adapter where to configure DIF/DIX for the SCSI host
 */
void zfcp_scsi_set_prot(struct zfcp_adapter *adapter)
{
	unsigned int mask = 0;
	unsigned int data_div;
	struct Scsi_Host *shost = adapter->scsi_host;

	data_div = atomic_read(&adapter->status) &
		   ZFCP_STATUS_ADAPTER_DATA_DIV_ENABLED;

	if (enable_dif &&
	    adapter->adapter_features & FSF_FEATURE_DIF_PROT_TYPE1)
		mask |= SHOST_DIF_TYPE1_PROTECTION;

	if (enable_dif && data_div &&
	    adapter->adapter_features & FSF_FEATURE_DIX_PROT_TCPIP) {
		mask |= SHOST_DIX_TYPE1_PROTECTION;
		scsi_host_set_guard(shost, SHOST_DIX_GUARD_IP);
		shost->sg_prot_tablesize = ZFCP_QDIO_MAX_SBALES_PER_REQ / 2;
		shost->sg_tablesize = ZFCP_QDIO_MAX_SBALES_PER_REQ / 2;
		shost->max_sectors = ZFCP_QDIO_MAX_SBALES_PER_REQ * 8 / 2;
	}

	scsi_host_set_prot(shost, mask);
}

/**
 * zfcp_scsi_dif_sense_error - Report DIF/DIX error as driver sense error
 * @scmd: The SCSI command to report the error for
 * @ascq: The ASCQ to put in the sense buffer
 *
 * See the error handling in sd_done for the sense codes used here.
 * Set DID_SOFT_ERROR to retry the request, if possible.
 */
void zfcp_scsi_dif_sense_error(struct scsi_cmnd *scmd, int ascq)
{
	scsi_build_sense_buffer(1, scmd->sense_buffer,
				ILLEGAL_REQUEST, 0x10, ascq);
	set_driver_byte(scmd, DRIVER_SENSE);
	scmd->result |= SAM_STAT_CHECK_CONDITION;
	set_host_byte(scmd, DID_SOFT_ERROR);
>>>>>>> 45f53cc9
}

/**
 * zfcp_scsi_set_prot - Configure DIF/DIX support in scsi_host
 * @adapter: The adapter where to configure DIF/DIX for the SCSI host
 */
void zfcp_scsi_set_prot(struct zfcp_adapter *adapter)
{
	unsigned int mask = 0;
	unsigned int data_div;
	struct Scsi_Host *shost = adapter->scsi_host;

	data_div = atomic_read(&adapter->status) &
		   ZFCP_STATUS_ADAPTER_DATA_DIV_ENABLED;

	if (enable_dif &&
	    adapter->adapter_features & FSF_FEATURE_DIF_PROT_TYPE1)
		mask |= SHOST_DIF_TYPE1_PROTECTION;

	if (enable_dif && data_div &&
	    adapter->adapter_features & FSF_FEATURE_DIX_PROT_TCPIP) {
		mask |= SHOST_DIX_TYPE1_PROTECTION;
		scsi_host_set_guard(shost, SHOST_DIX_GUARD_IP);
		shost->sg_tablesize = ZFCP_QDIO_MAX_SBALES_PER_REQ / 2;
		shost->max_sectors = ZFCP_QDIO_MAX_SBALES_PER_REQ * 8 / 2;
	}

	scsi_host_set_prot(shost, mask);
}

/**
 * zfcp_scsi_dif_sense_error - Report DIF/DIX error as driver sense error
 * @scmd: The SCSI command to report the error for
 * @ascq: The ASCQ to put in the sense buffer
 *
 * See the error handling in sd_done for the sense codes used here.
 * Set DID_SOFT_ERROR to retry the request, if possible.
 */
void zfcp_scsi_dif_sense_error(struct scsi_cmnd *scmd, int ascq)
{
	scsi_build_sense_buffer(1, scmd->sense_buffer,
				ILLEGAL_REQUEST, 0x10, ascq);
	set_driver_byte(scmd, DRIVER_SENSE);
	scmd->result |= SAM_STAT_CHECK_CONDITION;
	set_host_byte(scmd, DID_SOFT_ERROR);
}

struct fc_function_template zfcp_transport_functions = {
	.show_starget_port_id = 1,
	.show_starget_port_name = 1,
	.show_starget_node_name = 1,
	.show_rport_supported_classes = 1,
	.show_rport_maxframe_size = 1,
	.show_rport_dev_loss_tmo = 1,
	.show_host_node_name = 1,
	.show_host_port_name = 1,
	.show_host_permanent_port_name = 1,
	.show_host_supported_classes = 1,
	.show_host_supported_fc4s = 1,
	.show_host_supported_speeds = 1,
	.show_host_maxframe_size = 1,
	.show_host_serial_number = 1,
	.get_fc_host_stats = zfcp_get_fc_host_stats,
	.reset_fc_host_stats = zfcp_reset_fc_host_stats,
	.set_rport_dev_loss_tmo = zfcp_set_rport_dev_loss_tmo,
	.get_host_port_state = zfcp_get_host_port_state,
	.terminate_rport_io = zfcp_scsi_terminate_rport_io,
	.show_host_port_state = 1,
	.show_host_active_fc4s = 1,
	.bsg_request = zfcp_fc_exec_bsg_job,
	.bsg_timeout = zfcp_fc_timeout_bsg_job,
	/* no functions registered for following dynamic attributes but
	   directly set by LLDD */
	.show_host_port_type = 1,
	.show_host_speed = 1,
	.show_host_port_id = 1,
	.dd_bsg_size = sizeof(struct zfcp_fsf_ct_els),
};

struct zfcp_data zfcp_data = {
	.scsi_host_template = {
		.name			 = "zfcp",
		.module			 = THIS_MODULE,
		.proc_name		 = "zfcp",
		.change_queue_depth	 = zfcp_scsi_change_queue_depth,
		.slave_alloc		 = zfcp_scsi_slave_alloc,
		.slave_configure	 = zfcp_scsi_slave_configure,
		.slave_destroy		 = zfcp_scsi_slave_destroy,
		.queuecommand		 = zfcp_scsi_queuecommand,
		.eh_abort_handler	 = zfcp_scsi_eh_abort_handler,
		.eh_device_reset_handler = zfcp_scsi_eh_device_reset_handler,
		.eh_target_reset_handler = zfcp_scsi_eh_target_reset_handler,
		.eh_host_reset_handler	 = zfcp_scsi_eh_host_reset_handler,
		.can_queue		 = 4096,
		.this_id		 = -1,
		.sg_tablesize		 = ZFCP_QDIO_MAX_SBALES_PER_REQ,
		.cmd_per_lun		 = 1,
		.use_clustering		 = 1,
		.sdev_attrs		 = zfcp_sysfs_sdev_attrs,
		.max_sectors		 = (ZFCP_QDIO_MAX_SBALES_PER_REQ * 8),
		.dma_boundary		 = ZFCP_QDIO_SBALE_LEN - 1,
		.shost_attrs		 = zfcp_sysfs_shost_attrs,
	},
};<|MERGE_RESOLUTION|>--- conflicted
+++ resolved
@@ -524,20 +524,6 @@
 	}
 }
 
-static void zfcp_scsi_queue_unit_register(struct zfcp_port *port)
-{
-	struct zfcp_unit *unit;
-
-	read_lock_irq(&port->unit_list_lock);
-	list_for_each_entry(unit, &port->unit_list, list) {
-		get_device(&unit->dev);
-		if (scsi_queue_work(port->adapter->scsi_host,
-				    &unit->scsi_work) <= 0)
-			put_device(&unit->dev);
-	}
-	read_unlock_irq(&port->unit_list_lock);
-}
-
 static void zfcp_scsi_rport_register(struct zfcp_port *port)
 {
 	struct fc_rport_identifiers ids;
@@ -564,11 +550,7 @@
 	port->rport = rport;
 	port->starget_id = rport->scsi_target_id;
 
-<<<<<<< HEAD
-	zfcp_scsi_queue_unit_register(port);
-=======
 	zfcp_unit_queue_scsi_scan(port);
->>>>>>> 45f53cc9
 }
 
 static void zfcp_scsi_rport_block(struct zfcp_port *port)
@@ -632,28 +614,6 @@
 }
 
 /**
-<<<<<<< HEAD
- * zfcp_scsi_scan - Register LUN with SCSI midlayer
- * @unit: The LUN/unit to register
- */
-void zfcp_scsi_scan(struct zfcp_unit *unit)
-{
-	struct fc_rport *rport = unit->port->rport;
-
-	if (rport && rport->port_state == FC_PORTSTATE_ONLINE)
-		scsi_scan_target(&rport->dev, 0, rport->scsi_target_id,
-				 scsilun_to_int((struct scsi_lun *)
-						&unit->fcp_lun), 0);
-}
-
-void zfcp_scsi_scan_work(struct work_struct *work)
-{
-	struct zfcp_unit *unit = container_of(work, struct zfcp_unit,
-					      scsi_work);
-
-	zfcp_scsi_scan(unit);
-	put_device(&unit->dev);
-=======
  * zfcp_scsi_set_prot - Configure DIF/DIX support in scsi_host
  * @adapter: The adapter where to configure DIF/DIX for the SCSI host
  */
@@ -675,52 +635,6 @@
 		mask |= SHOST_DIX_TYPE1_PROTECTION;
 		scsi_host_set_guard(shost, SHOST_DIX_GUARD_IP);
 		shost->sg_prot_tablesize = ZFCP_QDIO_MAX_SBALES_PER_REQ / 2;
-		shost->sg_tablesize = ZFCP_QDIO_MAX_SBALES_PER_REQ / 2;
-		shost->max_sectors = ZFCP_QDIO_MAX_SBALES_PER_REQ * 8 / 2;
-	}
-
-	scsi_host_set_prot(shost, mask);
-}
-
-/**
- * zfcp_scsi_dif_sense_error - Report DIF/DIX error as driver sense error
- * @scmd: The SCSI command to report the error for
- * @ascq: The ASCQ to put in the sense buffer
- *
- * See the error handling in sd_done for the sense codes used here.
- * Set DID_SOFT_ERROR to retry the request, if possible.
- */
-void zfcp_scsi_dif_sense_error(struct scsi_cmnd *scmd, int ascq)
-{
-	scsi_build_sense_buffer(1, scmd->sense_buffer,
-				ILLEGAL_REQUEST, 0x10, ascq);
-	set_driver_byte(scmd, DRIVER_SENSE);
-	scmd->result |= SAM_STAT_CHECK_CONDITION;
-	set_host_byte(scmd, DID_SOFT_ERROR);
->>>>>>> 45f53cc9
-}
-
-/**
- * zfcp_scsi_set_prot - Configure DIF/DIX support in scsi_host
- * @adapter: The adapter where to configure DIF/DIX for the SCSI host
- */
-void zfcp_scsi_set_prot(struct zfcp_adapter *adapter)
-{
-	unsigned int mask = 0;
-	unsigned int data_div;
-	struct Scsi_Host *shost = adapter->scsi_host;
-
-	data_div = atomic_read(&adapter->status) &
-		   ZFCP_STATUS_ADAPTER_DATA_DIV_ENABLED;
-
-	if (enable_dif &&
-	    adapter->adapter_features & FSF_FEATURE_DIF_PROT_TYPE1)
-		mask |= SHOST_DIF_TYPE1_PROTECTION;
-
-	if (enable_dif && data_div &&
-	    adapter->adapter_features & FSF_FEATURE_DIX_PROT_TCPIP) {
-		mask |= SHOST_DIX_TYPE1_PROTECTION;
-		scsi_host_set_guard(shost, SHOST_DIX_GUARD_IP);
 		shost->sg_tablesize = ZFCP_QDIO_MAX_SBALES_PER_REQ / 2;
 		shost->max_sectors = ZFCP_QDIO_MAX_SBALES_PER_REQ * 8 / 2;
 	}
