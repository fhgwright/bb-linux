--- conflicted
+++ resolved
@@ -67,75 +67,6 @@
 
 	spin_lock_irqsave(&dbf->hba_lock, flags);
 	memset(rec, 0, sizeof(*rec));
-<<<<<<< HEAD
-	strncpy(rec->tag, "resp", ZFCP_DBF_TAG_SIZE);
-	strncpy(rec->tag2, tag2, ZFCP_DBF_TAG_SIZE);
-
-	response->fsf_command = fsf_req->fsf_command;
-	response->fsf_reqid = fsf_req->req_id;
-	response->fsf_seqno = fsf_req->seq_no;
-	response->fsf_issued = fsf_req->issued;
-	response->fsf_prot_status = qtcb->prefix.prot_status;
-	response->fsf_status = qtcb->header.fsf_status;
-	memcpy(response->fsf_prot_status_qual,
-	       prot_status_qual, FSF_PROT_STATUS_QUAL_SIZE);
-	memcpy(response->fsf_status_qual,
-	       fsf_status_qual, FSF_STATUS_QUALIFIER_SIZE);
-	response->fsf_req_status = fsf_req->status;
-	response->sbal_first = fsf_req->qdio_req.sbal_first;
-	response->sbal_last = fsf_req->qdio_req.sbal_last;
-	response->sbal_response = fsf_req->qdio_req.sbal_response;
-	response->pool = fsf_req->pool != NULL;
-	response->erp_action = (unsigned long)fsf_req->erp_action;
-
-	switch (fsf_req->fsf_command) {
-	case FSF_QTCB_FCP_CMND:
-		if (fsf_req->status & ZFCP_STATUS_FSFREQ_TASK_MANAGEMENT)
-			break;
-		scsi_cmnd = (struct scsi_cmnd *)fsf_req->data;
-		if (scsi_cmnd) {
-			response->u.fcp.cmnd = (unsigned long)scsi_cmnd;
-			response->u.fcp.data_dir =
-				qtcb->bottom.io.data_direction;
-		}
-		break;
-
-	case FSF_QTCB_OPEN_PORT_WITH_DID:
-	case FSF_QTCB_CLOSE_PORT:
-	case FSF_QTCB_CLOSE_PHYSICAL_PORT:
-		port = (struct zfcp_port *)fsf_req->data;
-		response->u.port.wwpn = port->wwpn;
-		response->u.port.d_id = port->d_id;
-		response->u.port.port_handle = qtcb->header.port_handle;
-		break;
-
-	case FSF_QTCB_OPEN_LUN:
-	case FSF_QTCB_CLOSE_LUN:
-		unit = (struct zfcp_unit *)fsf_req->data;
-		port = unit->port;
-		response->u.unit.wwpn = port->wwpn;
-		response->u.unit.fcp_lun = unit->fcp_lun;
-		response->u.unit.port_handle = qtcb->header.port_handle;
-		response->u.unit.lun_handle = qtcb->header.lun_handle;
-		break;
-
-	case FSF_QTCB_SEND_ELS:
-		send_els = (struct zfcp_send_els *)fsf_req->data;
-		response->u.els.d_id = ntoh24(qtcb->bottom.support.d_id);
-		break;
-
-	case FSF_QTCB_ABORT_FCP_CMND:
-	case FSF_QTCB_SEND_GENERIC:
-	case FSF_QTCB_EXCHANGE_CONFIG_DATA:
-	case FSF_QTCB_EXCHANGE_PORT_DATA:
-	case FSF_QTCB_DOWNLOAD_CONTROL_FILE:
-	case FSF_QTCB_UPLOAD_CONTROL_FILE:
-		break;
-	}
-
-	debug_event(dbf->hba, level, rec, sizeof(*rec));
-=======
->>>>>>> 3cbea436
 
 	memcpy(rec->tag, tag, ZFCP_DBF_TAG_LEN);
 	rec->id = ZFCP_DBF_HBA_RES;
@@ -218,96 +149,7 @@
 	unsigned long flags;
 
 	spin_lock_irqsave(&dbf->hba_lock, flags);
-<<<<<<< HEAD
-	memset(r, 0, sizeof(*r));
-	strncpy(r->tag, "berr", ZFCP_DBF_TAG_SIZE);
-	memcpy(&r->u.berr, err, sizeof(struct fsf_bit_error_payload));
-	debug_event(dbf->hba, 0, r, sizeof(*r));
-	spin_unlock_irqrestore(&dbf->hba_lock, flags);
-}
-static void zfcp_dbf_hba_view_response(char **p,
-				       struct zfcp_dbf_hba_record_response *r)
-{
-	struct timespec t;
-
-	zfcp_dbf_out(p, "fsf_command", "0x%08x", r->fsf_command);
-	zfcp_dbf_out(p, "fsf_reqid", "0x%0Lx", r->fsf_reqid);
-	zfcp_dbf_out(p, "fsf_seqno", "0x%08x", r->fsf_seqno);
-	stck_to_timespec(r->fsf_issued, &t);
-	zfcp_dbf_out(p, "fsf_issued", "%011lu:%06lu", t.tv_sec, t.tv_nsec);
-	zfcp_dbf_out(p, "fsf_prot_status", "0x%08x", r->fsf_prot_status);
-	zfcp_dbf_out(p, "fsf_status", "0x%08x", r->fsf_status);
-	zfcp_dbf_outd(p, "fsf_prot_status_qual", r->fsf_prot_status_qual,
-		      FSF_PROT_STATUS_QUAL_SIZE, 0, FSF_PROT_STATUS_QUAL_SIZE);
-	zfcp_dbf_outd(p, "fsf_status_qual", r->fsf_status_qual,
-		      FSF_STATUS_QUALIFIER_SIZE, 0, FSF_STATUS_QUALIFIER_SIZE);
-	zfcp_dbf_out(p, "fsf_req_status", "0x%08x", r->fsf_req_status);
-	zfcp_dbf_out(p, "sbal_first", "0x%02x", r->sbal_first);
-	zfcp_dbf_out(p, "sbal_last", "0x%02x", r->sbal_last);
-	zfcp_dbf_out(p, "sbal_response", "0x%02x", r->sbal_response);
-	zfcp_dbf_out(p, "pool", "0x%02x", r->pool);
-
-	switch (r->fsf_command) {
-	case FSF_QTCB_FCP_CMND:
-		if (r->fsf_req_status & ZFCP_STATUS_FSFREQ_TASK_MANAGEMENT)
-			break;
-		zfcp_dbf_out(p, "data_direction", "0x%04x", r->u.fcp.data_dir);
-		zfcp_dbf_out(p, "scsi_cmnd", "0x%0Lx", r->u.fcp.cmnd);
-		*p += sprintf(*p, "\n");
-		break;
-
-	case FSF_QTCB_OPEN_PORT_WITH_DID:
-	case FSF_QTCB_CLOSE_PORT:
-	case FSF_QTCB_CLOSE_PHYSICAL_PORT:
-		zfcp_dbf_out(p, "wwpn", "0x%016Lx", r->u.port.wwpn);
-		zfcp_dbf_out(p, "d_id", "0x%06x", r->u.port.d_id);
-		zfcp_dbf_out(p, "port_handle", "0x%08x", r->u.port.port_handle);
-		break;
-
-	case FSF_QTCB_OPEN_LUN:
-	case FSF_QTCB_CLOSE_LUN:
-		zfcp_dbf_out(p, "wwpn", "0x%016Lx", r->u.unit.wwpn);
-		zfcp_dbf_out(p, "fcp_lun", "0x%016Lx", r->u.unit.fcp_lun);
-		zfcp_dbf_out(p, "port_handle", "0x%08x", r->u.unit.port_handle);
-		zfcp_dbf_out(p, "lun_handle", "0x%08x", r->u.unit.lun_handle);
-		break;
-
-	case FSF_QTCB_SEND_ELS:
-		zfcp_dbf_out(p, "d_id", "0x%06x", r->u.els.d_id);
-		break;
-
-	case FSF_QTCB_ABORT_FCP_CMND:
-	case FSF_QTCB_SEND_GENERIC:
-	case FSF_QTCB_EXCHANGE_CONFIG_DATA:
-	case FSF_QTCB_EXCHANGE_PORT_DATA:
-	case FSF_QTCB_DOWNLOAD_CONTROL_FILE:
-	case FSF_QTCB_UPLOAD_CONTROL_FILE:
-		break;
-	}
-}
-
-static void zfcp_dbf_hba_view_status(char **p,
-				     struct zfcp_dbf_hba_record_status *r)
-{
-	zfcp_dbf_out(p, "failed", "0x%02x", r->failed);
-	zfcp_dbf_out(p, "status_type", "0x%08x", r->status_type);
-	zfcp_dbf_out(p, "status_subtype", "0x%08x", r->status_subtype);
-	zfcp_dbf_outd(p, "queue_designator", (char *)&r->queue_designator,
-		      sizeof(struct fsf_queue_designator), 0,
-		      sizeof(struct fsf_queue_designator));
-	zfcp_dbf_outd(p, "payload", (char *)&r->payload, r->payload_size, 0,
-		      r->payload_size);
-}
-
-static void zfcp_dbf_hba_view_qdio(char **p, struct zfcp_dbf_hba_record_qdio *r)
-{
-	zfcp_dbf_out(p, "qdio_error", "0x%08x", r->qdio_error);
-	zfcp_dbf_out(p, "sbal_index", "0x%02x", r->sbal_index);
-	zfcp_dbf_out(p, "sbal_count", "0x%02x", r->sbal_count);
-}
-=======
-	memset(rec, 0, sizeof(*rec));
->>>>>>> 3cbea436
+	memset(rec, 0, sizeof(*rec));
 
 	memcpy(rec->tag, tag, ZFCP_DBF_TAG_LEN);
 	rec->id = ZFCP_DBF_HBA_BIT;
@@ -326,47 +168,6 @@
 				struct zfcp_port *port,
 				struct scsi_device *sdev)
 {
-<<<<<<< HEAD
-	struct zfcp_dbf_rec_record *r = (struct zfcp_dbf_rec_record *)_rec;
-	char *p = buf;
-	char hint[ZFCP_DBF_ID_SIZE + 1];
-
-	memcpy(hint, r->id2, ZFCP_DBF_ID_SIZE);
-	hint[ZFCP_DBF_ID_SIZE] = 0;
-	zfcp_dbf_outs(&p, "tag", zfcp_dbf_rec_tags[r->id]);
-	zfcp_dbf_outs(&p, "hint", hint);
-	switch (r->id) {
-	case ZFCP_REC_DBF_ID_THREAD:
-		zfcp_dbf_out(&p, "total", "%d", r->u.thread.total);
-		zfcp_dbf_out(&p, "ready", "%d", r->u.thread.ready);
-		zfcp_dbf_out(&p, "running", "%d", r->u.thread.running);
-		break;
-	case ZFCP_REC_DBF_ID_TARGET:
-		zfcp_dbf_out(&p, "reference", "0x%016Lx", r->u.target.ref);
-		zfcp_dbf_out(&p, "status", "0x%08x", r->u.target.status);
-		zfcp_dbf_out(&p, "erp_count", "%d", r->u.target.erp_count);
-		zfcp_dbf_out(&p, "d_id", "0x%06x", r->u.target.d_id);
-		zfcp_dbf_out(&p, "wwpn", "0x%016Lx", r->u.target.wwpn);
-		zfcp_dbf_out(&p, "fcp_lun", "0x%016Lx", r->u.target.fcp_lun);
-		break;
-	case ZFCP_REC_DBF_ID_TRIGGER:
-		zfcp_dbf_out(&p, "reference", "0x%016Lx", r->u.trigger.ref);
-		zfcp_dbf_out(&p, "erp_action", "0x%016Lx", r->u.trigger.action);
-		zfcp_dbf_out(&p, "requested", "%d", r->u.trigger.want);
-		zfcp_dbf_out(&p, "executed", "%d", r->u.trigger.need);
-		zfcp_dbf_out(&p, "wwpn", "0x%016Lx", r->u.trigger.wwpn);
-		zfcp_dbf_out(&p, "fcp_lun", "0x%016Lx", r->u.trigger.fcp_lun);
-		zfcp_dbf_out(&p, "adapter_status", "0x%08x", r->u.trigger.as);
-		zfcp_dbf_out(&p, "port_status", "0x%08x", r->u.trigger.ps);
-		zfcp_dbf_out(&p, "lun_status", "0x%08x", r->u.trigger.ls);
-		break;
-	case ZFCP_REC_DBF_ID_ACTION:
-		zfcp_dbf_out(&p, "erp_action", "0x%016Lx", r->u.action.action);
-		zfcp_dbf_out(&p, "fsf_req", "0x%016Lx", r->u.action.fsf_req);
-		zfcp_dbf_out(&p, "status", "0x%08Lx", r->u.action.status);
-		zfcp_dbf_out(&p, "step", "0x%08Lx", r->u.action.step);
-		break;
-=======
 	rec->adapter_status = atomic_read(&adapter->status);
 	if (port) {
 		rec->port_status = atomic_read(&port->status);
@@ -376,7 +177,6 @@
 	if (sdev) {
 		rec->lun_status = atomic_read(&sdev_to_zfcp(sdev)->status);
 		rec->lun = zfcp_scsi_dev_lun(sdev);
->>>>>>> 3cbea436
 	}
 }
 
@@ -401,105 +201,6 @@
 	unsigned long flags;
 
 	spin_lock_irqsave(&dbf->rec_lock, flags);
-<<<<<<< HEAD
-	memset(r, 0, sizeof(*r));
-	r->id = ZFCP_REC_DBF_ID_TARGET;
-	memcpy(r->id2, id2, ZFCP_DBF_ID_SIZE);
-	r->u.target.ref = (unsigned long)ref;
-	r->u.target.status = atomic_read(status);
-	r->u.target.wwpn = wwpn;
-	r->u.target.d_id = d_id;
-	r->u.target.fcp_lun = fcp_lun;
-	r->u.target.erp_count = atomic_read(erp_count);
-	debug_event(dbf->rec, 3, r, sizeof(*r));
-	spin_unlock_irqrestore(&dbf->rec_lock, flags);
-}
-
-/**
- * zfcp_dbf_rec_adapter - trace event for adapter state change
- * @id: identifier for trigger of state change
- * @ref: additional reference (e.g. request)
- * @dbf: reference to dbf structure
- */
-void zfcp_dbf_rec_adapter(char *id, void *ref, struct zfcp_dbf *dbf)
-{
-	struct zfcp_adapter *adapter = dbf->adapter;
-
-	zfcp_dbf_rec_target(id, ref, dbf, &adapter->status,
-			    &adapter->erp_counter, 0, 0,
-			    ZFCP_DBF_INVALID_LUN);
-}
-
-/**
- * zfcp_dbf_rec_port - trace event for port state change
- * @id: identifier for trigger of state change
- * @ref: additional reference (e.g. request)
- * @port: port
- */
-void zfcp_dbf_rec_port(char *id, void *ref, struct zfcp_port *port)
-{
-	struct zfcp_dbf *dbf = port->adapter->dbf;
-
-	zfcp_dbf_rec_target(id, ref, dbf, &port->status,
-			    &port->erp_counter, port->wwpn, port->d_id,
-			    ZFCP_DBF_INVALID_LUN);
-}
-
-/**
- * zfcp_dbf_rec_lun - trace event for LUN state change
- * @id: identifier for trigger of state change
- * @ref: additional reference (e.g. request)
- * @sdev: SCSI device
- */
-void zfcp_dbf_rec_lun(char *id, void *ref, struct scsi_device *sdev)
-{
-	struct zfcp_scsi_dev *zfcp_sdev = sdev_to_zfcp(sdev);
-	struct zfcp_port *port = zfcp_sdev->port;
-	struct zfcp_dbf *dbf = port->adapter->dbf;
-
-	zfcp_dbf_rec_target(id, ref, dbf, &zfcp_sdev->status,
-			    &zfcp_sdev->erp_counter, port->wwpn, port->d_id,
-			    zfcp_scsi_dev_lun(sdev));
-}
-
-/**
- * zfcp_dbf_rec_trigger - trace event for triggered error recovery
- * @id2: identifier for error recovery trigger
- * @ref: additional reference (e.g. request)
- * @want: originally requested error recovery action
- * @need: error recovery action actually initiated
- * @action: address of error recovery action struct
- * @adapter: adapter
- * @port: port
- * @sdev: SCSI device
- */
-void zfcp_dbf_rec_trigger(char *id2, void *ref, u8 want, u8 need, void *action,
-			  struct zfcp_adapter *adapter, struct zfcp_port *port,
-			  struct scsi_device *sdev)
-{
-	struct zfcp_dbf *dbf = adapter->dbf;
-	struct zfcp_dbf_rec_record *r = &dbf->rec_buf;
-	unsigned long flags;
-
-	spin_lock_irqsave(&dbf->rec_lock, flags);
-	memset(r, 0, sizeof(*r));
-	r->id = ZFCP_REC_DBF_ID_TRIGGER;
-	memcpy(r->id2, id2, ZFCP_DBF_ID_SIZE);
-	r->u.trigger.ref = (unsigned long)ref;
-	r->u.trigger.want = want;
-	r->u.trigger.need = need;
-	r->u.trigger.action = (unsigned long)action;
-	r->u.trigger.as = atomic_read(&adapter->status);
-	if (port) {
-		r->u.trigger.ps = atomic_read(&port->status);
-		r->u.trigger.wwpn = port->wwpn;
-	}
-	if (sdev)
-		r->u.trigger.ls = atomic_read(&sdev_to_zfcp(sdev)->status);
-	r->u.trigger.fcp_lun = sdev ? zfcp_scsi_dev_lun(sdev) :
-				      ZFCP_DBF_INVALID_LUN;
-	debug_event(dbf->rec, action ? 1 : 4, r, sizeof(*r));
-=======
 	memset(rec, 0, sizeof(*rec));
 
 	rec->id = ZFCP_DBF_REC_TRIG;
@@ -516,7 +217,6 @@
 	rec->u.trig.need = need;
 
 	debug_event(dbf->rec, 1, rec, sizeof(*rec));
->>>>>>> 3cbea436
 	spin_unlock_irqrestore(&dbf->rec_lock, flags);
 }
 
@@ -533,20 +233,7 @@
 	unsigned long flags;
 
 	spin_lock_irqsave(&dbf->rec_lock, flags);
-<<<<<<< HEAD
-	memset(r, 0, sizeof(*r));
-	r->id = ZFCP_REC_DBF_ID_ACTION;
-	memcpy(r->id2, id2, ZFCP_DBF_ID_SIZE);
-	r->u.action.action = (unsigned long)erp_action;
-	r->u.action.status = erp_action->status;
-	r->u.action.step = erp_action->step;
-	r->u.action.fsf_req = erp_action->fsf_req_id;
-	debug_event(dbf->rec, 5, r, sizeof(*r));
-	spin_unlock_irqrestore(&dbf->rec_lock, flags);
-}
-=======
-	memset(rec, 0, sizeof(*rec));
->>>>>>> 3cbea436
+	memset(rec, 0, sizeof(*rec));
 
 	rec->id = ZFCP_DBF_REC_RUN;
 	memcpy(rec->tag, tag, ZFCP_DBF_TAG_LEN);
@@ -659,110 +346,6 @@
 	unsigned long flags;
 
 	spin_lock_irqsave(&dbf->scsi_lock, flags);
-<<<<<<< HEAD
-	do {
-		memset(rec, 0, sizeof(*rec));
-		if (offset == 0) {
-			strncpy(rec->tag, tag, ZFCP_DBF_TAG_SIZE);
-			strncpy(rec->tag2, tag2, ZFCP_DBF_TAG_SIZE);
-			if (scsi_cmnd != NULL) {
-				if (scsi_cmnd->device) {
-					rec->scsi_id = scsi_cmnd->device->id;
-					rec->scsi_lun = scsi_cmnd->device->lun;
-				}
-				rec->scsi_result = scsi_cmnd->result;
-				rec->scsi_cmnd = (unsigned long)scsi_cmnd;
-				memcpy(rec->scsi_opcode, scsi_cmnd->cmnd,
-					min((int)scsi_cmnd->cmd_len,
-						ZFCP_DBF_SCSI_OPCODE));
-				rec->scsi_retries = scsi_cmnd->retries;
-				rec->scsi_allowed = scsi_cmnd->allowed;
-			}
-			if (fsf_req != NULL) {
-				fcp_rsp = (struct fcp_resp_with_ext *)
-					&(fsf_req->qtcb->bottom.io.fcp_rsp);
-				fcp_rsp_info = (struct fcp_resp_rsp_info *)
-					&fcp_rsp[1];
-				fcp_sns_info = (char *) &fcp_rsp[1];
-				if (fcp_rsp->resp.fr_flags & FCP_RSP_LEN_VAL)
-					fcp_sns_info += fcp_rsp->ext.fr_sns_len;
-
-				rec->rsp_validity = fcp_rsp->resp.fr_flags;
-				rec->rsp_scsi_status = fcp_rsp->resp.fr_status;
-				rec->rsp_resid = fcp_rsp->ext.fr_resid;
-				if (fcp_rsp->resp.fr_flags & FCP_RSP_LEN_VAL)
-					rec->rsp_code = fcp_rsp_info->rsp_code;
-				if (fcp_rsp->resp.fr_flags & FCP_SNS_LEN_VAL) {
-					buflen = min(fcp_rsp->ext.fr_sns_len,
-					   (u32)ZFCP_DBF_SCSI_MAX_FCP_SNS_INFO);
-					rec->sns_info_len = buflen;
-					memcpy(rec->sns_info, fcp_sns_info,
-					       min(buflen,
-						   ZFCP_DBF_SCSI_FCP_SNS_INFO));
-					offset += min(buflen,
-						      ZFCP_DBF_SCSI_FCP_SNS_INFO);
-				}
-
-				rec->fsf_reqid = fsf_req->req_id;
-				rec->fsf_seqno = fsf_req->seq_no;
-				rec->fsf_issued = fsf_req->issued;
-			}
-			rec->old_fsf_reqid = old_req_id;
-		} else {
-			strncpy(dump->tag, "dump", ZFCP_DBF_TAG_SIZE);
-			dump->total_size = buflen;
-			dump->offset = offset;
-			dump->size = min(buflen - offset,
-					 (int)sizeof(struct
-						     zfcp_dbf_scsi_record) -
-					 (int)sizeof(struct zfcp_dbf_dump));
-			memcpy(dump->data, fcp_sns_info + offset, dump->size);
-			offset += dump->size;
-		}
-		debug_event(dbf->scsi, level, rec, sizeof(*rec));
-	} while (offset < buflen);
-	spin_unlock_irqrestore(&dbf->scsi_lock, flags);
-}
-
-static int zfcp_dbf_scsi_view_format(debug_info_t *id, struct debug_view *view,
-				     char *out_buf, const char *in_buf)
-{
-	struct zfcp_dbf_scsi_record *r = (struct zfcp_dbf_scsi_record *)in_buf;
-	struct timespec t;
-	char *p = out_buf;
-
-	if (strncmp(r->tag, "dump", ZFCP_DBF_TAG_SIZE) == 0)
-		return 0;
-
-	zfcp_dbf_tag(&p, "tag", r->tag);
-	zfcp_dbf_tag(&p, "tag2", r->tag2);
-	zfcp_dbf_out(&p, "scsi_id", "0x%08x", r->scsi_id);
-	zfcp_dbf_out(&p, "scsi_lun", "0x%08x", r->scsi_lun);
-	zfcp_dbf_out(&p, "scsi_result", "0x%08x", r->scsi_result);
-	zfcp_dbf_out(&p, "scsi_cmnd", "0x%0Lx", r->scsi_cmnd);
-	zfcp_dbf_outd(&p, "scsi_opcode", r->scsi_opcode, ZFCP_DBF_SCSI_OPCODE,
-		      0, ZFCP_DBF_SCSI_OPCODE);
-	zfcp_dbf_out(&p, "scsi_retries", "0x%02x", r->scsi_retries);
-	zfcp_dbf_out(&p, "scsi_allowed", "0x%02x", r->scsi_allowed);
-	if (strncmp(r->tag, "abrt", ZFCP_DBF_TAG_SIZE) == 0)
-		zfcp_dbf_out(&p, "old_fsf_reqid", "0x%0Lx", r->old_fsf_reqid);
-	zfcp_dbf_out(&p, "fsf_reqid", "0x%0Lx", r->fsf_reqid);
-	zfcp_dbf_out(&p, "fsf_seqno", "0x%08x", r->fsf_seqno);
-	stck_to_timespec(r->fsf_issued, &t);
-	zfcp_dbf_out(&p, "fsf_issued", "%011lu:%06lu", t.tv_sec, t.tv_nsec);
-
-	if (strncmp(r->tag, "rslt", ZFCP_DBF_TAG_SIZE) == 0) {
-		zfcp_dbf_out(&p, "fcp_rsp_validity", "0x%02x", r->rsp_validity);
-		zfcp_dbf_out(&p, "fcp_rsp_scsi_status", "0x%02x",
-			     r->rsp_scsi_status);
-		zfcp_dbf_out(&p, "fcp_rsp_resid", "0x%08x", r->rsp_resid);
-		zfcp_dbf_out(&p, "fcp_rsp_code", "0x%08x", r->rsp_code);
-		zfcp_dbf_out(&p, "fcp_sns_info_len", "0x%08x", r->sns_info_len);
-		zfcp_dbf_outd(&p, "fcp_sns_info", r->sns_info,
-			      min((int)r->sns_info_len,
-			      ZFCP_DBF_SCSI_FCP_SNS_INFO), 0,
-			      r->sns_info_len);
-=======
 	memset(rec, 0, sizeof(*rec));
 
 	memcpy(rec->tag, tag, ZFCP_DBF_TAG_LEN);
@@ -792,7 +375,6 @@
 			zfcp_dbf_pl_write(dbf, sc->sense_buffer, rec->pl_len,
 					  "fcp_sns", fsf->req_id);
 		}
->>>>>>> 3cbea436
 	}
 
 	debug_event(dbf->scsi, 1, rec, sizeof(*rec));
