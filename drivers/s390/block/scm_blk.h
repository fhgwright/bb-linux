--- conflicted
+++ resolved
@@ -32,18 +32,7 @@
 	struct aob *aob;
 	struct list_head list;
 	u8 retries;
-<<<<<<< HEAD
 	blk_status_t error;
-#ifdef CONFIG_SCM_BLOCK_CLUSTER_WRITE
-	struct {
-		enum {CLUSTER_NONE, CLUSTER_READ, CLUSTER_WRITE} state;
-		struct list_head list;
-		void **buf;
-	} cluster;
-#endif
-=======
-	int error;
->>>>>>> 9e293b5a
 };
 
 #define to_aobrq(rq) container_of((void *) rq, struct aob_rq_header, data)
