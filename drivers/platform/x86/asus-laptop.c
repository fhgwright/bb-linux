/*
 *  asus-laptop.c - Asus Laptop Support
 *
 *
 *  Copyright (C) 2002-2005 Julien Lerouge, 2003-2006 Karol Kozimor
 *  Copyright (C) 2006-2007 Corentin Chary
 *
 *  This program is free software; you can redistribute it and/or modify
 *  it under the terms of the GNU General Public License as published by
 *  the Free Software Foundation; either version 2 of the License, or
 *  (at your option) any later version.
 *
 *  This program is distributed in the hope that it will be useful,
 *  but WITHOUT ANY WARRANTY; without even the implied warranty of
 *  MERCHANTABILITY or FITNESS FOR A PARTICULAR PURPOSE.  See the
 *  GNU General Public License for more details.
 *
 *  You should have received a copy of the GNU General Public License
 *  along with this program; if not, write to the Free Software
 *  Foundation, Inc., 59 Temple Place, Suite 330, Boston, MA  02111-1307  USA
 *
 *
 *  The development page for this driver is located at
 *  http://sourceforge.net/projects/acpi4asus/
 *
 *  Credits:
 *  Pontus Fuchs   - Helper functions, cleanup
 *  Johann Wiesner - Small compile fixes
 *  John Belmonte  - ACPI code for Toshiba laptop was a good starting point.
 *  Eric Burghard  - LED display support for W1N
 *  Josh Green     - Light Sens support
 *  Thomas Tuttle  - His first patch for led support was very helpful
 *  Sam Lin        - GPS support
 */

#define pr_fmt(fmt) KBUILD_MODNAME ": " fmt

#include <linux/kernel.h>
#include <linux/module.h>
#include <linux/init.h>
#include <linux/types.h>
#include <linux/err.h>
#include <linux/proc_fs.h>
#include <linux/backlight.h>
#include <linux/fb.h>
#include <linux/leds.h>
#include <linux/platform_device.h>
#include <linux/uaccess.h>
#include <linux/input.h>
#include <linux/input/sparse-keymap.h>
#include <linux/rfkill.h>
#include <linux/slab.h>
#include <linux/dmi.h>
#include <acpi/acpi_drivers.h>
#include <acpi/acpi_bus.h>

#define ASUS_LAPTOP_VERSION	"0.42"

#define ASUS_LAPTOP_NAME	"Asus Laptop Support"
#define ASUS_LAPTOP_CLASS	"hotkey"
#define ASUS_LAPTOP_DEVICE_NAME	"Hotkey"
#define ASUS_LAPTOP_FILE	KBUILD_MODNAME
#define ASUS_LAPTOP_PREFIX	"\\_SB.ATKD."

MODULE_AUTHOR("Julien Lerouge, Karol Kozimor, Corentin Chary");
MODULE_DESCRIPTION(ASUS_LAPTOP_NAME);
MODULE_LICENSE("GPL");

/*
 * WAPF defines the behavior of the Fn+Fx wlan key
 * The significance of values is yet to be found, but
 * most of the time:
 * 0x0 will do nothing
 * 0x1 will allow to control the device with Fn+Fx key.
 * 0x4 will send an ACPI event (0x88) while pressing the Fn+Fx key
 * 0x5 like 0x1 or 0x4
 * So, if something doesn't work as you want, just try other values =)
 */
static uint wapf = 1;
module_param(wapf, uint, 0444);
MODULE_PARM_DESC(wapf, "WAPF value");

static int wlan_status = 1;
static int bluetooth_status = 1;
static int wimax_status = -1;
static int wwan_status = -1;

module_param(wlan_status, int, 0444);
MODULE_PARM_DESC(wlan_status, "Set the wireless status on boot "
		 "(0 = disabled, 1 = enabled, -1 = don't do anything). "
		 "default is 1");

module_param(bluetooth_status, int, 0444);
MODULE_PARM_DESC(bluetooth_status, "Set the wireless status on boot "
		 "(0 = disabled, 1 = enabled, -1 = don't do anything). "
		 "default is 1");

module_param(wimax_status, int, 0444);
MODULE_PARM_DESC(wimax_status, "Set the wireless status on boot "
		 "(0 = disabled, 1 = enabled, -1 = don't do anything). "
		 "default is 1");

module_param(wwan_status, int, 0444);
MODULE_PARM_DESC(wwan_status, "Set the wireless status on boot "
		 "(0 = disabled, 1 = enabled, -1 = don't do anything). "
		 "default is 1");

/*
 * Some events we use, same for all Asus
 */
#define ATKD_BR_UP	0x10	/* (event & ~ATKD_BR_UP) = brightness level */
#define ATKD_BR_DOWN	0x20	/* (event & ~ATKD_BR_DOWN) = britghness level */
#define ATKD_BR_MIN	ATKD_BR_UP
#define ATKD_BR_MAX	(ATKD_BR_DOWN | 0xF)	/* 0x2f */
#define ATKD_LCD_ON	0x33
#define ATKD_LCD_OFF	0x34

/*
 * Known bits returned by \_SB.ATKD.HWRS
 */
#define WL_HWRS		0x80
#define BT_HWRS		0x100

/*
 * Flags for hotk status
 * WL_ON and BT_ON are also used for wireless_status()
 */
#define WL_RSTS		0x01	/* internal Wifi */
#define BT_RSTS		0x02	/* internal Bluetooth */
#define WM_RSTS		0x08    /* internal wimax */
#define WW_RSTS		0x20    /* internal wwan */

/* LED */
#define METHOD_MLED		"MLED"
#define METHOD_TLED		"TLED"
#define METHOD_RLED		"RLED"	/* W1JC */
#define METHOD_PLED		"PLED"	/* A7J */
#define METHOD_GLED		"GLED"	/* G1, G2 (probably) */

/* LEDD */
#define METHOD_LEDD		"SLCM"

/*
 * Bluetooth and WLAN
 * WLED and BLED are not handled like other XLED, because in some dsdt
 * they also control the WLAN/Bluetooth device.
 */
#define METHOD_WLAN		"WLED"
#define METHOD_BLUETOOTH	"BLED"

/* WWAN and WIMAX */
#define METHOD_WWAN		"GSMC"
#define METHOD_WIMAX		"WMXC"

#define METHOD_WL_STATUS	"RSTS"

/* Brightness */
#define METHOD_BRIGHTNESS_SET	"SPLV"
#define METHOD_BRIGHTNESS_GET	"GPLV"

/* Display */
#define METHOD_SWITCH_DISPLAY	"SDSP"

#define METHOD_ALS_CONTROL	"ALSC" /* Z71A Z71V */
#define METHOD_ALS_LEVEL	"ALSL" /* Z71A Z71V */

/* GPS */
/* R2H use different handle for GPS on/off */
#define METHOD_GPS_ON		"SDON"
#define METHOD_GPS_OFF		"SDOF"
#define METHOD_GPS_STATUS	"GPST"

/* Keyboard light */
#define METHOD_KBD_LIGHT_SET	"SLKB"
#define METHOD_KBD_LIGHT_GET	"GLKB"

/*
 * Define a specific led structure to keep the main structure clean
 */
struct asus_led {
	int wk;
	struct work_struct work;
	struct led_classdev led;
	struct asus_laptop *asus;
	const char *method;
};

/*
 * This is the main structure, we can use it to store anything interesting
 * about the hotk device
 */
struct asus_laptop {
	char *name;		/* laptop name */

	struct acpi_table_header *dsdt_info;
	struct platform_device *platform_device;
	struct acpi_device *device;		/* the device we are in */
	struct backlight_device *backlight_device;

	struct input_dev *inputdev;
	struct key_entry *keymap;

	struct asus_led mled;
	struct asus_led tled;
	struct asus_led rled;
	struct asus_led pled;
	struct asus_led gled;
	struct asus_led kled;
	struct workqueue_struct *led_workqueue;

	int wireless_status;
	bool have_rsts;

	struct rfkill *gps_rfkill;

	acpi_handle handle;	/* the handle of the hotk device */
	u32 ledd_status;	/* status of the LED display */
	u8 light_level;		/* light sensor level */
	u8 light_switch;	/* light sensor switch value */
	u16 event_count[128];	/* count for each event TODO make this better */
};

static const struct key_entry asus_keymap[] = {
	/* Lenovo SL Specific keycodes */
	{KE_KEY, 0x02, { KEY_SCREENLOCK } },
	{KE_KEY, 0x05, { KEY_WLAN } },
	{KE_KEY, 0x08, { KEY_F13 } },
	{KE_KEY, 0x17, { KEY_ZOOM } },
	{KE_KEY, 0x1f, { KEY_BATTERY } },
	/* End of Lenovo SL Specific keycodes */
	{KE_KEY, 0x30, { KEY_VOLUMEUP } },
	{KE_KEY, 0x31, { KEY_VOLUMEDOWN } },
	{KE_KEY, 0x32, { KEY_MUTE } },
	{KE_KEY, 0x33, { KEY_SWITCHVIDEOMODE } },
	{KE_KEY, 0x34, { KEY_SWITCHVIDEOMODE } },
	{KE_KEY, 0x40, { KEY_PREVIOUSSONG } },
	{KE_KEY, 0x41, { KEY_NEXTSONG } },
	{KE_KEY, 0x43, { KEY_STOPCD } },
	{KE_KEY, 0x45, { KEY_PLAYPAUSE } },
	{KE_KEY, 0x4c, { KEY_MEDIA } },
	{KE_KEY, 0x50, { KEY_EMAIL } },
	{KE_KEY, 0x51, { KEY_WWW } },
	{KE_KEY, 0x55, { KEY_CALC } },
	{KE_KEY, 0x5C, { KEY_SCREENLOCK } },  /* Screenlock */
	{KE_KEY, 0x5D, { KEY_WLAN } },
	{KE_KEY, 0x5E, { KEY_WLAN } },
	{KE_KEY, 0x5F, { KEY_WLAN } },
	{KE_KEY, 0x60, { KEY_SWITCHVIDEOMODE } },
	{KE_KEY, 0x61, { KEY_SWITCHVIDEOMODE } },
	{KE_KEY, 0x62, { KEY_SWITCHVIDEOMODE } },
	{KE_KEY, 0x63, { KEY_SWITCHVIDEOMODE } },
	{KE_KEY, 0x6B, { KEY_F13 } }, /* Lock Touchpad */
	{KE_KEY, 0x7E, { KEY_BLUETOOTH } },
	{KE_KEY, 0x7D, { KEY_BLUETOOTH } },
	{KE_KEY, 0x82, { KEY_CAMERA } },
	{KE_KEY, 0x88, { KEY_WLAN  } },
	{KE_KEY, 0x8A, { KEY_PROG1 } },
	{KE_KEY, 0x95, { KEY_MEDIA } },
	{KE_KEY, 0x99, { KEY_PHONE } },
	{KE_KEY, 0xc4, { KEY_KBDILLUMUP } },
	{KE_KEY, 0xc5, { KEY_KBDILLUMDOWN } },
	{KE_KEY, 0xb5, { KEY_CALC } },
	{KE_END, 0},
};


/*
 * This function evaluates an ACPI method, given an int as parameter, the
 * method is searched within the scope of the handle, can be NULL. The output
 * of the method is written is output, which can also be NULL
 *
 * returns 0 if write is successful, -1 else.
 */
static int write_acpi_int_ret(acpi_handle handle, const char *method, int val,
			      struct acpi_buffer *output)
{
	struct acpi_object_list params;	/* list of input parameters (an int) */
	union acpi_object in_obj;	/* the only param we use */
	acpi_status status;

	if (!handle)
		return -1;

	params.count = 1;
	params.pointer = &in_obj;
	in_obj.type = ACPI_TYPE_INTEGER;
	in_obj.integer.value = val;

	status = acpi_evaluate_object(handle, (char *)method, &params, output);
	if (status == AE_OK)
		return 0;
	else
		return -1;
}

static int write_acpi_int(acpi_handle handle, const char *method, int val)
{
	return write_acpi_int_ret(handle, method, val, NULL);
}

static int acpi_check_handle(acpi_handle handle, const char *method,
			     acpi_handle *ret)
{
	acpi_status status;

	if (method == NULL)
		return -ENODEV;

	if (ret)
		status = acpi_get_handle(handle, (char *)method,
					 ret);
	else {
		acpi_handle dummy;

		status = acpi_get_handle(handle, (char *)method,
					 &dummy);
	}

	if (status != AE_OK) {
		if (ret)
			pr_warning("Error finding %s\n", method);
		return -ENODEV;
	}
	return 0;
}

/* Generic LED function */
static int asus_led_set(struct asus_laptop *asus, const char *method,
			 int value)
{
	if (!strcmp(method, METHOD_MLED))
		value = !value;
	else if (!strcmp(method, METHOD_GLED))
		value = !value + 1;
	else
		value = !!value;

	return write_acpi_int(asus->handle, method, value);
}

/*
 * LEDs
 */
/* /sys/class/led handlers */
static void asus_led_cdev_set(struct led_classdev *led_cdev,
			 enum led_brightness value)
{
	struct asus_led *led = container_of(led_cdev, struct asus_led, led);
	struct asus_laptop *asus = led->asus;

	led->wk = !!value;
	queue_work(asus->led_workqueue, &led->work);
}

static void asus_led_cdev_update(struct work_struct *work)
{
	struct asus_led *led = container_of(work, struct asus_led, work);
	struct asus_laptop *asus = led->asus;

	asus_led_set(asus, led->method, led->wk);
}

static enum led_brightness asus_led_cdev_get(struct led_classdev *led_cdev)
{
	return led_cdev->brightness;
}

/*
 * Keyboard backlight (also a LED)
 */
static int asus_kled_lvl(struct asus_laptop *asus)
{
	unsigned long long kblv;
	struct acpi_object_list params;
	union acpi_object in_obj;
	acpi_status rv;

	params.count = 1;
	params.pointer = &in_obj;
	in_obj.type = ACPI_TYPE_INTEGER;
	in_obj.integer.value = 2;

	rv = acpi_evaluate_integer(asus->handle, METHOD_KBD_LIGHT_GET,
				   &params, &kblv);
	if (ACPI_FAILURE(rv)) {
		pr_warning("Error reading kled level\n");
		return -ENODEV;
	}
	return kblv;
}

static int asus_kled_set(struct asus_laptop *asus, int kblv)
{
	if (kblv > 0)
		kblv = (1 << 7) | (kblv & 0x7F);
	else
		kblv = 0;

	if (write_acpi_int(asus->handle, METHOD_KBD_LIGHT_SET, kblv)) {
		pr_warning("Keyboard LED display write failed\n");
		return -EINVAL;
	}
	return 0;
}

static void asus_kled_cdev_set(struct led_classdev *led_cdev,
			      enum led_brightness value)
{
	struct asus_led *led = container_of(led_cdev, struct asus_led, led);
	struct asus_laptop *asus = led->asus;

	led->wk = value;
	queue_work(asus->led_workqueue, &led->work);
}

static void asus_kled_cdev_update(struct work_struct *work)
{
	struct asus_led *led = container_of(work, struct asus_led, work);
	struct asus_laptop *asus = led->asus;

	asus_kled_set(asus, led->wk);
}

static enum led_brightness asus_kled_cdev_get(struct led_classdev *led_cdev)
{
	struct asus_led *led = container_of(led_cdev, struct asus_led, led);
	struct asus_laptop *asus = led->asus;

	return asus_kled_lvl(asus);
}

static void asus_led_exit(struct asus_laptop *asus)
{
	if (asus->mled.led.dev)
		led_classdev_unregister(&asus->mled.led);
	if (asus->tled.led.dev)
		led_classdev_unregister(&asus->tled.led);
	if (asus->pled.led.dev)
		led_classdev_unregister(&asus->pled.led);
	if (asus->rled.led.dev)
		led_classdev_unregister(&asus->rled.led);
	if (asus->gled.led.dev)
		led_classdev_unregister(&asus->gled.led);
	if (asus->kled.led.dev)
		led_classdev_unregister(&asus->kled.led);
	if (asus->led_workqueue) {
		destroy_workqueue(asus->led_workqueue);
		asus->led_workqueue = NULL;
	}
}

/*  Ugly macro, need to fix that later */
static int asus_led_register(struct asus_laptop *asus,
			     struct asus_led *led,
			     const char *name, const char *method)
{
	struct led_classdev *led_cdev = &led->led;

	if (!method || acpi_check_handle(asus->handle, method, NULL))
		return 0; /* Led not present */

	led->asus = asus;
	led->method = method;

	INIT_WORK(&led->work, asus_led_cdev_update);
	led_cdev->name = name;
	led_cdev->brightness_set = asus_led_cdev_set;
	led_cdev->brightness_get = asus_led_cdev_get;
	led_cdev->max_brightness = 1;
	return led_classdev_register(&asus->platform_device->dev, led_cdev);
}

static int asus_led_init(struct asus_laptop *asus)
{
	int r;

	/*
	 * Functions that actually update the LED's are called from a
	 * workqueue. By doing this as separate work rather than when the LED
	 * subsystem asks, we avoid messing with the Asus ACPI stuff during a
	 * potentially bad time, such as a timer interrupt.
	 */
	asus->led_workqueue = create_singlethread_workqueue("led_workqueue");
	if (!asus->led_workqueue)
		return -ENOMEM;

	r = asus_led_register(asus, &asus->mled, "asus::mail", METHOD_MLED);
	if (r)
		goto error;
	r = asus_led_register(asus, &asus->tled, "asus::touchpad", METHOD_TLED);
	if (r)
		goto error;
	r = asus_led_register(asus, &asus->rled, "asus::record", METHOD_RLED);
	if (r)
		goto error;
	r = asus_led_register(asus, &asus->pled, "asus::phone", METHOD_PLED);
	if (r)
		goto error;
	r = asus_led_register(asus, &asus->gled, "asus::gaming", METHOD_GLED);
	if (r)
		goto error;
	if (!acpi_check_handle(asus->handle, METHOD_KBD_LIGHT_SET, NULL) &&
	    !acpi_check_handle(asus->handle, METHOD_KBD_LIGHT_GET, NULL)) {
		struct asus_led *led = &asus->kled;
		struct led_classdev *cdev = &led->led;

		led->asus = asus;

		INIT_WORK(&led->work, asus_kled_cdev_update);
		cdev->name = "asus::kbd_backlight";
		cdev->brightness_set = asus_kled_cdev_set;
		cdev->brightness_get = asus_kled_cdev_get;
		cdev->max_brightness = 3;
		r = led_classdev_register(&asus->platform_device->dev, cdev);
	}
error:
	if (r)
		asus_led_exit(asus);
	return r;
}

/*
 * Backlight device
 */
static int asus_read_brightness(struct backlight_device *bd)
{
	struct asus_laptop *asus = bl_get_data(bd);
	unsigned long long value;
	acpi_status rv = AE_OK;

	rv = acpi_evaluate_integer(asus->handle, METHOD_BRIGHTNESS_GET,
				   NULL, &value);
	if (ACPI_FAILURE(rv))
		pr_warning("Error reading brightness\n");

	return value;
}

static int asus_set_brightness(struct backlight_device *bd, int value)
{
	struct asus_laptop *asus = bl_get_data(bd);

	if (write_acpi_int(asus->handle, METHOD_BRIGHTNESS_SET, value)) {
		pr_warning("Error changing brightness\n");
		return -EIO;
	}
	return 0;
}

static int update_bl_status(struct backlight_device *bd)
{
	int value = bd->props.brightness;

	return asus_set_brightness(bd, value);
}

static const struct backlight_ops asusbl_ops = {
	.get_brightness = asus_read_brightness,
	.update_status = update_bl_status,
};

static int asus_backlight_notify(struct asus_laptop *asus)
{
	struct backlight_device *bd = asus->backlight_device;
	int old = bd->props.brightness;

	backlight_force_update(bd, BACKLIGHT_UPDATE_HOTKEY);

	return old;
}

static int asus_backlight_init(struct asus_laptop *asus)
{
	struct backlight_device *bd;
	struct backlight_properties props;

	if (acpi_check_handle(asus->handle, METHOD_BRIGHTNESS_GET, NULL) ||
	    acpi_check_handle(asus->handle, METHOD_BRIGHTNESS_SET, NULL))
		return 0;

	memset(&props, 0, sizeof(struct backlight_properties));
	props.max_brightness = 15;
	props.type = BACKLIGHT_PLATFORM;

	bd = backlight_device_register(ASUS_LAPTOP_FILE,
				       &asus->platform_device->dev, asus,
				       &asusbl_ops, &props);
	if (IS_ERR(bd)) {
		pr_err("Could not register asus backlight device\n");
		asus->backlight_device = NULL;
		return PTR_ERR(bd);
	}

	asus->backlight_device = bd;
	bd->props.brightness = asus_read_brightness(bd);
	bd->props.power = FB_BLANK_UNBLANK;
	backlight_update_status(bd);
	return 0;
}

static void asus_backlight_exit(struct asus_laptop *asus)
{
	if (asus->backlight_device)
		backlight_device_unregister(asus->backlight_device);
	asus->backlight_device = NULL;
}

/*
 * Platform device handlers
 */

/*
 * We write our info in page, we begin at offset off and cannot write more
 * than count bytes. We set eof to 1 if we handle those 2 values. We return the
 * number of bytes written in page
 */
static ssize_t show_infos(struct device *dev,
			  struct device_attribute *attr, char *page)
{
	struct asus_laptop *asus = dev_get_drvdata(dev);
	int len = 0;
	unsigned long long temp;
	char buf[16];		/* enough for all info */
	acpi_status rv = AE_OK;

	/*
	 * We use the easy way, we don't care of off and count,
	 * so we don't set eof to 1
	 */

	len += sprintf(page, ASUS_LAPTOP_NAME " " ASUS_LAPTOP_VERSION "\n");
	len += sprintf(page + len, "Model reference    : %s\n", asus->name);
	/*
	 * The SFUN method probably allows the original driver to get the list
	 * of features supported by a given model. For now, 0x0100 or 0x0800
	 * bit signifies that the laptop is equipped with a Wi-Fi MiniPCI card.
	 * The significance of others is yet to be found.
	 */
	rv = acpi_evaluate_integer(asus->handle, "SFUN", NULL, &temp);
	if (!ACPI_FAILURE(rv))
		len += sprintf(page + len, "SFUN value         : %#x\n",
			       (uint) temp);
	/*
	 * The HWRS method return informations about the hardware.
	 * 0x80 bit is for WLAN, 0x100 for Bluetooth.
	 * The significance of others is yet to be found.
	 * If we don't find the method, we assume the device are present.
	 */
	rv = acpi_evaluate_integer(asus->handle, "HRWS", NULL, &temp);
	if (!ACPI_FAILURE(rv))
		len += sprintf(page + len, "HRWS value         : %#x\n",
			       (uint) temp);
	/*
	 * Another value for userspace: the ASYM method returns 0x02 for
	 * battery low and 0x04 for battery critical, its readings tend to be
	 * more accurate than those provided by _BST.
	 * Note: since not all the laptops provide this method, errors are
	 * silently ignored.
	 */
	rv = acpi_evaluate_integer(asus->handle, "ASYM", NULL, &temp);
	if (!ACPI_FAILURE(rv))
		len += sprintf(page + len, "ASYM value         : %#x\n",
			       (uint) temp);
	if (asus->dsdt_info) {
		snprintf(buf, 16, "%d", asus->dsdt_info->length);
		len += sprintf(page + len, "DSDT length        : %s\n", buf);
		snprintf(buf, 16, "%d", asus->dsdt_info->checksum);
		len += sprintf(page + len, "DSDT checksum      : %s\n", buf);
		snprintf(buf, 16, "%d", asus->dsdt_info->revision);
		len += sprintf(page + len, "DSDT revision      : %s\n", buf);
		snprintf(buf, 7, "%s", asus->dsdt_info->oem_id);
		len += sprintf(page + len, "OEM id             : %s\n", buf);
		snprintf(buf, 9, "%s", asus->dsdt_info->oem_table_id);
		len += sprintf(page + len, "OEM table id       : %s\n", buf);
		snprintf(buf, 16, "%x", asus->dsdt_info->oem_revision);
		len += sprintf(page + len, "OEM revision       : 0x%s\n", buf);
		snprintf(buf, 5, "%s", asus->dsdt_info->asl_compiler_id);
		len += sprintf(page + len, "ASL comp vendor id : %s\n", buf);
		snprintf(buf, 16, "%x", asus->dsdt_info->asl_compiler_revision);
		len += sprintf(page + len, "ASL comp revision  : 0x%s\n", buf);
	}

	return len;
}

static int parse_arg(const char *buf, unsigned long count, int *val)
{
	if (!count)
		return 0;
	if (count > 31)
		return -EINVAL;
	if (sscanf(buf, "%i", val) != 1)
		return -EINVAL;
	return count;
}

static ssize_t sysfs_acpi_set(struct asus_laptop *asus,
			      const char *buf, size_t count,
			      const char *method)
{
	int rv, value;
	int out = 0;

	rv = parse_arg(buf, count, &value);
	if (rv > 0)
		out = value ? 1 : 0;

	if (write_acpi_int(asus->handle, method, value))
		return -ENODEV;
	return rv;
}

/*
 * LEDD display
 */
static ssize_t show_ledd(struct device *dev,
			 struct device_attribute *attr, char *buf)
{
	struct asus_laptop *asus = dev_get_drvdata(dev);

	return sprintf(buf, "0x%08x\n", asus->ledd_status);
}

static ssize_t store_ledd(struct device *dev, struct device_attribute *attr,
			  const char *buf, size_t count)
{
	struct asus_laptop *asus = dev_get_drvdata(dev);
	int rv, value;

	rv = parse_arg(buf, count, &value);
	if (rv > 0) {
		if (write_acpi_int(asus->handle, METHOD_LEDD, value)) {
			pr_warning("LED display write failed\n");
			return -ENODEV;
		}
		asus->ledd_status = (u32) value;
	}
	return rv;
}

/*
 * Wireless
 */
static int asus_wireless_status(struct asus_laptop *asus, int mask)
{
	unsigned long long status;
	acpi_status rv = AE_OK;

	if (!asus->have_rsts)
		return (asus->wireless_status & mask) ? 1 : 0;

	rv = acpi_evaluate_integer(asus->handle, METHOD_WL_STATUS,
				   NULL, &status);
	if (ACPI_FAILURE(rv)) {
		pr_warning("Error reading Wireless status\n");
		return -EINVAL;
	}
	return !!(status & mask);
}

/*
 * WLAN
 */
static int asus_wlan_set(struct asus_laptop *asus, int status)
{
	if (write_acpi_int(asus->handle, METHOD_WLAN, !!status)) {
		pr_warning("Error setting wlan status to %d", status);
		return -EIO;
	}
	return 0;
}

static ssize_t show_wlan(struct device *dev,
			 struct device_attribute *attr, char *buf)
{
	struct asus_laptop *asus = dev_get_drvdata(dev);

	return sprintf(buf, "%d\n", asus_wireless_status(asus, WL_RSTS));
}

static ssize_t store_wlan(struct device *dev, struct device_attribute *attr,
			  const char *buf, size_t count)
{
	struct asus_laptop *asus = dev_get_drvdata(dev);

	return sysfs_acpi_set(asus, buf, count, METHOD_WLAN);
}

/*
 * Bluetooth
 */
static int asus_bluetooth_set(struct asus_laptop *asus, int status)
{
	if (write_acpi_int(asus->handle, METHOD_BLUETOOTH, !!status)) {
		pr_warning("Error setting bluetooth status to %d", status);
		return -EIO;
	}
	return 0;
}

static ssize_t show_bluetooth(struct device *dev,
			      struct device_attribute *attr, char *buf)
{
	struct asus_laptop *asus = dev_get_drvdata(dev);

	return sprintf(buf, "%d\n", asus_wireless_status(asus, BT_RSTS));
}

static ssize_t store_bluetooth(struct device *dev,
			       struct device_attribute *attr, const char *buf,
			       size_t count)
{
	struct asus_laptop *asus = dev_get_drvdata(dev);

	return sysfs_acpi_set(asus, buf, count, METHOD_BLUETOOTH);
}

/*
 * Wimax
<<<<<<< HEAD
 */
static int asus_wimax_set(struct asus_laptop *asus, int status)
{
	if (write_acpi_int(asus->handle, METHOD_WIMAX, !!status)) {
		pr_warning("Error setting wimax status to %d", status);
		return -EIO;
	}
	return 0;
}

static ssize_t show_wimax(struct device *dev,
			      struct device_attribute *attr, char *buf)
{
	struct asus_laptop *asus = dev_get_drvdata(dev);

	return sprintf(buf, "%d\n", asus_wireless_status(asus, WM_RSTS));
}

static ssize_t store_wimax(struct device *dev,
			       struct device_attribute *attr, const char *buf,
			       size_t count)
{
	struct asus_laptop *asus = dev_get_drvdata(dev);

	return sysfs_acpi_set(asus, buf, count, METHOD_WIMAX);
}

/*
 * Wwan
 */
static int asus_wwan_set(struct asus_laptop *asus, int status)
{
	if (write_acpi_int(asus->handle, METHOD_WWAN, !!status)) {
		pr_warning("Error setting wwan status to %d", status);
		return -EIO;
	}
	return 0;
}

static ssize_t show_wwan(struct device *dev,
			      struct device_attribute *attr, char *buf)
{
	struct asus_laptop *asus = dev_get_drvdata(dev);

	return sprintf(buf, "%d\n", asus_wireless_status(asus, WW_RSTS));
}

static ssize_t store_wwan(struct device *dev,
			       struct device_attribute *attr, const char *buf,
			       size_t count)
{
	struct asus_laptop *asus = dev_get_drvdata(dev);

	return sysfs_acpi_set(asus, buf, count, METHOD_WWAN);
}

/*
 * Display
=======
>>>>>>> 105e53f8
 */
static int asus_wimax_set(struct asus_laptop *asus, int status)
{
	if (write_acpi_int(asus->handle, METHOD_WIMAX, !!status)) {
		pr_warning("Error setting wimax status to %d", status);
		return -EIO;
	}
	return 0;
}

static ssize_t show_wimax(struct device *dev,
			      struct device_attribute *attr, char *buf)
{
	struct asus_laptop *asus = dev_get_drvdata(dev);

	return sprintf(buf, "%d\n", asus_wireless_status(asus, WM_RSTS));
}

static ssize_t store_wimax(struct device *dev,
			       struct device_attribute *attr, const char *buf,
			       size_t count)
{
	struct asus_laptop *asus = dev_get_drvdata(dev);

	return sysfs_acpi_set(asus, buf, count, METHOD_WIMAX);
}

/*
 * Wwan
 */
static int asus_wwan_set(struct asus_laptop *asus, int status)
{
	if (write_acpi_int(asus->handle, METHOD_WWAN, !!status)) {
		pr_warning("Error setting wwan status to %d", status);
		return -EIO;
	}
	return 0;
}

static ssize_t show_wwan(struct device *dev,
			      struct device_attribute *attr, char *buf)
{
	struct asus_laptop *asus = dev_get_drvdata(dev);

	return sprintf(buf, "%d\n", asus_wireless_status(asus, WW_RSTS));
}

static ssize_t store_wwan(struct device *dev,
			       struct device_attribute *attr, const char *buf,
			       size_t count)
{
	struct asus_laptop *asus = dev_get_drvdata(dev);

	return sysfs_acpi_set(asus, buf, count, METHOD_WWAN);
}

/*
 * Display
 */
static void asus_set_display(struct asus_laptop *asus, int value)
{
	/* no sanity check needed for now */
	if (write_acpi_int(asus->handle, METHOD_SWITCH_DISPLAY, value))
		pr_warning("Error setting display\n");
	return;
}

/*
 * Experimental support for display switching. As of now: 1 should activate
 * the LCD output, 2 should do for CRT, 4 for TV-Out and 8 for DVI.
 * Any combination (bitwise) of these will suffice. I never actually tested 4
 * displays hooked up simultaneously, so be warned. See the acpi4asus README
 * for more info.
 */
static ssize_t store_disp(struct device *dev, struct device_attribute *attr,
			  const char *buf, size_t count)
{
	struct asus_laptop *asus = dev_get_drvdata(dev);
	int rv, value;

	rv = parse_arg(buf, count, &value);
	if (rv > 0)
		asus_set_display(asus, value);
	return rv;
}

/*
 * Light Sens
 */
static void asus_als_switch(struct asus_laptop *asus, int value)
{
	if (write_acpi_int(asus->handle, METHOD_ALS_CONTROL, value))
		pr_warning("Error setting light sensor switch\n");
	asus->light_switch = value;
}

static ssize_t show_lssw(struct device *dev,
			 struct device_attribute *attr, char *buf)
{
	struct asus_laptop *asus = dev_get_drvdata(dev);

	return sprintf(buf, "%d\n", asus->light_switch);
}

static ssize_t store_lssw(struct device *dev, struct device_attribute *attr,
			  const char *buf, size_t count)
{
	struct asus_laptop *asus = dev_get_drvdata(dev);
	int rv, value;

	rv = parse_arg(buf, count, &value);
	if (rv > 0)
		asus_als_switch(asus, value ? 1 : 0);

	return rv;
}

static void asus_als_level(struct asus_laptop *asus, int value)
{
	if (write_acpi_int(asus->handle, METHOD_ALS_LEVEL, value))
		pr_warning("Error setting light sensor level\n");
	asus->light_level = value;
}

static ssize_t show_lslvl(struct device *dev,
			  struct device_attribute *attr, char *buf)
{
	struct asus_laptop *asus = dev_get_drvdata(dev);

	return sprintf(buf, "%d\n", asus->light_level);
}

static ssize_t store_lslvl(struct device *dev, struct device_attribute *attr,
			   const char *buf, size_t count)
{
	struct asus_laptop *asus = dev_get_drvdata(dev);
	int rv, value;

	rv = parse_arg(buf, count, &value);
	if (rv > 0) {
		value = (0 < value) ? ((15 < value) ? 15 : value) : 0;
		/* 0 <= value <= 15 */
		asus_als_level(asus, value);
	}

	return rv;
}

/*
 * GPS
 */
static int asus_gps_status(struct asus_laptop *asus)
{
	unsigned long long status;
	acpi_status rv = AE_OK;

	rv = acpi_evaluate_integer(asus->handle, METHOD_GPS_STATUS,
				   NULL, &status);
	if (ACPI_FAILURE(rv)) {
		pr_warning("Error reading GPS status\n");
		return -ENODEV;
	}
	return !!status;
}

static int asus_gps_switch(struct asus_laptop *asus, int status)
{
	const char *meth = status ? METHOD_GPS_ON : METHOD_GPS_OFF;

	if (write_acpi_int(asus->handle, meth, 0x02))
		return -ENODEV;
	return 0;
}

static ssize_t show_gps(struct device *dev,
			struct device_attribute *attr, char *buf)
{
	struct asus_laptop *asus = dev_get_drvdata(dev);

	return sprintf(buf, "%d\n", asus_gps_status(asus));
}

static ssize_t store_gps(struct device *dev, struct device_attribute *attr,
			 const char *buf, size_t count)
{
	struct asus_laptop *asus = dev_get_drvdata(dev);
	int rv, value;
	int ret;

	rv = parse_arg(buf, count, &value);
	if (rv <= 0)
		return -EINVAL;
	ret = asus_gps_switch(asus, !!value);
	if (ret)
		return ret;
	rfkill_set_sw_state(asus->gps_rfkill, !value);
	return rv;
}

/*
 * rfkill
 */
static int asus_gps_rfkill_set(void *data, bool blocked)
{
	struct asus_laptop *asus = data;

	return asus_gps_switch(asus, !blocked);
}

static const struct rfkill_ops asus_gps_rfkill_ops = {
	.set_block = asus_gps_rfkill_set,
};

static void asus_rfkill_exit(struct asus_laptop *asus)
{
	if (asus->gps_rfkill) {
		rfkill_unregister(asus->gps_rfkill);
		rfkill_destroy(asus->gps_rfkill);
		asus->gps_rfkill = NULL;
	}
}

static int asus_rfkill_init(struct asus_laptop *asus)
{
	int result;

	if (acpi_check_handle(asus->handle, METHOD_GPS_ON, NULL) ||
	    acpi_check_handle(asus->handle, METHOD_GPS_OFF, NULL) ||
	    acpi_check_handle(asus->handle, METHOD_GPS_STATUS, NULL))
		return 0;

	asus->gps_rfkill = rfkill_alloc("asus-gps", &asus->platform_device->dev,
					RFKILL_TYPE_GPS,
					&asus_gps_rfkill_ops, asus);
	if (!asus->gps_rfkill)
		return -EINVAL;

	result = rfkill_register(asus->gps_rfkill);
	if (result) {
		rfkill_destroy(asus->gps_rfkill);
		asus->gps_rfkill = NULL;
	}

	return result;
}

/*
 * Input device (i.e. hotkeys)
 */
static void asus_input_notify(struct asus_laptop *asus, int event)
{
	if (asus->inputdev)
		sparse_keymap_report_event(asus->inputdev, event, 1, true);
}

static int asus_input_init(struct asus_laptop *asus)
{
	struct input_dev *input;
	int error;

	input = input_allocate_device();
	if (!input) {
		pr_info("Unable to allocate input device\n");
		return -ENOMEM;
	}
	input->name = "Asus Laptop extra buttons";
	input->phys = ASUS_LAPTOP_FILE "/input0";
	input->id.bustype = BUS_HOST;
	input->dev.parent = &asus->platform_device->dev;

	error = sparse_keymap_setup(input, asus_keymap, NULL);
	if (error) {
		pr_err("Unable to setup input device keymap\n");
		goto err_free_dev;
	}
	error = input_register_device(input);
	if (error) {
		pr_info("Unable to register input device\n");
		goto err_free_keymap;
	}

	asus->inputdev = input;
	return 0;

err_free_keymap:
	sparse_keymap_free(input);
err_free_dev:
	input_free_device(input);
	return error;
}

static void asus_input_exit(struct asus_laptop *asus)
{
	if (asus->inputdev) {
		sparse_keymap_free(asus->inputdev);
		input_unregister_device(asus->inputdev);
	}
	asus->inputdev = NULL;
}

/*
 * ACPI driver
 */
static void asus_acpi_notify(struct acpi_device *device, u32 event)
{
	struct asus_laptop *asus = acpi_driver_data(device);
	u16 count;

	/* TODO Find a better way to handle events count. */
	count = asus->event_count[event % 128]++;
	acpi_bus_generate_proc_event(asus->device, event, count);
	acpi_bus_generate_netlink_event(asus->device->pnp.device_class,
					dev_name(&asus->device->dev), event,
					count);

	/* Brightness events are special */
	if (event >= ATKD_BR_MIN && event <= ATKD_BR_MAX) {

		/* Ignore them completely if the acpi video driver is used */
		if (asus->backlight_device != NULL) {
			/* Update the backlight device. */
			asus_backlight_notify(asus);
		}
		return ;
	}
	asus_input_notify(asus, event);
}

static DEVICE_ATTR(infos, S_IRUGO, show_infos, NULL);
static DEVICE_ATTR(wlan, S_IRUGO | S_IWUSR, show_wlan, store_wlan);
static DEVICE_ATTR(bluetooth, S_IRUGO | S_IWUSR,
		   show_bluetooth, store_bluetooth);
static DEVICE_ATTR(wimax, S_IRUGO | S_IWUSR, show_wimax, store_wimax);
static DEVICE_ATTR(wwan, S_IRUGO | S_IWUSR, show_wwan, store_wwan);
<<<<<<< HEAD
static DEVICE_ATTR(display, S_IRUGO | S_IWUSR, show_disp, store_disp);
=======
static DEVICE_ATTR(display, S_IWUSR, NULL, store_disp);
>>>>>>> 105e53f8
static DEVICE_ATTR(ledd, S_IRUGO | S_IWUSR, show_ledd, store_ledd);
static DEVICE_ATTR(ls_level, S_IRUGO | S_IWUSR, show_lslvl, store_lslvl);
static DEVICE_ATTR(ls_switch, S_IRUGO | S_IWUSR, show_lssw, store_lssw);
static DEVICE_ATTR(gps, S_IRUGO | S_IWUSR, show_gps, store_gps);

static struct attribute *asus_attributes[] = {
	&dev_attr_infos.attr,
	&dev_attr_wlan.attr,
	&dev_attr_bluetooth.attr,
	&dev_attr_wimax.attr,
	&dev_attr_wwan.attr,
	&dev_attr_display.attr,
	&dev_attr_ledd.attr,
	&dev_attr_ls_level.attr,
	&dev_attr_ls_switch.attr,
	&dev_attr_gps.attr,
	NULL
};

static mode_t asus_sysfs_is_visible(struct kobject *kobj,
				    struct attribute *attr,
				    int idx)
{
	struct device *dev = container_of(kobj, struct device, kobj);
	struct platform_device *pdev = to_platform_device(dev);
	struct asus_laptop *asus = platform_get_drvdata(pdev);
	acpi_handle handle = asus->handle;
	bool supported;

	if (attr == &dev_attr_wlan.attr) {
		supported = !acpi_check_handle(handle, METHOD_WLAN, NULL);

	} else if (attr == &dev_attr_bluetooth.attr) {
		supported = !acpi_check_handle(handle, METHOD_BLUETOOTH, NULL);

	} else if (attr == &dev_attr_display.attr) {
		supported = !acpi_check_handle(handle, METHOD_SWITCH_DISPLAY, NULL);

	} else if (attr == &dev_attr_wimax.attr) {
		supported =
			!acpi_check_handle(asus->handle, METHOD_WIMAX, NULL);

	} else if (attr == &dev_attr_wwan.attr) {
		supported = !acpi_check_handle(asus->handle, METHOD_WWAN, NULL);

	} else if (attr == &dev_attr_ledd.attr) {
		supported = !acpi_check_handle(handle, METHOD_LEDD, NULL);

	} else if (attr == &dev_attr_ls_switch.attr ||
		   attr == &dev_attr_ls_level.attr) {
		supported = !acpi_check_handle(handle, METHOD_ALS_CONTROL, NULL) &&
			    !acpi_check_handle(handle, METHOD_ALS_LEVEL, NULL);

	} else if (attr == &dev_attr_gps.attr) {
		supported = !acpi_check_handle(handle, METHOD_GPS_ON, NULL) &&
			    !acpi_check_handle(handle, METHOD_GPS_OFF, NULL) &&
			    !acpi_check_handle(handle, METHOD_GPS_STATUS, NULL);
	} else {
		supported = true;
	}

	return supported ? attr->mode : 0;
}


static const struct attribute_group asus_attr_group = {
	.is_visible	= asus_sysfs_is_visible,
	.attrs		= asus_attributes,
};

static int asus_platform_init(struct asus_laptop *asus)
{
	int result;

	asus->platform_device = platform_device_alloc(ASUS_LAPTOP_FILE, -1);
	if (!asus->platform_device)
		return -ENOMEM;
	platform_set_drvdata(asus->platform_device, asus);

	result = platform_device_add(asus->platform_device);
	if (result)
		goto fail_platform_device;

	result = sysfs_create_group(&asus->platform_device->dev.kobj,
				    &asus_attr_group);
	if (result)
		goto fail_sysfs;

	return 0;

fail_sysfs:
	platform_device_del(asus->platform_device);
fail_platform_device:
	platform_device_put(asus->platform_device);
	return result;
}

static void asus_platform_exit(struct asus_laptop *asus)
{
	sysfs_remove_group(&asus->platform_device->dev.kobj, &asus_attr_group);
	platform_device_unregister(asus->platform_device);
}

static struct platform_driver platform_driver = {
	.driver = {
		.name = ASUS_LAPTOP_FILE,
		.owner = THIS_MODULE,
	}
};

/*
 * This function is used to initialize the context with right values. In this
 * method, we can make all the detection we want, and modify the asus_laptop
 * struct
 */
static int asus_laptop_get_info(struct asus_laptop *asus)
{
	struct acpi_buffer buffer = { ACPI_ALLOCATE_BUFFER, NULL };
	union acpi_object *model = NULL;
	unsigned long long bsts_result, hwrs_result;
	char *string = NULL;
	acpi_status status;

	/*
	 * Get DSDT headers early enough to allow for differentiating between
	 * models, but late enough to allow acpi_bus_register_driver() to fail
	 * before doing anything ACPI-specific. Should we encounter a machine,
	 * which needs special handling (i.e. its hotkey device has a different
	 * HID), this bit will be moved.
	 */
	status = acpi_get_table(ACPI_SIG_DSDT, 1, &asus->dsdt_info);
	if (ACPI_FAILURE(status))
		pr_warning("Couldn't get the DSDT table header\n");

	/* We have to write 0 on init this far for all ASUS models */
	if (write_acpi_int_ret(asus->handle, "INIT", 0, &buffer)) {
		pr_err("Hotkey initialization failed\n");
		return -ENODEV;
	}

	/* This needs to be called for some laptops to init properly */
	status =
	    acpi_evaluate_integer(asus->handle, "BSTS", NULL, &bsts_result);
	if (ACPI_FAILURE(status))
		pr_warning("Error calling BSTS\n");
	else if (bsts_result)
		pr_notice("BSTS called, 0x%02x returned\n",
		       (uint) bsts_result);

	/* This too ... */
	if (write_acpi_int(asus->handle, "CWAP", wapf))
		pr_err("Error calling CWAP(%d)\n", wapf);
	/*
	 * Try to match the object returned by INIT to the specific model.
	 * Handle every possible object (or the lack of thereof) the DSDT
	 * writers might throw at us. When in trouble, we pass NULL to
	 * asus_model_match() and try something completely different.
	 */
	if (buffer.pointer) {
		model = buffer.pointer;
		switch (model->type) {
		case ACPI_TYPE_STRING:
			string = model->string.pointer;
			break;
		case ACPI_TYPE_BUFFER:
			string = model->buffer.pointer;
			break;
		default:
			string = "";
			break;
		}
	}
	asus->name = kstrdup(string, GFP_KERNEL);
	if (!asus->name) {
		kfree(buffer.pointer);
		return -ENOMEM;
	}

	if (*string)
		pr_notice("  %s model detected\n", string);

	/*
	 * The HWRS method return informations about the hardware.
	 * 0x80 bit is for WLAN, 0x100 for Bluetooth,
	 * 0x40 for WWAN, 0x10 for WIMAX.
	 * The significance of others is yet to be found.
	 */
	status =
	    acpi_evaluate_integer(asus->handle, "HRWS", NULL, &hwrs_result);
	if (!ACPI_FAILURE(status))
		pr_notice("  HRWS returned %x", (int)hwrs_result);

	if (!acpi_check_handle(asus->handle, METHOD_WL_STATUS, NULL))
		asus->have_rsts = true;

	kfree(model);

	return AE_OK;
}

static int __devinit asus_acpi_init(struct asus_laptop *asus)
{
	int result = 0;

	result = acpi_bus_get_status(asus->device);
	if (result)
		return result;
	if (!asus->device->status.present) {
		pr_err("Hotkey device not present, aborting\n");
		return -ENODEV;
	}

	result = asus_laptop_get_info(asus);
	if (result)
		return result;

	/* WLED and BLED are on by default */
	if (bluetooth_status >= 0)
		asus_bluetooth_set(asus, !!bluetooth_status);

	if (wlan_status >= 0)
		asus_wlan_set(asus, !!wlan_status);

	if (wimax_status >= 0)
		asus_wimax_set(asus, !!wimax_status);

	if (wwan_status >= 0)
		asus_wwan_set(asus, !!wwan_status);

	/* Keyboard Backlight is on by default */
	if (!acpi_check_handle(asus->handle, METHOD_KBD_LIGHT_SET, NULL))
		asus_kled_set(asus, 1);

	/* LED display is off by default */
	asus->ledd_status = 0xFFF;

	/* Set initial values of light sensor and level */
	asus->light_switch = 0;	/* Default to light sensor disabled */
	asus->light_level = 5;	/* level 5 for sensor sensitivity */

	if (!acpi_check_handle(asus->handle, METHOD_ALS_CONTROL, NULL) &&
	    !acpi_check_handle(asus->handle, METHOD_ALS_LEVEL, NULL)) {
		asus_als_switch(asus, asus->light_switch);
		asus_als_level(asus, asus->light_level);
	}

	return result;
}

static void __devinit asus_dmi_check(void)
{
	const char *model;

	model = dmi_get_system_info(DMI_PRODUCT_NAME);
	if (!model)
		return;

	/* On L1400B WLED control the sound card, don't mess with it ... */
	if (strncmp(model, "L1400B", 6) == 0) {
		wlan_status = -1;
	}
}

static bool asus_device_present;

static int __devinit asus_acpi_add(struct acpi_device *device)
{
	struct asus_laptop *asus;
	int result;

	pr_notice("Asus Laptop Support version %s\n",
		  ASUS_LAPTOP_VERSION);
	asus = kzalloc(sizeof(struct asus_laptop), GFP_KERNEL);
	if (!asus)
		return -ENOMEM;
	asus->handle = device->handle;
	strcpy(acpi_device_name(device), ASUS_LAPTOP_DEVICE_NAME);
	strcpy(acpi_device_class(device), ASUS_LAPTOP_CLASS);
	device->driver_data = asus;
	asus->device = device;

	asus_dmi_check();

	result = asus_acpi_init(asus);
	if (result)
		goto fail_platform;

	/*
	 * Register the platform device first.  It is used as a parent for the
	 * sub-devices below.
	 */
	result = asus_platform_init(asus);
	if (result)
		goto fail_platform;

	if (!acpi_video_backlight_support()) {
		result = asus_backlight_init(asus);
		if (result)
			goto fail_backlight;
	} else
		pr_info("Backlight controlled by ACPI video driver\n");

	result = asus_input_init(asus);
	if (result)
		goto fail_input;

	result = asus_led_init(asus);
	if (result)
		goto fail_led;

	result = asus_rfkill_init(asus);
	if (result)
		goto fail_rfkill;

	asus_device_present = true;
	return 0;

fail_rfkill:
	asus_led_exit(asus);
fail_led:
	asus_input_exit(asus);
fail_input:
	asus_backlight_exit(asus);
fail_backlight:
	asus_platform_exit(asus);
fail_platform:
	kfree(asus->name);
	kfree(asus);

	return result;
}

static int asus_acpi_remove(struct acpi_device *device, int type)
{
	struct asus_laptop *asus = acpi_driver_data(device);

	asus_backlight_exit(asus);
	asus_rfkill_exit(asus);
	asus_led_exit(asus);
	asus_input_exit(asus);
	asus_platform_exit(asus);

	kfree(asus->name);
	kfree(asus);
	return 0;
}

static const struct acpi_device_id asus_device_ids[] = {
	{"ATK0100", 0},
	{"ATK0101", 0},
	{"", 0},
};
MODULE_DEVICE_TABLE(acpi, asus_device_ids);

static struct acpi_driver asus_acpi_driver = {
	.name = ASUS_LAPTOP_NAME,
	.class = ASUS_LAPTOP_CLASS,
	.owner = THIS_MODULE,
	.ids = asus_device_ids,
	.flags = ACPI_DRIVER_ALL_NOTIFY_EVENTS,
	.ops = {
		.add = asus_acpi_add,
		.remove = asus_acpi_remove,
		.notify = asus_acpi_notify,
		},
};

static int __init asus_laptop_init(void)
{
	int result;

	result = platform_driver_register(&platform_driver);
	if (result < 0)
		return result;

	result = acpi_bus_register_driver(&asus_acpi_driver);
	if (result < 0)
		goto fail_acpi_driver;
	if (!asus_device_present) {
		result = -ENODEV;
		goto fail_no_device;
	}
	return 0;

fail_no_device:
	acpi_bus_unregister_driver(&asus_acpi_driver);
fail_acpi_driver:
	platform_driver_unregister(&platform_driver);
	return result;
}

static void __exit asus_laptop_exit(void)
{
	acpi_bus_unregister_driver(&asus_acpi_driver);
	platform_driver_unregister(&platform_driver);
}

module_init(asus_laptop_init);
module_exit(asus_laptop_exit);<|MERGE_RESOLUTION|>--- conflicted
+++ resolved
@@ -817,67 +817,6 @@
 
 /*
  * Wimax
-<<<<<<< HEAD
- */
-static int asus_wimax_set(struct asus_laptop *asus, int status)
-{
-	if (write_acpi_int(asus->handle, METHOD_WIMAX, !!status)) {
-		pr_warning("Error setting wimax status to %d", status);
-		return -EIO;
-	}
-	return 0;
-}
-
-static ssize_t show_wimax(struct device *dev,
-			      struct device_attribute *attr, char *buf)
-{
-	struct asus_laptop *asus = dev_get_drvdata(dev);
-
-	return sprintf(buf, "%d\n", asus_wireless_status(asus, WM_RSTS));
-}
-
-static ssize_t store_wimax(struct device *dev,
-			       struct device_attribute *attr, const char *buf,
-			       size_t count)
-{
-	struct asus_laptop *asus = dev_get_drvdata(dev);
-
-	return sysfs_acpi_set(asus, buf, count, METHOD_WIMAX);
-}
-
-/*
- * Wwan
- */
-static int asus_wwan_set(struct asus_laptop *asus, int status)
-{
-	if (write_acpi_int(asus->handle, METHOD_WWAN, !!status)) {
-		pr_warning("Error setting wwan status to %d", status);
-		return -EIO;
-	}
-	return 0;
-}
-
-static ssize_t show_wwan(struct device *dev,
-			      struct device_attribute *attr, char *buf)
-{
-	struct asus_laptop *asus = dev_get_drvdata(dev);
-
-	return sprintf(buf, "%d\n", asus_wireless_status(asus, WW_RSTS));
-}
-
-static ssize_t store_wwan(struct device *dev,
-			       struct device_attribute *attr, const char *buf,
-			       size_t count)
-{
-	struct asus_laptop *asus = dev_get_drvdata(dev);
-
-	return sysfs_acpi_set(asus, buf, count, METHOD_WWAN);
-}
-
-/*
- * Display
-=======
->>>>>>> 105e53f8
  */
 static int asus_wimax_set(struct asus_laptop *asus, int status)
 {
@@ -1212,11 +1151,7 @@
 		   show_bluetooth, store_bluetooth);
 static DEVICE_ATTR(wimax, S_IRUGO | S_IWUSR, show_wimax, store_wimax);
 static DEVICE_ATTR(wwan, S_IRUGO | S_IWUSR, show_wwan, store_wwan);
-<<<<<<< HEAD
-static DEVICE_ATTR(display, S_IRUGO | S_IWUSR, show_disp, store_disp);
-=======
 static DEVICE_ATTR(display, S_IWUSR, NULL, store_disp);
->>>>>>> 105e53f8
 static DEVICE_ATTR(ledd, S_IRUGO | S_IWUSR, show_ledd, store_ledd);
 static DEVICE_ATTR(ls_level, S_IRUGO | S_IWUSR, show_lslvl, store_lslvl);
 static DEVICE_ATTR(ls_switch, S_IRUGO | S_IWUSR, show_lssw, store_lssw);
