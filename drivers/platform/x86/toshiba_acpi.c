/*
 *  toshiba_acpi.c - Toshiba Laptop ACPI Extras
 *
 *
 *  Copyright (C) 2002-2004 John Belmonte
 *  Copyright (C) 2008 Philip Langdale
 *  Copyright (C) 2010 Pierre Ducroquet
 *
 *  This program is free software; you can redistribute it and/or modify
 *  it under the terms of the GNU General Public License as published by
 *  the Free Software Foundation; either version 2 of the License, or
 *  (at your option) any later version.
 *
 *  This program is distributed in the hope that it will be useful,
 *  but WITHOUT ANY WARRANTY; without even the implied warranty of
 *  MERCHANTABILITY or FITNESS FOR A PARTICULAR PURPOSE.  See the
 *  GNU General Public License for more details.
 *
 *  You should have received a copy of the GNU General Public License
 *  along with this program; if not, write to the Free Software
 *  Foundation, Inc., 59 Temple Place, Suite 330, Boston, MA  02111-1307  USA
 *
 *
 *  The devolpment page for this driver is located at
 *  http://memebeam.org/toys/ToshibaAcpiDriver.
 *
 *  Credits:
 *	Jonathan A. Buzzard - Toshiba HCI info, and critical tips on reverse
 *		engineering the Windows drivers
 *	Yasushi Nagato - changes for linux kernel 2.4 -> 2.5
 *	Rob Miller - TV out and hotkeys help
 *
 *
 *  TODO
 *
 */

#define TOSHIBA_ACPI_VERSION	"0.19"
#define PROC_INTERFACE_VERSION	1

#include <linux/kernel.h>
#include <linux/module.h>
#include <linux/init.h>
#include <linux/types.h>
#include <linux/proc_fs.h>
#include <linux/seq_file.h>
#include <linux/backlight.h>
#include <linux/platform_device.h>
#include <linux/rfkill.h>
#include <linux/input.h>
#include <linux/input/sparse-keymap.h>
#include <linux/leds.h>
#include <linux/slab.h>

#include <asm/uaccess.h>

#include <acpi/acpi_drivers.h>

MODULE_AUTHOR("John Belmonte");
MODULE_DESCRIPTION("Toshiba Laptop ACPI Extras Driver");
MODULE_LICENSE("GPL");

#define MY_LOGPREFIX "toshiba_acpi: "
#define MY_ERR KERN_ERR MY_LOGPREFIX
#define MY_NOTICE KERN_NOTICE MY_LOGPREFIX
#define MY_INFO KERN_INFO MY_LOGPREFIX

/* Toshiba ACPI method paths */
#define METHOD_LCD_BRIGHTNESS	"\\_SB_.PCI0.VGA_.LCD_._BCM"
#define TOSH_INTERFACE_1	"\\_SB_.VALD"
#define TOSH_INTERFACE_2	"\\_SB_.VALZ"
#define METHOD_VIDEO_OUT	"\\_SB_.VALX.DSSX"
#define GHCI_METHOD		".GHCI"

/* Toshiba HCI interface definitions
 *
 * HCI is Toshiba's "Hardware Control Interface" which is supposed to
 * be uniform across all their models.  Ideally we would just call
 * dedicated ACPI methods instead of using this primitive interface.
 * However the ACPI methods seem to be incomplete in some areas (for
 * example they allow setting, but not reading, the LCD brightness value),
 * so this is still useful.
 */

#define HCI_WORDS			6

/* operations */
#define HCI_SET				0xff00
#define HCI_GET				0xfe00

/* return codes */
#define HCI_SUCCESS			0x0000
#define HCI_FAILURE			0x1000
#define HCI_NOT_SUPPORTED		0x8000
#define HCI_EMPTY			0x8c00

/* registers */
#define HCI_FAN				0x0004
#define HCI_SYSTEM_EVENT		0x0016
#define HCI_VIDEO_OUT			0x001c
#define HCI_HOTKEY_EVENT		0x001e
#define HCI_LCD_BRIGHTNESS		0x002a
#define HCI_WIRELESS			0x0056

/* field definitions */
#define HCI_LCD_BRIGHTNESS_BITS		3
#define HCI_LCD_BRIGHTNESS_SHIFT	(16-HCI_LCD_BRIGHTNESS_BITS)
#define HCI_LCD_BRIGHTNESS_LEVELS	(1 << HCI_LCD_BRIGHTNESS_BITS)
#define HCI_VIDEO_OUT_LCD		0x1
#define HCI_VIDEO_OUT_CRT		0x2
#define HCI_VIDEO_OUT_TV		0x4
#define HCI_WIRELESS_KILL_SWITCH	0x01
#define HCI_WIRELESS_BT_PRESENT		0x0f
#define HCI_WIRELESS_BT_ATTACH		0x40
#define HCI_WIRELESS_BT_POWER		0x80

static const struct acpi_device_id toshiba_device_ids[] = {
	{"TOS6200", 0},
	{"TOS6208", 0},
	{"TOS1900", 0},
	{"", 0},
};
MODULE_DEVICE_TABLE(acpi, toshiba_device_ids);

static const struct key_entry toshiba_acpi_keymap[] __initconst = {
	{ KE_KEY, 0x101, { KEY_MUTE } },
	{ KE_KEY, 0x102, { KEY_ZOOMOUT } },
	{ KE_KEY, 0x103, { KEY_ZOOMIN } },
	{ KE_KEY, 0x13b, { KEY_COFFEE } },
	{ KE_KEY, 0x13c, { KEY_BATTERY } },
	{ KE_KEY, 0x13d, { KEY_SLEEP } },
	{ KE_KEY, 0x13e, { KEY_SUSPEND } },
	{ KE_KEY, 0x13f, { KEY_SWITCHVIDEOMODE } },
	{ KE_KEY, 0x140, { KEY_BRIGHTNESSDOWN } },
	{ KE_KEY, 0x141, { KEY_BRIGHTNESSUP } },
	{ KE_KEY, 0x142, { KEY_WLAN } },
	{ KE_KEY, 0x143, { KEY_PROG1 } },
<<<<<<< HEAD
=======
	{ KE_KEY, 0x17f, { KEY_FN } },
>>>>>>> 3cbea436
	{ KE_KEY, 0xb05, { KEY_PROG2 } },
	{ KE_KEY, 0xb06, { KEY_WWW } },
	{ KE_KEY, 0xb07, { KEY_MAIL } },
	{ KE_KEY, 0xb30, { KEY_STOP } },
	{ KE_KEY, 0xb31, { KEY_PREVIOUSSONG } },
	{ KE_KEY, 0xb32, { KEY_NEXTSONG } },
	{ KE_KEY, 0xb33, { KEY_PLAYPAUSE } },
	{ KE_KEY, 0xb5a, { KEY_MEDIA } },
	{ KE_END, 0 },
};

/* utility
 */

static __inline__ void _set_bit(u32 * word, u32 mask, int value)
{
	*word = (*word & ~mask) | (mask * value);
}

/* acpi interface wrappers
 */

static int is_valid_acpi_path(const char *methodName)
{
	acpi_handle handle;
	acpi_status status;

	status = acpi_get_handle(NULL, (char *)methodName, &handle);
	return !ACPI_FAILURE(status);
}

static int write_acpi_int(const char *methodName, int val)
{
	struct acpi_object_list params;
	union acpi_object in_objs[1];
	acpi_status status;

	params.count = ARRAY_SIZE(in_objs);
	params.pointer = in_objs;
	in_objs[0].type = ACPI_TYPE_INTEGER;
	in_objs[0].integer.value = val;

	status = acpi_evaluate_object(NULL, (char *)methodName, &params, NULL);
	return (status == AE_OK);
}

#if 0
static int read_acpi_int(const char *methodName, int *pVal)
{
	struct acpi_buffer results;
	union acpi_object out_objs[1];
	acpi_status status;

	results.length = sizeof(out_objs);
	results.pointer = out_objs;

	status = acpi_evaluate_object(0, (char *)methodName, 0, &results);
	*pVal = out_objs[0].integer.value;

	return (status == AE_OK) && (out_objs[0].type == ACPI_TYPE_INTEGER);
}
#endif

static const char *method_hci /*= 0*/ ;

/* Perform a raw HCI call.  Here we don't care about input or output buffer
 * format.
 */
static acpi_status hci_raw(const u32 in[HCI_WORDS], u32 out[HCI_WORDS])
{
	struct acpi_object_list params;
	union acpi_object in_objs[HCI_WORDS];
	struct acpi_buffer results;
	union acpi_object out_objs[HCI_WORDS + 1];
	acpi_status status;
	int i;

	params.count = HCI_WORDS;
	params.pointer = in_objs;
	for (i = 0; i < HCI_WORDS; ++i) {
		in_objs[i].type = ACPI_TYPE_INTEGER;
		in_objs[i].integer.value = in[i];
	}

	results.length = sizeof(out_objs);
	results.pointer = out_objs;

	status = acpi_evaluate_object(NULL, (char *)method_hci, &params,
				      &results);
	if ((status == AE_OK) && (out_objs->package.count <= HCI_WORDS)) {
		for (i = 0; i < out_objs->package.count; ++i) {
			out[i] = out_objs->package.elements[i].integer.value;
		}
	}

	return status;
}

/* common hci tasks (get or set one or two value)
 *
 * In addition to the ACPI status, the HCI system returns a result which
 * may be useful (such as "not supported").
 */

static acpi_status hci_write1(u32 reg, u32 in1, u32 * result)
{
	u32 in[HCI_WORDS] = { HCI_SET, reg, in1, 0, 0, 0 };
	u32 out[HCI_WORDS];
	acpi_status status = hci_raw(in, out);
	*result = (status == AE_OK) ? out[0] : HCI_FAILURE;
	return status;
}

static acpi_status hci_read1(u32 reg, u32 * out1, u32 * result)
{
	u32 in[HCI_WORDS] = { HCI_GET, reg, 0, 0, 0, 0 };
	u32 out[HCI_WORDS];
	acpi_status status = hci_raw(in, out);
	*out1 = out[2];
	*result = (status == AE_OK) ? out[0] : HCI_FAILURE;
	return status;
}

static acpi_status hci_write2(u32 reg, u32 in1, u32 in2, u32 *result)
{
	u32 in[HCI_WORDS] = { HCI_SET, reg, in1, in2, 0, 0 };
	u32 out[HCI_WORDS];
	acpi_status status = hci_raw(in, out);
	*result = (status == AE_OK) ? out[0] : HCI_FAILURE;
	return status;
}

static acpi_status hci_read2(u32 reg, u32 *out1, u32 *out2, u32 *result)
{
	u32 in[HCI_WORDS] = { HCI_GET, reg, *out1, *out2, 0, 0 };
	u32 out[HCI_WORDS];
	acpi_status status = hci_raw(in, out);
	*out1 = out[2];
	*out2 = out[3];
	*result = (status == AE_OK) ? out[0] : HCI_FAILURE;
	return status;
}

struct toshiba_acpi_dev {
	struct platform_device *p_dev;
	struct rfkill *bt_rfk;
	struct input_dev *hotkey_dev;
	int illumination_installed;
	acpi_handle handle;

	const char *bt_name;

	struct mutex mutex;
};

/* Illumination support */
static int toshiba_illumination_available(void)
{
	u32 in[HCI_WORDS] = { 0, 0, 0, 0, 0, 0 };
	u32 out[HCI_WORDS];
	acpi_status status;

	in[0] = 0xf100;
	status = hci_raw(in, out);
	if (ACPI_FAILURE(status)) {
		printk(MY_INFO "Illumination device not available\n");
		return 0;
	}
	in[0] = 0xf400;
	status = hci_raw(in, out);
	return 1;
}

static void toshiba_illumination_set(struct led_classdev *cdev,
				     enum led_brightness brightness)
{
	u32 in[HCI_WORDS] = { 0, 0, 0, 0, 0, 0 };
	u32 out[HCI_WORDS];
	acpi_status status;

	/* First request : initialize communication. */
	in[0] = 0xf100;
	status = hci_raw(in, out);
	if (ACPI_FAILURE(status)) {
		printk(MY_INFO "Illumination device not available\n");
		return;
	}

	if (brightness) {
		/* Switch the illumination on */
		in[0] = 0xf400;
		in[1] = 0x14e;
		in[2] = 1;
		status = hci_raw(in, out);
		if (ACPI_FAILURE(status)) {
			printk(MY_INFO "ACPI call for illumination failed.\n");
			return;
		}
	} else {
		/* Switch the illumination off */
		in[0] = 0xf400;
		in[1] = 0x14e;
		in[2] = 0;
		status = hci_raw(in, out);
		if (ACPI_FAILURE(status)) {
			printk(MY_INFO "ACPI call for illumination failed.\n");
			return;
		}
	}

	/* Last request : close communication. */
	in[0] = 0xf200;
	in[1] = 0;
	in[2] = 0;
	hci_raw(in, out);
}

static enum led_brightness toshiba_illumination_get(struct led_classdev *cdev)
{
	u32 in[HCI_WORDS] = { 0, 0, 0, 0, 0, 0 };
	u32 out[HCI_WORDS];
	acpi_status status;
	enum led_brightness result;

	/* First request : initialize communication. */
	in[0] = 0xf100;
	status = hci_raw(in, out);
	if (ACPI_FAILURE(status)) {
		printk(MY_INFO "Illumination device not available\n");
		return LED_OFF;
	}

	/* Check the illumination */
	in[0] = 0xf300;
	in[1] = 0x14e;
	status = hci_raw(in, out);
	if (ACPI_FAILURE(status)) {
		printk(MY_INFO "ACPI call for illumination failed.\n");
		return LED_OFF;
	}

	result = out[2] ? LED_FULL : LED_OFF;

	/* Last request : close communication. */
	in[0] = 0xf200;
	in[1] = 0;
	in[2] = 0;
	hci_raw(in, out);

	return result;
}

static struct led_classdev toshiba_led = {
	.name           = "toshiba::illumination",
	.max_brightness = 1,
	.brightness_set = toshiba_illumination_set,
	.brightness_get = toshiba_illumination_get,
};

static struct toshiba_acpi_dev toshiba_acpi = {
	.bt_name = "Toshiba Bluetooth",
};

/* Bluetooth rfkill handlers */

static u32 hci_get_bt_present(bool *present)
{
	u32 hci_result;
	u32 value, value2;

	value = 0;
	value2 = 0;
	hci_read2(HCI_WIRELESS, &value, &value2, &hci_result);
	if (hci_result == HCI_SUCCESS)
		*present = (value & HCI_WIRELESS_BT_PRESENT) ? true : false;

	return hci_result;
}

static u32 hci_get_radio_state(bool *radio_state)
{
	u32 hci_result;
	u32 value, value2;

	value = 0;
	value2 = 0x0001;
	hci_read2(HCI_WIRELESS, &value, &value2, &hci_result);

	*radio_state = value & HCI_WIRELESS_KILL_SWITCH;
	return hci_result;
}

static int bt_rfkill_set_block(void *data, bool blocked)
{
	struct toshiba_acpi_dev *dev = data;
	u32 result1, result2;
	u32 value;
	int err;
	bool radio_state;

	value = (blocked == false);

	mutex_lock(&dev->mutex);
	if (hci_get_radio_state(&radio_state) != HCI_SUCCESS) {
		err = -EBUSY;
		goto out;
	}

	if (!radio_state) {
		err = 0;
		goto out;
	}

	hci_write2(HCI_WIRELESS, value, HCI_WIRELESS_BT_POWER, &result1);
	hci_write2(HCI_WIRELESS, value, HCI_WIRELESS_BT_ATTACH, &result2);

	if (result1 != HCI_SUCCESS || result2 != HCI_SUCCESS)
		err = -EBUSY;
	else
		err = 0;
 out:
	mutex_unlock(&dev->mutex);
	return err;
}

static void bt_rfkill_poll(struct rfkill *rfkill, void *data)
{
	bool new_rfk_state;
	bool value;
	u32 hci_result;
	struct toshiba_acpi_dev *dev = data;

	mutex_lock(&dev->mutex);

	hci_result = hci_get_radio_state(&value);
	if (hci_result != HCI_SUCCESS) {
		/* Can't do anything useful */
		mutex_unlock(&dev->mutex);
		return;
	}

	new_rfk_state = value;

	mutex_unlock(&dev->mutex);

	if (rfkill_set_hw_state(rfkill, !new_rfk_state))
		bt_rfkill_set_block(data, true);
}

static const struct rfkill_ops toshiba_rfk_ops = {
	.set_block = bt_rfkill_set_block,
	.poll = bt_rfkill_poll,
};

static struct proc_dir_entry *toshiba_proc_dir /*= 0*/ ;
static struct backlight_device *toshiba_backlight_device;
static int force_fan;
static int last_key_event;
static int key_event_valid;

static int get_lcd(struct backlight_device *bd)
{
	u32 hci_result;
	u32 value;

	hci_read1(HCI_LCD_BRIGHTNESS, &value, &hci_result);
	if (hci_result == HCI_SUCCESS) {
		return (value >> HCI_LCD_BRIGHTNESS_SHIFT);
	} else
		return -EFAULT;
}

static int lcd_proc_show(struct seq_file *m, void *v)
{
	int value = get_lcd(NULL);

	if (value >= 0) {
		seq_printf(m, "brightness:              %d\n", value);
		seq_printf(m, "brightness_levels:       %d\n",
			     HCI_LCD_BRIGHTNESS_LEVELS);
	} else {
		printk(MY_ERR "Error reading LCD brightness\n");
	}

	return 0;
}

static int lcd_proc_open(struct inode *inode, struct file *file)
{
	return single_open(file, lcd_proc_show, NULL);
}

static int set_lcd(int value)
{
	u32 hci_result;

	value = value << HCI_LCD_BRIGHTNESS_SHIFT;
	hci_write1(HCI_LCD_BRIGHTNESS, value, &hci_result);
	if (hci_result != HCI_SUCCESS)
		return -EFAULT;

	return 0;
}

static int set_lcd_status(struct backlight_device *bd)
{
	return set_lcd(bd->props.brightness);
}

static ssize_t lcd_proc_write(struct file *file, const char __user *buf,
			      size_t count, loff_t *pos)
{
	char cmd[42];
	size_t len;
	int value;
	int ret;

	len = min(count, sizeof(cmd) - 1);
	if (copy_from_user(cmd, buf, len))
		return -EFAULT;
	cmd[len] = '\0';

	if (sscanf(cmd, " brightness : %i", &value) == 1 &&
	    value >= 0 && value < HCI_LCD_BRIGHTNESS_LEVELS) {
		ret = set_lcd(value);
		if (ret == 0)
			ret = count;
	} else {
		ret = -EINVAL;
	}
	return ret;
}

static const struct file_operations lcd_proc_fops = {
	.owner		= THIS_MODULE,
	.open		= lcd_proc_open,
	.read		= seq_read,
	.llseek		= seq_lseek,
	.release	= single_release,
	.write		= lcd_proc_write,
};

static int video_proc_show(struct seq_file *m, void *v)
{
	u32 hci_result;
	u32 value;

	hci_read1(HCI_VIDEO_OUT, &value, &hci_result);
	if (hci_result == HCI_SUCCESS) {
		int is_lcd = (value & HCI_VIDEO_OUT_LCD) ? 1 : 0;
		int is_crt = (value & HCI_VIDEO_OUT_CRT) ? 1 : 0;
		int is_tv = (value & HCI_VIDEO_OUT_TV) ? 1 : 0;
		seq_printf(m, "lcd_out:                 %d\n", is_lcd);
		seq_printf(m, "crt_out:                 %d\n", is_crt);
		seq_printf(m, "tv_out:                  %d\n", is_tv);
	} else {
		printk(MY_ERR "Error reading video out status\n");
	}

	return 0;
}

static int video_proc_open(struct inode *inode, struct file *file)
{
	return single_open(file, video_proc_show, NULL);
}

static ssize_t video_proc_write(struct file *file, const char __user *buf,
				size_t count, loff_t *pos)
{
	char *cmd, *buffer;
	int value;
	int remain = count;
	int lcd_out = -1;
	int crt_out = -1;
	int tv_out = -1;
	u32 hci_result;
	u32 video_out;

	cmd = kmalloc(count + 1, GFP_KERNEL);
	if (!cmd)
		return -ENOMEM;
	if (copy_from_user(cmd, buf, count)) {
		kfree(cmd);
		return -EFAULT;
	}
	cmd[count] = '\0';

	buffer = cmd;

	/* scan expression.  Multiple expressions may be delimited with ;
	 *
	 *  NOTE: to keep scanning simple, invalid fields are ignored
	 */
	while (remain) {
		if (sscanf(buffer, " lcd_out : %i", &value) == 1)
			lcd_out = value & 1;
		else if (sscanf(buffer, " crt_out : %i", &value) == 1)
			crt_out = value & 1;
		else if (sscanf(buffer, " tv_out : %i", &value) == 1)
			tv_out = value & 1;
		/* advance to one character past the next ; */
		do {
			++buffer;
			--remain;
		}
		while (remain && *(buffer - 1) != ';');
	}

	kfree(cmd);

	hci_read1(HCI_VIDEO_OUT, &video_out, &hci_result);
	if (hci_result == HCI_SUCCESS) {
		unsigned int new_video_out = video_out;
		if (lcd_out != -1)
			_set_bit(&new_video_out, HCI_VIDEO_OUT_LCD, lcd_out);
		if (crt_out != -1)
			_set_bit(&new_video_out, HCI_VIDEO_OUT_CRT, crt_out);
		if (tv_out != -1)
			_set_bit(&new_video_out, HCI_VIDEO_OUT_TV, tv_out);
		/* To avoid unnecessary video disruption, only write the new
		 * video setting if something changed. */
		if (new_video_out != video_out)
			write_acpi_int(METHOD_VIDEO_OUT, new_video_out);
	} else {
		return -EFAULT;
	}

	return count;
}

static const struct file_operations video_proc_fops = {
	.owner		= THIS_MODULE,
	.open		= video_proc_open,
	.read		= seq_read,
	.llseek		= seq_lseek,
	.release	= single_release,
	.write		= video_proc_write,
};

static int fan_proc_show(struct seq_file *m, void *v)
{
	u32 hci_result;
	u32 value;

	hci_read1(HCI_FAN, &value, &hci_result);
	if (hci_result == HCI_SUCCESS) {
		seq_printf(m, "running:                 %d\n", (value > 0));
		seq_printf(m, "force_on:                %d\n", force_fan);
	} else {
		printk(MY_ERR "Error reading fan status\n");
	}

	return 0;
}

static int fan_proc_open(struct inode *inode, struct file *file)
{
	return single_open(file, fan_proc_show, NULL);
}

static ssize_t fan_proc_write(struct file *file, const char __user *buf,
			      size_t count, loff_t *pos)
{
	char cmd[42];
	size_t len;
	int value;
	u32 hci_result;

	len = min(count, sizeof(cmd) - 1);
	if (copy_from_user(cmd, buf, len))
		return -EFAULT;
	cmd[len] = '\0';

	if (sscanf(cmd, " force_on : %i", &value) == 1 &&
	    value >= 0 && value <= 1) {
		hci_write1(HCI_FAN, value, &hci_result);
		if (hci_result != HCI_SUCCESS)
			return -EFAULT;
		else
			force_fan = value;
	} else {
		return -EINVAL;
	}

	return count;
}

static const struct file_operations fan_proc_fops = {
	.owner		= THIS_MODULE,
	.open		= fan_proc_open,
	.read		= seq_read,
	.llseek		= seq_lseek,
	.release	= single_release,
	.write		= fan_proc_write,
};

static int keys_proc_show(struct seq_file *m, void *v)
{
	u32 hci_result;
	u32 value;

	if (!key_event_valid) {
		hci_read1(HCI_SYSTEM_EVENT, &value, &hci_result);
		if (hci_result == HCI_SUCCESS) {
			key_event_valid = 1;
			last_key_event = value;
		} else if (hci_result == HCI_EMPTY) {
			/* better luck next time */
		} else if (hci_result == HCI_NOT_SUPPORTED) {
			/* This is a workaround for an unresolved issue on
			 * some machines where system events sporadically
			 * become disabled. */
			hci_write1(HCI_SYSTEM_EVENT, 1, &hci_result);
			printk(MY_NOTICE "Re-enabled hotkeys\n");
		} else {
			printk(MY_ERR "Error reading hotkey status\n");
			goto end;
		}
	}

	seq_printf(m, "hotkey_ready:            %d\n", key_event_valid);
	seq_printf(m, "hotkey:                  0x%04x\n", last_key_event);
end:
	return 0;
}

static int keys_proc_open(struct inode *inode, struct file *file)
{
	return single_open(file, keys_proc_show, NULL);
}

static ssize_t keys_proc_write(struct file *file, const char __user *buf,
			       size_t count, loff_t *pos)
{
	char cmd[42];
	size_t len;
	int value;

	len = min(count, sizeof(cmd) - 1);
	if (copy_from_user(cmd, buf, len))
		return -EFAULT;
	cmd[len] = '\0';

	if (sscanf(cmd, " hotkey_ready : %i", &value) == 1 && value == 0) {
		key_event_valid = 0;
	} else {
		return -EINVAL;
	}

	return count;
}

static const struct file_operations keys_proc_fops = {
	.owner		= THIS_MODULE,
	.open		= keys_proc_open,
	.read		= seq_read,
	.llseek		= seq_lseek,
	.release	= single_release,
	.write		= keys_proc_write,
};

static int version_proc_show(struct seq_file *m, void *v)
{
	seq_printf(m, "driver:                  %s\n", TOSHIBA_ACPI_VERSION);
	seq_printf(m, "proc_interface:          %d\n", PROC_INTERFACE_VERSION);
	return 0;
}

static int version_proc_open(struct inode *inode, struct file *file)
{
	return single_open(file, version_proc_show, PDE(inode)->data);
}

static const struct file_operations version_proc_fops = {
	.owner		= THIS_MODULE,
	.open		= version_proc_open,
	.read		= seq_read,
	.llseek		= seq_lseek,
	.release	= single_release,
};

/* proc and module init
 */

#define PROC_TOSHIBA		"toshiba"

static void __init create_toshiba_proc_entries(void)
{
	proc_create("lcd", S_IRUGO | S_IWUSR, toshiba_proc_dir, &lcd_proc_fops);
	proc_create("video", S_IRUGO | S_IWUSR, toshiba_proc_dir, &video_proc_fops);
	proc_create("fan", S_IRUGO | S_IWUSR, toshiba_proc_dir, &fan_proc_fops);
	proc_create("keys", S_IRUGO | S_IWUSR, toshiba_proc_dir, &keys_proc_fops);
	proc_create("version", S_IRUGO, toshiba_proc_dir, &version_proc_fops);
}

static void remove_toshiba_proc_entries(void)
{
	remove_proc_entry("lcd", toshiba_proc_dir);
	remove_proc_entry("video", toshiba_proc_dir);
	remove_proc_entry("fan", toshiba_proc_dir);
	remove_proc_entry("keys", toshiba_proc_dir);
	remove_proc_entry("version", toshiba_proc_dir);
}

static const struct backlight_ops toshiba_backlight_data = {
        .get_brightness = get_lcd,
        .update_status  = set_lcd_status,
};

static void toshiba_acpi_notify(acpi_handle handle, u32 event, void *context)
{
	u32 hci_result, value;

	if (event != 0x80)
		return;
	do {
		hci_read1(HCI_SYSTEM_EVENT, &value, &hci_result);
		if (hci_result == HCI_SUCCESS) {
			if (value == 0x100)
				continue;
			/* act on key press; ignore key release */
			if (value & 0x80)
				continue;

			if (!sparse_keymap_report_event(toshiba_acpi.hotkey_dev,
							value, 1, true)) {
				printk(MY_INFO "Unknown key %x\n",
				       value);
			}
		} else if (hci_result == HCI_NOT_SUPPORTED) {
			/* This is a workaround for an unresolved issue on
			 * some machines where system events sporadically
			 * become disabled. */
			hci_write1(HCI_SYSTEM_EVENT, 1, &hci_result);
			printk(MY_NOTICE "Re-enabled hotkeys\n");
		}
	} while (hci_result != HCI_EMPTY);
}

static int __init toshiba_acpi_setup_keyboard(char *device)
{
	acpi_status status;
	int error;

	status = acpi_get_handle(NULL, device, &toshiba_acpi.handle);
	if (ACPI_FAILURE(status)) {
		printk(MY_INFO "Unable to get notification device\n");
		return -ENODEV;
	}

	toshiba_acpi.hotkey_dev = input_allocate_device();
	if (!toshiba_acpi.hotkey_dev) {
		printk(MY_INFO "Unable to register input device\n");
		return -ENOMEM;
	}

	toshiba_acpi.hotkey_dev->name = "Toshiba input device";
	toshiba_acpi.hotkey_dev->phys = device;
	toshiba_acpi.hotkey_dev->id.bustype = BUS_HOST;

	error = sparse_keymap_setup(toshiba_acpi.hotkey_dev,
				    toshiba_acpi_keymap, NULL);
	if (error)
		goto err_free_dev;

	status = acpi_install_notify_handler(toshiba_acpi.handle,
				ACPI_DEVICE_NOTIFY, toshiba_acpi_notify, NULL);
	if (ACPI_FAILURE(status)) {
		printk(MY_INFO "Unable to install hotkey notification\n");
		error = -ENODEV;
		goto err_free_keymap;
	}

	status = acpi_evaluate_object(toshiba_acpi.handle, "ENAB", NULL, NULL);
	if (ACPI_FAILURE(status)) {
		printk(MY_INFO "Unable to enable hotkeys\n");
		error = -ENODEV;
		goto err_remove_notify;
	}

	error = input_register_device(toshiba_acpi.hotkey_dev);
	if (error) {
		printk(MY_INFO "Unable to register input device\n");
		goto err_remove_notify;
	}

	return 0;

 err_remove_notify:
	acpi_remove_notify_handler(toshiba_acpi.handle,
				   ACPI_DEVICE_NOTIFY, toshiba_acpi_notify);
 err_free_keymap:
	sparse_keymap_free(toshiba_acpi.hotkey_dev);
 err_free_dev:
	input_free_device(toshiba_acpi.hotkey_dev);
	toshiba_acpi.hotkey_dev = NULL;
	return error;
}

static void toshiba_acpi_exit(void)
{
	if (toshiba_acpi.hotkey_dev) {
		acpi_remove_notify_handler(toshiba_acpi.handle,
				ACPI_DEVICE_NOTIFY, toshiba_acpi_notify);
		sparse_keymap_free(toshiba_acpi.hotkey_dev);
		input_unregister_device(toshiba_acpi.hotkey_dev);
	}

	if (toshiba_acpi.bt_rfk) {
		rfkill_unregister(toshiba_acpi.bt_rfk);
		rfkill_destroy(toshiba_acpi.bt_rfk);
	}

	if (toshiba_backlight_device)
		backlight_device_unregister(toshiba_backlight_device);

	remove_toshiba_proc_entries();

	if (toshiba_proc_dir)
		remove_proc_entry(PROC_TOSHIBA, acpi_root_dir);

	if (toshiba_acpi.illumination_installed)
		led_classdev_unregister(&toshiba_led);

	platform_device_unregister(toshiba_acpi.p_dev);

	return;
}

static int __init toshiba_acpi_init(void)
{
	u32 hci_result;
	bool bt_present;
	int ret = 0;
	struct backlight_properties props;

	if (acpi_disabled)
		return -ENODEV;

	/* simple device detection: look for HCI method */
	if (is_valid_acpi_path(TOSH_INTERFACE_1 GHCI_METHOD)) {
		method_hci = TOSH_INTERFACE_1 GHCI_METHOD;
		if (toshiba_acpi_setup_keyboard(TOSH_INTERFACE_1))
			printk(MY_INFO "Unable to activate hotkeys\n");
	} else if (is_valid_acpi_path(TOSH_INTERFACE_2 GHCI_METHOD)) {
		method_hci = TOSH_INTERFACE_2 GHCI_METHOD;
		if (toshiba_acpi_setup_keyboard(TOSH_INTERFACE_2))
			printk(MY_INFO "Unable to activate hotkeys\n");
	} else
		return -ENODEV;

	printk(MY_INFO "Toshiba Laptop ACPI Extras version %s\n",
	       TOSHIBA_ACPI_VERSION);
	printk(MY_INFO "    HCI method: %s\n", method_hci);

	mutex_init(&toshiba_acpi.mutex);

	toshiba_acpi.p_dev = platform_device_register_simple("toshiba_acpi",
							      -1, NULL, 0);
	if (IS_ERR(toshiba_acpi.p_dev)) {
		ret = PTR_ERR(toshiba_acpi.p_dev);
		printk(MY_ERR "unable to register platform device\n");
		toshiba_acpi.p_dev = NULL;
		toshiba_acpi_exit();
		return ret;
	}

	force_fan = 0;
	key_event_valid = 0;

	/* enable event fifo */
	hci_write1(HCI_SYSTEM_EVENT, 1, &hci_result);

	toshiba_proc_dir = proc_mkdir(PROC_TOSHIBA, acpi_root_dir);
	if (!toshiba_proc_dir) {
		toshiba_acpi_exit();
		return -ENODEV;
	} else {
		create_toshiba_proc_entries();
	}

	props.max_brightness = HCI_LCD_BRIGHTNESS_LEVELS - 1;
	toshiba_backlight_device = backlight_device_register("toshiba",
							     &toshiba_acpi.p_dev->dev,
							     NULL,
							     &toshiba_backlight_data,
							     &props);
        if (IS_ERR(toshiba_backlight_device)) {
		ret = PTR_ERR(toshiba_backlight_device);

		printk(KERN_ERR "Could not register toshiba backlight device\n");
		toshiba_backlight_device = NULL;
		toshiba_acpi_exit();
		return ret;
	}

	/* Register rfkill switch for Bluetooth */
	if (hci_get_bt_present(&bt_present) == HCI_SUCCESS && bt_present) {
		toshiba_acpi.bt_rfk = rfkill_alloc(toshiba_acpi.bt_name,
						   &toshiba_acpi.p_dev->dev,
						   RFKILL_TYPE_BLUETOOTH,
						   &toshiba_rfk_ops,
						   &toshiba_acpi);
		if (!toshiba_acpi.bt_rfk) {
			printk(MY_ERR "unable to allocate rfkill device\n");
			toshiba_acpi_exit();
			return -ENOMEM;
		}

		ret = rfkill_register(toshiba_acpi.bt_rfk);
		if (ret) {
			printk(MY_ERR "unable to register rfkill device\n");
			rfkill_destroy(toshiba_acpi.bt_rfk);
			toshiba_acpi_exit();
			return ret;
		}
	}

	toshiba_acpi.illumination_installed = 0;
	if (toshiba_illumination_available()) {
		if (!led_classdev_register(&(toshiba_acpi.p_dev->dev),
					   &toshiba_led))
			toshiba_acpi.illumination_installed = 1;
	}

	return 0;
}

module_init(toshiba_acpi_init);
module_exit(toshiba_acpi_exit);<|MERGE_RESOLUTION|>--- conflicted
+++ resolved
@@ -135,10 +135,7 @@
 	{ KE_KEY, 0x141, { KEY_BRIGHTNESSUP } },
 	{ KE_KEY, 0x142, { KEY_WLAN } },
 	{ KE_KEY, 0x143, { KEY_PROG1 } },
-<<<<<<< HEAD
-=======
 	{ KE_KEY, 0x17f, { KEY_FN } },
->>>>>>> 3cbea436
 	{ KE_KEY, 0xb05, { KEY_PROG2 } },
 	{ KE_KEY, 0xb06, { KEY_WWW } },
 	{ KE_KEY, 0xb07, { KEY_MAIL } },
