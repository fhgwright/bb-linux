--- conflicted
+++ resolved
@@ -116,10 +116,6 @@
 obj-y				+= platform/
 obj-y				+= ieee802154/
 #common clk code
-<<<<<<< HEAD
-obj-y				+= clk/
-=======
 obj-y				+= clk/
 
-obj-$(CONFIG_HWSPINLOCK)	+= hwspinlock/
->>>>>>> 105e53f8
+obj-$(CONFIG_HWSPINLOCK)	+= hwspinlock/