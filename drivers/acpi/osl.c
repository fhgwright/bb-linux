--- conflicted
+++ resolved
@@ -110,12 +110,6 @@
 static LIST_HEAD(acpi_ioremaps);
 static DEFINE_SPINLOCK(acpi_ioremap_lock);
 
-<<<<<<< HEAD
-#define	OSI_STRING_LENGTH_MAX 64	/* arbitrary */
-static char osi_setup_string[OSI_STRING_LENGTH_MAX];
-
-=======
->>>>>>> 3cbea436
 static void __init acpi_osi_setup_late(void);
 
 /*
@@ -156,20 +150,6 @@
 	unsigned int	dmi:1;
 	unsigned int	cmdline:1;
 } osi_linux = {0, 0, 0};
-
-static u32 acpi_osi_handler(acpi_string interface, u32 supported)
-{
-	if (!strcmp("Linux", interface)) {
-
-		printk(KERN_NOTICE FW_BUG PREFIX
-			"BIOS _OSI(Linux) query %s%s\n",
-			osi_linux.enable ? "honored" : "ignored",
-			osi_linux.cmdline ? " via cmdline" :
-			osi_linux.dmi ? " via DMI" : "");
-	}
-
-	return supported;
-}
 
 static u32 acpi_osi_handler(acpi_string interface, u32 supported)
 {
@@ -340,11 +320,7 @@
 
 	pg_off = round_down(phys, PAGE_SIZE);
 	pg_sz = round_up(phys + size, PAGE_SIZE) - pg_off;
-<<<<<<< HEAD
-	virt = ioremap(pg_off, pg_sz);
-=======
 	virt = ioremap_cache(pg_off, pg_sz);
->>>>>>> 3cbea436
 	if (!virt) {
 		kfree(map);
 		return NULL;
@@ -666,11 +642,7 @@
 	virt_addr = acpi_map_vaddr_lookup(phys_addr, size);
 	rcu_read_unlock();
 	if (!virt_addr) {
-<<<<<<< HEAD
-		virt_addr = ioremap(phys_addr, size);
-=======
 		virt_addr = ioremap_cache(phys_addr, size);
->>>>>>> 3cbea436
 		unmap = 1;
 	}
 	if (!value)
@@ -706,11 +678,7 @@
 	virt_addr = acpi_map_vaddr_lookup(phys_addr, size);
 	rcu_read_unlock();
 	if (!virt_addr) {
-<<<<<<< HEAD
-		virt_addr = ioremap(phys_addr, size);
-=======
 		virt_addr = ioremap_cache(phys_addr, size);
->>>>>>> 3cbea436
 		unmap = 1;
 	}
 
@@ -1130,12 +1098,6 @@
 {
 	if (osi_linux.enable != enable)
 		osi_linux.enable = enable;
-<<<<<<< HEAD
-		printk(KERN_NOTICE PREFIX "%sed _OSI(Linux)\n",
-			enable ? "Add": "Delet");
-	}
-=======
->>>>>>> 3cbea436
 
 	if (osi_linux.enable)
 		acpi_osi_setup("Linux");
@@ -1176,33 +1138,6 @@
  */
 static void __init acpi_osi_setup_late(void)
 {
-<<<<<<< HEAD
-	char *str = osi_setup_string;
-
-	if (*str == '\0')
-		return;
-
-	if (!strcmp("!Linux", str)) {
-		acpi_cmdline_osi_linux(0);	/* !enable */
-	} else if (*str == '!') {
-		if (acpi_remove_interface(++str) == AE_OK)
-			printk(KERN_INFO PREFIX "Deleted _OSI(%s)\n", str);
-	} else if (!strcmp("Linux", str)) {
-		acpi_cmdline_osi_linux(1);	/* enable */
-	} else {
-		if (acpi_install_interface(str) == AE_OK)
-			printk(KERN_INFO PREFIX "Added _OSI(%s)\n", str);
-	}
-}
-
-int __init acpi_osi_setup(char *str)
-{
-	if (str == NULL || *str == '\0') {
-		printk(KERN_INFO PREFIX "_OSI method disabled\n");
-		acpi_gbl_create_osi_method = FALSE;
-	} else {
-		strncpy(osi_setup_string, str, OSI_STRING_LENGTH_MAX);
-=======
 	struct osi_setup_entry *osi;
 	char *str;
 	int i;
@@ -1225,7 +1160,6 @@
 			if (ACPI_SUCCESS(status))
 				printk(KERN_INFO PREFIX "Deleted _OSI(%s)\n", str);
 		}
->>>>>>> 3cbea436
 	}
 }
 
@@ -1329,11 +1263,6 @@
 	if (clash) {
 		if (acpi_enforce_resources != ENFORCE_RESOURCES_NO) {
 			printk(KERN_WARNING "ACPI: resource %s %pR"
-<<<<<<< HEAD
-			       " conflicts with ACPI region %s %pR\n",
-			       res->name, res, res_list_elem->name,
-			       res_list_elem);
-=======
 			       " conflicts with ACPI region %s "
 			       "[%s 0x%zx-0x%zx]\n",
 			       res->name, res, res_list_elem->name,
@@ -1341,7 +1270,6 @@
 				ACPI_ADR_SPACE_SYSTEM_IO) ? "io" : "mem",
 			       (size_t) res_list_elem->start,
 			       (size_t) res_list_elem->end);
->>>>>>> 3cbea436
 			if (acpi_enforce_resources == ENFORCE_RESOURCES_LAX)
 				printk(KERN_NOTICE "ACPI: This conflict may"
 				       " cause random problems and system"
@@ -1635,7 +1563,6 @@
 	return AE_OK;
 }
 #endif
-<<<<<<< HEAD
 
 acpi_status __init acpi_os_initialize(void)
 {
@@ -1647,7 +1574,7 @@
 	return AE_OK;
 }
 
-acpi_status acpi_os_initialize1(void)
+acpi_status __init acpi_os_initialize1(void)
 {
 	kacpid_wq = create_workqueue("kacpid");
 	kacpi_notify_wq = create_workqueue("kacpi_notify");
@@ -1660,32 +1587,6 @@
 	return AE_OK;
 }
 
-=======
-
-acpi_status __init acpi_os_initialize(void)
-{
-	acpi_os_map_generic_address(&acpi_gbl_FADT.xpm1a_event_block);
-	acpi_os_map_generic_address(&acpi_gbl_FADT.xpm1b_event_block);
-	acpi_os_map_generic_address(&acpi_gbl_FADT.xgpe0_block);
-	acpi_os_map_generic_address(&acpi_gbl_FADT.xgpe1_block);
-
-	return AE_OK;
-}
-
-acpi_status __init acpi_os_initialize1(void)
-{
-	kacpid_wq = create_workqueue("kacpid");
-	kacpi_notify_wq = create_workqueue("kacpi_notify");
-	kacpi_hotplug_wq = create_workqueue("kacpi_hotplug");
-	BUG_ON(!kacpid_wq);
-	BUG_ON(!kacpi_notify_wq);
-	BUG_ON(!kacpi_hotplug_wq);
-	acpi_install_interface_handler(acpi_osi_handler);
-	acpi_osi_setup_late();
-	return AE_OK;
-}
-
->>>>>>> 3cbea436
 acpi_status acpi_os_terminate(void)
 {
 	if (acpi_irq_handler) {
