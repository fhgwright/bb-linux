--- conflicted
+++ resolved
@@ -315,11 +315,7 @@
 			query_dbc:1,
 			hg_supp:1;
 #endif
-<<<<<<< HEAD
-	__be16		rxsz;		/* recieve data_field size */
-=======
 	__be16		rxsz;		/* receive data_field size */
->>>>>>> 105e53f8
 	__be16		conseq;
 	__be16		ro_bitmap;
 	__be32		e_d_tov;
