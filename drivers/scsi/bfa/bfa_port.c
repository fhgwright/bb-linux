--- conflicted
+++ resolved
@@ -135,12 +135,6 @@
 	bfa_os_gettimeofday(&tv);
 	port->stats_reset_time = tv.tv_sec;
 
-	/**
-	 * re-initialize time stamp for stats reset
-	 */
-	bfa_os_gettimeofday(&tv);
-	port->stats_reset_time = tv.tv_sec;
-
 	if (port->stats_cbfn) {
 		port->stats_cbfn(port->stats_cbarg, status);
 		port->stats_cbfn = NULL;
@@ -455,11 +449,7 @@
 	bfa_ioc_hbfail_init(&port->hbfail, bfa_port_hbfail, port);
 	bfa_ioc_hbfail_register(port->ioc, &port->hbfail);
 
-<<<<<<< HEAD
-	/**
-=======
 	/*
->>>>>>> 45f53cc9
 	 * initialize time stamp for stats reset
 	 */
 	bfa_os_gettimeofday(&tv);
