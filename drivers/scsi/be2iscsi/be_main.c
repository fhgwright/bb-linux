--- conflicted
+++ resolved
@@ -359,11 +359,7 @@
 				    + BE2_TMFS
 				    + BE2_NOPOUT_REQ));
 	phba->params.cxns_per_ctrl = phba->fw_config.iscsi_cid_count;
-<<<<<<< HEAD
-	phba->params.asyncpdus_per_ctrl = phba->fw_config.iscsi_cid_count;;
-=======
 	phba->params.asyncpdus_per_ctrl = phba->fw_config.iscsi_cid_count * 2;
->>>>>>> 93929ebc
 	phba->params.icds_per_ctrl = phba->fw_config.iscsi_icd_count;;
 	phba->params.num_sge_per_io = BE2_SGE;
 	phba->params.defpdu_hdr_sz = BE2_DEFPDU_HDR_SZ;
@@ -2173,11 +2169,7 @@
 	num_cxn_wrb = (mem_descr_wrb->mem_array[idx].size) /
 		      ((sizeof(struct iscsi_wrb) *
 			phba->params.wrbs_per_cxn));
-<<<<<<< HEAD
-	for (index = 0; index < phba->params.cxns_per_ctrl; index += 2) {
-=======
 	for (index = 0; index < phba->params.cxns_per_ctrl * 2; index += 2) {
->>>>>>> 93929ebc
 		pwrb_context = &phwi_ctrlr->wrb_context[index];
 		if (num_cxn_wrb) {
 			for (j = 0; j < phba->params.wrbs_per_cxn; j++) {
@@ -3611,13 +3603,7 @@
 	struct beiscsi_hba *phba = beiscsi_conn->phba;
 	struct iscsi_wrb *pwrb = NULL;
 	unsigned int doorbell = 0;
-<<<<<<< HEAD
-	unsigned int i, cid;
-	struct iscsi_task *aborted_task;
-	unsigned int tag;
-=======
 	unsigned int cid;
->>>>>>> 93929ebc
 
 	cid = beiscsi_conn->beiscsi_conn_cid;
 	pwrb = io_task->pwrb_handle->pwrb;
@@ -3628,6 +3614,7 @@
 		      io_task->pwrb_handle->wrb_index);
 	AMAP_SET_BITS(struct amap_iscsi_wrb, sgl_icd_idx, pwrb,
 		      io_task->psgl_handle->sgl_index);
+
 	switch (task->hdr->opcode & ISCSI_OPCODE_MASK) {
 	case ISCSI_OP_LOGIN:
 		AMAP_SET_BITS(struct amap_iscsi_wrb, type, pwrb,
@@ -3652,36 +3639,6 @@
 		hwi_write_buffer(pwrb, task);
 		break;
 	case ISCSI_OP_SCSI_TMFUNC:
-<<<<<<< HEAD
-		session = conn->session;
-		i = ((struct iscsi_tm *)task->hdr)->rtt;
-		phwi_ctrlr = phba->phwi_ctrlr;
-		pwrb_context = &phwi_ctrlr->wrb_context[cid -
-					    phba->fw_config.iscsi_cid_start];
-		pwrb_handle = pwrb_context->pwrb_handle_basestd[be32_to_cpu(i)
-								>> 16];
-		aborted_task = pwrb_handle->pio_handle;
-		 if (!aborted_task)
-			return 0;
-
-		aborted_io_task = aborted_task->dd_data;
-		if (!aborted_io_task->scsi_cmnd)
-			return 0;
-
-		tag = mgmt_invalidate_icds(phba,
-				     aborted_io_task->psgl_handle->sgl_index,
-				     cid);
-		if (!tag) {
-			shost_printk(KERN_WARNING, phba->shost,
-				     "mgmt_invalidate_icds could not be"
-				     " submitted\n");
-		} else {
-			wait_event_interruptible(phba->ctrl.mcc_wait[tag],
-						 phba->ctrl.mcc_numtag[tag]);
-			free_mcc_tag(&phba->ctrl, tag);
-		}
-=======
->>>>>>> 93929ebc
 		AMAP_SET_BITS(struct amap_iscsi_wrb, type, pwrb,
 			      INI_TMF_CMD);
 		AMAP_SET_BITS(struct amap_iscsi_wrb, dmsg, pwrb, 0);
