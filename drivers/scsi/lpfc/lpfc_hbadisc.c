--- conflicted
+++ resolved
@@ -3167,11 +3167,7 @@
 	spin_unlock_irq(shost->host_lock);
 	vport->unreg_vpi_cmpl = VPORT_OK;
 	mempool_free(pmb, phba->mbox_mem_pool);
-<<<<<<< HEAD
-	lpfc_cleanup_vports_rrqs(vport);
-=======
 	lpfc_cleanup_vports_rrqs(vport, NULL);
->>>>>>> 105e53f8
 	/*
 	 * This shost reference might have been taken at the beginning of
 	 * lpfc_vport_delete()
