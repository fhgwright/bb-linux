--- conflicted
+++ resolved
@@ -742,12 +742,8 @@
 		scsi_done(cmd);
 	} else {
 		trace_scsi_dispatch_cmd_start(cmd);
-<<<<<<< HEAD
-		rtn = host->hostt->queuecommand(cmd, scsi_done);
-=======
 		cmd->scsi_done = scsi_done;
 		rtn = host->hostt->queuecommand(host, cmd);
->>>>>>> 3cbea436
 	}
 
 	if (rtn) {
