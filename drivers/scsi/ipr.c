/*
 * ipr.c -- driver for IBM Power Linux RAID adapters
 *
 * Written By: Brian King <brking@us.ibm.com>, IBM Corporation
 *
 * Copyright (C) 2003, 2004 IBM Corporation
 *
 * This program is free software; you can redistribute it and/or modify
 * it under the terms of the GNU General Public License as published by
 * the Free Software Foundation; either version 2 of the License, or
 * (at your option) any later version.
 *
 * This program is distributed in the hope that it will be useful,
 * but WITHOUT ANY WARRANTY; without even the implied warranty of
 * MERCHANTABILITY or FITNESS FOR A PARTICULAR PURPOSE.  See the
 * GNU General Public License for more details.
 *
 * You should have received a copy of the GNU General Public License
 * along with this program; if not, write to the Free Software
 * Foundation, Inc., 59 Temple Place, Suite 330, Boston, MA  02111-1307  USA
 *
 */

/*
 * Notes:
 *
 * This driver is used to control the following SCSI adapters:
 *
 * IBM iSeries: 5702, 5703, 2780, 5709, 570A, 570B
 *
 * IBM pSeries: PCI-X Dual Channel Ultra 320 SCSI RAID Adapter
 *              PCI-X Dual Channel Ultra 320 SCSI Adapter
 *              PCI-X Dual Channel Ultra 320 SCSI RAID Enablement Card
 *              Embedded SCSI adapter on p615 and p655 systems
 *
 * Supported Hardware Features:
 *	- Ultra 320 SCSI controller
 *	- PCI-X host interface
 *	- Embedded PowerPC RISC Processor and Hardware XOR DMA Engine
 *	- Non-Volatile Write Cache
 *	- Supports attachment of non-RAID disks, tape, and optical devices
 *	- RAID Levels 0, 5, 10
 *	- Hot spare
 *	- Background Parity Checking
 *	- Background Data Scrubbing
 *	- Ability to increase the capacity of an existing RAID 5 disk array
 *		by adding disks
 *
 * Driver Features:
 *	- Tagged command queuing
 *	- Adapter microcode download
 *	- PCI hot plug
 *	- SCSI device hot plug
 *
 */

#include <linux/fs.h>
#include <linux/init.h>
#include <linux/types.h>
#include <linux/errno.h>
#include <linux/kernel.h>
#include <linux/slab.h>
#include <linux/ioport.h>
#include <linux/delay.h>
#include <linux/pci.h>
#include <linux/wait.h>
#include <linux/spinlock.h>
#include <linux/sched.h>
#include <linux/interrupt.h>
#include <linux/blkdev.h>
#include <linux/firmware.h>
#include <linux/module.h>
#include <linux/moduleparam.h>
#include <linux/libata.h>
#include <linux/hdreg.h>
#include <linux/reboot.h>
#include <linux/stringify.h>
#include <asm/io.h>
#include <asm/irq.h>
#include <asm/processor.h>
#include <scsi/scsi.h>
#include <scsi/scsi_host.h>
#include <scsi/scsi_tcq.h>
#include <scsi/scsi_eh.h>
#include <scsi/scsi_cmnd.h>
#include "ipr.h"

/*
 *   Global Data
 */
static LIST_HEAD(ipr_ioa_head);
static unsigned int ipr_log_level = IPR_DEFAULT_LOG_LEVEL;
static unsigned int ipr_max_speed = 1;
static int ipr_testmode = 0;
static unsigned int ipr_fastfail = 0;
static unsigned int ipr_transop_timeout = 0;
static unsigned int ipr_debug = 0;
static unsigned int ipr_max_devs = IPR_DEFAULT_SIS64_DEVS;
static unsigned int ipr_dual_ioa_raid = 1;
static DEFINE_SPINLOCK(ipr_driver_lock);

/* This table describes the differences between DMA controller chips */
static const struct ipr_chip_cfg_t ipr_chip_cfg[] = {
	{ /* Gemstone, Citrine, Obsidian, and Obsidian-E */
		.mailbox = 0x0042C,
		.cache_line_size = 0x20,
		{
			.set_interrupt_mask_reg = 0x0022C,
			.clr_interrupt_mask_reg = 0x00230,
			.clr_interrupt_mask_reg32 = 0x00230,
			.sense_interrupt_mask_reg = 0x0022C,
			.sense_interrupt_mask_reg32 = 0x0022C,
			.clr_interrupt_reg = 0x00228,
			.clr_interrupt_reg32 = 0x00228,
			.sense_interrupt_reg = 0x00224,
			.sense_interrupt_reg32 = 0x00224,
			.ioarrin_reg = 0x00404,
			.sense_uproc_interrupt_reg = 0x00214,
			.sense_uproc_interrupt_reg32 = 0x00214,
			.set_uproc_interrupt_reg = 0x00214,
			.set_uproc_interrupt_reg32 = 0x00214,
			.clr_uproc_interrupt_reg = 0x00218,
			.clr_uproc_interrupt_reg32 = 0x00218
		}
	},
	{ /* Snipe and Scamp */
		.mailbox = 0x0052C,
		.cache_line_size = 0x20,
		{
			.set_interrupt_mask_reg = 0x00288,
			.clr_interrupt_mask_reg = 0x0028C,
			.clr_interrupt_mask_reg32 = 0x0028C,
			.sense_interrupt_mask_reg = 0x00288,
			.sense_interrupt_mask_reg32 = 0x00288,
			.clr_interrupt_reg = 0x00284,
			.clr_interrupt_reg32 = 0x00284,
			.sense_interrupt_reg = 0x00280,
			.sense_interrupt_reg32 = 0x00280,
			.ioarrin_reg = 0x00504,
			.sense_uproc_interrupt_reg = 0x00290,
			.sense_uproc_interrupt_reg32 = 0x00290,
			.set_uproc_interrupt_reg = 0x00290,
			.set_uproc_interrupt_reg32 = 0x00290,
			.clr_uproc_interrupt_reg = 0x00294,
			.clr_uproc_interrupt_reg32 = 0x00294
		}
	},
	{ /* CRoC */
<<<<<<< HEAD
		.mailbox = 0x00040,
=======
		.mailbox = 0x00044,
>>>>>>> 3cbea436
		.cache_line_size = 0x20,
		{
			.set_interrupt_mask_reg = 0x00010,
			.clr_interrupt_mask_reg = 0x00018,
			.clr_interrupt_mask_reg32 = 0x0001C,
			.sense_interrupt_mask_reg = 0x00010,
			.sense_interrupt_mask_reg32 = 0x00014,
			.clr_interrupt_reg = 0x00008,
			.clr_interrupt_reg32 = 0x0000C,
			.sense_interrupt_reg = 0x00000,
			.sense_interrupt_reg32 = 0x00004,
			.ioarrin_reg = 0x00070,
			.sense_uproc_interrupt_reg = 0x00020,
			.sense_uproc_interrupt_reg32 = 0x00024,
			.set_uproc_interrupt_reg = 0x00020,
			.set_uproc_interrupt_reg32 = 0x00024,
			.clr_uproc_interrupt_reg = 0x00028,
			.clr_uproc_interrupt_reg32 = 0x0002C,
			.init_feedback_reg = 0x0005C,
			.dump_addr_reg = 0x00064,
			.dump_data_reg = 0x00068,
			.endian_swap_reg = 0x00084
		}
	},
};

static const struct ipr_chip_t ipr_chip[] = {
	{ PCI_VENDOR_ID_MYLEX, PCI_DEVICE_ID_IBM_GEMSTONE, IPR_USE_LSI, IPR_SIS32, IPR_PCI_CFG, &ipr_chip_cfg[0] },
	{ PCI_VENDOR_ID_IBM, PCI_DEVICE_ID_IBM_CITRINE, IPR_USE_LSI, IPR_SIS32, IPR_PCI_CFG, &ipr_chip_cfg[0] },
	{ PCI_VENDOR_ID_ADAPTEC2, PCI_DEVICE_ID_ADAPTEC2_OBSIDIAN, IPR_USE_LSI, IPR_SIS32, IPR_PCI_CFG, &ipr_chip_cfg[0] },
	{ PCI_VENDOR_ID_IBM, PCI_DEVICE_ID_IBM_OBSIDIAN, IPR_USE_LSI, IPR_SIS32, IPR_PCI_CFG, &ipr_chip_cfg[0] },
	{ PCI_VENDOR_ID_IBM, PCI_DEVICE_ID_IBM_OBSIDIAN_E, IPR_USE_MSI, IPR_SIS32, IPR_PCI_CFG, &ipr_chip_cfg[0] },
	{ PCI_VENDOR_ID_IBM, PCI_DEVICE_ID_IBM_SNIPE, IPR_USE_LSI, IPR_SIS32, IPR_PCI_CFG, &ipr_chip_cfg[1] },
	{ PCI_VENDOR_ID_ADAPTEC2, PCI_DEVICE_ID_ADAPTEC2_SCAMP, IPR_USE_LSI, IPR_SIS32, IPR_PCI_CFG, &ipr_chip_cfg[1] },
	{ PCI_VENDOR_ID_IBM, PCI_DEVICE_ID_IBM_CROC_FPGA_E2, IPR_USE_MSI, IPR_SIS64, IPR_MMIO, &ipr_chip_cfg[2] },
	{ PCI_VENDOR_ID_IBM, PCI_DEVICE_ID_IBM_CROC_ASIC_E2, IPR_USE_MSI, IPR_SIS64, IPR_MMIO, &ipr_chip_cfg[2] }
};

static int ipr_max_bus_speeds [] = {
	IPR_80MBs_SCSI_RATE, IPR_U160_SCSI_RATE, IPR_U320_SCSI_RATE
};

MODULE_AUTHOR("Brian King <brking@us.ibm.com>");
MODULE_DESCRIPTION("IBM Power RAID SCSI Adapter Driver");
module_param_named(max_speed, ipr_max_speed, uint, 0);
MODULE_PARM_DESC(max_speed, "Maximum bus speed (0-2). Default: 1=U160. Speeds: 0=80 MB/s, 1=U160, 2=U320");
module_param_named(log_level, ipr_log_level, uint, 0);
MODULE_PARM_DESC(log_level, "Set to 0 - 4 for increasing verbosity of device driver");
module_param_named(testmode, ipr_testmode, int, 0);
MODULE_PARM_DESC(testmode, "DANGEROUS!!! Allows unsupported configurations");
module_param_named(fastfail, ipr_fastfail, int, S_IRUGO | S_IWUSR);
MODULE_PARM_DESC(fastfail, "Reduce timeouts and retries");
module_param_named(transop_timeout, ipr_transop_timeout, int, 0);
MODULE_PARM_DESC(transop_timeout, "Time in seconds to wait for adapter to come operational (default: 300)");
module_param_named(debug, ipr_debug, int, S_IRUGO | S_IWUSR);
MODULE_PARM_DESC(debug, "Enable device driver debugging logging. Set to 1 to enable. (default: 0)");
module_param_named(dual_ioa_raid, ipr_dual_ioa_raid, int, 0);
MODULE_PARM_DESC(dual_ioa_raid, "Enable dual adapter RAID support. Set to 1 to enable. (default: 1)");
module_param_named(max_devs, ipr_max_devs, int, 0);
MODULE_PARM_DESC(max_devs, "Specify the maximum number of physical devices. "
		 "[Default=" __stringify(IPR_DEFAULT_SIS64_DEVS) "]");
MODULE_LICENSE("GPL");
MODULE_VERSION(IPR_DRIVER_VERSION);

/*  A constant array of IOASCs/URCs/Error Messages */
static const
struct ipr_error_table_t ipr_error_table[] = {
	{0x00000000, 1, IPR_DEFAULT_LOG_LEVEL,
	"8155: An unknown error was received"},
	{0x00330000, 0, 0,
	"Soft underlength error"},
	{0x005A0000, 0, 0,
	"Command to be cancelled not found"},
	{0x00808000, 0, 0,
	"Qualified success"},
	{0x01080000, 1, IPR_DEFAULT_LOG_LEVEL,
	"FFFE: Soft device bus error recovered by the IOA"},
	{0x01088100, 0, IPR_DEFAULT_LOG_LEVEL,
	"4101: Soft device bus fabric error"},
	{0x01100100, 0, IPR_DEFAULT_LOG_LEVEL,
	"FFFC: Logical block guard error recovered by the device"},
	{0x01100300, 0, IPR_DEFAULT_LOG_LEVEL,
	"FFFC: Logical block reference tag error recovered by the device"},
	{0x01108300, 0, IPR_DEFAULT_LOG_LEVEL,
	"4171: Recovered scatter list tag / sequence number error"},
	{0x01109000, 0, IPR_DEFAULT_LOG_LEVEL,
	"FF3D: Recovered logical block CRC error on IOA to Host transfer"},
	{0x01109200, 0, IPR_DEFAULT_LOG_LEVEL,
	"4171: Recovered logical block sequence number error on IOA to Host transfer"},
	{0x0110A000, 0, IPR_DEFAULT_LOG_LEVEL,
	"FFFD: Recovered logical block reference tag error detected by the IOA"},
	{0x0110A100, 0, IPR_DEFAULT_LOG_LEVEL,
	"FFFD: Logical block guard error recovered by the IOA"},
	{0x01170600, 0, IPR_DEFAULT_LOG_LEVEL,
	"FFF9: Device sector reassign successful"},
	{0x01170900, 0, IPR_DEFAULT_LOG_LEVEL,
	"FFF7: Media error recovered by device rewrite procedures"},
	{0x01180200, 0, IPR_DEFAULT_LOG_LEVEL,
	"7001: IOA sector reassignment successful"},
	{0x01180500, 0, IPR_DEFAULT_LOG_LEVEL,
	"FFF9: Soft media error. Sector reassignment recommended"},
	{0x01180600, 0, IPR_DEFAULT_LOG_LEVEL,
	"FFF7: Media error recovered by IOA rewrite procedures"},
	{0x01418000, 0, IPR_DEFAULT_LOG_LEVEL,
	"FF3D: Soft PCI bus error recovered by the IOA"},
	{0x01440000, 1, IPR_DEFAULT_LOG_LEVEL,
	"FFF6: Device hardware error recovered by the IOA"},
	{0x01448100, 0, IPR_DEFAULT_LOG_LEVEL,
	"FFF6: Device hardware error recovered by the device"},
	{0x01448200, 1, IPR_DEFAULT_LOG_LEVEL,
	"FF3D: Soft IOA error recovered by the IOA"},
	{0x01448300, 0, IPR_DEFAULT_LOG_LEVEL,
	"FFFA: Undefined device response recovered by the IOA"},
	{0x014A0000, 1, IPR_DEFAULT_LOG_LEVEL,
	"FFF6: Device bus error, message or command phase"},
	{0x014A8000, 0, IPR_DEFAULT_LOG_LEVEL,
	"FFFE: Task Management Function failed"},
	{0x015D0000, 0, IPR_DEFAULT_LOG_LEVEL,
	"FFF6: Failure prediction threshold exceeded"},
	{0x015D9200, 0, IPR_DEFAULT_LOG_LEVEL,
	"8009: Impending cache battery pack failure"},
	{0x02040400, 0, 0,
	"34FF: Disk device format in progress"},
	{0x02048000, 0, IPR_DEFAULT_LOG_LEVEL,
	"9070: IOA requested reset"},
	{0x023F0000, 0, 0,
	"Synchronization required"},
	{0x024E0000, 0, 0,
	"No ready, IOA shutdown"},
	{0x025A0000, 0, 0,
	"Not ready, IOA has been shutdown"},
	{0x02670100, 0, IPR_DEFAULT_LOG_LEVEL,
	"3020: Storage subsystem configuration error"},
	{0x03110B00, 0, 0,
	"FFF5: Medium error, data unreadable, recommend reassign"},
	{0x03110C00, 0, 0,
	"7000: Medium error, data unreadable, do not reassign"},
	{0x03310000, 0, IPR_DEFAULT_LOG_LEVEL,
	"FFF3: Disk media format bad"},
	{0x04050000, 0, IPR_DEFAULT_LOG_LEVEL,
	"3002: Addressed device failed to respond to selection"},
	{0x04080000, 1, IPR_DEFAULT_LOG_LEVEL,
	"3100: Device bus error"},
	{0x04080100, 0, IPR_DEFAULT_LOG_LEVEL,
	"3109: IOA timed out a device command"},
	{0x04088000, 0, 0,
	"3120: SCSI bus is not operational"},
	{0x04088100, 0, IPR_DEFAULT_LOG_LEVEL,
	"4100: Hard device bus fabric error"},
	{0x04100100, 0, IPR_DEFAULT_LOG_LEVEL,
	"310C: Logical block guard error detected by the device"},
	{0x04100300, 0, IPR_DEFAULT_LOG_LEVEL,
	"310C: Logical block reference tag error detected by the device"},
	{0x04108300, 1, IPR_DEFAULT_LOG_LEVEL,
	"4170: Scatter list tag / sequence number error"},
	{0x04109000, 1, IPR_DEFAULT_LOG_LEVEL,
	"8150: Logical block CRC error on IOA to Host transfer"},
	{0x04109200, 1, IPR_DEFAULT_LOG_LEVEL,
	"4170: Logical block sequence number error on IOA to Host transfer"},
	{0x0410A000, 0, IPR_DEFAULT_LOG_LEVEL,
	"310D: Logical block reference tag error detected by the IOA"},
	{0x0410A100, 0, IPR_DEFAULT_LOG_LEVEL,
	"310D: Logical block guard error detected by the IOA"},
	{0x04118000, 0, IPR_DEFAULT_LOG_LEVEL,
	"9000: IOA reserved area data check"},
	{0x04118100, 0, IPR_DEFAULT_LOG_LEVEL,
	"9001: IOA reserved area invalid data pattern"},
	{0x04118200, 0, IPR_DEFAULT_LOG_LEVEL,
	"9002: IOA reserved area LRC error"},
	{0x04118300, 1, IPR_DEFAULT_LOG_LEVEL,
	"Hardware Error, IOA metadata access error"},
	{0x04320000, 0, IPR_DEFAULT_LOG_LEVEL,
	"102E: Out of alternate sectors for disk storage"},
	{0x04330000, 1, IPR_DEFAULT_LOG_LEVEL,
	"FFF4: Data transfer underlength error"},
	{0x04338000, 1, IPR_DEFAULT_LOG_LEVEL,
	"FFF4: Data transfer overlength error"},
	{0x043E0100, 0, IPR_DEFAULT_LOG_LEVEL,
	"3400: Logical unit failure"},
	{0x04408500, 0, IPR_DEFAULT_LOG_LEVEL,
	"FFF4: Device microcode is corrupt"},
	{0x04418000, 1, IPR_DEFAULT_LOG_LEVEL,
	"8150: PCI bus error"},
	{0x04430000, 1, 0,
	"Unsupported device bus message received"},
	{0x04440000, 1, IPR_DEFAULT_LOG_LEVEL,
	"FFF4: Disk device problem"},
	{0x04448200, 1, IPR_DEFAULT_LOG_LEVEL,
	"8150: Permanent IOA failure"},
	{0x04448300, 0, IPR_DEFAULT_LOG_LEVEL,
	"3010: Disk device returned wrong response to IOA"},
	{0x04448400, 0, IPR_DEFAULT_LOG_LEVEL,
	"8151: IOA microcode error"},
	{0x04448500, 0, 0,
	"Device bus status error"},
	{0x04448600, 0, IPR_DEFAULT_LOG_LEVEL,
	"8157: IOA error requiring IOA reset to recover"},
	{0x04448700, 0, 0,
	"ATA device status error"},
	{0x04490000, 0, 0,
	"Message reject received from the device"},
	{0x04449200, 0, IPR_DEFAULT_LOG_LEVEL,
	"8008: A permanent cache battery pack failure occurred"},
	{0x0444A000, 0, IPR_DEFAULT_LOG_LEVEL,
	"9090: Disk unit has been modified after the last known status"},
	{0x0444A200, 0, IPR_DEFAULT_LOG_LEVEL,
	"9081: IOA detected device error"},
	{0x0444A300, 0, IPR_DEFAULT_LOG_LEVEL,
	"9082: IOA detected device error"},
	{0x044A0000, 1, IPR_DEFAULT_LOG_LEVEL,
	"3110: Device bus error, message or command phase"},
	{0x044A8000, 1, IPR_DEFAULT_LOG_LEVEL,
	"3110: SAS Command / Task Management Function failed"},
	{0x04670400, 0, IPR_DEFAULT_LOG_LEVEL,
	"9091: Incorrect hardware configuration change has been detected"},
	{0x04678000, 0, IPR_DEFAULT_LOG_LEVEL,
	"9073: Invalid multi-adapter configuration"},
	{0x04678100, 0, IPR_DEFAULT_LOG_LEVEL,
	"4010: Incorrect connection between cascaded expanders"},
	{0x04678200, 0, IPR_DEFAULT_LOG_LEVEL,
	"4020: Connections exceed IOA design limits"},
	{0x04678300, 0, IPR_DEFAULT_LOG_LEVEL,
	"4030: Incorrect multipath connection"},
	{0x04679000, 0, IPR_DEFAULT_LOG_LEVEL,
	"4110: Unsupported enclosure function"},
	{0x046E0000, 0, IPR_DEFAULT_LOG_LEVEL,
	"FFF4: Command to logical unit failed"},
	{0x05240000, 1, 0,
	"Illegal request, invalid request type or request packet"},
	{0x05250000, 0, 0,
	"Illegal request, invalid resource handle"},
	{0x05258000, 0, 0,
	"Illegal request, commands not allowed to this device"},
	{0x05258100, 0, 0,
	"Illegal request, command not allowed to a secondary adapter"},
	{0x05258200, 0, 0,
	"Illegal request, command not allowed to a non-optimized resource"},
	{0x05260000, 0, 0,
	"Illegal request, invalid field in parameter list"},
	{0x05260100, 0, 0,
	"Illegal request, parameter not supported"},
	{0x05260200, 0, 0,
	"Illegal request, parameter value invalid"},
	{0x052C0000, 0, 0,
	"Illegal request, command sequence error"},
	{0x052C8000, 1, 0,
	"Illegal request, dual adapter support not enabled"},
	{0x06040500, 0, IPR_DEFAULT_LOG_LEVEL,
	"9031: Array protection temporarily suspended, protection resuming"},
	{0x06040600, 0, IPR_DEFAULT_LOG_LEVEL,
	"9040: Array protection temporarily suspended, protection resuming"},
	{0x06288000, 0, IPR_DEFAULT_LOG_LEVEL,
	"3140: Device bus not ready to ready transition"},
	{0x06290000, 0, IPR_DEFAULT_LOG_LEVEL,
	"FFFB: SCSI bus was reset"},
	{0x06290500, 0, 0,
	"FFFE: SCSI bus transition to single ended"},
	{0x06290600, 0, 0,
	"FFFE: SCSI bus transition to LVD"},
	{0x06298000, 0, IPR_DEFAULT_LOG_LEVEL,
	"FFFB: SCSI bus was reset by another initiator"},
	{0x063F0300, 0, IPR_DEFAULT_LOG_LEVEL,
	"3029: A device replacement has occurred"},
	{0x064C8000, 0, IPR_DEFAULT_LOG_LEVEL,
	"9051: IOA cache data exists for a missing or failed device"},
	{0x064C8100, 0, IPR_DEFAULT_LOG_LEVEL,
	"9055: Auxiliary cache IOA contains cache data needed by the primary IOA"},
	{0x06670100, 0, IPR_DEFAULT_LOG_LEVEL,
	"9025: Disk unit is not supported at its physical location"},
	{0x06670600, 0, IPR_DEFAULT_LOG_LEVEL,
	"3020: IOA detected a SCSI bus configuration error"},
	{0x06678000, 0, IPR_DEFAULT_LOG_LEVEL,
	"3150: SCSI bus configuration error"},
	{0x06678100, 0, IPR_DEFAULT_LOG_LEVEL,
	"9074: Asymmetric advanced function disk configuration"},
	{0x06678300, 0, IPR_DEFAULT_LOG_LEVEL,
	"4040: Incomplete multipath connection between IOA and enclosure"},
	{0x06678400, 0, IPR_DEFAULT_LOG_LEVEL,
	"4041: Incomplete multipath connection between enclosure and device"},
	{0x06678500, 0, IPR_DEFAULT_LOG_LEVEL,
	"9075: Incomplete multipath connection between IOA and remote IOA"},
	{0x06678600, 0, IPR_DEFAULT_LOG_LEVEL,
	"9076: Configuration error, missing remote IOA"},
	{0x06679100, 0, IPR_DEFAULT_LOG_LEVEL,
	"4050: Enclosure does not support a required multipath function"},
	{0x06690000, 0, IPR_DEFAULT_LOG_LEVEL,
	"4070: Logically bad block written on device"},
	{0x06690200, 0, IPR_DEFAULT_LOG_LEVEL,
	"9041: Array protection temporarily suspended"},
	{0x06698200, 0, IPR_DEFAULT_LOG_LEVEL,
	"9042: Corrupt array parity detected on specified device"},
	{0x066B0200, 0, IPR_DEFAULT_LOG_LEVEL,
	"9030: Array no longer protected due to missing or failed disk unit"},
	{0x066B8000, 0, IPR_DEFAULT_LOG_LEVEL,
	"9071: Link operational transition"},
	{0x066B8100, 0, IPR_DEFAULT_LOG_LEVEL,
	"9072: Link not operational transition"},
	{0x066B8200, 0, IPR_DEFAULT_LOG_LEVEL,
	"9032: Array exposed but still protected"},
	{0x066B8300, 0, IPR_DEFAULT_LOG_LEVEL + 1,
	"70DD: Device forced failed by disrupt device command"},
	{0x066B9100, 0, IPR_DEFAULT_LOG_LEVEL,
	"4061: Multipath redundancy level got better"},
	{0x066B9200, 0, IPR_DEFAULT_LOG_LEVEL,
	"4060: Multipath redundancy level got worse"},
	{0x07270000, 0, 0,
	"Failure due to other device"},
	{0x07278000, 0, IPR_DEFAULT_LOG_LEVEL,
	"9008: IOA does not support functions expected by devices"},
	{0x07278100, 0, IPR_DEFAULT_LOG_LEVEL,
	"9010: Cache data associated with attached devices cannot be found"},
	{0x07278200, 0, IPR_DEFAULT_LOG_LEVEL,
	"9011: Cache data belongs to devices other than those attached"},
	{0x07278400, 0, IPR_DEFAULT_LOG_LEVEL,
	"9020: Array missing 2 or more devices with only 1 device present"},
	{0x07278500, 0, IPR_DEFAULT_LOG_LEVEL,
	"9021: Array missing 2 or more devices with 2 or more devices present"},
	{0x07278600, 0, IPR_DEFAULT_LOG_LEVEL,
	"9022: Exposed array is missing a required device"},
	{0x07278700, 0, IPR_DEFAULT_LOG_LEVEL,
	"9023: Array member(s) not at required physical locations"},
	{0x07278800, 0, IPR_DEFAULT_LOG_LEVEL,
	"9024: Array not functional due to present hardware configuration"},
	{0x07278900, 0, IPR_DEFAULT_LOG_LEVEL,
	"9026: Array not functional due to present hardware configuration"},
	{0x07278A00, 0, IPR_DEFAULT_LOG_LEVEL,
	"9027: Array is missing a device and parity is out of sync"},
	{0x07278B00, 0, IPR_DEFAULT_LOG_LEVEL,
	"9028: Maximum number of arrays already exist"},
	{0x07278C00, 0, IPR_DEFAULT_LOG_LEVEL,
	"9050: Required cache data cannot be located for a disk unit"},
	{0x07278D00, 0, IPR_DEFAULT_LOG_LEVEL,
	"9052: Cache data exists for a device that has been modified"},
	{0x07278F00, 0, IPR_DEFAULT_LOG_LEVEL,
	"9054: IOA resources not available due to previous problems"},
	{0x07279100, 0, IPR_DEFAULT_LOG_LEVEL,
	"9092: Disk unit requires initialization before use"},
	{0x07279200, 0, IPR_DEFAULT_LOG_LEVEL,
	"9029: Incorrect hardware configuration change has been detected"},
	{0x07279600, 0, IPR_DEFAULT_LOG_LEVEL,
	"9060: One or more disk pairs are missing from an array"},
	{0x07279700, 0, IPR_DEFAULT_LOG_LEVEL,
	"9061: One or more disks are missing from an array"},
	{0x07279800, 0, IPR_DEFAULT_LOG_LEVEL,
	"9062: One or more disks are missing from an array"},
	{0x07279900, 0, IPR_DEFAULT_LOG_LEVEL,
	"9063: Maximum number of functional arrays has been exceeded"},
	{0x0B260000, 0, 0,
	"Aborted command, invalid descriptor"},
	{0x0B5A0000, 0, 0,
	"Command terminated by host"}
};

static const struct ipr_ses_table_entry ipr_ses_table[] = {
	{ "2104-DL1        ", "XXXXXXXXXXXXXXXX", 80 },
	{ "2104-TL1        ", "XXXXXXXXXXXXXXXX", 80 },
	{ "HSBP07M P U2SCSI", "XXXXXXXXXXXXXXXX", 80 }, /* Hidive 7 slot */
	{ "HSBP05M P U2SCSI", "XXXXXXXXXXXXXXXX", 80 }, /* Hidive 5 slot */
	{ "HSBP05M S U2SCSI", "XXXXXXXXXXXXXXXX", 80 }, /* Bowtie */
	{ "HSBP06E ASU2SCSI", "XXXXXXXXXXXXXXXX", 80 }, /* MartinFenning */
	{ "2104-DU3        ", "XXXXXXXXXXXXXXXX", 160 },
	{ "2104-TU3        ", "XXXXXXXXXXXXXXXX", 160 },
	{ "HSBP04C RSU2SCSI", "XXXXXXX*XXXXXXXX", 160 },
	{ "HSBP06E RSU2SCSI", "XXXXXXX*XXXXXXXX", 160 },
	{ "St  V1S2        ", "XXXXXXXXXXXXXXXX", 160 },
	{ "HSBPD4M  PU3SCSI", "XXXXXXX*XXXXXXXX", 160 },
	{ "VSBPD1H   U3SCSI", "XXXXXXX*XXXXXXXX", 160 }
};

/*
 *  Function Prototypes
 */
static int ipr_reset_alert(struct ipr_cmnd *);
static void ipr_process_ccn(struct ipr_cmnd *);
static void ipr_process_error(struct ipr_cmnd *);
static void ipr_reset_ioa_job(struct ipr_cmnd *);
static void ipr_initiate_ioa_reset(struct ipr_ioa_cfg *,
				   enum ipr_shutdown_type);

#ifdef CONFIG_SCSI_IPR_TRACE
/**
 * ipr_trc_hook - Add a trace entry to the driver trace
 * @ipr_cmd:	ipr command struct
 * @type:		trace type
 * @add_data:	additional data
 *
 * Return value:
 * 	none
 **/
static void ipr_trc_hook(struct ipr_cmnd *ipr_cmd,
			 u8 type, u32 add_data)
{
	struct ipr_trace_entry *trace_entry;
	struct ipr_ioa_cfg *ioa_cfg = ipr_cmd->ioa_cfg;

	trace_entry = &ioa_cfg->trace[ioa_cfg->trace_index++];
	trace_entry->time = jiffies;
	trace_entry->op_code = ipr_cmd->ioarcb.cmd_pkt.cdb[0];
	trace_entry->type = type;
	if (ipr_cmd->ioa_cfg->sis64)
		trace_entry->ata_op_code = ipr_cmd->i.ata_ioadl.regs.command;
	else
		trace_entry->ata_op_code = ipr_cmd->ioarcb.u.add_data.u.regs.command;
	trace_entry->cmd_index = ipr_cmd->cmd_index & 0xff;
	trace_entry->res_handle = ipr_cmd->ioarcb.res_handle;
	trace_entry->u.add_data = add_data;
}
#else
#define ipr_trc_hook(ipr_cmd, type, add_data) do { } while(0)
#endif

/**
 * ipr_reinit_ipr_cmnd - Re-initialize an IPR Cmnd block for reuse
 * @ipr_cmd:	ipr command struct
 *
 * Return value:
 * 	none
 **/
static void ipr_reinit_ipr_cmnd(struct ipr_cmnd *ipr_cmd)
{
	struct ipr_ioarcb *ioarcb = &ipr_cmd->ioarcb;
	struct ipr_ioasa *ioasa = &ipr_cmd->s.ioasa;
	struct ipr_ioasa64 *ioasa64 = &ipr_cmd->s.ioasa64;
	dma_addr_t dma_addr = ipr_cmd->dma_addr;

	memset(&ioarcb->cmd_pkt, 0, sizeof(struct ipr_cmd_pkt));
	ioarcb->data_transfer_length = 0;
	ioarcb->read_data_transfer_length = 0;
	ioarcb->ioadl_len = 0;
	ioarcb->read_ioadl_len = 0;

	if (ipr_cmd->ioa_cfg->sis64) {
		ioarcb->u.sis64_addr_data.data_ioadl_addr =
			cpu_to_be64(dma_addr + offsetof(struct ipr_cmnd, i.ioadl64));
		ioasa64->u.gata.status = 0;
	} else {
		ioarcb->write_ioadl_addr =
			cpu_to_be32(dma_addr + offsetof(struct ipr_cmnd, i.ioadl));
		ioarcb->read_ioadl_addr = ioarcb->write_ioadl_addr;
		ioasa->u.gata.status = 0;
	}

	ioasa->hdr.ioasc = 0;
	ioasa->hdr.residual_data_len = 0;
	ipr_cmd->scsi_cmd = NULL;
	ipr_cmd->qc = NULL;
	ipr_cmd->sense_buffer[0] = 0;
	ipr_cmd->dma_use_sg = 0;
}

/**
 * ipr_init_ipr_cmnd - Initialize an IPR Cmnd block
 * @ipr_cmd:	ipr command struct
 *
 * Return value:
 * 	none
 **/
static void ipr_init_ipr_cmnd(struct ipr_cmnd *ipr_cmd)
{
	ipr_reinit_ipr_cmnd(ipr_cmd);
	ipr_cmd->u.scratch = 0;
	ipr_cmd->sibling = NULL;
	init_timer(&ipr_cmd->timer);
}

/**
 * ipr_get_free_ipr_cmnd - Get a free IPR Cmnd block
 * @ioa_cfg:	ioa config struct
 *
 * Return value:
 * 	pointer to ipr command struct
 **/
static
struct ipr_cmnd *ipr_get_free_ipr_cmnd(struct ipr_ioa_cfg *ioa_cfg)
{
	struct ipr_cmnd *ipr_cmd;

	ipr_cmd = list_entry(ioa_cfg->free_q.next, struct ipr_cmnd, queue);
	list_del(&ipr_cmd->queue);
	ipr_init_ipr_cmnd(ipr_cmd);

	return ipr_cmd;
}

/**
 * ipr_mask_and_clear_interrupts - Mask all and clear specified interrupts
 * @ioa_cfg:	ioa config struct
 * @clr_ints:     interrupts to clear
 *
 * This function masks all interrupts on the adapter, then clears the
 * interrupts specified in the mask
 *
 * Return value:
 * 	none
 **/
static void ipr_mask_and_clear_interrupts(struct ipr_ioa_cfg *ioa_cfg,
					  u32 clr_ints)
{
	volatile u32 int_reg;

	/* Stop new interrupts */
	ioa_cfg->allow_interrupts = 0;

	/* Set interrupt mask to stop all new interrupts */
	if (ioa_cfg->sis64)
		writeq(~0, ioa_cfg->regs.set_interrupt_mask_reg);
	else
		writel(~0, ioa_cfg->regs.set_interrupt_mask_reg);

	/* Clear any pending interrupts */
	if (ioa_cfg->sis64)
		writel(~0, ioa_cfg->regs.clr_interrupt_reg);
	writel(clr_ints, ioa_cfg->regs.clr_interrupt_reg32);
	int_reg = readl(ioa_cfg->regs.sense_interrupt_reg);
}

/**
 * ipr_save_pcix_cmd_reg - Save PCI-X command register
 * @ioa_cfg:	ioa config struct
 *
 * Return value:
 * 	0 on success / -EIO on failure
 **/
static int ipr_save_pcix_cmd_reg(struct ipr_ioa_cfg *ioa_cfg)
{
	int pcix_cmd_reg = pci_find_capability(ioa_cfg->pdev, PCI_CAP_ID_PCIX);

	if (pcix_cmd_reg == 0)
		return 0;

	if (pci_read_config_word(ioa_cfg->pdev, pcix_cmd_reg + PCI_X_CMD,
				 &ioa_cfg->saved_pcix_cmd_reg) != PCIBIOS_SUCCESSFUL) {
		dev_err(&ioa_cfg->pdev->dev, "Failed to save PCI-X command register\n");
		return -EIO;
	}

	ioa_cfg->saved_pcix_cmd_reg |= PCI_X_CMD_DPERR_E | PCI_X_CMD_ERO;
	return 0;
}

/**
 * ipr_set_pcix_cmd_reg - Setup PCI-X command register
 * @ioa_cfg:	ioa config struct
 *
 * Return value:
 * 	0 on success / -EIO on failure
 **/
static int ipr_set_pcix_cmd_reg(struct ipr_ioa_cfg *ioa_cfg)
{
	int pcix_cmd_reg = pci_find_capability(ioa_cfg->pdev, PCI_CAP_ID_PCIX);

	if (pcix_cmd_reg) {
		if (pci_write_config_word(ioa_cfg->pdev, pcix_cmd_reg + PCI_X_CMD,
					  ioa_cfg->saved_pcix_cmd_reg) != PCIBIOS_SUCCESSFUL) {
			dev_err(&ioa_cfg->pdev->dev, "Failed to setup PCI-X command register\n");
			return -EIO;
		}
	}

	return 0;
}

/**
 * ipr_sata_eh_done - done function for aborted SATA commands
 * @ipr_cmd:	ipr command struct
 *
 * This function is invoked for ops generated to SATA
 * devices which are being aborted.
 *
 * Return value:
 * 	none
 **/
static void ipr_sata_eh_done(struct ipr_cmnd *ipr_cmd)
{
	struct ipr_ioa_cfg *ioa_cfg = ipr_cmd->ioa_cfg;
	struct ata_queued_cmd *qc = ipr_cmd->qc;
	struct ipr_sata_port *sata_port = qc->ap->private_data;

	qc->err_mask |= AC_ERR_OTHER;
	sata_port->ioasa.status |= ATA_BUSY;
	list_add_tail(&ipr_cmd->queue, &ioa_cfg->free_q);
	ata_qc_complete(qc);
}

/**
 * ipr_scsi_eh_done - mid-layer done function for aborted ops
 * @ipr_cmd:	ipr command struct
 *
 * This function is invoked by the interrupt handler for
 * ops generated by the SCSI mid-layer which are being aborted.
 *
 * Return value:
 * 	none
 **/
static void ipr_scsi_eh_done(struct ipr_cmnd *ipr_cmd)
{
	struct ipr_ioa_cfg *ioa_cfg = ipr_cmd->ioa_cfg;
	struct scsi_cmnd *scsi_cmd = ipr_cmd->scsi_cmd;

	scsi_cmd->result |= (DID_ERROR << 16);

	scsi_dma_unmap(ipr_cmd->scsi_cmd);
	scsi_cmd->scsi_done(scsi_cmd);
	list_add_tail(&ipr_cmd->queue, &ioa_cfg->free_q);
}

/**
 * ipr_fail_all_ops - Fails all outstanding ops.
 * @ioa_cfg:	ioa config struct
 *
 * This function fails all outstanding ops.
 *
 * Return value:
 * 	none
 **/
static void ipr_fail_all_ops(struct ipr_ioa_cfg *ioa_cfg)
{
	struct ipr_cmnd *ipr_cmd, *temp;

	ENTER;
	list_for_each_entry_safe(ipr_cmd, temp, &ioa_cfg->pending_q, queue) {
		list_del(&ipr_cmd->queue);

		ipr_cmd->s.ioasa.hdr.ioasc = cpu_to_be32(IPR_IOASC_IOA_WAS_RESET);
		ipr_cmd->s.ioasa.hdr.ilid = cpu_to_be32(IPR_DRIVER_ILID);

		if (ipr_cmd->scsi_cmd)
			ipr_cmd->done = ipr_scsi_eh_done;
		else if (ipr_cmd->qc)
			ipr_cmd->done = ipr_sata_eh_done;

		ipr_trc_hook(ipr_cmd, IPR_TRACE_FINISH, IPR_IOASC_IOA_WAS_RESET);
		del_timer(&ipr_cmd->timer);
		ipr_cmd->done(ipr_cmd);
	}

	LEAVE;
}

/**
 * ipr_send_command -  Send driver initiated requests.
 * @ipr_cmd:		ipr command struct
 *
 * This function sends a command to the adapter using the correct write call.
 * In the case of sis64, calculate the ioarcb size required. Then or in the
 * appropriate bits.
 *
 * Return value:
 * 	none
 **/
static void ipr_send_command(struct ipr_cmnd *ipr_cmd)
{
	struct ipr_ioa_cfg *ioa_cfg = ipr_cmd->ioa_cfg;
	dma_addr_t send_dma_addr = ipr_cmd->dma_addr;

	if (ioa_cfg->sis64) {
		/* The default size is 256 bytes */
		send_dma_addr |= 0x1;

		/* If the number of ioadls * size of ioadl > 128 bytes,
		   then use a 512 byte ioarcb */
		if (ipr_cmd->dma_use_sg * sizeof(struct ipr_ioadl64_desc) > 128 )
			send_dma_addr |= 0x4;
		writeq(send_dma_addr, ioa_cfg->regs.ioarrin_reg);
	} else
		writel(send_dma_addr, ioa_cfg->regs.ioarrin_reg);
}

/**
 * ipr_do_req -  Send driver initiated requests.
 * @ipr_cmd:		ipr command struct
 * @done:			done function
 * @timeout_func:	timeout function
 * @timeout:		timeout value
 *
 * This function sends the specified command to the adapter with the
 * timeout given. The done function is invoked on command completion.
 *
 * Return value:
 * 	none
 **/
static void ipr_do_req(struct ipr_cmnd *ipr_cmd,
		       void (*done) (struct ipr_cmnd *),
		       void (*timeout_func) (struct ipr_cmnd *), u32 timeout)
{
	struct ipr_ioa_cfg *ioa_cfg = ipr_cmd->ioa_cfg;

	list_add_tail(&ipr_cmd->queue, &ioa_cfg->pending_q);

	ipr_cmd->done = done;

	ipr_cmd->timer.data = (unsigned long) ipr_cmd;
	ipr_cmd->timer.expires = jiffies + timeout;
	ipr_cmd->timer.function = (void (*)(unsigned long))timeout_func;

	add_timer(&ipr_cmd->timer);

	ipr_trc_hook(ipr_cmd, IPR_TRACE_START, 0);

	mb();

	ipr_send_command(ipr_cmd);
}

/**
 * ipr_internal_cmd_done - Op done function for an internally generated op.
 * @ipr_cmd:	ipr command struct
 *
 * This function is the op done function for an internally generated,
 * blocking op. It simply wakes the sleeping thread.
 *
 * Return value:
 * 	none
 **/
static void ipr_internal_cmd_done(struct ipr_cmnd *ipr_cmd)
{
	if (ipr_cmd->sibling)
		ipr_cmd->sibling = NULL;
	else
		complete(&ipr_cmd->completion);
}

/**
 * ipr_init_ioadl - initialize the ioadl for the correct SIS type
 * @ipr_cmd:	ipr command struct
 * @dma_addr:	dma address
 * @len:	transfer length
 * @flags:	ioadl flag value
 *
 * This function initializes an ioadl in the case where there is only a single
 * descriptor.
 *
 * Return value:
 * 	nothing
 **/
static void ipr_init_ioadl(struct ipr_cmnd *ipr_cmd, dma_addr_t dma_addr,
			   u32 len, int flags)
{
	struct ipr_ioadl_desc *ioadl = ipr_cmd->i.ioadl;
	struct ipr_ioadl64_desc *ioadl64 = ipr_cmd->i.ioadl64;

	ipr_cmd->dma_use_sg = 1;

	if (ipr_cmd->ioa_cfg->sis64) {
		ioadl64->flags = cpu_to_be32(flags);
		ioadl64->data_len = cpu_to_be32(len);
		ioadl64->address = cpu_to_be64(dma_addr);

		ipr_cmd->ioarcb.ioadl_len =
		       	cpu_to_be32(sizeof(struct ipr_ioadl64_desc));
		ipr_cmd->ioarcb.data_transfer_length = cpu_to_be32(len);
	} else {
		ioadl->flags_and_data_len = cpu_to_be32(flags | len);
		ioadl->address = cpu_to_be32(dma_addr);

		if (flags == IPR_IOADL_FLAGS_READ_LAST) {
			ipr_cmd->ioarcb.read_ioadl_len =
				cpu_to_be32(sizeof(struct ipr_ioadl_desc));
			ipr_cmd->ioarcb.read_data_transfer_length = cpu_to_be32(len);
		} else {
			ipr_cmd->ioarcb.ioadl_len =
			       	cpu_to_be32(sizeof(struct ipr_ioadl_desc));
			ipr_cmd->ioarcb.data_transfer_length = cpu_to_be32(len);
		}
	}
}

/**
 * ipr_send_blocking_cmd - Send command and sleep on its completion.
 * @ipr_cmd:	ipr command struct
 * @timeout_func:	function to invoke if command times out
 * @timeout:	timeout
 *
 * Return value:
 * 	none
 **/
static void ipr_send_blocking_cmd(struct ipr_cmnd *ipr_cmd,
				  void (*timeout_func) (struct ipr_cmnd *ipr_cmd),
				  u32 timeout)
{
	struct ipr_ioa_cfg *ioa_cfg = ipr_cmd->ioa_cfg;

	init_completion(&ipr_cmd->completion);
	ipr_do_req(ipr_cmd, ipr_internal_cmd_done, timeout_func, timeout);

	spin_unlock_irq(ioa_cfg->host->host_lock);
	wait_for_completion(&ipr_cmd->completion);
	spin_lock_irq(ioa_cfg->host->host_lock);
}

/**
 * ipr_send_hcam - Send an HCAM to the adapter.
 * @ioa_cfg:	ioa config struct
 * @type:		HCAM type
 * @hostrcb:	hostrcb struct
 *
 * This function will send a Host Controlled Async command to the adapter.
 * If HCAMs are currently not allowed to be issued to the adapter, it will
 * place the hostrcb on the free queue.
 *
 * Return value:
 * 	none
 **/
static void ipr_send_hcam(struct ipr_ioa_cfg *ioa_cfg, u8 type,
			  struct ipr_hostrcb *hostrcb)
{
	struct ipr_cmnd *ipr_cmd;
	struct ipr_ioarcb *ioarcb;

	if (ioa_cfg->allow_cmds) {
		ipr_cmd = ipr_get_free_ipr_cmnd(ioa_cfg);
		list_add_tail(&ipr_cmd->queue, &ioa_cfg->pending_q);
		list_add_tail(&hostrcb->queue, &ioa_cfg->hostrcb_pending_q);

		ipr_cmd->u.hostrcb = hostrcb;
		ioarcb = &ipr_cmd->ioarcb;

		ioarcb->res_handle = cpu_to_be32(IPR_IOA_RES_HANDLE);
		ioarcb->cmd_pkt.request_type = IPR_RQTYPE_HCAM;
		ioarcb->cmd_pkt.cdb[0] = IPR_HOST_CONTROLLED_ASYNC;
		ioarcb->cmd_pkt.cdb[1] = type;
		ioarcb->cmd_pkt.cdb[7] = (sizeof(hostrcb->hcam) >> 8) & 0xff;
		ioarcb->cmd_pkt.cdb[8] = sizeof(hostrcb->hcam) & 0xff;

		ipr_init_ioadl(ipr_cmd, hostrcb->hostrcb_dma,
			       sizeof(hostrcb->hcam), IPR_IOADL_FLAGS_READ_LAST);

		if (type == IPR_HCAM_CDB_OP_CODE_CONFIG_CHANGE)
			ipr_cmd->done = ipr_process_ccn;
		else
			ipr_cmd->done = ipr_process_error;

		ipr_trc_hook(ipr_cmd, IPR_TRACE_START, IPR_IOA_RES_ADDR);

		mb();

		ipr_send_command(ipr_cmd);
	} else {
		list_add_tail(&hostrcb->queue, &ioa_cfg->hostrcb_free_q);
	}
}

/**
 * ipr_update_ata_class - Update the ata class in the resource entry
 * @res:	resource entry struct
 * @proto:	cfgte device bus protocol value
 *
 * Return value:
 * 	none
 **/
static void ipr_update_ata_class(struct ipr_resource_entry *res, unsigned int proto)
{
	switch(proto) {
	case IPR_PROTO_SATA:
	case IPR_PROTO_SAS_STP:
		res->ata_class = ATA_DEV_ATA;
		break;
	case IPR_PROTO_SATA_ATAPI:
	case IPR_PROTO_SAS_STP_ATAPI:
		res->ata_class = ATA_DEV_ATAPI;
		break;
	default:
		res->ata_class = ATA_DEV_UNKNOWN;
		break;
	};
}

/**
 * ipr_init_res_entry - Initialize a resource entry struct.
 * @res:	resource entry struct
 * @cfgtew:	config table entry wrapper struct
 *
 * Return value:
 * 	none
 **/
static void ipr_init_res_entry(struct ipr_resource_entry *res,
			       struct ipr_config_table_entry_wrapper *cfgtew)
{
	int found = 0;
	unsigned int proto;
	struct ipr_ioa_cfg *ioa_cfg = res->ioa_cfg;
	struct ipr_resource_entry *gscsi_res = NULL;

	res->needs_sync_complete = 0;
	res->in_erp = 0;
	res->add_to_ml = 0;
	res->del_from_ml = 0;
	res->resetting_device = 0;
	res->sdev = NULL;
	res->sata_port = NULL;

	if (ioa_cfg->sis64) {
		proto = cfgtew->u.cfgte64->proto;
		res->res_flags = cfgtew->u.cfgte64->res_flags;
		res->qmodel = IPR_QUEUEING_MODEL64(res);
		res->type = cfgtew->u.cfgte64->res_type;

		memcpy(res->res_path, &cfgtew->u.cfgte64->res_path,
			sizeof(res->res_path));

		res->bus = 0;
<<<<<<< HEAD
=======
		memcpy(&res->dev_lun.scsi_lun, &cfgtew->u.cfgte64->lun,
			sizeof(res->dev_lun.scsi_lun));
>>>>>>> 3cbea436
		res->lun = scsilun_to_int(&res->dev_lun);

		if (res->type == IPR_RES_TYPE_GENERIC_SCSI) {
			list_for_each_entry(gscsi_res, &ioa_cfg->used_res_q, queue) {
				if (gscsi_res->dev_id == cfgtew->u.cfgte64->dev_id) {
					found = 1;
					res->target = gscsi_res->target;
					break;
				}
			}
			if (!found) {
				res->target = find_first_zero_bit(ioa_cfg->target_ids,
								  ioa_cfg->max_devs_supported);
				set_bit(res->target, ioa_cfg->target_ids);
			}
<<<<<<< HEAD

			memcpy(&res->dev_lun.scsi_lun, &cfgtew->u.cfgte64->lun,
				sizeof(res->dev_lun.scsi_lun));
=======
>>>>>>> 3cbea436
		} else if (res->type == IPR_RES_TYPE_IOAFP) {
			res->bus = IPR_IOAFP_VIRTUAL_BUS;
			res->target = 0;
		} else if (res->type == IPR_RES_TYPE_ARRAY) {
			res->bus = IPR_ARRAY_VIRTUAL_BUS;
			res->target = find_first_zero_bit(ioa_cfg->array_ids,
							  ioa_cfg->max_devs_supported);
			set_bit(res->target, ioa_cfg->array_ids);
		} else if (res->type == IPR_RES_TYPE_VOLUME_SET) {
			res->bus = IPR_VSET_VIRTUAL_BUS;
			res->target = find_first_zero_bit(ioa_cfg->vset_ids,
							  ioa_cfg->max_devs_supported);
			set_bit(res->target, ioa_cfg->vset_ids);
		} else {
			res->target = find_first_zero_bit(ioa_cfg->target_ids,
							  ioa_cfg->max_devs_supported);
			set_bit(res->target, ioa_cfg->target_ids);
		}
	} else {
		proto = cfgtew->u.cfgte->proto;
		res->qmodel = IPR_QUEUEING_MODEL(res);
		res->flags = cfgtew->u.cfgte->flags;
		if (res->flags & IPR_IS_IOA_RESOURCE)
			res->type = IPR_RES_TYPE_IOAFP;
		else
			res->type = cfgtew->u.cfgte->rsvd_subtype & 0x0f;

		res->bus = cfgtew->u.cfgte->res_addr.bus;
		res->target = cfgtew->u.cfgte->res_addr.target;
		res->lun = cfgtew->u.cfgte->res_addr.lun;
		res->lun_wwn = get_unaligned_be64(cfgtew->u.cfgte->lun_wwn);
	}

	ipr_update_ata_class(res, proto);
}

/**
 * ipr_is_same_device - Determine if two devices are the same.
 * @res:	resource entry struct
 * @cfgtew:	config table entry wrapper struct
 *
 * Return value:
 * 	1 if the devices are the same / 0 otherwise
 **/
static int ipr_is_same_device(struct ipr_resource_entry *res,
			      struct ipr_config_table_entry_wrapper *cfgtew)
{
	if (res->ioa_cfg->sis64) {
		if (!memcmp(&res->dev_id, &cfgtew->u.cfgte64->dev_id,
					sizeof(cfgtew->u.cfgte64->dev_id)) &&
<<<<<<< HEAD
			!memcmp(&res->lun, &cfgtew->u.cfgte64->lun,
=======
			!memcmp(&res->dev_lun.scsi_lun, &cfgtew->u.cfgte64->lun,
>>>>>>> 3cbea436
					sizeof(cfgtew->u.cfgte64->lun))) {
			return 1;
		}
	} else {
		if (res->bus == cfgtew->u.cfgte->res_addr.bus &&
		    res->target == cfgtew->u.cfgte->res_addr.target &&
		    res->lun == cfgtew->u.cfgte->res_addr.lun)
			return 1;
	}

	return 0;
}

/**
 * ipr_format_res_path - Format the resource path for printing.
 * @res_path:	resource path
 * @buf:	buffer
 *
 * Return value:
 * 	pointer to buffer
 **/
static char *ipr_format_res_path(u8 *res_path, char *buffer, int len)
{
	int i;
	char *p = buffer;

	*p = '\0';
	p += snprintf(p, buffer + len - p, "%02X", res_path[0]);
	for (i = 1; res_path[i] != 0xff && ((i * 3) < len); i++)
		p += snprintf(p, buffer + len - p, "-%02X", res_path[i]);

	return buffer;
}

/**
 * ipr_update_res_entry - Update the resource entry.
 * @res:	resource entry struct
 * @cfgtew:	config table entry wrapper struct
 *
 * Return value:
 *      none
 **/
static void ipr_update_res_entry(struct ipr_resource_entry *res,
				 struct ipr_config_table_entry_wrapper *cfgtew)
{
	char buffer[IPR_MAX_RES_PATH_LENGTH];
	unsigned int proto;
	int new_path = 0;

	if (res->ioa_cfg->sis64) {
		res->flags = cfgtew->u.cfgte64->flags;
		res->res_flags = cfgtew->u.cfgte64->res_flags;
		res->type = cfgtew->u.cfgte64->res_type;

		memcpy(&res->std_inq_data, &cfgtew->u.cfgte64->std_inq_data,
			sizeof(struct ipr_std_inq_data));

		res->qmodel = IPR_QUEUEING_MODEL64(res);
		proto = cfgtew->u.cfgte64->proto;
		res->res_handle = cfgtew->u.cfgte64->res_handle;
		res->dev_id = cfgtew->u.cfgte64->dev_id;

		memcpy(&res->dev_lun.scsi_lun, &cfgtew->u.cfgte64->lun,
			sizeof(res->dev_lun.scsi_lun));

		if (memcmp(res->res_path, &cfgtew->u.cfgte64->res_path,
					sizeof(res->res_path))) {
			memcpy(res->res_path, &cfgtew->u.cfgte64->res_path,
				sizeof(res->res_path));
			new_path = 1;
		}

		if (res->sdev && new_path)
			sdev_printk(KERN_INFO, res->sdev, "Resource path: %s\n",
				    ipr_format_res_path(res->res_path, buffer,
							sizeof(buffer)));
	} else {
		res->flags = cfgtew->u.cfgte->flags;
		if (res->flags & IPR_IS_IOA_RESOURCE)
			res->type = IPR_RES_TYPE_IOAFP;
		else
			res->type = cfgtew->u.cfgte->rsvd_subtype & 0x0f;

		memcpy(&res->std_inq_data, &cfgtew->u.cfgte->std_inq_data,
			sizeof(struct ipr_std_inq_data));

		res->qmodel = IPR_QUEUEING_MODEL(res);
		proto = cfgtew->u.cfgte->proto;
		res->res_handle = cfgtew->u.cfgte->res_handle;
	}

	ipr_update_ata_class(res, proto);
}

/**
 * ipr_clear_res_target - Clear the bit in the bit map representing the target
 * 			  for the resource.
 * @res:	resource entry struct
 * @cfgtew:	config table entry wrapper struct
 *
 * Return value:
 *      none
 **/
static void ipr_clear_res_target(struct ipr_resource_entry *res)
{
	struct ipr_resource_entry *gscsi_res = NULL;
	struct ipr_ioa_cfg *ioa_cfg = res->ioa_cfg;

	if (!ioa_cfg->sis64)
		return;

	if (res->bus == IPR_ARRAY_VIRTUAL_BUS)
		clear_bit(res->target, ioa_cfg->array_ids);
	else if (res->bus == IPR_VSET_VIRTUAL_BUS)
		clear_bit(res->target, ioa_cfg->vset_ids);
	else if (res->bus == 0 && res->type == IPR_RES_TYPE_GENERIC_SCSI) {
		list_for_each_entry(gscsi_res, &ioa_cfg->used_res_q, queue)
			if (gscsi_res->dev_id == res->dev_id && gscsi_res != res)
				return;
		clear_bit(res->target, ioa_cfg->target_ids);

	} else if (res->bus == 0)
		clear_bit(res->target, ioa_cfg->target_ids);
}

/**
 * ipr_handle_config_change - Handle a config change from the adapter
 * @ioa_cfg:	ioa config struct
 * @hostrcb:	hostrcb
 *
 * Return value:
 * 	none
 **/
static void ipr_handle_config_change(struct ipr_ioa_cfg *ioa_cfg,
				     struct ipr_hostrcb *hostrcb)
{
	struct ipr_resource_entry *res = NULL;
	struct ipr_config_table_entry_wrapper cfgtew;
	__be32 cc_res_handle;

	u32 is_ndn = 1;

	if (ioa_cfg->sis64) {
		cfgtew.u.cfgte64 = &hostrcb->hcam.u.ccn.u.cfgte64;
		cc_res_handle = cfgtew.u.cfgte64->res_handle;
	} else {
		cfgtew.u.cfgte = &hostrcb->hcam.u.ccn.u.cfgte;
		cc_res_handle = cfgtew.u.cfgte->res_handle;
	}

	list_for_each_entry(res, &ioa_cfg->used_res_q, queue) {
		if (res->res_handle == cc_res_handle) {
			is_ndn = 0;
			break;
		}
	}

	if (is_ndn) {
		if (list_empty(&ioa_cfg->free_res_q)) {
			ipr_send_hcam(ioa_cfg,
				      IPR_HCAM_CDB_OP_CODE_CONFIG_CHANGE,
				      hostrcb);
			return;
		}

		res = list_entry(ioa_cfg->free_res_q.next,
				 struct ipr_resource_entry, queue);

		list_del(&res->queue);
		ipr_init_res_entry(res, &cfgtew);
		list_add_tail(&res->queue, &ioa_cfg->used_res_q);
	}

	ipr_update_res_entry(res, &cfgtew);

	if (hostrcb->hcam.notify_type == IPR_HOST_RCB_NOTIF_TYPE_REM_ENTRY) {
		if (res->sdev) {
			res->del_from_ml = 1;
			res->res_handle = IPR_INVALID_RES_HANDLE;
			if (ioa_cfg->allow_ml_add_del)
				schedule_work(&ioa_cfg->work_q);
		} else {
			ipr_clear_res_target(res);
			list_move_tail(&res->queue, &ioa_cfg->free_res_q);
		}
	} else if (!res->sdev) {
		res->add_to_ml = 1;
		if (ioa_cfg->allow_ml_add_del)
			schedule_work(&ioa_cfg->work_q);
	}

	ipr_send_hcam(ioa_cfg, IPR_HCAM_CDB_OP_CODE_CONFIG_CHANGE, hostrcb);
}

/**
 * ipr_process_ccn - Op done function for a CCN.
 * @ipr_cmd:	ipr command struct
 *
 * This function is the op done function for a configuration
 * change notification host controlled async from the adapter.
 *
 * Return value:
 * 	none
 **/
static void ipr_process_ccn(struct ipr_cmnd *ipr_cmd)
{
	struct ipr_ioa_cfg *ioa_cfg = ipr_cmd->ioa_cfg;
	struct ipr_hostrcb *hostrcb = ipr_cmd->u.hostrcb;
	u32 ioasc = be32_to_cpu(ipr_cmd->s.ioasa.hdr.ioasc);

	list_del(&hostrcb->queue);
	list_add_tail(&ipr_cmd->queue, &ioa_cfg->free_q);

	if (ioasc) {
		if (ioasc != IPR_IOASC_IOA_WAS_RESET)
			dev_err(&ioa_cfg->pdev->dev,
				"Host RCB failed with IOASC: 0x%08X\n", ioasc);

		ipr_send_hcam(ioa_cfg, IPR_HCAM_CDB_OP_CODE_CONFIG_CHANGE, hostrcb);
	} else {
		ipr_handle_config_change(ioa_cfg, hostrcb);
	}
}

/**
 * strip_and_pad_whitespace - Strip and pad trailing whitespace.
 * @i:		index into buffer
 * @buf:		string to modify
 *
 * This function will strip all trailing whitespace, pad the end
 * of the string with a single space, and NULL terminate the string.
 *
 * Return value:
 * 	new length of string
 **/
static int strip_and_pad_whitespace(int i, char *buf)
{
	while (i && buf[i] == ' ')
		i--;
	buf[i+1] = ' ';
	buf[i+2] = '\0';
	return i + 2;
}

/**
 * ipr_log_vpd_compact - Log the passed extended VPD compactly.
 * @prefix:		string to print at start of printk
 * @hostrcb:	hostrcb pointer
 * @vpd:		vendor/product id/sn struct
 *
 * Return value:
 * 	none
 **/
static void ipr_log_vpd_compact(char *prefix, struct ipr_hostrcb *hostrcb,
				struct ipr_vpd *vpd)
{
	char buffer[IPR_VENDOR_ID_LEN + IPR_PROD_ID_LEN + IPR_SERIAL_NUM_LEN + 3];
	int i = 0;

	memcpy(buffer, vpd->vpids.vendor_id, IPR_VENDOR_ID_LEN);
	i = strip_and_pad_whitespace(IPR_VENDOR_ID_LEN - 1, buffer);

	memcpy(&buffer[i], vpd->vpids.product_id, IPR_PROD_ID_LEN);
	i = strip_and_pad_whitespace(i + IPR_PROD_ID_LEN - 1, buffer);

	memcpy(&buffer[i], vpd->sn, IPR_SERIAL_NUM_LEN);
	buffer[IPR_SERIAL_NUM_LEN + i] = '\0';

	ipr_hcam_err(hostrcb, "%s VPID/SN: %s\n", prefix, buffer);
}

/**
 * ipr_log_vpd - Log the passed VPD to the error log.
 * @vpd:		vendor/product id/sn struct
 *
 * Return value:
 * 	none
 **/
static void ipr_log_vpd(struct ipr_vpd *vpd)
{
	char buffer[IPR_VENDOR_ID_LEN + IPR_PROD_ID_LEN
		    + IPR_SERIAL_NUM_LEN];

	memcpy(buffer, vpd->vpids.vendor_id, IPR_VENDOR_ID_LEN);
	memcpy(buffer + IPR_VENDOR_ID_LEN, vpd->vpids.product_id,
	       IPR_PROD_ID_LEN);
	buffer[IPR_VENDOR_ID_LEN + IPR_PROD_ID_LEN] = '\0';
	ipr_err("Vendor/Product ID: %s\n", buffer);

	memcpy(buffer, vpd->sn, IPR_SERIAL_NUM_LEN);
	buffer[IPR_SERIAL_NUM_LEN] = '\0';
	ipr_err("    Serial Number: %s\n", buffer);
}

/**
 * ipr_log_ext_vpd_compact - Log the passed extended VPD compactly.
 * @prefix:		string to print at start of printk
 * @hostrcb:	hostrcb pointer
 * @vpd:		vendor/product id/sn/wwn struct
 *
 * Return value:
 * 	none
 **/
static void ipr_log_ext_vpd_compact(char *prefix, struct ipr_hostrcb *hostrcb,
				    struct ipr_ext_vpd *vpd)
{
	ipr_log_vpd_compact(prefix, hostrcb, &vpd->vpd);
	ipr_hcam_err(hostrcb, "%s WWN: %08X%08X\n", prefix,
		     be32_to_cpu(vpd->wwid[0]), be32_to_cpu(vpd->wwid[1]));
}

/**
 * ipr_log_ext_vpd - Log the passed extended VPD to the error log.
 * @vpd:		vendor/product id/sn/wwn struct
 *
 * Return value:
 * 	none
 **/
static void ipr_log_ext_vpd(struct ipr_ext_vpd *vpd)
{
	ipr_log_vpd(&vpd->vpd);
	ipr_err("    WWN: %08X%08X\n", be32_to_cpu(vpd->wwid[0]),
		be32_to_cpu(vpd->wwid[1]));
}

/**
 * ipr_log_enhanced_cache_error - Log a cache error.
 * @ioa_cfg:	ioa config struct
 * @hostrcb:	hostrcb struct
 *
 * Return value:
 * 	none
 **/
static void ipr_log_enhanced_cache_error(struct ipr_ioa_cfg *ioa_cfg,
					 struct ipr_hostrcb *hostrcb)
{
	struct ipr_hostrcb_type_12_error *error;

	if (ioa_cfg->sis64)
		error = &hostrcb->hcam.u.error64.u.type_12_error;
	else
		error = &hostrcb->hcam.u.error.u.type_12_error;

	ipr_err("-----Current Configuration-----\n");
	ipr_err("Cache Directory Card Information:\n");
	ipr_log_ext_vpd(&error->ioa_vpd);
	ipr_err("Adapter Card Information:\n");
	ipr_log_ext_vpd(&error->cfc_vpd);

	ipr_err("-----Expected Configuration-----\n");
	ipr_err("Cache Directory Card Information:\n");
	ipr_log_ext_vpd(&error->ioa_last_attached_to_cfc_vpd);
	ipr_err("Adapter Card Information:\n");
	ipr_log_ext_vpd(&error->cfc_last_attached_to_ioa_vpd);

	ipr_err("Additional IOA Data: %08X %08X %08X\n",
		     be32_to_cpu(error->ioa_data[0]),
		     be32_to_cpu(error->ioa_data[1]),
		     be32_to_cpu(error->ioa_data[2]));
}

/**
 * ipr_log_cache_error - Log a cache error.
 * @ioa_cfg:	ioa config struct
 * @hostrcb:	hostrcb struct
 *
 * Return value:
 * 	none
 **/
static void ipr_log_cache_error(struct ipr_ioa_cfg *ioa_cfg,
				struct ipr_hostrcb *hostrcb)
{
	struct ipr_hostrcb_type_02_error *error =
		&hostrcb->hcam.u.error.u.type_02_error;

	ipr_err("-----Current Configuration-----\n");
	ipr_err("Cache Directory Card Information:\n");
	ipr_log_vpd(&error->ioa_vpd);
	ipr_err("Adapter Card Information:\n");
	ipr_log_vpd(&error->cfc_vpd);

	ipr_err("-----Expected Configuration-----\n");
	ipr_err("Cache Directory Card Information:\n");
	ipr_log_vpd(&error->ioa_last_attached_to_cfc_vpd);
	ipr_err("Adapter Card Information:\n");
	ipr_log_vpd(&error->cfc_last_attached_to_ioa_vpd);

	ipr_err("Additional IOA Data: %08X %08X %08X\n",
		     be32_to_cpu(error->ioa_data[0]),
		     be32_to_cpu(error->ioa_data[1]),
		     be32_to_cpu(error->ioa_data[2]));
}

/**
 * ipr_log_enhanced_config_error - Log a configuration error.
 * @ioa_cfg:	ioa config struct
 * @hostrcb:	hostrcb struct
 *
 * Return value:
 * 	none
 **/
static void ipr_log_enhanced_config_error(struct ipr_ioa_cfg *ioa_cfg,
					  struct ipr_hostrcb *hostrcb)
{
	int errors_logged, i;
	struct ipr_hostrcb_device_data_entry_enhanced *dev_entry;
	struct ipr_hostrcb_type_13_error *error;

	error = &hostrcb->hcam.u.error.u.type_13_error;
	errors_logged = be32_to_cpu(error->errors_logged);

	ipr_err("Device Errors Detected/Logged: %d/%d\n",
		be32_to_cpu(error->errors_detected), errors_logged);

	dev_entry = error->dev;

	for (i = 0; i < errors_logged; i++, dev_entry++) {
		ipr_err_separator;

		ipr_phys_res_err(ioa_cfg, dev_entry->dev_res_addr, "Device %d", i + 1);
		ipr_log_ext_vpd(&dev_entry->vpd);

		ipr_err("-----New Device Information-----\n");
		ipr_log_ext_vpd(&dev_entry->new_vpd);

		ipr_err("Cache Directory Card Information:\n");
		ipr_log_ext_vpd(&dev_entry->ioa_last_with_dev_vpd);

		ipr_err("Adapter Card Information:\n");
		ipr_log_ext_vpd(&dev_entry->cfc_last_with_dev_vpd);
	}
}

/**
 * ipr_log_sis64_config_error - Log a device error.
 * @ioa_cfg:	ioa config struct
 * @hostrcb:	hostrcb struct
 *
 * Return value:
 * 	none
 **/
static void ipr_log_sis64_config_error(struct ipr_ioa_cfg *ioa_cfg,
				       struct ipr_hostrcb *hostrcb)
{
	int errors_logged, i;
	struct ipr_hostrcb64_device_data_entry_enhanced *dev_entry;
	struct ipr_hostrcb_type_23_error *error;
	char buffer[IPR_MAX_RES_PATH_LENGTH];

	error = &hostrcb->hcam.u.error64.u.type_23_error;
	errors_logged = be32_to_cpu(error->errors_logged);

	ipr_err("Device Errors Detected/Logged: %d/%d\n",
		be32_to_cpu(error->errors_detected), errors_logged);

	dev_entry = error->dev;

	for (i = 0; i < errors_logged; i++, dev_entry++) {
		ipr_err_separator;

		ipr_err("Device %d : %s", i + 1,
			 ipr_format_res_path(dev_entry->res_path, buffer,
					     sizeof(buffer)));
		ipr_log_ext_vpd(&dev_entry->vpd);

		ipr_err("-----New Device Information-----\n");
		ipr_log_ext_vpd(&dev_entry->new_vpd);

		ipr_err("Cache Directory Card Information:\n");
		ipr_log_ext_vpd(&dev_entry->ioa_last_with_dev_vpd);

		ipr_err("Adapter Card Information:\n");
		ipr_log_ext_vpd(&dev_entry->cfc_last_with_dev_vpd);
	}
}

/**
 * ipr_log_config_error - Log a configuration error.
 * @ioa_cfg:	ioa config struct
 * @hostrcb:	hostrcb struct
 *
 * Return value:
 * 	none
 **/
static void ipr_log_config_error(struct ipr_ioa_cfg *ioa_cfg,
				 struct ipr_hostrcb *hostrcb)
{
	int errors_logged, i;
	struct ipr_hostrcb_device_data_entry *dev_entry;
	struct ipr_hostrcb_type_03_error *error;

	error = &hostrcb->hcam.u.error.u.type_03_error;
	errors_logged = be32_to_cpu(error->errors_logged);

	ipr_err("Device Errors Detected/Logged: %d/%d\n",
		be32_to_cpu(error->errors_detected), errors_logged);

	dev_entry = error->dev;

	for (i = 0; i < errors_logged; i++, dev_entry++) {
		ipr_err_separator;

		ipr_phys_res_err(ioa_cfg, dev_entry->dev_res_addr, "Device %d", i + 1);
		ipr_log_vpd(&dev_entry->vpd);

		ipr_err("-----New Device Information-----\n");
		ipr_log_vpd(&dev_entry->new_vpd);

		ipr_err("Cache Directory Card Information:\n");
		ipr_log_vpd(&dev_entry->ioa_last_with_dev_vpd);

		ipr_err("Adapter Card Information:\n");
		ipr_log_vpd(&dev_entry->cfc_last_with_dev_vpd);

		ipr_err("Additional IOA Data: %08X %08X %08X %08X %08X\n",
			be32_to_cpu(dev_entry->ioa_data[0]),
			be32_to_cpu(dev_entry->ioa_data[1]),
			be32_to_cpu(dev_entry->ioa_data[2]),
			be32_to_cpu(dev_entry->ioa_data[3]),
			be32_to_cpu(dev_entry->ioa_data[4]));
	}
}

/**
 * ipr_log_enhanced_array_error - Log an array configuration error.
 * @ioa_cfg:	ioa config struct
 * @hostrcb:	hostrcb struct
 *
 * Return value:
 * 	none
 **/
static void ipr_log_enhanced_array_error(struct ipr_ioa_cfg *ioa_cfg,
					 struct ipr_hostrcb *hostrcb)
{
	int i, num_entries;
	struct ipr_hostrcb_type_14_error *error;
	struct ipr_hostrcb_array_data_entry_enhanced *array_entry;
	const u8 zero_sn[IPR_SERIAL_NUM_LEN] = { [0 ... IPR_SERIAL_NUM_LEN-1] = '0' };

	error = &hostrcb->hcam.u.error.u.type_14_error;

	ipr_err_separator;

	ipr_err("RAID %s Array Configuration: %d:%d:%d:%d\n",
		error->protection_level,
		ioa_cfg->host->host_no,
		error->last_func_vset_res_addr.bus,
		error->last_func_vset_res_addr.target,
		error->last_func_vset_res_addr.lun);

	ipr_err_separator;

	array_entry = error->array_member;
	num_entries = min_t(u32, be32_to_cpu(error->num_entries),
			    ARRAY_SIZE(error->array_member));

	for (i = 0; i < num_entries; i++, array_entry++) {
		if (!memcmp(array_entry->vpd.vpd.sn, zero_sn, IPR_SERIAL_NUM_LEN))
			continue;

		if (be32_to_cpu(error->exposed_mode_adn) == i)
			ipr_err("Exposed Array Member %d:\n", i);
		else
			ipr_err("Array Member %d:\n", i);

		ipr_log_ext_vpd(&array_entry->vpd);
		ipr_phys_res_err(ioa_cfg, array_entry->dev_res_addr, "Current Location");
		ipr_phys_res_err(ioa_cfg, array_entry->expected_dev_res_addr,
				 "Expected Location");

		ipr_err_separator;
	}
}

/**
 * ipr_log_array_error - Log an array configuration error.
 * @ioa_cfg:	ioa config struct
 * @hostrcb:	hostrcb struct
 *
 * Return value:
 * 	none
 **/
static void ipr_log_array_error(struct ipr_ioa_cfg *ioa_cfg,
				struct ipr_hostrcb *hostrcb)
{
	int i;
	struct ipr_hostrcb_type_04_error *error;
	struct ipr_hostrcb_array_data_entry *array_entry;
	const u8 zero_sn[IPR_SERIAL_NUM_LEN] = { [0 ... IPR_SERIAL_NUM_LEN-1] = '0' };

	error = &hostrcb->hcam.u.error.u.type_04_error;

	ipr_err_separator;

	ipr_err("RAID %s Array Configuration: %d:%d:%d:%d\n",
		error->protection_level,
		ioa_cfg->host->host_no,
		error->last_func_vset_res_addr.bus,
		error->last_func_vset_res_addr.target,
		error->last_func_vset_res_addr.lun);

	ipr_err_separator;

	array_entry = error->array_member;

	for (i = 0; i < 18; i++) {
		if (!memcmp(array_entry->vpd.sn, zero_sn, IPR_SERIAL_NUM_LEN))
			continue;

		if (be32_to_cpu(error->exposed_mode_adn) == i)
			ipr_err("Exposed Array Member %d:\n", i);
		else
			ipr_err("Array Member %d:\n", i);

		ipr_log_vpd(&array_entry->vpd);

		ipr_phys_res_err(ioa_cfg, array_entry->dev_res_addr, "Current Location");
		ipr_phys_res_err(ioa_cfg, array_entry->expected_dev_res_addr,
				 "Expected Location");

		ipr_err_separator;

		if (i == 9)
			array_entry = error->array_member2;
		else
			array_entry++;
	}
}

/**
 * ipr_log_hex_data - Log additional hex IOA error data.
 * @ioa_cfg:	ioa config struct
 * @data:		IOA error data
 * @len:		data length
 *
 * Return value:
 * 	none
 **/
static void ipr_log_hex_data(struct ipr_ioa_cfg *ioa_cfg, u32 *data, int len)
{
	int i;

	if (len == 0)
		return;

	if (ioa_cfg->log_level <= IPR_DEFAULT_LOG_LEVEL)
		len = min_t(int, len, IPR_DEFAULT_MAX_ERROR_DUMP);

	for (i = 0; i < len / 4; i += 4) {
		ipr_err("%08X: %08X %08X %08X %08X\n", i*4,
			be32_to_cpu(data[i]),
			be32_to_cpu(data[i+1]),
			be32_to_cpu(data[i+2]),
			be32_to_cpu(data[i+3]));
	}
}

/**
 * ipr_log_enhanced_dual_ioa_error - Log an enhanced dual adapter error.
 * @ioa_cfg:	ioa config struct
 * @hostrcb:	hostrcb struct
 *
 * Return value:
 * 	none
 **/
static void ipr_log_enhanced_dual_ioa_error(struct ipr_ioa_cfg *ioa_cfg,
					    struct ipr_hostrcb *hostrcb)
{
	struct ipr_hostrcb_type_17_error *error;

	if (ioa_cfg->sis64)
		error = &hostrcb->hcam.u.error64.u.type_17_error;
	else
		error = &hostrcb->hcam.u.error.u.type_17_error;

	error->failure_reason[sizeof(error->failure_reason) - 1] = '\0';
	strim(error->failure_reason);

	ipr_hcam_err(hostrcb, "%s [PRC: %08X]\n", error->failure_reason,
		     be32_to_cpu(hostrcb->hcam.u.error.prc));
	ipr_log_ext_vpd_compact("Remote IOA", hostrcb, &error->vpd);
	ipr_log_hex_data(ioa_cfg, error->data,
			 be32_to_cpu(hostrcb->hcam.length) -
			 (offsetof(struct ipr_hostrcb_error, u) +
			  offsetof(struct ipr_hostrcb_type_17_error, data)));
}

/**
 * ipr_log_dual_ioa_error - Log a dual adapter error.
 * @ioa_cfg:	ioa config struct
 * @hostrcb:	hostrcb struct
 *
 * Return value:
 * 	none
 **/
static void ipr_log_dual_ioa_error(struct ipr_ioa_cfg *ioa_cfg,
				   struct ipr_hostrcb *hostrcb)
{
	struct ipr_hostrcb_type_07_error *error;

	error = &hostrcb->hcam.u.error.u.type_07_error;
	error->failure_reason[sizeof(error->failure_reason) - 1] = '\0';
	strim(error->failure_reason);

	ipr_hcam_err(hostrcb, "%s [PRC: %08X]\n", error->failure_reason,
		     be32_to_cpu(hostrcb->hcam.u.error.prc));
	ipr_log_vpd_compact("Remote IOA", hostrcb, &error->vpd);
	ipr_log_hex_data(ioa_cfg, error->data,
			 be32_to_cpu(hostrcb->hcam.length) -
			 (offsetof(struct ipr_hostrcb_error, u) +
			  offsetof(struct ipr_hostrcb_type_07_error, data)));
}

static const struct {
	u8 active;
	char *desc;
} path_active_desc[] = {
	{ IPR_PATH_NO_INFO, "Path" },
	{ IPR_PATH_ACTIVE, "Active path" },
	{ IPR_PATH_NOT_ACTIVE, "Inactive path" }
};

static const struct {
	u8 state;
	char *desc;
} path_state_desc[] = {
	{ IPR_PATH_STATE_NO_INFO, "has no path state information available" },
	{ IPR_PATH_HEALTHY, "is healthy" },
	{ IPR_PATH_DEGRADED, "is degraded" },
	{ IPR_PATH_FAILED, "is failed" }
};

/**
 * ipr_log_fabric_path - Log a fabric path error
 * @hostrcb:	hostrcb struct
 * @fabric:		fabric descriptor
 *
 * Return value:
 * 	none
 **/
static void ipr_log_fabric_path(struct ipr_hostrcb *hostrcb,
				struct ipr_hostrcb_fabric_desc *fabric)
{
	int i, j;
	u8 path_state = fabric->path_state;
	u8 active = path_state & IPR_PATH_ACTIVE_MASK;
	u8 state = path_state & IPR_PATH_STATE_MASK;

	for (i = 0; i < ARRAY_SIZE(path_active_desc); i++) {
		if (path_active_desc[i].active != active)
			continue;

		for (j = 0; j < ARRAY_SIZE(path_state_desc); j++) {
			if (path_state_desc[j].state != state)
				continue;

			if (fabric->cascaded_expander == 0xff && fabric->phy == 0xff) {
				ipr_hcam_err(hostrcb, "%s %s: IOA Port=%d\n",
					     path_active_desc[i].desc, path_state_desc[j].desc,
					     fabric->ioa_port);
			} else if (fabric->cascaded_expander == 0xff) {
				ipr_hcam_err(hostrcb, "%s %s: IOA Port=%d, Phy=%d\n",
					     path_active_desc[i].desc, path_state_desc[j].desc,
					     fabric->ioa_port, fabric->phy);
			} else if (fabric->phy == 0xff) {
				ipr_hcam_err(hostrcb, "%s %s: IOA Port=%d, Cascade=%d\n",
					     path_active_desc[i].desc, path_state_desc[j].desc,
					     fabric->ioa_port, fabric->cascaded_expander);
			} else {
				ipr_hcam_err(hostrcb, "%s %s: IOA Port=%d, Cascade=%d, Phy=%d\n",
					     path_active_desc[i].desc, path_state_desc[j].desc,
					     fabric->ioa_port, fabric->cascaded_expander, fabric->phy);
			}
			return;
		}
	}

	ipr_err("Path state=%02X IOA Port=%d Cascade=%d Phy=%d\n", path_state,
		fabric->ioa_port, fabric->cascaded_expander, fabric->phy);
}

/**
 * ipr_log64_fabric_path - Log a fabric path error
 * @hostrcb:	hostrcb struct
 * @fabric:		fabric descriptor
 *
 * Return value:
 * 	none
 **/
static void ipr_log64_fabric_path(struct ipr_hostrcb *hostrcb,
				  struct ipr_hostrcb64_fabric_desc *fabric)
{
	int i, j;
	u8 path_state = fabric->path_state;
	u8 active = path_state & IPR_PATH_ACTIVE_MASK;
	u8 state = path_state & IPR_PATH_STATE_MASK;
	char buffer[IPR_MAX_RES_PATH_LENGTH];

	for (i = 0; i < ARRAY_SIZE(path_active_desc); i++) {
		if (path_active_desc[i].active != active)
			continue;

		for (j = 0; j < ARRAY_SIZE(path_state_desc); j++) {
			if (path_state_desc[j].state != state)
				continue;

			ipr_hcam_err(hostrcb, "%s %s: Resource Path=%s\n",
				     path_active_desc[i].desc, path_state_desc[j].desc,
				     ipr_format_res_path(fabric->res_path, buffer,
							 sizeof(buffer)));
			return;
		}
	}

	ipr_err("Path state=%02X Resource Path=%s\n", path_state,
		ipr_format_res_path(fabric->res_path, buffer, sizeof(buffer)));
}

static const struct {
	u8 type;
	char *desc;
} path_type_desc[] = {
	{ IPR_PATH_CFG_IOA_PORT, "IOA port" },
	{ IPR_PATH_CFG_EXP_PORT, "Expander port" },
	{ IPR_PATH_CFG_DEVICE_PORT, "Device port" },
	{ IPR_PATH_CFG_DEVICE_LUN, "Device LUN" }
};

static const struct {
	u8 status;
	char *desc;
} path_status_desc[] = {
	{ IPR_PATH_CFG_NO_PROB, "Functional" },
	{ IPR_PATH_CFG_DEGRADED, "Degraded" },
	{ IPR_PATH_CFG_FAILED, "Failed" },
	{ IPR_PATH_CFG_SUSPECT, "Suspect" },
	{ IPR_PATH_NOT_DETECTED, "Missing" },
	{ IPR_PATH_INCORRECT_CONN, "Incorrectly connected" }
};

static const char *link_rate[] = {
	"unknown",
	"disabled",
	"phy reset problem",
	"spinup hold",
	"port selector",
	"unknown",
	"unknown",
	"unknown",
	"1.5Gbps",
	"3.0Gbps",
	"unknown",
	"unknown",
	"unknown",
	"unknown",
	"unknown",
	"unknown"
};

/**
 * ipr_log_path_elem - Log a fabric path element.
 * @hostrcb:	hostrcb struct
 * @cfg:		fabric path element struct
 *
 * Return value:
 * 	none
 **/
static void ipr_log_path_elem(struct ipr_hostrcb *hostrcb,
			      struct ipr_hostrcb_config_element *cfg)
{
	int i, j;
	u8 type = cfg->type_status & IPR_PATH_CFG_TYPE_MASK;
	u8 status = cfg->type_status & IPR_PATH_CFG_STATUS_MASK;

	if (type == IPR_PATH_CFG_NOT_EXIST)
		return;

	for (i = 0; i < ARRAY_SIZE(path_type_desc); i++) {
		if (path_type_desc[i].type != type)
			continue;

		for (j = 0; j < ARRAY_SIZE(path_status_desc); j++) {
			if (path_status_desc[j].status != status)
				continue;

			if (type == IPR_PATH_CFG_IOA_PORT) {
				ipr_hcam_err(hostrcb, "%s %s: Phy=%d, Link rate=%s, WWN=%08X%08X\n",
					     path_status_desc[j].desc, path_type_desc[i].desc,
					     cfg->phy, link_rate[cfg->link_rate & IPR_PHY_LINK_RATE_MASK],
					     be32_to_cpu(cfg->wwid[0]), be32_to_cpu(cfg->wwid[1]));
			} else {
				if (cfg->cascaded_expander == 0xff && cfg->phy == 0xff) {
					ipr_hcam_err(hostrcb, "%s %s: Link rate=%s, WWN=%08X%08X\n",
						     path_status_desc[j].desc, path_type_desc[i].desc,
						     link_rate[cfg->link_rate & IPR_PHY_LINK_RATE_MASK],
						     be32_to_cpu(cfg->wwid[0]), be32_to_cpu(cfg->wwid[1]));
				} else if (cfg->cascaded_expander == 0xff) {
					ipr_hcam_err(hostrcb, "%s %s: Phy=%d, Link rate=%s, "
						     "WWN=%08X%08X\n", path_status_desc[j].desc,
						     path_type_desc[i].desc, cfg->phy,
						     link_rate[cfg->link_rate & IPR_PHY_LINK_RATE_MASK],
						     be32_to_cpu(cfg->wwid[0]), be32_to_cpu(cfg->wwid[1]));
				} else if (cfg->phy == 0xff) {
					ipr_hcam_err(hostrcb, "%s %s: Cascade=%d, Link rate=%s, "
						     "WWN=%08X%08X\n", path_status_desc[j].desc,
						     path_type_desc[i].desc, cfg->cascaded_expander,
						     link_rate[cfg->link_rate & IPR_PHY_LINK_RATE_MASK],
						     be32_to_cpu(cfg->wwid[0]), be32_to_cpu(cfg->wwid[1]));
				} else {
					ipr_hcam_err(hostrcb, "%s %s: Cascade=%d, Phy=%d, Link rate=%s "
						     "WWN=%08X%08X\n", path_status_desc[j].desc,
						     path_type_desc[i].desc, cfg->cascaded_expander, cfg->phy,
						     link_rate[cfg->link_rate & IPR_PHY_LINK_RATE_MASK],
						     be32_to_cpu(cfg->wwid[0]), be32_to_cpu(cfg->wwid[1]));
				}
			}
			return;
		}
	}

	ipr_hcam_err(hostrcb, "Path element=%02X: Cascade=%d Phy=%d Link rate=%s "
		     "WWN=%08X%08X\n", cfg->type_status, cfg->cascaded_expander, cfg->phy,
		     link_rate[cfg->link_rate & IPR_PHY_LINK_RATE_MASK],
		     be32_to_cpu(cfg->wwid[0]), be32_to_cpu(cfg->wwid[1]));
}

/**
 * ipr_log64_path_elem - Log a fabric path element.
 * @hostrcb:	hostrcb struct
 * @cfg:		fabric path element struct
 *
 * Return value:
 * 	none
 **/
static void ipr_log64_path_elem(struct ipr_hostrcb *hostrcb,
				struct ipr_hostrcb64_config_element *cfg)
{
	int i, j;
	u8 desc_id = cfg->descriptor_id & IPR_DESCRIPTOR_MASK;
	u8 type = cfg->type_status & IPR_PATH_CFG_TYPE_MASK;
	u8 status = cfg->type_status & IPR_PATH_CFG_STATUS_MASK;
	char buffer[IPR_MAX_RES_PATH_LENGTH];

	if (type == IPR_PATH_CFG_NOT_EXIST || desc_id != IPR_DESCRIPTOR_SIS64)
		return;

	for (i = 0; i < ARRAY_SIZE(path_type_desc); i++) {
		if (path_type_desc[i].type != type)
			continue;

		for (j = 0; j < ARRAY_SIZE(path_status_desc); j++) {
			if (path_status_desc[j].status != status)
				continue;

			ipr_hcam_err(hostrcb, "%s %s: Resource Path=%s, Link rate=%s, WWN=%08X%08X\n",
				     path_status_desc[j].desc, path_type_desc[i].desc,
				     ipr_format_res_path(cfg->res_path, buffer,
							 sizeof(buffer)),
				     link_rate[cfg->link_rate & IPR_PHY_LINK_RATE_MASK],
				     be32_to_cpu(cfg->wwid[0]), be32_to_cpu(cfg->wwid[1]));
			return;
		}
	}
	ipr_hcam_err(hostrcb, "Path element=%02X: Resource Path=%s, Link rate=%s "
		     "WWN=%08X%08X\n", cfg->type_status,
		     ipr_format_res_path(cfg->res_path, buffer, sizeof(buffer)),
		     link_rate[cfg->link_rate & IPR_PHY_LINK_RATE_MASK],
		     be32_to_cpu(cfg->wwid[0]), be32_to_cpu(cfg->wwid[1]));
}

/**
 * ipr_log_fabric_error - Log a fabric error.
 * @ioa_cfg:	ioa config struct
 * @hostrcb:	hostrcb struct
 *
 * Return value:
 * 	none
 **/
static void ipr_log_fabric_error(struct ipr_ioa_cfg *ioa_cfg,
				 struct ipr_hostrcb *hostrcb)
{
	struct ipr_hostrcb_type_20_error *error;
	struct ipr_hostrcb_fabric_desc *fabric;
	struct ipr_hostrcb_config_element *cfg;
	int i, add_len;

	error = &hostrcb->hcam.u.error.u.type_20_error;
	error->failure_reason[sizeof(error->failure_reason) - 1] = '\0';
	ipr_hcam_err(hostrcb, "%s\n", error->failure_reason);

	add_len = be32_to_cpu(hostrcb->hcam.length) -
		(offsetof(struct ipr_hostrcb_error, u) +
		 offsetof(struct ipr_hostrcb_type_20_error, desc));

	for (i = 0, fabric = error->desc; i < error->num_entries; i++) {
		ipr_log_fabric_path(hostrcb, fabric);
		for_each_fabric_cfg(fabric, cfg)
			ipr_log_path_elem(hostrcb, cfg);

		add_len -= be16_to_cpu(fabric->length);
		fabric = (struct ipr_hostrcb_fabric_desc *)
			((unsigned long)fabric + be16_to_cpu(fabric->length));
	}

	ipr_log_hex_data(ioa_cfg, (u32 *)fabric, add_len);
}

/**
 * ipr_log_sis64_array_error - Log a sis64 array error.
 * @ioa_cfg:	ioa config struct
 * @hostrcb:	hostrcb struct
 *
 * Return value:
 * 	none
 **/
static void ipr_log_sis64_array_error(struct ipr_ioa_cfg *ioa_cfg,
				      struct ipr_hostrcb *hostrcb)
{
	int i, num_entries;
	struct ipr_hostrcb_type_24_error *error;
	struct ipr_hostrcb64_array_data_entry *array_entry;
	char buffer[IPR_MAX_RES_PATH_LENGTH];
	const u8 zero_sn[IPR_SERIAL_NUM_LEN] = { [0 ... IPR_SERIAL_NUM_LEN-1] = '0' };

	error = &hostrcb->hcam.u.error64.u.type_24_error;

	ipr_err_separator;

	ipr_err("RAID %s Array Configuration: %s\n",
		error->protection_level,
		ipr_format_res_path(error->last_res_path, buffer, sizeof(buffer)));

	ipr_err_separator;

	array_entry = error->array_member;
	num_entries = min_t(u32, error->num_entries,
			    ARRAY_SIZE(error->array_member));

	for (i = 0; i < num_entries; i++, array_entry++) {

		if (!memcmp(array_entry->vpd.vpd.sn, zero_sn, IPR_SERIAL_NUM_LEN))
			continue;

		if (error->exposed_mode_adn == i)
			ipr_err("Exposed Array Member %d:\n", i);
		else
			ipr_err("Array Member %d:\n", i);

		ipr_err("Array Member %d:\n", i);
		ipr_log_ext_vpd(&array_entry->vpd);
		ipr_err("Current Location: %s\n",
			 ipr_format_res_path(array_entry->res_path, buffer,
					     sizeof(buffer)));
		ipr_err("Expected Location: %s\n",
			 ipr_format_res_path(array_entry->expected_res_path,
					     buffer, sizeof(buffer)));

		ipr_err_separator;
	}
}

/**
 * ipr_log_sis64_fabric_error - Log a sis64 fabric error.
 * @ioa_cfg:	ioa config struct
 * @hostrcb:	hostrcb struct
 *
 * Return value:
 * 	none
 **/
static void ipr_log_sis64_fabric_error(struct ipr_ioa_cfg *ioa_cfg,
				       struct ipr_hostrcb *hostrcb)
{
	struct ipr_hostrcb_type_30_error *error;
	struct ipr_hostrcb64_fabric_desc *fabric;
	struct ipr_hostrcb64_config_element *cfg;
	int i, add_len;

	error = &hostrcb->hcam.u.error64.u.type_30_error;

	error->failure_reason[sizeof(error->failure_reason) - 1] = '\0';
	ipr_hcam_err(hostrcb, "%s\n", error->failure_reason);

	add_len = be32_to_cpu(hostrcb->hcam.length) -
		(offsetof(struct ipr_hostrcb64_error, u) +
		 offsetof(struct ipr_hostrcb_type_30_error, desc));

	for (i = 0, fabric = error->desc; i < error->num_entries; i++) {
		ipr_log64_fabric_path(hostrcb, fabric);
		for_each_fabric_cfg(fabric, cfg)
			ipr_log64_path_elem(hostrcb, cfg);

		add_len -= be16_to_cpu(fabric->length);
		fabric = (struct ipr_hostrcb64_fabric_desc *)
			((unsigned long)fabric + be16_to_cpu(fabric->length));
	}

	ipr_log_hex_data(ioa_cfg, (u32 *)fabric, add_len);
}

/**
 * ipr_log_generic_error - Log an adapter error.
 * @ioa_cfg:	ioa config struct
 * @hostrcb:	hostrcb struct
 *
 * Return value:
 * 	none
 **/
static void ipr_log_generic_error(struct ipr_ioa_cfg *ioa_cfg,
				  struct ipr_hostrcb *hostrcb)
{
	ipr_log_hex_data(ioa_cfg, hostrcb->hcam.u.raw.data,
			 be32_to_cpu(hostrcb->hcam.length));
}

/**
 * ipr_get_error - Find the specfied IOASC in the ipr_error_table.
 * @ioasc:	IOASC
 *
 * This function will return the index of into the ipr_error_table
 * for the specified IOASC. If the IOASC is not in the table,
 * 0 will be returned, which points to the entry used for unknown errors.
 *
 * Return value:
 * 	index into the ipr_error_table
 **/
static u32 ipr_get_error(u32 ioasc)
{
	int i;

	for (i = 0; i < ARRAY_SIZE(ipr_error_table); i++)
		if (ipr_error_table[i].ioasc == (ioasc & IPR_IOASC_IOASC_MASK))
			return i;

	return 0;
}

/**
 * ipr_handle_log_data - Log an adapter error.
 * @ioa_cfg:	ioa config struct
 * @hostrcb:	hostrcb struct
 *
 * This function logs an adapter error to the system.
 *
 * Return value:
 * 	none
 **/
static void ipr_handle_log_data(struct ipr_ioa_cfg *ioa_cfg,
				struct ipr_hostrcb *hostrcb)
{
	u32 ioasc;
	int error_index;

	if (hostrcb->hcam.notify_type != IPR_HOST_RCB_NOTIF_TYPE_ERROR_LOG_ENTRY)
		return;

	if (hostrcb->hcam.notifications_lost == IPR_HOST_RCB_NOTIFICATIONS_LOST)
		dev_err(&ioa_cfg->pdev->dev, "Error notifications lost\n");

	if (ioa_cfg->sis64)
		ioasc = be32_to_cpu(hostrcb->hcam.u.error64.fd_ioasc);
	else
		ioasc = be32_to_cpu(hostrcb->hcam.u.error.fd_ioasc);

	if (!ioa_cfg->sis64 && (ioasc == IPR_IOASC_BUS_WAS_RESET ||
	    ioasc == IPR_IOASC_BUS_WAS_RESET_BY_OTHER)) {
		/* Tell the midlayer we had a bus reset so it will handle the UA properly */
		scsi_report_bus_reset(ioa_cfg->host,
				      hostrcb->hcam.u.error.fd_res_addr.bus);
	}

	error_index = ipr_get_error(ioasc);

	if (!ipr_error_table[error_index].log_hcam)
		return;

	ipr_hcam_err(hostrcb, "%s\n", ipr_error_table[error_index].error);

	/* Set indication we have logged an error */
	ioa_cfg->errors_logged++;

	if (ioa_cfg->log_level < ipr_error_table[error_index].log_hcam)
		return;
	if (be32_to_cpu(hostrcb->hcam.length) > sizeof(hostrcb->hcam.u.raw))
		hostrcb->hcam.length = cpu_to_be32(sizeof(hostrcb->hcam.u.raw));

	switch (hostrcb->hcam.overlay_id) {
	case IPR_HOST_RCB_OVERLAY_ID_2:
		ipr_log_cache_error(ioa_cfg, hostrcb);
		break;
	case IPR_HOST_RCB_OVERLAY_ID_3:
		ipr_log_config_error(ioa_cfg, hostrcb);
		break;
	case IPR_HOST_RCB_OVERLAY_ID_4:
	case IPR_HOST_RCB_OVERLAY_ID_6:
		ipr_log_array_error(ioa_cfg, hostrcb);
		break;
	case IPR_HOST_RCB_OVERLAY_ID_7:
		ipr_log_dual_ioa_error(ioa_cfg, hostrcb);
		break;
	case IPR_HOST_RCB_OVERLAY_ID_12:
		ipr_log_enhanced_cache_error(ioa_cfg, hostrcb);
		break;
	case IPR_HOST_RCB_OVERLAY_ID_13:
		ipr_log_enhanced_config_error(ioa_cfg, hostrcb);
		break;
	case IPR_HOST_RCB_OVERLAY_ID_14:
	case IPR_HOST_RCB_OVERLAY_ID_16:
		ipr_log_enhanced_array_error(ioa_cfg, hostrcb);
		break;
	case IPR_HOST_RCB_OVERLAY_ID_17:
		ipr_log_enhanced_dual_ioa_error(ioa_cfg, hostrcb);
		break;
	case IPR_HOST_RCB_OVERLAY_ID_20:
		ipr_log_fabric_error(ioa_cfg, hostrcb);
		break;
	case IPR_HOST_RCB_OVERLAY_ID_23:
		ipr_log_sis64_config_error(ioa_cfg, hostrcb);
		break;
	case IPR_HOST_RCB_OVERLAY_ID_24:
	case IPR_HOST_RCB_OVERLAY_ID_26:
		ipr_log_sis64_array_error(ioa_cfg, hostrcb);
		break;
	case IPR_HOST_RCB_OVERLAY_ID_30:
		ipr_log_sis64_fabric_error(ioa_cfg, hostrcb);
		break;
	case IPR_HOST_RCB_OVERLAY_ID_1:
	case IPR_HOST_RCB_OVERLAY_ID_DEFAULT:
	default:
		ipr_log_generic_error(ioa_cfg, hostrcb);
		break;
	}
}

/**
 * ipr_process_error - Op done function for an adapter error log.
 * @ipr_cmd:	ipr command struct
 *
 * This function is the op done function for an error log host
 * controlled async from the adapter. It will log the error and
 * send the HCAM back to the adapter.
 *
 * Return value:
 * 	none
 **/
static void ipr_process_error(struct ipr_cmnd *ipr_cmd)
{
	struct ipr_ioa_cfg *ioa_cfg = ipr_cmd->ioa_cfg;
	struct ipr_hostrcb *hostrcb = ipr_cmd->u.hostrcb;
	u32 ioasc = be32_to_cpu(ipr_cmd->s.ioasa.hdr.ioasc);
	u32 fd_ioasc;

	if (ioa_cfg->sis64)
		fd_ioasc = be32_to_cpu(hostrcb->hcam.u.error64.fd_ioasc);
	else
		fd_ioasc = be32_to_cpu(hostrcb->hcam.u.error.fd_ioasc);

	list_del(&hostrcb->queue);
	list_add_tail(&ipr_cmd->queue, &ioa_cfg->free_q);

	if (!ioasc) {
		ipr_handle_log_data(ioa_cfg, hostrcb);
		if (fd_ioasc == IPR_IOASC_NR_IOA_RESET_REQUIRED)
			ipr_initiate_ioa_reset(ioa_cfg, IPR_SHUTDOWN_ABBREV);
	} else if (ioasc != IPR_IOASC_IOA_WAS_RESET) {
		dev_err(&ioa_cfg->pdev->dev,
			"Host RCB failed with IOASC: 0x%08X\n", ioasc);
	}

	ipr_send_hcam(ioa_cfg, IPR_HCAM_CDB_OP_CODE_LOG_DATA, hostrcb);
}

/**
 * ipr_timeout -  An internally generated op has timed out.
 * @ipr_cmd:	ipr command struct
 *
 * This function blocks host requests and initiates an
 * adapter reset.
 *
 * Return value:
 * 	none
 **/
static void ipr_timeout(struct ipr_cmnd *ipr_cmd)
{
	unsigned long lock_flags = 0;
	struct ipr_ioa_cfg *ioa_cfg = ipr_cmd->ioa_cfg;

	ENTER;
	spin_lock_irqsave(ioa_cfg->host->host_lock, lock_flags);

	ioa_cfg->errors_logged++;
	dev_err(&ioa_cfg->pdev->dev,
		"Adapter being reset due to command timeout.\n");

	if (WAIT_FOR_DUMP == ioa_cfg->sdt_state)
		ioa_cfg->sdt_state = GET_DUMP;

	if (!ioa_cfg->in_reset_reload || ioa_cfg->reset_cmd == ipr_cmd)
		ipr_initiate_ioa_reset(ioa_cfg, IPR_SHUTDOWN_NONE);

	spin_unlock_irqrestore(ioa_cfg->host->host_lock, lock_flags);
	LEAVE;
}

/**
 * ipr_oper_timeout -  Adapter timed out transitioning to operational
 * @ipr_cmd:	ipr command struct
 *
 * This function blocks host requests and initiates an
 * adapter reset.
 *
 * Return value:
 * 	none
 **/
static void ipr_oper_timeout(struct ipr_cmnd *ipr_cmd)
{
	unsigned long lock_flags = 0;
	struct ipr_ioa_cfg *ioa_cfg = ipr_cmd->ioa_cfg;

	ENTER;
	spin_lock_irqsave(ioa_cfg->host->host_lock, lock_flags);

	ioa_cfg->errors_logged++;
	dev_err(&ioa_cfg->pdev->dev,
		"Adapter timed out transitioning to operational.\n");

	if (WAIT_FOR_DUMP == ioa_cfg->sdt_state)
		ioa_cfg->sdt_state = GET_DUMP;

	if (!ioa_cfg->in_reset_reload || ioa_cfg->reset_cmd == ipr_cmd) {
		if (ipr_fastfail)
			ioa_cfg->reset_retries += IPR_NUM_RESET_RELOAD_RETRIES;
		ipr_initiate_ioa_reset(ioa_cfg, IPR_SHUTDOWN_NONE);
	}

	spin_unlock_irqrestore(ioa_cfg->host->host_lock, lock_flags);
	LEAVE;
}

/**
 * ipr_reset_reload - Reset/Reload the IOA
 * @ioa_cfg:		ioa config struct
 * @shutdown_type:	shutdown type
 *
 * This function resets the adapter and re-initializes it.
 * This function assumes that all new host commands have been stopped.
 * Return value:
 * 	SUCCESS / FAILED
 **/
static int ipr_reset_reload(struct ipr_ioa_cfg *ioa_cfg,
			    enum ipr_shutdown_type shutdown_type)
{
	if (!ioa_cfg->in_reset_reload)
		ipr_initiate_ioa_reset(ioa_cfg, shutdown_type);

	spin_unlock_irq(ioa_cfg->host->host_lock);
	wait_event(ioa_cfg->reset_wait_q, !ioa_cfg->in_reset_reload);
	spin_lock_irq(ioa_cfg->host->host_lock);

	/* If we got hit with a host reset while we were already resetting
	 the adapter for some reason, and the reset failed. */
	if (ioa_cfg->ioa_is_dead) {
		ipr_trace;
		return FAILED;
	}

	return SUCCESS;
}

/**
 * ipr_find_ses_entry - Find matching SES in SES table
 * @res:	resource entry struct of SES
 *
 * Return value:
 * 	pointer to SES table entry / NULL on failure
 **/
static const struct ipr_ses_table_entry *
ipr_find_ses_entry(struct ipr_resource_entry *res)
{
	int i, j, matches;
	struct ipr_std_inq_vpids *vpids;
	const struct ipr_ses_table_entry *ste = ipr_ses_table;

	for (i = 0; i < ARRAY_SIZE(ipr_ses_table); i++, ste++) {
		for (j = 0, matches = 0; j < IPR_PROD_ID_LEN; j++) {
			if (ste->compare_product_id_byte[j] == 'X') {
				vpids = &res->std_inq_data.vpids;
				if (vpids->product_id[j] == ste->product_id[j])
					matches++;
				else
					break;
			} else
				matches++;
		}

		if (matches == IPR_PROD_ID_LEN)
			return ste;
	}

	return NULL;
}

/**
 * ipr_get_max_scsi_speed - Determine max SCSI speed for a given bus
 * @ioa_cfg:	ioa config struct
 * @bus:		SCSI bus
 * @bus_width:	bus width
 *
 * Return value:
 *	SCSI bus speed in units of 100KHz, 1600 is 160 MHz
 *	For a 2-byte wide SCSI bus, the maximum transfer speed is
 *	twice the maximum transfer rate (e.g. for a wide enabled bus,
 *	max 160MHz = max 320MB/sec).
 **/
static u32 ipr_get_max_scsi_speed(struct ipr_ioa_cfg *ioa_cfg, u8 bus, u8 bus_width)
{
	struct ipr_resource_entry *res;
	const struct ipr_ses_table_entry *ste;
	u32 max_xfer_rate = IPR_MAX_SCSI_RATE(bus_width);

	/* Loop through each config table entry in the config table buffer */
	list_for_each_entry(res, &ioa_cfg->used_res_q, queue) {
		if (!(IPR_IS_SES_DEVICE(res->std_inq_data)))
			continue;

		if (bus != res->bus)
			continue;

		if (!(ste = ipr_find_ses_entry(res)))
			continue;

		max_xfer_rate = (ste->max_bus_speed_limit * 10) / (bus_width / 8);
	}

	return max_xfer_rate;
}

/**
 * ipr_wait_iodbg_ack - Wait for an IODEBUG ACK from the IOA
 * @ioa_cfg:		ioa config struct
 * @max_delay:		max delay in micro-seconds to wait
 *
 * Waits for an IODEBUG ACK from the IOA, doing busy looping.
 *
 * Return value:
 * 	0 on success / other on failure
 **/
static int ipr_wait_iodbg_ack(struct ipr_ioa_cfg *ioa_cfg, int max_delay)
{
	volatile u32 pcii_reg;
	int delay = 1;

	/* Read interrupt reg until IOA signals IO Debug Acknowledge */
	while (delay < max_delay) {
		pcii_reg = readl(ioa_cfg->regs.sense_interrupt_reg);

		if (pcii_reg & IPR_PCII_IO_DEBUG_ACKNOWLEDGE)
			return 0;

		/* udelay cannot be used if delay is more than a few milliseconds */
		if ((delay / 1000) > MAX_UDELAY_MS)
			mdelay(delay / 1000);
		else
			udelay(delay);

		delay += delay;
	}
	return -EIO;
}

/**
 * ipr_get_sis64_dump_data_section - Dump IOA memory
 * @ioa_cfg:			ioa config struct
 * @start_addr:			adapter address to dump
 * @dest:			destination kernel buffer
 * @length_in_words:		length to dump in 4 byte words
 *
 * Return value:
 * 	0 on success
 **/
static int ipr_get_sis64_dump_data_section(struct ipr_ioa_cfg *ioa_cfg,
					   u32 start_addr,
					   __be32 *dest, u32 length_in_words)
{
	int i;

	for (i = 0; i < length_in_words; i++) {
		writel(start_addr+(i*4), ioa_cfg->regs.dump_addr_reg);
		*dest = cpu_to_be32(readl(ioa_cfg->regs.dump_data_reg));
		dest++;
	}

	return 0;
}

/**
 * ipr_get_ldump_data_section - Dump IOA memory
 * @ioa_cfg:			ioa config struct
 * @start_addr:			adapter address to dump
 * @dest:				destination kernel buffer
 * @length_in_words:	length to dump in 4 byte words
 *
 * Return value:
 * 	0 on success / -EIO on failure
 **/
static int ipr_get_ldump_data_section(struct ipr_ioa_cfg *ioa_cfg,
				      u32 start_addr,
				      __be32 *dest, u32 length_in_words)
{
	volatile u32 temp_pcii_reg;
	int i, delay = 0;

	if (ioa_cfg->sis64)
		return ipr_get_sis64_dump_data_section(ioa_cfg, start_addr,
						       dest, length_in_words);

	/* Write IOA interrupt reg starting LDUMP state  */
	writel((IPR_UPROCI_RESET_ALERT | IPR_UPROCI_IO_DEBUG_ALERT),
	       ioa_cfg->regs.set_uproc_interrupt_reg32);

	/* Wait for IO debug acknowledge */
	if (ipr_wait_iodbg_ack(ioa_cfg,
			       IPR_LDUMP_MAX_LONG_ACK_DELAY_IN_USEC)) {
		dev_err(&ioa_cfg->pdev->dev,
			"IOA dump long data transfer timeout\n");
		return -EIO;
	}

	/* Signal LDUMP interlocked - clear IO debug ack */
	writel(IPR_PCII_IO_DEBUG_ACKNOWLEDGE,
	       ioa_cfg->regs.clr_interrupt_reg);

	/* Write Mailbox with starting address */
	writel(start_addr, ioa_cfg->ioa_mailbox);

	/* Signal address valid - clear IOA Reset alert */
	writel(IPR_UPROCI_RESET_ALERT,
	       ioa_cfg->regs.clr_uproc_interrupt_reg32);

	for (i = 0; i < length_in_words; i++) {
		/* Wait for IO debug acknowledge */
		if (ipr_wait_iodbg_ack(ioa_cfg,
				       IPR_LDUMP_MAX_SHORT_ACK_DELAY_IN_USEC)) {
			dev_err(&ioa_cfg->pdev->dev,
				"IOA dump short data transfer timeout\n");
			return -EIO;
		}

		/* Read data from mailbox and increment destination pointer */
		*dest = cpu_to_be32(readl(ioa_cfg->ioa_mailbox));
		dest++;

		/* For all but the last word of data, signal data received */
		if (i < (length_in_words - 1)) {
			/* Signal dump data received - Clear IO debug Ack */
			writel(IPR_PCII_IO_DEBUG_ACKNOWLEDGE,
			       ioa_cfg->regs.clr_interrupt_reg);
		}
	}

	/* Signal end of block transfer. Set reset alert then clear IO debug ack */
	writel(IPR_UPROCI_RESET_ALERT,
	       ioa_cfg->regs.set_uproc_interrupt_reg32);

	writel(IPR_UPROCI_IO_DEBUG_ALERT,
	       ioa_cfg->regs.clr_uproc_interrupt_reg32);

	/* Signal dump data received - Clear IO debug Ack */
	writel(IPR_PCII_IO_DEBUG_ACKNOWLEDGE,
	       ioa_cfg->regs.clr_interrupt_reg);

	/* Wait for IOA to signal LDUMP exit - IOA reset alert will be cleared */
	while (delay < IPR_LDUMP_MAX_SHORT_ACK_DELAY_IN_USEC) {
		temp_pcii_reg =
		    readl(ioa_cfg->regs.sense_uproc_interrupt_reg32);

		if (!(temp_pcii_reg & IPR_UPROCI_RESET_ALERT))
			return 0;

		udelay(10);
		delay += 10;
	}

	return 0;
}

#ifdef CONFIG_SCSI_IPR_DUMP
/**
 * ipr_sdt_copy - Copy Smart Dump Table to kernel buffer
 * @ioa_cfg:		ioa config struct
 * @pci_address:	adapter address
 * @length:			length of data to copy
 *
 * Copy data from PCI adapter to kernel buffer.
 * Note: length MUST be a 4 byte multiple
 * Return value:
 * 	0 on success / other on failure
 **/
static int ipr_sdt_copy(struct ipr_ioa_cfg *ioa_cfg,
			unsigned long pci_address, u32 length)
{
	int bytes_copied = 0;
	int cur_len, rc, rem_len, rem_page_len;
	__be32 *page;
	unsigned long lock_flags = 0;
	struct ipr_ioa_dump *ioa_dump = &ioa_cfg->dump->ioa_dump;

	while (bytes_copied < length &&
	       (ioa_dump->hdr.len + bytes_copied) < IPR_MAX_IOA_DUMP_SIZE) {
		if (ioa_dump->page_offset >= PAGE_SIZE ||
		    ioa_dump->page_offset == 0) {
			page = (__be32 *)__get_free_page(GFP_ATOMIC);

			if (!page) {
				ipr_trace;
				return bytes_copied;
			}

			ioa_dump->page_offset = 0;
			ioa_dump->ioa_data[ioa_dump->next_page_index] = page;
			ioa_dump->next_page_index++;
		} else
			page = ioa_dump->ioa_data[ioa_dump->next_page_index - 1];

		rem_len = length - bytes_copied;
		rem_page_len = PAGE_SIZE - ioa_dump->page_offset;
		cur_len = min(rem_len, rem_page_len);

		spin_lock_irqsave(ioa_cfg->host->host_lock, lock_flags);
		if (ioa_cfg->sdt_state == ABORT_DUMP) {
			rc = -EIO;
		} else {
			rc = ipr_get_ldump_data_section(ioa_cfg,
							pci_address + bytes_copied,
							&page[ioa_dump->page_offset / 4],
							(cur_len / sizeof(u32)));
		}
		spin_unlock_irqrestore(ioa_cfg->host->host_lock, lock_flags);

		if (!rc) {
			ioa_dump->page_offset += cur_len;
			bytes_copied += cur_len;
		} else {
			ipr_trace;
			break;
		}
		schedule();
	}

	return bytes_copied;
}

/**
 * ipr_init_dump_entry_hdr - Initialize a dump entry header.
 * @hdr:	dump entry header struct
 *
 * Return value:
 * 	nothing
 **/
static void ipr_init_dump_entry_hdr(struct ipr_dump_entry_header *hdr)
{
	hdr->eye_catcher = IPR_DUMP_EYE_CATCHER;
	hdr->num_elems = 1;
	hdr->offset = sizeof(*hdr);
	hdr->status = IPR_DUMP_STATUS_SUCCESS;
}

/**
 * ipr_dump_ioa_type_data - Fill in the adapter type in the dump.
 * @ioa_cfg:	ioa config struct
 * @driver_dump:	driver dump struct
 *
 * Return value:
 * 	nothing
 **/
static void ipr_dump_ioa_type_data(struct ipr_ioa_cfg *ioa_cfg,
				   struct ipr_driver_dump *driver_dump)
{
	struct ipr_inquiry_page3 *ucode_vpd = &ioa_cfg->vpd_cbs->page3_data;

	ipr_init_dump_entry_hdr(&driver_dump->ioa_type_entry.hdr);
	driver_dump->ioa_type_entry.hdr.len =
		sizeof(struct ipr_dump_ioa_type_entry) -
		sizeof(struct ipr_dump_entry_header);
	driver_dump->ioa_type_entry.hdr.data_type = IPR_DUMP_DATA_TYPE_BINARY;
	driver_dump->ioa_type_entry.hdr.id = IPR_DUMP_DRIVER_TYPE_ID;
	driver_dump->ioa_type_entry.type = ioa_cfg->type;
	driver_dump->ioa_type_entry.fw_version = (ucode_vpd->major_release << 24) |
		(ucode_vpd->card_type << 16) | (ucode_vpd->minor_release[0] << 8) |
		ucode_vpd->minor_release[1];
	driver_dump->hdr.num_entries++;
}

/**
 * ipr_dump_version_data - Fill in the driver version in the dump.
 * @ioa_cfg:	ioa config struct
 * @driver_dump:	driver dump struct
 *
 * Return value:
 * 	nothing
 **/
static void ipr_dump_version_data(struct ipr_ioa_cfg *ioa_cfg,
				  struct ipr_driver_dump *driver_dump)
{
	ipr_init_dump_entry_hdr(&driver_dump->version_entry.hdr);
	driver_dump->version_entry.hdr.len =
		sizeof(struct ipr_dump_version_entry) -
		sizeof(struct ipr_dump_entry_header);
	driver_dump->version_entry.hdr.data_type = IPR_DUMP_DATA_TYPE_ASCII;
	driver_dump->version_entry.hdr.id = IPR_DUMP_DRIVER_VERSION_ID;
	strcpy(driver_dump->version_entry.version, IPR_DRIVER_VERSION);
	driver_dump->hdr.num_entries++;
}

/**
 * ipr_dump_trace_data - Fill in the IOA trace in the dump.
 * @ioa_cfg:	ioa config struct
 * @driver_dump:	driver dump struct
 *
 * Return value:
 * 	nothing
 **/
static void ipr_dump_trace_data(struct ipr_ioa_cfg *ioa_cfg,
				   struct ipr_driver_dump *driver_dump)
{
	ipr_init_dump_entry_hdr(&driver_dump->trace_entry.hdr);
	driver_dump->trace_entry.hdr.len =
		sizeof(struct ipr_dump_trace_entry) -
		sizeof(struct ipr_dump_entry_header);
	driver_dump->trace_entry.hdr.data_type = IPR_DUMP_DATA_TYPE_BINARY;
	driver_dump->trace_entry.hdr.id = IPR_DUMP_TRACE_ID;
	memcpy(driver_dump->trace_entry.trace, ioa_cfg->trace, IPR_TRACE_SIZE);
	driver_dump->hdr.num_entries++;
}

/**
 * ipr_dump_location_data - Fill in the IOA location in the dump.
 * @ioa_cfg:	ioa config struct
 * @driver_dump:	driver dump struct
 *
 * Return value:
 * 	nothing
 **/
static void ipr_dump_location_data(struct ipr_ioa_cfg *ioa_cfg,
				   struct ipr_driver_dump *driver_dump)
{
	ipr_init_dump_entry_hdr(&driver_dump->location_entry.hdr);
	driver_dump->location_entry.hdr.len =
		sizeof(struct ipr_dump_location_entry) -
		sizeof(struct ipr_dump_entry_header);
	driver_dump->location_entry.hdr.data_type = IPR_DUMP_DATA_TYPE_ASCII;
	driver_dump->location_entry.hdr.id = IPR_DUMP_LOCATION_ID;
	strcpy(driver_dump->location_entry.location, dev_name(&ioa_cfg->pdev->dev));
	driver_dump->hdr.num_entries++;
}

/**
 * ipr_get_ioa_dump - Perform a dump of the driver and adapter.
 * @ioa_cfg:	ioa config struct
 * @dump:		dump struct
 *
 * Return value:
 * 	nothing
 **/
static void ipr_get_ioa_dump(struct ipr_ioa_cfg *ioa_cfg, struct ipr_dump *dump)
{
	unsigned long start_addr, sdt_word;
	unsigned long lock_flags = 0;
	struct ipr_driver_dump *driver_dump = &dump->driver_dump;
	struct ipr_ioa_dump *ioa_dump = &dump->ioa_dump;
	u32 num_entries, start_off, end_off;
	u32 bytes_to_copy, bytes_copied, rc;
	struct ipr_sdt *sdt;
	int valid = 1;
	int i;

	ENTER;

	spin_lock_irqsave(ioa_cfg->host->host_lock, lock_flags);

	if (ioa_cfg->sdt_state != GET_DUMP) {
		spin_unlock_irqrestore(ioa_cfg->host->host_lock, lock_flags);
		return;
	}

	if (ioa_cfg->sis64) {
		spin_unlock_irqrestore(ioa_cfg->host->host_lock, lock_flags);
		ssleep(IPR_DUMP_DELAY_SECONDS);
		spin_lock_irqsave(ioa_cfg->host->host_lock, lock_flags);
	}

	start_addr = readl(ioa_cfg->ioa_mailbox);

	if (!ioa_cfg->sis64 && !ipr_sdt_is_fmt2(start_addr)) {
		dev_err(&ioa_cfg->pdev->dev,
			"Invalid dump table format: %lx\n", start_addr);
		spin_unlock_irqrestore(ioa_cfg->host->host_lock, lock_flags);
		return;
	}

	dev_err(&ioa_cfg->pdev->dev, "Dump of IOA initiated\n");

	driver_dump->hdr.eye_catcher = IPR_DUMP_EYE_CATCHER;

	/* Initialize the overall dump header */
	driver_dump->hdr.len = sizeof(struct ipr_driver_dump);
	driver_dump->hdr.num_entries = 1;
	driver_dump->hdr.first_entry_offset = sizeof(struct ipr_dump_header);
	driver_dump->hdr.status = IPR_DUMP_STATUS_SUCCESS;
	driver_dump->hdr.os = IPR_DUMP_OS_LINUX;
	driver_dump->hdr.driver_name = IPR_DUMP_DRIVER_NAME;

	ipr_dump_version_data(ioa_cfg, driver_dump);
	ipr_dump_location_data(ioa_cfg, driver_dump);
	ipr_dump_ioa_type_data(ioa_cfg, driver_dump);
	ipr_dump_trace_data(ioa_cfg, driver_dump);

	/* Update dump_header */
	driver_dump->hdr.len += sizeof(struct ipr_dump_entry_header);

	/* IOA Dump entry */
	ipr_init_dump_entry_hdr(&ioa_dump->hdr);
	ioa_dump->hdr.len = 0;
	ioa_dump->hdr.data_type = IPR_DUMP_DATA_TYPE_BINARY;
	ioa_dump->hdr.id = IPR_DUMP_IOA_DUMP_ID;

	/* First entries in sdt are actually a list of dump addresses and
	 lengths to gather the real dump data.  sdt represents the pointer
	 to the ioa generated dump table.  Dump data will be extracted based
	 on entries in this table */
	sdt = &ioa_dump->sdt;

	rc = ipr_get_ldump_data_section(ioa_cfg, start_addr, (__be32 *)sdt,
					sizeof(struct ipr_sdt) / sizeof(__be32));

	/* Smart Dump table is ready to use and the first entry is valid */
	if (rc || ((be32_to_cpu(sdt->hdr.state) != IPR_FMT3_SDT_READY_TO_USE) &&
	    (be32_to_cpu(sdt->hdr.state) != IPR_FMT2_SDT_READY_TO_USE))) {
		dev_err(&ioa_cfg->pdev->dev,
			"Dump of IOA failed. Dump table not valid: %d, %X.\n",
			rc, be32_to_cpu(sdt->hdr.state));
		driver_dump->hdr.status = IPR_DUMP_STATUS_FAILED;
		ioa_cfg->sdt_state = DUMP_OBTAINED;
		spin_unlock_irqrestore(ioa_cfg->host->host_lock, lock_flags);
		return;
	}

	num_entries = be32_to_cpu(sdt->hdr.num_entries_used);

	if (num_entries > IPR_NUM_SDT_ENTRIES)
		num_entries = IPR_NUM_SDT_ENTRIES;

	spin_unlock_irqrestore(ioa_cfg->host->host_lock, lock_flags);

	for (i = 0; i < num_entries; i++) {
		if (ioa_dump->hdr.len > IPR_MAX_IOA_DUMP_SIZE) {
			driver_dump->hdr.status = IPR_DUMP_STATUS_QUAL_SUCCESS;
			break;
		}

		if (sdt->entry[i].flags & IPR_SDT_VALID_ENTRY) {
			sdt_word = be32_to_cpu(sdt->entry[i].start_token);
			if (ioa_cfg->sis64)
				bytes_to_copy = be32_to_cpu(sdt->entry[i].end_token);
			else {
				start_off = sdt_word & IPR_FMT2_MBX_ADDR_MASK;
				end_off = be32_to_cpu(sdt->entry[i].end_token);

				if (ipr_sdt_is_fmt2(sdt_word) && sdt_word)
					bytes_to_copy = end_off - start_off;
				else
					valid = 0;
			}
			if (valid) {
				if (bytes_to_copy > IPR_MAX_IOA_DUMP_SIZE) {
					sdt->entry[i].flags &= ~IPR_SDT_VALID_ENTRY;
					continue;
				}

				/* Copy data from adapter to driver buffers */
				bytes_copied = ipr_sdt_copy(ioa_cfg, sdt_word,
							    bytes_to_copy);

				ioa_dump->hdr.len += bytes_copied;

				if (bytes_copied != bytes_to_copy) {
					driver_dump->hdr.status = IPR_DUMP_STATUS_QUAL_SUCCESS;
					break;
				}
			}
		}
	}

	dev_err(&ioa_cfg->pdev->dev, "Dump of IOA completed.\n");

	/* Update dump_header */
	driver_dump->hdr.len += ioa_dump->hdr.len;
	wmb();
	ioa_cfg->sdt_state = DUMP_OBTAINED;
	LEAVE;
}

#else
#define ipr_get_ioa_dump(ioa_cfg, dump) do { } while(0)
#endif

/**
 * ipr_release_dump - Free adapter dump memory
 * @kref:	kref struct
 *
 * Return value:
 *	nothing
 **/
static void ipr_release_dump(struct kref *kref)
{
	struct ipr_dump *dump = container_of(kref,struct ipr_dump,kref);
	struct ipr_ioa_cfg *ioa_cfg = dump->ioa_cfg;
	unsigned long lock_flags = 0;
	int i;

	ENTER;
	spin_lock_irqsave(ioa_cfg->host->host_lock, lock_flags);
	ioa_cfg->dump = NULL;
	ioa_cfg->sdt_state = INACTIVE;
	spin_unlock_irqrestore(ioa_cfg->host->host_lock, lock_flags);

	for (i = 0; i < dump->ioa_dump.next_page_index; i++)
		free_page((unsigned long) dump->ioa_dump.ioa_data[i]);

	kfree(dump);
	LEAVE;
}

/**
 * ipr_worker_thread - Worker thread
 * @work:		ioa config struct
 *
 * Called at task level from a work thread. This function takes care
 * of adding and removing device from the mid-layer as configuration
 * changes are detected by the adapter.
 *
 * Return value:
 * 	nothing
 **/
static void ipr_worker_thread(struct work_struct *work)
{
	unsigned long lock_flags;
	struct ipr_resource_entry *res;
	struct scsi_device *sdev;
	struct ipr_dump *dump;
	struct ipr_ioa_cfg *ioa_cfg =
		container_of(work, struct ipr_ioa_cfg, work_q);
	u8 bus, target, lun;
	int did_work;

	ENTER;
	spin_lock_irqsave(ioa_cfg->host->host_lock, lock_flags);

	if (ioa_cfg->sdt_state == GET_DUMP) {
		dump = ioa_cfg->dump;
		if (!dump) {
			spin_unlock_irqrestore(ioa_cfg->host->host_lock, lock_flags);
			return;
		}
		kref_get(&dump->kref);
		spin_unlock_irqrestore(ioa_cfg->host->host_lock, lock_flags);
		ipr_get_ioa_dump(ioa_cfg, dump);
		kref_put(&dump->kref, ipr_release_dump);

		spin_lock_irqsave(ioa_cfg->host->host_lock, lock_flags);
		if (ioa_cfg->sdt_state == DUMP_OBTAINED)
			ipr_initiate_ioa_reset(ioa_cfg, IPR_SHUTDOWN_NONE);
		spin_unlock_irqrestore(ioa_cfg->host->host_lock, lock_flags);
		return;
	}

restart:
	do {
		did_work = 0;
		if (!ioa_cfg->allow_cmds || !ioa_cfg->allow_ml_add_del) {
			spin_unlock_irqrestore(ioa_cfg->host->host_lock, lock_flags);
			return;
		}

		list_for_each_entry(res, &ioa_cfg->used_res_q, queue) {
			if (res->del_from_ml && res->sdev) {
				did_work = 1;
				sdev = res->sdev;
				if (!scsi_device_get(sdev)) {
					list_move_tail(&res->queue, &ioa_cfg->free_res_q);
					spin_unlock_irqrestore(ioa_cfg->host->host_lock, lock_flags);
					scsi_remove_device(sdev);
					scsi_device_put(sdev);
					spin_lock_irqsave(ioa_cfg->host->host_lock, lock_flags);
				}
				break;
			}
		}
	} while(did_work);

	list_for_each_entry(res, &ioa_cfg->used_res_q, queue) {
		if (res->add_to_ml) {
			bus = res->bus;
			target = res->target;
			lun = res->lun;
			res->add_to_ml = 0;
			spin_unlock_irqrestore(ioa_cfg->host->host_lock, lock_flags);
			scsi_add_device(ioa_cfg->host, bus, target, lun);
			spin_lock_irqsave(ioa_cfg->host->host_lock, lock_flags);
			goto restart;
		}
	}

	spin_unlock_irqrestore(ioa_cfg->host->host_lock, lock_flags);
	kobject_uevent(&ioa_cfg->host->shost_dev.kobj, KOBJ_CHANGE);
	LEAVE;
}

#ifdef CONFIG_SCSI_IPR_TRACE
/**
 * ipr_read_trace - Dump the adapter trace
 * @filp:		open sysfs file
 * @kobj:		kobject struct
 * @bin_attr:		bin_attribute struct
 * @buf:		buffer
 * @off:		offset
 * @count:		buffer size
 *
 * Return value:
 *	number of bytes printed to buffer
 **/
static ssize_t ipr_read_trace(struct file *filp, struct kobject *kobj,
			      struct bin_attribute *bin_attr,
			      char *buf, loff_t off, size_t count)
{
	struct device *dev = container_of(kobj, struct device, kobj);
	struct Scsi_Host *shost = class_to_shost(dev);
	struct ipr_ioa_cfg *ioa_cfg = (struct ipr_ioa_cfg *)shost->hostdata;
	unsigned long lock_flags = 0;
	ssize_t ret;

	spin_lock_irqsave(ioa_cfg->host->host_lock, lock_flags);
	ret = memory_read_from_buffer(buf, count, &off, ioa_cfg->trace,
				IPR_TRACE_SIZE);
	spin_unlock_irqrestore(ioa_cfg->host->host_lock, lock_flags);

	return ret;
}

static struct bin_attribute ipr_trace_attr = {
	.attr =	{
		.name = "trace",
		.mode = S_IRUGO,
	},
	.size = 0,
	.read = ipr_read_trace,
};
#endif

/**
 * ipr_show_fw_version - Show the firmware version
 * @dev:	class device struct
 * @buf:	buffer
 *
 * Return value:
 *	number of bytes printed to buffer
 **/
static ssize_t ipr_show_fw_version(struct device *dev,
				   struct device_attribute *attr, char *buf)
{
	struct Scsi_Host *shost = class_to_shost(dev);
	struct ipr_ioa_cfg *ioa_cfg = (struct ipr_ioa_cfg *)shost->hostdata;
	struct ipr_inquiry_page3 *ucode_vpd = &ioa_cfg->vpd_cbs->page3_data;
	unsigned long lock_flags = 0;
	int len;

	spin_lock_irqsave(ioa_cfg->host->host_lock, lock_flags);
	len = snprintf(buf, PAGE_SIZE, "%02X%02X%02X%02X\n",
		       ucode_vpd->major_release, ucode_vpd->card_type,
		       ucode_vpd->minor_release[0],
		       ucode_vpd->minor_release[1]);
	spin_unlock_irqrestore(ioa_cfg->host->host_lock, lock_flags);
	return len;
}

static struct device_attribute ipr_fw_version_attr = {
	.attr = {
		.name =		"fw_version",
		.mode =		S_IRUGO,
	},
	.show = ipr_show_fw_version,
};

/**
 * ipr_show_log_level - Show the adapter's error logging level
 * @dev:	class device struct
 * @buf:	buffer
 *
 * Return value:
 * 	number of bytes printed to buffer
 **/
static ssize_t ipr_show_log_level(struct device *dev,
				   struct device_attribute *attr, char *buf)
{
	struct Scsi_Host *shost = class_to_shost(dev);
	struct ipr_ioa_cfg *ioa_cfg = (struct ipr_ioa_cfg *)shost->hostdata;
	unsigned long lock_flags = 0;
	int len;

	spin_lock_irqsave(ioa_cfg->host->host_lock, lock_flags);
	len = snprintf(buf, PAGE_SIZE, "%d\n", ioa_cfg->log_level);
	spin_unlock_irqrestore(ioa_cfg->host->host_lock, lock_flags);
	return len;
}

/**
 * ipr_store_log_level - Change the adapter's error logging level
 * @dev:	class device struct
 * @buf:	buffer
 *
 * Return value:
 * 	number of bytes printed to buffer
 **/
static ssize_t ipr_store_log_level(struct device *dev,
			           struct device_attribute *attr,
				   const char *buf, size_t count)
{
	struct Scsi_Host *shost = class_to_shost(dev);
	struct ipr_ioa_cfg *ioa_cfg = (struct ipr_ioa_cfg *)shost->hostdata;
	unsigned long lock_flags = 0;

	spin_lock_irqsave(ioa_cfg->host->host_lock, lock_flags);
	ioa_cfg->log_level = simple_strtoul(buf, NULL, 10);
	spin_unlock_irqrestore(ioa_cfg->host->host_lock, lock_flags);
	return strlen(buf);
}

static struct device_attribute ipr_log_level_attr = {
	.attr = {
		.name =		"log_level",
		.mode =		S_IRUGO | S_IWUSR,
	},
	.show = ipr_show_log_level,
	.store = ipr_store_log_level
};

/**
 * ipr_store_diagnostics - IOA Diagnostics interface
 * @dev:	device struct
 * @buf:	buffer
 * @count:	buffer size
 *
 * This function will reset the adapter and wait a reasonable
 * amount of time for any errors that the adapter might log.
 *
 * Return value:
 * 	count on success / other on failure
 **/
static ssize_t ipr_store_diagnostics(struct device *dev,
				     struct device_attribute *attr,
				     const char *buf, size_t count)
{
	struct Scsi_Host *shost = class_to_shost(dev);
	struct ipr_ioa_cfg *ioa_cfg = (struct ipr_ioa_cfg *)shost->hostdata;
	unsigned long lock_flags = 0;
	int rc = count;

	if (!capable(CAP_SYS_ADMIN))
		return -EACCES;

	spin_lock_irqsave(ioa_cfg->host->host_lock, lock_flags);
	while(ioa_cfg->in_reset_reload) {
		spin_unlock_irqrestore(ioa_cfg->host->host_lock, lock_flags);
		wait_event(ioa_cfg->reset_wait_q, !ioa_cfg->in_reset_reload);
		spin_lock_irqsave(ioa_cfg->host->host_lock, lock_flags);
	}

	ioa_cfg->errors_logged = 0;
	ipr_initiate_ioa_reset(ioa_cfg, IPR_SHUTDOWN_NORMAL);

	if (ioa_cfg->in_reset_reload) {
		spin_unlock_irqrestore(ioa_cfg->host->host_lock, lock_flags);
		wait_event(ioa_cfg->reset_wait_q, !ioa_cfg->in_reset_reload);

		/* Wait for a second for any errors to be logged */
		msleep(1000);
	} else {
		spin_unlock_irqrestore(ioa_cfg->host->host_lock, lock_flags);
		return -EIO;
	}

	spin_lock_irqsave(ioa_cfg->host->host_lock, lock_flags);
	if (ioa_cfg->in_reset_reload || ioa_cfg->errors_logged)
		rc = -EIO;
	spin_unlock_irqrestore(ioa_cfg->host->host_lock, lock_flags);

	return rc;
}

static struct device_attribute ipr_diagnostics_attr = {
	.attr = {
		.name =		"run_diagnostics",
		.mode =		S_IWUSR,
	},
	.store = ipr_store_diagnostics
};

/**
 * ipr_show_adapter_state - Show the adapter's state
 * @class_dev:	device struct
 * @buf:	buffer
 *
 * Return value:
 * 	number of bytes printed to buffer
 **/
static ssize_t ipr_show_adapter_state(struct device *dev,
				      struct device_attribute *attr, char *buf)
{
	struct Scsi_Host *shost = class_to_shost(dev);
	struct ipr_ioa_cfg *ioa_cfg = (struct ipr_ioa_cfg *)shost->hostdata;
	unsigned long lock_flags = 0;
	int len;

	spin_lock_irqsave(ioa_cfg->host->host_lock, lock_flags);
	if (ioa_cfg->ioa_is_dead)
		len = snprintf(buf, PAGE_SIZE, "offline\n");
	else
		len = snprintf(buf, PAGE_SIZE, "online\n");
	spin_unlock_irqrestore(ioa_cfg->host->host_lock, lock_flags);
	return len;
}

/**
 * ipr_store_adapter_state - Change adapter state
 * @dev:	device struct
 * @buf:	buffer
 * @count:	buffer size
 *
 * This function will change the adapter's state.
 *
 * Return value:
 * 	count on success / other on failure
 **/
static ssize_t ipr_store_adapter_state(struct device *dev,
				       struct device_attribute *attr,
				       const char *buf, size_t count)
{
	struct Scsi_Host *shost = class_to_shost(dev);
	struct ipr_ioa_cfg *ioa_cfg = (struct ipr_ioa_cfg *)shost->hostdata;
	unsigned long lock_flags;
	int result = count;

	if (!capable(CAP_SYS_ADMIN))
		return -EACCES;

	spin_lock_irqsave(ioa_cfg->host->host_lock, lock_flags);
	if (ioa_cfg->ioa_is_dead && !strncmp(buf, "online", 6)) {
		ioa_cfg->ioa_is_dead = 0;
		ioa_cfg->reset_retries = 0;
		ioa_cfg->in_ioa_bringdown = 0;
		ipr_initiate_ioa_reset(ioa_cfg, IPR_SHUTDOWN_NONE);
	}
	spin_unlock_irqrestore(ioa_cfg->host->host_lock, lock_flags);
	wait_event(ioa_cfg->reset_wait_q, !ioa_cfg->in_reset_reload);

	return result;
}

static struct device_attribute ipr_ioa_state_attr = {
	.attr = {
		.name =		"online_state",
		.mode =		S_IRUGO | S_IWUSR,
	},
	.show = ipr_show_adapter_state,
	.store = ipr_store_adapter_state
};

/**
 * ipr_store_reset_adapter - Reset the adapter
 * @dev:	device struct
 * @buf:	buffer
 * @count:	buffer size
 *
 * This function will reset the adapter.
 *
 * Return value:
 * 	count on success / other on failure
 **/
static ssize_t ipr_store_reset_adapter(struct device *dev,
				       struct device_attribute *attr,
				       const char *buf, size_t count)
{
	struct Scsi_Host *shost = class_to_shost(dev);
	struct ipr_ioa_cfg *ioa_cfg = (struct ipr_ioa_cfg *)shost->hostdata;
	unsigned long lock_flags;
	int result = count;

	if (!capable(CAP_SYS_ADMIN))
		return -EACCES;

	spin_lock_irqsave(ioa_cfg->host->host_lock, lock_flags);
	if (!ioa_cfg->in_reset_reload)
		ipr_initiate_ioa_reset(ioa_cfg, IPR_SHUTDOWN_NORMAL);
	spin_unlock_irqrestore(ioa_cfg->host->host_lock, lock_flags);
	wait_event(ioa_cfg->reset_wait_q, !ioa_cfg->in_reset_reload);

	return result;
}

static struct device_attribute ipr_ioa_reset_attr = {
	.attr = {
		.name =		"reset_host",
		.mode =		S_IWUSR,
	},
	.store = ipr_store_reset_adapter
};

/**
 * ipr_alloc_ucode_buffer - Allocates a microcode download buffer
 * @buf_len:		buffer length
 *
 * Allocates a DMA'able buffer in chunks and assembles a scatter/gather
 * list to use for microcode download
 *
 * Return value:
 * 	pointer to sglist / NULL on failure
 **/
static struct ipr_sglist *ipr_alloc_ucode_buffer(int buf_len)
{
	int sg_size, order, bsize_elem, num_elem, i, j;
	struct ipr_sglist *sglist;
	struct scatterlist *scatterlist;
	struct page *page;

	/* Get the minimum size per scatter/gather element */
	sg_size = buf_len / (IPR_MAX_SGLIST - 1);

	/* Get the actual size per element */
	order = get_order(sg_size);

	/* Determine the actual number of bytes per element */
	bsize_elem = PAGE_SIZE * (1 << order);

	/* Determine the actual number of sg entries needed */
	if (buf_len % bsize_elem)
		num_elem = (buf_len / bsize_elem) + 1;
	else
		num_elem = buf_len / bsize_elem;

	/* Allocate a scatter/gather list for the DMA */
	sglist = kzalloc(sizeof(struct ipr_sglist) +
			 (sizeof(struct scatterlist) * (num_elem - 1)),
			 GFP_KERNEL);

	if (sglist == NULL) {
		ipr_trace;
		return NULL;
	}

	scatterlist = sglist->scatterlist;
	sg_init_table(scatterlist, num_elem);

	sglist->order = order;
	sglist->num_sg = num_elem;

	/* Allocate a bunch of sg elements */
	for (i = 0; i < num_elem; i++) {
		page = alloc_pages(GFP_KERNEL, order);
		if (!page) {
			ipr_trace;

			/* Free up what we already allocated */
			for (j = i - 1; j >= 0; j--)
				__free_pages(sg_page(&scatterlist[j]), order);
			kfree(sglist);
			return NULL;
		}

		sg_set_page(&scatterlist[i], page, 0, 0);
	}

	return sglist;
}

/**
 * ipr_free_ucode_buffer - Frees a microcode download buffer
 * @p_dnld:		scatter/gather list pointer
 *
 * Free a DMA'able ucode download buffer previously allocated with
 * ipr_alloc_ucode_buffer
 *
 * Return value:
 * 	nothing
 **/
static void ipr_free_ucode_buffer(struct ipr_sglist *sglist)
{
	int i;

	for (i = 0; i < sglist->num_sg; i++)
		__free_pages(sg_page(&sglist->scatterlist[i]), sglist->order);

	kfree(sglist);
}

/**
 * ipr_copy_ucode_buffer - Copy user buffer to kernel buffer
 * @sglist:		scatter/gather list pointer
 * @buffer:		buffer pointer
 * @len:		buffer length
 *
 * Copy a microcode image from a user buffer into a buffer allocated by
 * ipr_alloc_ucode_buffer
 *
 * Return value:
 * 	0 on success / other on failure
 **/
static int ipr_copy_ucode_buffer(struct ipr_sglist *sglist,
				 u8 *buffer, u32 len)
{
	int bsize_elem, i, result = 0;
	struct scatterlist *scatterlist;
	void *kaddr;

	/* Determine the actual number of bytes per element */
	bsize_elem = PAGE_SIZE * (1 << sglist->order);

	scatterlist = sglist->scatterlist;

	for (i = 0; i < (len / bsize_elem); i++, buffer += bsize_elem) {
		struct page *page = sg_page(&scatterlist[i]);

		kaddr = kmap(page);
		memcpy(kaddr, buffer, bsize_elem);
		kunmap(page);

		scatterlist[i].length = bsize_elem;

		if (result != 0) {
			ipr_trace;
			return result;
		}
	}

	if (len % bsize_elem) {
		struct page *page = sg_page(&scatterlist[i]);

		kaddr = kmap(page);
		memcpy(kaddr, buffer, len % bsize_elem);
		kunmap(page);

		scatterlist[i].length = len % bsize_elem;
	}

	sglist->buffer_len = len;
	return result;
}

/**
 * ipr_build_ucode_ioadl64 - Build a microcode download IOADL
 * @ipr_cmd:		ipr command struct
 * @sglist:		scatter/gather list
 *
 * Builds a microcode download IOA data list (IOADL).
 *
 **/
static void ipr_build_ucode_ioadl64(struct ipr_cmnd *ipr_cmd,
				    struct ipr_sglist *sglist)
{
	struct ipr_ioarcb *ioarcb = &ipr_cmd->ioarcb;
	struct ipr_ioadl64_desc *ioadl64 = ipr_cmd->i.ioadl64;
	struct scatterlist *scatterlist = sglist->scatterlist;
	int i;

	ipr_cmd->dma_use_sg = sglist->num_dma_sg;
	ioarcb->cmd_pkt.flags_hi |= IPR_FLAGS_HI_WRITE_NOT_READ;
	ioarcb->data_transfer_length = cpu_to_be32(sglist->buffer_len);

	ioarcb->ioadl_len =
		cpu_to_be32(sizeof(struct ipr_ioadl64_desc) * ipr_cmd->dma_use_sg);
	for (i = 0; i < ipr_cmd->dma_use_sg; i++) {
		ioadl64[i].flags = cpu_to_be32(IPR_IOADL_FLAGS_WRITE);
		ioadl64[i].data_len = cpu_to_be32(sg_dma_len(&scatterlist[i]));
		ioadl64[i].address = cpu_to_be64(sg_dma_address(&scatterlist[i]));
	}

	ioadl64[i-1].flags |= cpu_to_be32(IPR_IOADL_FLAGS_LAST);
}

/**
 * ipr_build_ucode_ioadl - Build a microcode download IOADL
 * @ipr_cmd:	ipr command struct
 * @sglist:		scatter/gather list
 *
 * Builds a microcode download IOA data list (IOADL).
 *
 **/
static void ipr_build_ucode_ioadl(struct ipr_cmnd *ipr_cmd,
				  struct ipr_sglist *sglist)
{
	struct ipr_ioarcb *ioarcb = &ipr_cmd->ioarcb;
	struct ipr_ioadl_desc *ioadl = ipr_cmd->i.ioadl;
	struct scatterlist *scatterlist = sglist->scatterlist;
	int i;

	ipr_cmd->dma_use_sg = sglist->num_dma_sg;
	ioarcb->cmd_pkt.flags_hi |= IPR_FLAGS_HI_WRITE_NOT_READ;
	ioarcb->data_transfer_length = cpu_to_be32(sglist->buffer_len);

	ioarcb->ioadl_len =
		cpu_to_be32(sizeof(struct ipr_ioadl_desc) * ipr_cmd->dma_use_sg);

	for (i = 0; i < ipr_cmd->dma_use_sg; i++) {
		ioadl[i].flags_and_data_len =
			cpu_to_be32(IPR_IOADL_FLAGS_WRITE | sg_dma_len(&scatterlist[i]));
		ioadl[i].address =
			cpu_to_be32(sg_dma_address(&scatterlist[i]));
	}

	ioadl[i-1].flags_and_data_len |=
		cpu_to_be32(IPR_IOADL_FLAGS_LAST);
}

/**
 * ipr_update_ioa_ucode - Update IOA's microcode
 * @ioa_cfg:	ioa config struct
 * @sglist:		scatter/gather list
 *
 * Initiate an adapter reset to update the IOA's microcode
 *
 * Return value:
 * 	0 on success / -EIO on failure
 **/
static int ipr_update_ioa_ucode(struct ipr_ioa_cfg *ioa_cfg,
				struct ipr_sglist *sglist)
{
	unsigned long lock_flags;

	spin_lock_irqsave(ioa_cfg->host->host_lock, lock_flags);
	while(ioa_cfg->in_reset_reload) {
		spin_unlock_irqrestore(ioa_cfg->host->host_lock, lock_flags);
		wait_event(ioa_cfg->reset_wait_q, !ioa_cfg->in_reset_reload);
		spin_lock_irqsave(ioa_cfg->host->host_lock, lock_flags);
	}

	if (ioa_cfg->ucode_sglist) {
		spin_unlock_irqrestore(ioa_cfg->host->host_lock, lock_flags);
		dev_err(&ioa_cfg->pdev->dev,
			"Microcode download already in progress\n");
		return -EIO;
	}

	sglist->num_dma_sg = pci_map_sg(ioa_cfg->pdev, sglist->scatterlist,
					sglist->num_sg, DMA_TO_DEVICE);

	if (!sglist->num_dma_sg) {
		spin_unlock_irqrestore(ioa_cfg->host->host_lock, lock_flags);
		dev_err(&ioa_cfg->pdev->dev,
			"Failed to map microcode download buffer!\n");
		return -EIO;
	}

	ioa_cfg->ucode_sglist = sglist;
	ipr_initiate_ioa_reset(ioa_cfg, IPR_SHUTDOWN_NORMAL);
	spin_unlock_irqrestore(ioa_cfg->host->host_lock, lock_flags);
	wait_event(ioa_cfg->reset_wait_q, !ioa_cfg->in_reset_reload);

	spin_lock_irqsave(ioa_cfg->host->host_lock, lock_flags);
	ioa_cfg->ucode_sglist = NULL;
	spin_unlock_irqrestore(ioa_cfg->host->host_lock, lock_flags);
	return 0;
}

/**
 * ipr_store_update_fw - Update the firmware on the adapter
 * @class_dev:	device struct
 * @buf:	buffer
 * @count:	buffer size
 *
 * This function will update the firmware on the adapter.
 *
 * Return value:
 * 	count on success / other on failure
 **/
static ssize_t ipr_store_update_fw(struct device *dev,
				   struct device_attribute *attr,
				   const char *buf, size_t count)
{
	struct Scsi_Host *shost = class_to_shost(dev);
	struct ipr_ioa_cfg *ioa_cfg = (struct ipr_ioa_cfg *)shost->hostdata;
	struct ipr_ucode_image_header *image_hdr;
	const struct firmware *fw_entry;
	struct ipr_sglist *sglist;
	char fname[100];
	char *src;
	int len, result, dnld_size;

	if (!capable(CAP_SYS_ADMIN))
		return -EACCES;

	len = snprintf(fname, 99, "%s", buf);
	fname[len-1] = '\0';

	if(request_firmware(&fw_entry, fname, &ioa_cfg->pdev->dev)) {
		dev_err(&ioa_cfg->pdev->dev, "Firmware file %s not found\n", fname);
		return -EIO;
	}

	image_hdr = (struct ipr_ucode_image_header *)fw_entry->data;

	if (be32_to_cpu(image_hdr->header_length) > fw_entry->size ||
	    (ioa_cfg->vpd_cbs->page3_data.card_type &&
	     ioa_cfg->vpd_cbs->page3_data.card_type != image_hdr->card_type)) {
		dev_err(&ioa_cfg->pdev->dev, "Invalid microcode buffer\n");
		release_firmware(fw_entry);
		return -EINVAL;
	}

	src = (u8 *)image_hdr + be32_to_cpu(image_hdr->header_length);
	dnld_size = fw_entry->size - be32_to_cpu(image_hdr->header_length);
	sglist = ipr_alloc_ucode_buffer(dnld_size);

	if (!sglist) {
		dev_err(&ioa_cfg->pdev->dev, "Microcode buffer allocation failed\n");
		release_firmware(fw_entry);
		return -ENOMEM;
	}

	result = ipr_copy_ucode_buffer(sglist, src, dnld_size);

	if (result) {
		dev_err(&ioa_cfg->pdev->dev,
			"Microcode buffer copy to DMA buffer failed\n");
		goto out;
	}

	result = ipr_update_ioa_ucode(ioa_cfg, sglist);

	if (!result)
		result = count;
out:
	ipr_free_ucode_buffer(sglist);
	release_firmware(fw_entry);
	return result;
}

static struct device_attribute ipr_update_fw_attr = {
	.attr = {
		.name =		"update_fw",
		.mode =		S_IWUSR,
	},
	.store = ipr_store_update_fw
};

/**
 * ipr_show_fw_type - Show the adapter's firmware type.
 * @dev:	class device struct
 * @buf:	buffer
 *
 * Return value:
 *	number of bytes printed to buffer
 **/
static ssize_t ipr_show_fw_type(struct device *dev,
				struct device_attribute *attr, char *buf)
{
	struct Scsi_Host *shost = class_to_shost(dev);
	struct ipr_ioa_cfg *ioa_cfg = (struct ipr_ioa_cfg *)shost->hostdata;
	unsigned long lock_flags = 0;
	int len;

	spin_lock_irqsave(ioa_cfg->host->host_lock, lock_flags);
	len = snprintf(buf, PAGE_SIZE, "%d\n", ioa_cfg->sis64);
	spin_unlock_irqrestore(ioa_cfg->host->host_lock, lock_flags);
	return len;
}

static struct device_attribute ipr_ioa_fw_type_attr = {
	.attr = {
		.name =		"fw_type",
		.mode =		S_IRUGO,
	},
	.show = ipr_show_fw_type
};

static struct device_attribute *ipr_ioa_attrs[] = {
	&ipr_fw_version_attr,
	&ipr_log_level_attr,
	&ipr_diagnostics_attr,
	&ipr_ioa_state_attr,
	&ipr_ioa_reset_attr,
	&ipr_update_fw_attr,
	&ipr_ioa_fw_type_attr,
	NULL,
};

#ifdef CONFIG_SCSI_IPR_DUMP
/**
 * ipr_read_dump - Dump the adapter
 * @filp:		open sysfs file
 * @kobj:		kobject struct
 * @bin_attr:		bin_attribute struct
 * @buf:		buffer
 * @off:		offset
 * @count:		buffer size
 *
 * Return value:
 *	number of bytes printed to buffer
 **/
static ssize_t ipr_read_dump(struct file *filp, struct kobject *kobj,
			     struct bin_attribute *bin_attr,
			     char *buf, loff_t off, size_t count)
{
	struct device *cdev = container_of(kobj, struct device, kobj);
	struct Scsi_Host *shost = class_to_shost(cdev);
	struct ipr_ioa_cfg *ioa_cfg = (struct ipr_ioa_cfg *)shost->hostdata;
	struct ipr_dump *dump;
	unsigned long lock_flags = 0;
	char *src;
	int len;
	size_t rc = count;

	if (!capable(CAP_SYS_ADMIN))
		return -EACCES;

	spin_lock_irqsave(ioa_cfg->host->host_lock, lock_flags);
	dump = ioa_cfg->dump;

	if (ioa_cfg->sdt_state != DUMP_OBTAINED || !dump) {
		spin_unlock_irqrestore(ioa_cfg->host->host_lock, lock_flags);
		return 0;
	}
	kref_get(&dump->kref);
	spin_unlock_irqrestore(ioa_cfg->host->host_lock, lock_flags);

	if (off > dump->driver_dump.hdr.len) {
		kref_put(&dump->kref, ipr_release_dump);
		return 0;
	}

	if (off + count > dump->driver_dump.hdr.len) {
		count = dump->driver_dump.hdr.len - off;
		rc = count;
	}

	if (count && off < sizeof(dump->driver_dump)) {
		if (off + count > sizeof(dump->driver_dump))
			len = sizeof(dump->driver_dump) - off;
		else
			len = count;
		src = (u8 *)&dump->driver_dump + off;
		memcpy(buf, src, len);
		buf += len;
		off += len;
		count -= len;
	}

	off -= sizeof(dump->driver_dump);

	if (count && off < offsetof(struct ipr_ioa_dump, ioa_data)) {
		if (off + count > offsetof(struct ipr_ioa_dump, ioa_data))
			len = offsetof(struct ipr_ioa_dump, ioa_data) - off;
		else
			len = count;
		src = (u8 *)&dump->ioa_dump + off;
		memcpy(buf, src, len);
		buf += len;
		off += len;
		count -= len;
	}

	off -= offsetof(struct ipr_ioa_dump, ioa_data);

	while (count) {
		if ((off & PAGE_MASK) != ((off + count) & PAGE_MASK))
			len = PAGE_ALIGN(off) - off;
		else
			len = count;
		src = (u8 *)dump->ioa_dump.ioa_data[(off & PAGE_MASK) >> PAGE_SHIFT];
		src += off & ~PAGE_MASK;
		memcpy(buf, src, len);
		buf += len;
		off += len;
		count -= len;
	}

	kref_put(&dump->kref, ipr_release_dump);
	return rc;
}

/**
 * ipr_alloc_dump - Prepare for adapter dump
 * @ioa_cfg:	ioa config struct
 *
 * Return value:
 *	0 on success / other on failure
 **/
static int ipr_alloc_dump(struct ipr_ioa_cfg *ioa_cfg)
{
	struct ipr_dump *dump;
	unsigned long lock_flags = 0;

	dump = kzalloc(sizeof(struct ipr_dump), GFP_KERNEL);

	if (!dump) {
		ipr_err("Dump memory allocation failed\n");
		return -ENOMEM;
	}

	kref_init(&dump->kref);
	dump->ioa_cfg = ioa_cfg;

	spin_lock_irqsave(ioa_cfg->host->host_lock, lock_flags);

	if (INACTIVE != ioa_cfg->sdt_state) {
		spin_unlock_irqrestore(ioa_cfg->host->host_lock, lock_flags);
		kfree(dump);
		return 0;
	}

	ioa_cfg->dump = dump;
	ioa_cfg->sdt_state = WAIT_FOR_DUMP;
	if (ioa_cfg->ioa_is_dead && !ioa_cfg->dump_taken) {
		ioa_cfg->dump_taken = 1;
		schedule_work(&ioa_cfg->work_q);
	}
	spin_unlock_irqrestore(ioa_cfg->host->host_lock, lock_flags);

	return 0;
}

/**
 * ipr_free_dump - Free adapter dump memory
 * @ioa_cfg:	ioa config struct
 *
 * Return value:
 *	0 on success / other on failure
 **/
static int ipr_free_dump(struct ipr_ioa_cfg *ioa_cfg)
{
	struct ipr_dump *dump;
	unsigned long lock_flags = 0;

	ENTER;

	spin_lock_irqsave(ioa_cfg->host->host_lock, lock_flags);
	dump = ioa_cfg->dump;
	if (!dump) {
		spin_unlock_irqrestore(ioa_cfg->host->host_lock, lock_flags);
		return 0;
	}

	ioa_cfg->dump = NULL;
	spin_unlock_irqrestore(ioa_cfg->host->host_lock, lock_flags);

	kref_put(&dump->kref, ipr_release_dump);

	LEAVE;
	return 0;
}

/**
 * ipr_write_dump - Setup dump state of adapter
 * @filp:		open sysfs file
 * @kobj:		kobject struct
 * @bin_attr:		bin_attribute struct
 * @buf:		buffer
 * @off:		offset
 * @count:		buffer size
 *
 * Return value:
 *	number of bytes printed to buffer
 **/
static ssize_t ipr_write_dump(struct file *filp, struct kobject *kobj,
			      struct bin_attribute *bin_attr,
			      char *buf, loff_t off, size_t count)
{
	struct device *cdev = container_of(kobj, struct device, kobj);
	struct Scsi_Host *shost = class_to_shost(cdev);
	struct ipr_ioa_cfg *ioa_cfg = (struct ipr_ioa_cfg *)shost->hostdata;
	int rc;

	if (!capable(CAP_SYS_ADMIN))
		return -EACCES;

	if (buf[0] == '1')
		rc = ipr_alloc_dump(ioa_cfg);
	else if (buf[0] == '0')
		rc = ipr_free_dump(ioa_cfg);
	else
		return -EINVAL;

	if (rc)
		return rc;
	else
		return count;
}

static struct bin_attribute ipr_dump_attr = {
	.attr =	{
		.name = "dump",
		.mode = S_IRUSR | S_IWUSR,
	},
	.size = 0,
	.read = ipr_read_dump,
	.write = ipr_write_dump
};
#else
static int ipr_free_dump(struct ipr_ioa_cfg *ioa_cfg) { return 0; };
#endif

/**
 * ipr_change_queue_depth - Change the device's queue depth
 * @sdev:	scsi device struct
 * @qdepth:	depth to set
 * @reason:	calling context
 *
 * Return value:
 * 	actual depth set
 **/
static int ipr_change_queue_depth(struct scsi_device *sdev, int qdepth,
				  int reason)
{
	struct ipr_ioa_cfg *ioa_cfg = (struct ipr_ioa_cfg *)sdev->host->hostdata;
	struct ipr_resource_entry *res;
	unsigned long lock_flags = 0;

	if (reason != SCSI_QDEPTH_DEFAULT)
		return -EOPNOTSUPP;

	spin_lock_irqsave(ioa_cfg->host->host_lock, lock_flags);
	res = (struct ipr_resource_entry *)sdev->hostdata;

	if (res && ipr_is_gata(res) && qdepth > IPR_MAX_CMD_PER_ATA_LUN)
		qdepth = IPR_MAX_CMD_PER_ATA_LUN;
	spin_unlock_irqrestore(ioa_cfg->host->host_lock, lock_flags);

	scsi_adjust_queue_depth(sdev, scsi_get_tag_type(sdev), qdepth);
	return sdev->queue_depth;
}

/**
 * ipr_change_queue_type - Change the device's queue type
 * @dsev:		scsi device struct
 * @tag_type:	type of tags to use
 *
 * Return value:
 * 	actual queue type set
 **/
static int ipr_change_queue_type(struct scsi_device *sdev, int tag_type)
{
	struct ipr_ioa_cfg *ioa_cfg = (struct ipr_ioa_cfg *)sdev->host->hostdata;
	struct ipr_resource_entry *res;
	unsigned long lock_flags = 0;

	spin_lock_irqsave(ioa_cfg->host->host_lock, lock_flags);
	res = (struct ipr_resource_entry *)sdev->hostdata;

	if (res) {
		if (ipr_is_gscsi(res) && sdev->tagged_supported) {
			/*
			 * We don't bother quiescing the device here since the
			 * adapter firmware does it for us.
			 */
			scsi_set_tag_type(sdev, tag_type);

			if (tag_type)
				scsi_activate_tcq(sdev, sdev->queue_depth);
			else
				scsi_deactivate_tcq(sdev, sdev->queue_depth);
		} else
			tag_type = 0;
	} else
		tag_type = 0;

	spin_unlock_irqrestore(ioa_cfg->host->host_lock, lock_flags);
	return tag_type;
}

/**
 * ipr_show_adapter_handle - Show the adapter's resource handle for this device
 * @dev:	device struct
 * @attr:	device attribute structure
 * @buf:	buffer
 *
 * Return value:
 * 	number of bytes printed to buffer
 **/
static ssize_t ipr_show_adapter_handle(struct device *dev, struct device_attribute *attr, char *buf)
{
	struct scsi_device *sdev = to_scsi_device(dev);
	struct ipr_ioa_cfg *ioa_cfg = (struct ipr_ioa_cfg *)sdev->host->hostdata;
	struct ipr_resource_entry *res;
	unsigned long lock_flags = 0;
	ssize_t len = -ENXIO;

	spin_lock_irqsave(ioa_cfg->host->host_lock, lock_flags);
	res = (struct ipr_resource_entry *)sdev->hostdata;
	if (res)
		len = snprintf(buf, PAGE_SIZE, "%08X\n", res->res_handle);
	spin_unlock_irqrestore(ioa_cfg->host->host_lock, lock_flags);
	return len;
}

static struct device_attribute ipr_adapter_handle_attr = {
	.attr = {
		.name = 	"adapter_handle",
		.mode =		S_IRUSR,
	},
	.show = ipr_show_adapter_handle
};

/**
 * ipr_show_resource_path - Show the resource path or the resource address for
 *			    this device.
 * @dev:	device struct
 * @attr:	device attribute structure
 * @buf:	buffer
 *
 * Return value:
 * 	number of bytes printed to buffer
 **/
static ssize_t ipr_show_resource_path(struct device *dev, struct device_attribute *attr, char *buf)
{
	struct scsi_device *sdev = to_scsi_device(dev);
	struct ipr_ioa_cfg *ioa_cfg = (struct ipr_ioa_cfg *)sdev->host->hostdata;
	struct ipr_resource_entry *res;
	unsigned long lock_flags = 0;
	ssize_t len = -ENXIO;
	char buffer[IPR_MAX_RES_PATH_LENGTH];

	spin_lock_irqsave(ioa_cfg->host->host_lock, lock_flags);
	res = (struct ipr_resource_entry *)sdev->hostdata;
	if (res && ioa_cfg->sis64)
		len = snprintf(buf, PAGE_SIZE, "%s\n",
			       ipr_format_res_path(res->res_path, buffer,
						   sizeof(buffer)));
	else if (res)
		len = snprintf(buf, PAGE_SIZE, "%d:%d:%d:%d\n", ioa_cfg->host->host_no,
			       res->bus, res->target, res->lun);

	spin_unlock_irqrestore(ioa_cfg->host->host_lock, lock_flags);
	return len;
}

static struct device_attribute ipr_resource_path_attr = {
	.attr = {
		.name = 	"resource_path",
		.mode =		S_IRUGO,
	},
	.show = ipr_show_resource_path
};

/**
 * ipr_show_device_id - Show the device_id for this device.
 * @dev:	device struct
 * @attr:	device attribute structure
 * @buf:	buffer
 *
 * Return value:
 *	number of bytes printed to buffer
 **/
static ssize_t ipr_show_device_id(struct device *dev, struct device_attribute *attr, char *buf)
{
	struct scsi_device *sdev = to_scsi_device(dev);
	struct ipr_ioa_cfg *ioa_cfg = (struct ipr_ioa_cfg *)sdev->host->hostdata;
	struct ipr_resource_entry *res;
	unsigned long lock_flags = 0;
	ssize_t len = -ENXIO;

	spin_lock_irqsave(ioa_cfg->host->host_lock, lock_flags);
	res = (struct ipr_resource_entry *)sdev->hostdata;
	if (res && ioa_cfg->sis64)
		len = snprintf(buf, PAGE_SIZE, "0x%llx\n", res->dev_id);
	else if (res)
		len = snprintf(buf, PAGE_SIZE, "0x%llx\n", res->lun_wwn);

	spin_unlock_irqrestore(ioa_cfg->host->host_lock, lock_flags);
	return len;
}

static struct device_attribute ipr_device_id_attr = {
	.attr = {
		.name =		"device_id",
		.mode =		S_IRUGO,
	},
	.show = ipr_show_device_id
};

/**
 * ipr_show_resource_type - Show the resource type for this device.
 * @dev:	device struct
 * @attr:	device attribute structure
 * @buf:	buffer
 *
 * Return value:
 *	number of bytes printed to buffer
 **/
static ssize_t ipr_show_resource_type(struct device *dev, struct device_attribute *attr, char *buf)
{
	struct scsi_device *sdev = to_scsi_device(dev);
	struct ipr_ioa_cfg *ioa_cfg = (struct ipr_ioa_cfg *)sdev->host->hostdata;
	struct ipr_resource_entry *res;
	unsigned long lock_flags = 0;
	ssize_t len = -ENXIO;

	spin_lock_irqsave(ioa_cfg->host->host_lock, lock_flags);
	res = (struct ipr_resource_entry *)sdev->hostdata;

	if (res)
		len = snprintf(buf, PAGE_SIZE, "%x\n", res->type);

	spin_unlock_irqrestore(ioa_cfg->host->host_lock, lock_flags);
	return len;
}

static struct device_attribute ipr_resource_type_attr = {
	.attr = {
		.name =		"resource_type",
		.mode =		S_IRUGO,
	},
	.show = ipr_show_resource_type
};

static struct device_attribute *ipr_dev_attrs[] = {
	&ipr_adapter_handle_attr,
	&ipr_resource_path_attr,
	&ipr_device_id_attr,
	&ipr_resource_type_attr,
	NULL,
};

/**
 * ipr_biosparam - Return the HSC mapping
 * @sdev:			scsi device struct
 * @block_device:	block device pointer
 * @capacity:		capacity of the device
 * @parm:			Array containing returned HSC values.
 *
 * This function generates the HSC parms that fdisk uses.
 * We want to make sure we return something that places partitions
 * on 4k boundaries for best performance with the IOA.
 *
 * Return value:
 * 	0 on success
 **/
static int ipr_biosparam(struct scsi_device *sdev,
			 struct block_device *block_device,
			 sector_t capacity, int *parm)
{
	int heads, sectors;
	sector_t cylinders;

	heads = 128;
	sectors = 32;

	cylinders = capacity;
	sector_div(cylinders, (128 * 32));

	/* return result */
	parm[0] = heads;
	parm[1] = sectors;
	parm[2] = cylinders;

	return 0;
}

/**
 * ipr_find_starget - Find target based on bus/target.
 * @starget:	scsi target struct
 *
 * Return value:
 * 	resource entry pointer if found / NULL if not found
 **/
static struct ipr_resource_entry *ipr_find_starget(struct scsi_target *starget)
{
	struct Scsi_Host *shost = dev_to_shost(&starget->dev);
	struct ipr_ioa_cfg *ioa_cfg = (struct ipr_ioa_cfg *) shost->hostdata;
	struct ipr_resource_entry *res;

	list_for_each_entry(res, &ioa_cfg->used_res_q, queue) {
		if ((res->bus == starget->channel) &&
		    (res->target == starget->id) &&
		    (res->lun == 0)) {
			return res;
		}
	}

	return NULL;
}

static struct ata_port_info sata_port_info;

/**
 * ipr_target_alloc - Prepare for commands to a SCSI target
 * @starget:	scsi target struct
 *
 * If the device is a SATA device, this function allocates an
 * ATA port with libata, else it does nothing.
 *
 * Return value:
 * 	0 on success / non-0 on failure
 **/
static int ipr_target_alloc(struct scsi_target *starget)
{
	struct Scsi_Host *shost = dev_to_shost(&starget->dev);
	struct ipr_ioa_cfg *ioa_cfg = (struct ipr_ioa_cfg *) shost->hostdata;
	struct ipr_sata_port *sata_port;
	struct ata_port *ap;
	struct ipr_resource_entry *res;
	unsigned long lock_flags;

	spin_lock_irqsave(ioa_cfg->host->host_lock, lock_flags);
	res = ipr_find_starget(starget);
	starget->hostdata = NULL;

	if (res && ipr_is_gata(res)) {
		spin_unlock_irqrestore(ioa_cfg->host->host_lock, lock_flags);
		sata_port = kzalloc(sizeof(*sata_port), GFP_KERNEL);
		if (!sata_port)
			return -ENOMEM;

		ap = ata_sas_port_alloc(&ioa_cfg->ata_host, &sata_port_info, shost);
		if (ap) {
			spin_lock_irqsave(ioa_cfg->host->host_lock, lock_flags);
			sata_port->ioa_cfg = ioa_cfg;
			sata_port->ap = ap;
			sata_port->res = res;

			res->sata_port = sata_port;
			ap->private_data = sata_port;
			starget->hostdata = sata_port;
		} else {
			kfree(sata_port);
			return -ENOMEM;
		}
	}
	spin_unlock_irqrestore(ioa_cfg->host->host_lock, lock_flags);

	return 0;
}

/**
 * ipr_target_destroy - Destroy a SCSI target
 * @starget:	scsi target struct
 *
 * If the device was a SATA device, this function frees the libata
 * ATA port, else it does nothing.
 *
 **/
static void ipr_target_destroy(struct scsi_target *starget)
{
	struct ipr_sata_port *sata_port = starget->hostdata;
	struct Scsi_Host *shost = dev_to_shost(&starget->dev);
	struct ipr_ioa_cfg *ioa_cfg = (struct ipr_ioa_cfg *) shost->hostdata;

	if (ioa_cfg->sis64) {
		if (starget->channel == IPR_ARRAY_VIRTUAL_BUS)
			clear_bit(starget->id, ioa_cfg->array_ids);
		else if (starget->channel == IPR_VSET_VIRTUAL_BUS)
			clear_bit(starget->id, ioa_cfg->vset_ids);
		else if (starget->channel == 0)
			clear_bit(starget->id, ioa_cfg->target_ids);
	}

	if (sata_port) {
		starget->hostdata = NULL;
		ata_sas_port_destroy(sata_port->ap);
		kfree(sata_port);
	}
}

/**
 * ipr_find_sdev - Find device based on bus/target/lun.
 * @sdev:	scsi device struct
 *
 * Return value:
 * 	resource entry pointer if found / NULL if not found
 **/
static struct ipr_resource_entry *ipr_find_sdev(struct scsi_device *sdev)
{
	struct ipr_ioa_cfg *ioa_cfg = (struct ipr_ioa_cfg *) sdev->host->hostdata;
	struct ipr_resource_entry *res;

	list_for_each_entry(res, &ioa_cfg->used_res_q, queue) {
		if ((res->bus == sdev->channel) &&
		    (res->target == sdev->id) &&
		    (res->lun == sdev->lun))
			return res;
	}

	return NULL;
}

/**
 * ipr_slave_destroy - Unconfigure a SCSI device
 * @sdev:	scsi device struct
 *
 * Return value:
 * 	nothing
 **/
static void ipr_slave_destroy(struct scsi_device *sdev)
{
	struct ipr_resource_entry *res;
	struct ipr_ioa_cfg *ioa_cfg;
	unsigned long lock_flags = 0;

	ioa_cfg = (struct ipr_ioa_cfg *) sdev->host->hostdata;

	spin_lock_irqsave(ioa_cfg->host->host_lock, lock_flags);
	res = (struct ipr_resource_entry *) sdev->hostdata;
	if (res) {
		if (res->sata_port)
			res->sata_port->ap->link.device[0].class = ATA_DEV_NONE;
		sdev->hostdata = NULL;
		res->sdev = NULL;
		res->sata_port = NULL;
	}
	spin_unlock_irqrestore(ioa_cfg->host->host_lock, lock_flags);
}

/**
 * ipr_slave_configure - Configure a SCSI device
 * @sdev:	scsi device struct
 *
 * This function configures the specified scsi device.
 *
 * Return value:
 * 	0 on success
 **/
static int ipr_slave_configure(struct scsi_device *sdev)
{
	struct ipr_ioa_cfg *ioa_cfg = (struct ipr_ioa_cfg *) sdev->host->hostdata;
	struct ipr_resource_entry *res;
	struct ata_port *ap = NULL;
	unsigned long lock_flags = 0;
	char buffer[IPR_MAX_RES_PATH_LENGTH];

	spin_lock_irqsave(ioa_cfg->host->host_lock, lock_flags);
	res = sdev->hostdata;
	if (res) {
		if (ipr_is_af_dasd_device(res))
			sdev->type = TYPE_RAID;
		if (ipr_is_af_dasd_device(res) || ipr_is_ioa_resource(res)) {
			sdev->scsi_level = 4;
			sdev->no_uld_attach = 1;
		}
		if (ipr_is_vset_device(res)) {
			blk_queue_rq_timeout(sdev->request_queue,
					     IPR_VSET_RW_TIMEOUT);
			blk_queue_max_hw_sectors(sdev->request_queue, IPR_VSET_MAX_SECTORS);
		}
		if (ipr_is_gata(res) && res->sata_port)
			ap = res->sata_port->ap;
		spin_unlock_irqrestore(ioa_cfg->host->host_lock, lock_flags);

		if (ap) {
			scsi_adjust_queue_depth(sdev, 0, IPR_MAX_CMD_PER_ATA_LUN);
			ata_sas_slave_configure(sdev, ap);
		} else
			scsi_adjust_queue_depth(sdev, 0, sdev->host->cmd_per_lun);
		if (ioa_cfg->sis64)
			sdev_printk(KERN_INFO, sdev, "Resource path: %s\n",
				    ipr_format_res_path(res->res_path, buffer,
							sizeof(buffer)));
		return 0;
	}
	spin_unlock_irqrestore(ioa_cfg->host->host_lock, lock_flags);
	return 0;
}

/**
 * ipr_ata_slave_alloc - Prepare for commands to a SATA device
 * @sdev:	scsi device struct
 *
 * This function initializes an ATA port so that future commands
 * sent through queuecommand will work.
 *
 * Return value:
 * 	0 on success
 **/
static int ipr_ata_slave_alloc(struct scsi_device *sdev)
{
	struct ipr_sata_port *sata_port = NULL;
	int rc = -ENXIO;

	ENTER;
	if (sdev->sdev_target)
		sata_port = sdev->sdev_target->hostdata;
	if (sata_port)
		rc = ata_sas_port_init(sata_port->ap);
	if (rc)
		ipr_slave_destroy(sdev);

	LEAVE;
	return rc;
}

/**
 * ipr_slave_alloc - Prepare for commands to a device.
 * @sdev:	scsi device struct
 *
 * This function saves a pointer to the resource entry
 * in the scsi device struct if the device exists. We
 * can then use this pointer in ipr_queuecommand when
 * handling new commands.
 *
 * Return value:
 * 	0 on success / -ENXIO if device does not exist
 **/
static int ipr_slave_alloc(struct scsi_device *sdev)
{
	struct ipr_ioa_cfg *ioa_cfg = (struct ipr_ioa_cfg *) sdev->host->hostdata;
	struct ipr_resource_entry *res;
	unsigned long lock_flags;
	int rc = -ENXIO;

	sdev->hostdata = NULL;

	spin_lock_irqsave(ioa_cfg->host->host_lock, lock_flags);

	res = ipr_find_sdev(sdev);
	if (res) {
		res->sdev = sdev;
		res->add_to_ml = 0;
		res->in_erp = 0;
		sdev->hostdata = res;
		if (!ipr_is_naca_model(res))
			res->needs_sync_complete = 1;
		rc = 0;
		if (ipr_is_gata(res)) {
			spin_unlock_irqrestore(ioa_cfg->host->host_lock, lock_flags);
			return ipr_ata_slave_alloc(sdev);
		}
	}

	spin_unlock_irqrestore(ioa_cfg->host->host_lock, lock_flags);

	return rc;
}

/**
 * ipr_eh_host_reset - Reset the host adapter
 * @scsi_cmd:	scsi command struct
 *
 * Return value:
 * 	SUCCESS / FAILED
 **/
static int __ipr_eh_host_reset(struct scsi_cmnd * scsi_cmd)
{
	struct ipr_ioa_cfg *ioa_cfg;
	int rc;

	ENTER;
	ioa_cfg = (struct ipr_ioa_cfg *) scsi_cmd->device->host->hostdata;

	dev_err(&ioa_cfg->pdev->dev,
		"Adapter being reset as a result of error recovery.\n");

	if (WAIT_FOR_DUMP == ioa_cfg->sdt_state)
		ioa_cfg->sdt_state = GET_DUMP;

	rc = ipr_reset_reload(ioa_cfg, IPR_SHUTDOWN_ABBREV);

	LEAVE;
	return rc;
}

static int ipr_eh_host_reset(struct scsi_cmnd * cmd)
{
	int rc;

	spin_lock_irq(cmd->device->host->host_lock);
	rc = __ipr_eh_host_reset(cmd);
	spin_unlock_irq(cmd->device->host->host_lock);

	return rc;
}

/**
 * ipr_device_reset - Reset the device
 * @ioa_cfg:	ioa config struct
 * @res:		resource entry struct
 *
 * This function issues a device reset to the affected device.
 * If the device is a SCSI device, a LUN reset will be sent
 * to the device first. If that does not work, a target reset
 * will be sent. If the device is a SATA device, a PHY reset will
 * be sent.
 *
 * Return value:
 *	0 on success / non-zero on failure
 **/
static int ipr_device_reset(struct ipr_ioa_cfg *ioa_cfg,
			    struct ipr_resource_entry *res)
{
	struct ipr_cmnd *ipr_cmd;
	struct ipr_ioarcb *ioarcb;
	struct ipr_cmd_pkt *cmd_pkt;
	struct ipr_ioarcb_ata_regs *regs;
	u32 ioasc;

	ENTER;
	ipr_cmd = ipr_get_free_ipr_cmnd(ioa_cfg);
	ioarcb = &ipr_cmd->ioarcb;
	cmd_pkt = &ioarcb->cmd_pkt;

	if (ipr_cmd->ioa_cfg->sis64) {
		regs = &ipr_cmd->i.ata_ioadl.regs;
		ioarcb->add_cmd_parms_offset = cpu_to_be16(sizeof(*ioarcb));
	} else
		regs = &ioarcb->u.add_data.u.regs;

	ioarcb->res_handle = res->res_handle;
	cmd_pkt->request_type = IPR_RQTYPE_IOACMD;
	cmd_pkt->cdb[0] = IPR_RESET_DEVICE;
	if (ipr_is_gata(res)) {
		cmd_pkt->cdb[2] = IPR_ATA_PHY_RESET;
		ioarcb->add_cmd_parms_len = cpu_to_be16(sizeof(regs->flags));
		regs->flags |= IPR_ATA_FLAG_STATUS_ON_GOOD_COMPLETION;
	}

	ipr_send_blocking_cmd(ipr_cmd, ipr_timeout, IPR_DEVICE_RESET_TIMEOUT);
	ioasc = be32_to_cpu(ipr_cmd->s.ioasa.hdr.ioasc);
	list_add_tail(&ipr_cmd->queue, &ioa_cfg->free_q);
	if (ipr_is_gata(res) && res->sata_port && ioasc != IPR_IOASC_IOA_WAS_RESET) {
		if (ipr_cmd->ioa_cfg->sis64)
			memcpy(&res->sata_port->ioasa, &ipr_cmd->s.ioasa64.u.gata,
			       sizeof(struct ipr_ioasa_gata));
		else
			memcpy(&res->sata_port->ioasa, &ipr_cmd->s.ioasa.u.gata,
			       sizeof(struct ipr_ioasa_gata));
	}

	LEAVE;
	return (IPR_IOASC_SENSE_KEY(ioasc) ? -EIO : 0);
}

/**
 * ipr_sata_reset - Reset the SATA port
 * @link:	SATA link to reset
 * @classes:	class of the attached device
 *
 * This function issues a SATA phy reset to the affected ATA link.
 *
 * Return value:
 *	0 on success / non-zero on failure
 **/
static int ipr_sata_reset(struct ata_link *link, unsigned int *classes,
				unsigned long deadline)
{
	struct ipr_sata_port *sata_port = link->ap->private_data;
	struct ipr_ioa_cfg *ioa_cfg = sata_port->ioa_cfg;
	struct ipr_resource_entry *res;
	unsigned long lock_flags = 0;
	int rc = -ENXIO;

	ENTER;
	spin_lock_irqsave(ioa_cfg->host->host_lock, lock_flags);
	while(ioa_cfg->in_reset_reload) {
		spin_unlock_irqrestore(ioa_cfg->host->host_lock, lock_flags);
		wait_event(ioa_cfg->reset_wait_q, !ioa_cfg->in_reset_reload);
		spin_lock_irqsave(ioa_cfg->host->host_lock, lock_flags);
	}

	res = sata_port->res;
	if (res) {
		rc = ipr_device_reset(ioa_cfg, res);
		*classes = res->ata_class;
	}

	spin_unlock_irqrestore(ioa_cfg->host->host_lock, lock_flags);
	LEAVE;
	return rc;
}

/**
 * ipr_eh_dev_reset - Reset the device
 * @scsi_cmd:	scsi command struct
 *
 * This function issues a device reset to the affected device.
 * A LUN reset will be sent to the device first. If that does
 * not work, a target reset will be sent.
 *
 * Return value:
 *	SUCCESS / FAILED
 **/
static int __ipr_eh_dev_reset(struct scsi_cmnd * scsi_cmd)
{
	struct ipr_cmnd *ipr_cmd;
	struct ipr_ioa_cfg *ioa_cfg;
	struct ipr_resource_entry *res;
	struct ata_port *ap;
	int rc = 0;

	ENTER;
	ioa_cfg = (struct ipr_ioa_cfg *) scsi_cmd->device->host->hostdata;
	res = scsi_cmd->device->hostdata;

	if (!res)
		return FAILED;

	/*
	 * If we are currently going through reset/reload, return failed. This will force the
	 * mid-layer to call ipr_eh_host_reset, which will then go to sleep and wait for the
	 * reset to complete
	 */
	if (ioa_cfg->in_reset_reload)
		return FAILED;
	if (ioa_cfg->ioa_is_dead)
		return FAILED;

	list_for_each_entry(ipr_cmd, &ioa_cfg->pending_q, queue) {
		if (ipr_cmd->ioarcb.res_handle == res->res_handle) {
			if (ipr_cmd->scsi_cmd)
				ipr_cmd->done = ipr_scsi_eh_done;
			if (ipr_cmd->qc)
				ipr_cmd->done = ipr_sata_eh_done;
			if (ipr_cmd->qc && !(ipr_cmd->qc->flags & ATA_QCFLAG_FAILED)) {
				ipr_cmd->qc->err_mask |= AC_ERR_TIMEOUT;
				ipr_cmd->qc->flags |= ATA_QCFLAG_FAILED;
			}
		}
	}

	res->resetting_device = 1;
	scmd_printk(KERN_ERR, scsi_cmd, "Resetting device\n");

	if (ipr_is_gata(res) && res->sata_port) {
		ap = res->sata_port->ap;
		spin_unlock_irq(scsi_cmd->device->host->host_lock);
		ata_std_error_handler(ap);
		spin_lock_irq(scsi_cmd->device->host->host_lock);

		list_for_each_entry(ipr_cmd, &ioa_cfg->pending_q, queue) {
			if (ipr_cmd->ioarcb.res_handle == res->res_handle) {
				rc = -EIO;
				break;
			}
		}
	} else
		rc = ipr_device_reset(ioa_cfg, res);
	res->resetting_device = 0;

	LEAVE;
	return (rc ? FAILED : SUCCESS);
}

static int ipr_eh_dev_reset(struct scsi_cmnd * cmd)
{
	int rc;

	spin_lock_irq(cmd->device->host->host_lock);
	rc = __ipr_eh_dev_reset(cmd);
	spin_unlock_irq(cmd->device->host->host_lock);

	return rc;
}

/**
 * ipr_bus_reset_done - Op done function for bus reset.
 * @ipr_cmd:	ipr command struct
 *
 * This function is the op done function for a bus reset
 *
 * Return value:
 * 	none
 **/
static void ipr_bus_reset_done(struct ipr_cmnd *ipr_cmd)
{
	struct ipr_ioa_cfg *ioa_cfg = ipr_cmd->ioa_cfg;
	struct ipr_resource_entry *res;

	ENTER;
	if (!ioa_cfg->sis64)
		list_for_each_entry(res, &ioa_cfg->used_res_q, queue) {
			if (res->res_handle == ipr_cmd->ioarcb.res_handle) {
				scsi_report_bus_reset(ioa_cfg->host, res->bus);
				break;
			}
		}

	/*
	 * If abort has not completed, indicate the reset has, else call the
	 * abort's done function to wake the sleeping eh thread
	 */
	if (ipr_cmd->sibling->sibling)
		ipr_cmd->sibling->sibling = NULL;
	else
		ipr_cmd->sibling->done(ipr_cmd->sibling);

	list_add_tail(&ipr_cmd->queue, &ioa_cfg->free_q);
	LEAVE;
}

/**
 * ipr_abort_timeout - An abort task has timed out
 * @ipr_cmd:	ipr command struct
 *
 * This function handles when an abort task times out. If this
 * happens we issue a bus reset since we have resources tied
 * up that must be freed before returning to the midlayer.
 *
 * Return value:
 *	none
 **/
static void ipr_abort_timeout(struct ipr_cmnd *ipr_cmd)
{
	struct ipr_cmnd *reset_cmd;
	struct ipr_ioa_cfg *ioa_cfg = ipr_cmd->ioa_cfg;
	struct ipr_cmd_pkt *cmd_pkt;
	unsigned long lock_flags = 0;

	ENTER;
	spin_lock_irqsave(ioa_cfg->host->host_lock, lock_flags);
	if (ipr_cmd->completion.done || ioa_cfg->in_reset_reload) {
		spin_unlock_irqrestore(ioa_cfg->host->host_lock, lock_flags);
		return;
	}

	sdev_printk(KERN_ERR, ipr_cmd->u.sdev, "Abort timed out. Resetting bus.\n");
	reset_cmd = ipr_get_free_ipr_cmnd(ioa_cfg);
	ipr_cmd->sibling = reset_cmd;
	reset_cmd->sibling = ipr_cmd;
	reset_cmd->ioarcb.res_handle = ipr_cmd->ioarcb.res_handle;
	cmd_pkt = &reset_cmd->ioarcb.cmd_pkt;
	cmd_pkt->request_type = IPR_RQTYPE_IOACMD;
	cmd_pkt->cdb[0] = IPR_RESET_DEVICE;
	cmd_pkt->cdb[2] = IPR_RESET_TYPE_SELECT | IPR_BUS_RESET;

	ipr_do_req(reset_cmd, ipr_bus_reset_done, ipr_timeout, IPR_DEVICE_RESET_TIMEOUT);
	spin_unlock_irqrestore(ioa_cfg->host->host_lock, lock_flags);
	LEAVE;
}

/**
 * ipr_cancel_op - Cancel specified op
 * @scsi_cmd:	scsi command struct
 *
 * This function cancels specified op.
 *
 * Return value:
 *	SUCCESS / FAILED
 **/
static int ipr_cancel_op(struct scsi_cmnd * scsi_cmd)
{
	struct ipr_cmnd *ipr_cmd;
	struct ipr_ioa_cfg *ioa_cfg;
	struct ipr_resource_entry *res;
	struct ipr_cmd_pkt *cmd_pkt;
	u32 ioasc;
	int op_found = 0;

	ENTER;
	ioa_cfg = (struct ipr_ioa_cfg *)scsi_cmd->device->host->hostdata;
	res = scsi_cmd->device->hostdata;

	/* If we are currently going through reset/reload, return failed.
	 * This will force the mid-layer to call ipr_eh_host_reset,
	 * which will then go to sleep and wait for the reset to complete
	 */
	if (ioa_cfg->in_reset_reload || ioa_cfg->ioa_is_dead)
		return FAILED;
	if (!res || !ipr_is_gscsi(res))
		return FAILED;

	list_for_each_entry(ipr_cmd, &ioa_cfg->pending_q, queue) {
		if (ipr_cmd->scsi_cmd == scsi_cmd) {
			ipr_cmd->done = ipr_scsi_eh_done;
			op_found = 1;
			break;
		}
	}

	if (!op_found)
		return SUCCESS;

	ipr_cmd = ipr_get_free_ipr_cmnd(ioa_cfg);
	ipr_cmd->ioarcb.res_handle = res->res_handle;
	cmd_pkt = &ipr_cmd->ioarcb.cmd_pkt;
	cmd_pkt->request_type = IPR_RQTYPE_IOACMD;
	cmd_pkt->cdb[0] = IPR_CANCEL_ALL_REQUESTS;
	ipr_cmd->u.sdev = scsi_cmd->device;

	scmd_printk(KERN_ERR, scsi_cmd, "Aborting command: %02X\n",
		    scsi_cmd->cmnd[0]);
	ipr_send_blocking_cmd(ipr_cmd, ipr_abort_timeout, IPR_CANCEL_ALL_TIMEOUT);
	ioasc = be32_to_cpu(ipr_cmd->s.ioasa.hdr.ioasc);

	/*
	 * If the abort task timed out and we sent a bus reset, we will get
	 * one the following responses to the abort
	 */
	if (ioasc == IPR_IOASC_BUS_WAS_RESET || ioasc == IPR_IOASC_SYNC_REQUIRED) {
		ioasc = 0;
		ipr_trace;
	}

	list_add_tail(&ipr_cmd->queue, &ioa_cfg->free_q);
	if (!ipr_is_naca_model(res))
		res->needs_sync_complete = 1;

	LEAVE;
	return (IPR_IOASC_SENSE_KEY(ioasc) ? FAILED : SUCCESS);
}

/**
 * ipr_eh_abort - Abort a single op
 * @scsi_cmd:	scsi command struct
 *
 * Return value:
 * 	SUCCESS / FAILED
 **/
static int ipr_eh_abort(struct scsi_cmnd * scsi_cmd)
{
	unsigned long flags;
	int rc;

	ENTER;

	spin_lock_irqsave(scsi_cmd->device->host->host_lock, flags);
	rc = ipr_cancel_op(scsi_cmd);
	spin_unlock_irqrestore(scsi_cmd->device->host->host_lock, flags);

	LEAVE;
	return rc;
}

/**
 * ipr_handle_other_interrupt - Handle "other" interrupts
 * @ioa_cfg:	ioa config struct
 * @int_reg:	interrupt register
 *
 * Return value:
 * 	IRQ_NONE / IRQ_HANDLED
 **/
static irqreturn_t ipr_handle_other_interrupt(struct ipr_ioa_cfg *ioa_cfg,
					      volatile u32 int_reg)
{
	irqreturn_t rc = IRQ_HANDLED;

	if (int_reg & IPR_PCII_IOA_TRANS_TO_OPER) {
		/* Mask the interrupt */
		writel(IPR_PCII_IOA_TRANS_TO_OPER, ioa_cfg->regs.set_interrupt_mask_reg);

		/* Clear the interrupt */
		writel(IPR_PCII_IOA_TRANS_TO_OPER, ioa_cfg->regs.clr_interrupt_reg);
		int_reg = readl(ioa_cfg->regs.sense_interrupt_reg);

		list_del(&ioa_cfg->reset_cmd->queue);
		del_timer(&ioa_cfg->reset_cmd->timer);
		ipr_reset_ioa_job(ioa_cfg->reset_cmd);
	} else {
		if (int_reg & IPR_PCII_IOA_UNIT_CHECKED)
			ioa_cfg->ioa_unit_checked = 1;
		else
			dev_err(&ioa_cfg->pdev->dev,
				"Permanent IOA failure. 0x%08X\n", int_reg);

		if (WAIT_FOR_DUMP == ioa_cfg->sdt_state)
			ioa_cfg->sdt_state = GET_DUMP;

		ipr_mask_and_clear_interrupts(ioa_cfg, ~0);
		ipr_initiate_ioa_reset(ioa_cfg, IPR_SHUTDOWN_NONE);
	}

	return rc;
}

/**
 * ipr_isr_eh - Interrupt service routine error handler
 * @ioa_cfg:	ioa config struct
 * @msg:	message to log
 *
 * Return value:
 * 	none
 **/
static void ipr_isr_eh(struct ipr_ioa_cfg *ioa_cfg, char *msg)
{
	ioa_cfg->errors_logged++;
	dev_err(&ioa_cfg->pdev->dev, "%s\n", msg);

	if (WAIT_FOR_DUMP == ioa_cfg->sdt_state)
		ioa_cfg->sdt_state = GET_DUMP;

	ipr_initiate_ioa_reset(ioa_cfg, IPR_SHUTDOWN_NONE);
}

/**
 * ipr_isr - Interrupt service routine
 * @irq:	irq number
 * @devp:	pointer to ioa config struct
 *
 * Return value:
 * 	IRQ_NONE / IRQ_HANDLED
 **/
static irqreturn_t ipr_isr(int irq, void *devp)
{
	struct ipr_ioa_cfg *ioa_cfg = (struct ipr_ioa_cfg *)devp;
	unsigned long lock_flags = 0;
	volatile u32 int_reg, int_mask_reg;
	u32 ioasc;
	u16 cmd_index;
	int num_hrrq = 0;
	struct ipr_cmnd *ipr_cmd;
	irqreturn_t rc = IRQ_NONE;

	spin_lock_irqsave(ioa_cfg->host->host_lock, lock_flags);

	/* If interrupts are disabled, ignore the interrupt */
	if (!ioa_cfg->allow_interrupts) {
		spin_unlock_irqrestore(ioa_cfg->host->host_lock, lock_flags);
		return IRQ_NONE;
	}

	int_mask_reg = readl(ioa_cfg->regs.sense_interrupt_mask_reg32);
	int_reg = readl(ioa_cfg->regs.sense_interrupt_reg32) & ~int_mask_reg;

	/* If an interrupt on the adapter did not occur, ignore it.
	 * Or in the case of SIS 64, check for a stage change interrupt.
	 */
	if (unlikely((int_reg & IPR_PCII_OPER_INTERRUPTS) == 0)) {
		if (ioa_cfg->sis64) {
			int_mask_reg = readl(ioa_cfg->regs.sense_interrupt_mask_reg);
			int_reg = readl(ioa_cfg->regs.sense_interrupt_reg) & ~int_mask_reg;
			if (int_reg & IPR_PCII_IPL_STAGE_CHANGE) {

				/* clear stage change */
				writel(IPR_PCII_IPL_STAGE_CHANGE, ioa_cfg->regs.clr_interrupt_reg);
				int_reg = readl(ioa_cfg->regs.sense_interrupt_reg) & ~int_mask_reg;
				list_del(&ioa_cfg->reset_cmd->queue);
				del_timer(&ioa_cfg->reset_cmd->timer);
				ipr_reset_ioa_job(ioa_cfg->reset_cmd);
				spin_unlock_irqrestore(ioa_cfg->host->host_lock, lock_flags);
				return IRQ_HANDLED;
			}
		}

		spin_unlock_irqrestore(ioa_cfg->host->host_lock, lock_flags);
		return IRQ_NONE;
	}

	while (1) {
		ipr_cmd = NULL;

		while ((be32_to_cpu(*ioa_cfg->hrrq_curr) & IPR_HRRQ_TOGGLE_BIT) ==
		       ioa_cfg->toggle_bit) {

			cmd_index = (be32_to_cpu(*ioa_cfg->hrrq_curr) &
				     IPR_HRRQ_REQ_RESP_HANDLE_MASK) >> IPR_HRRQ_REQ_RESP_HANDLE_SHIFT;

			if (unlikely(cmd_index >= IPR_NUM_CMD_BLKS)) {
				ipr_isr_eh(ioa_cfg, "Invalid response handle from IOA");
				spin_unlock_irqrestore(ioa_cfg->host->host_lock, lock_flags);
				return IRQ_HANDLED;
			}

			ipr_cmd = ioa_cfg->ipr_cmnd_list[cmd_index];

			ioasc = be32_to_cpu(ipr_cmd->s.ioasa.hdr.ioasc);

			ipr_trc_hook(ipr_cmd, IPR_TRACE_FINISH, ioasc);

			list_del(&ipr_cmd->queue);
			del_timer(&ipr_cmd->timer);
			ipr_cmd->done(ipr_cmd);

			rc = IRQ_HANDLED;

			if (ioa_cfg->hrrq_curr < ioa_cfg->hrrq_end) {
				ioa_cfg->hrrq_curr++;
			} else {
				ioa_cfg->hrrq_curr = ioa_cfg->hrrq_start;
				ioa_cfg->toggle_bit ^= 1u;
			}
		}

		if (ipr_cmd != NULL) {
			/* Clear the PCI interrupt */
			do {
				writel(IPR_PCII_HRRQ_UPDATED, ioa_cfg->regs.clr_interrupt_reg32);
				int_reg = readl(ioa_cfg->regs.sense_interrupt_reg32) & ~int_mask_reg;
			} while (int_reg & IPR_PCII_HRRQ_UPDATED &&
					num_hrrq++ < IPR_MAX_HRRQ_RETRIES);

			if (int_reg & IPR_PCII_HRRQ_UPDATED) {
				ipr_isr_eh(ioa_cfg, "Error clearing HRRQ");
				spin_unlock_irqrestore(ioa_cfg->host->host_lock, lock_flags);
				return IRQ_HANDLED;
			}

		} else
			break;
	}

	if (unlikely(rc == IRQ_NONE))
		rc = ipr_handle_other_interrupt(ioa_cfg, int_reg);

	spin_unlock_irqrestore(ioa_cfg->host->host_lock, lock_flags);
	return rc;
}

/**
 * ipr_build_ioadl64 - Build a scatter/gather list and map the buffer
 * @ioa_cfg:	ioa config struct
 * @ipr_cmd:	ipr command struct
 *
 * Return value:
 * 	0 on success / -1 on failure
 **/
static int ipr_build_ioadl64(struct ipr_ioa_cfg *ioa_cfg,
			     struct ipr_cmnd *ipr_cmd)
{
	int i, nseg;
	struct scatterlist *sg;
	u32 length;
	u32 ioadl_flags = 0;
	struct scsi_cmnd *scsi_cmd = ipr_cmd->scsi_cmd;
	struct ipr_ioarcb *ioarcb = &ipr_cmd->ioarcb;
	struct ipr_ioadl64_desc *ioadl64 = ipr_cmd->i.ioadl64;

	length = scsi_bufflen(scsi_cmd);
	if (!length)
		return 0;

	nseg = scsi_dma_map(scsi_cmd);
	if (nseg < 0) {
		dev_err(&ioa_cfg->pdev->dev, "pci_map_sg failed!\n");
		return -1;
	}

	ipr_cmd->dma_use_sg = nseg;

<<<<<<< HEAD
	ioarcb->data_transfer_length = cpu_to_be32(length);
	ioarcb->ioadl_len =
		cpu_to_be32(sizeof(struct ipr_ioadl64_desc) * ipr_cmd->dma_use_sg);
=======
		if (ipr_cmd != NULL) {
			/* Clear the PCI interrupt */
			do {
				writel(IPR_PCII_HRRQ_UPDATED, ioa_cfg->regs.clr_interrupt_reg32);
				int_reg = readl(ioa_cfg->regs.sense_interrupt_reg32) & ~int_mask_reg;
			} while (int_reg & IPR_PCII_HRRQ_UPDATED &&
					num_hrrq++ < IPR_MAX_HRRQ_RETRIES);
>>>>>>> 3cbea436

	if (scsi_cmd->sc_data_direction == DMA_TO_DEVICE) {
		ioadl_flags = IPR_IOADL_FLAGS_WRITE;
		ioarcb->cmd_pkt.flags_hi |= IPR_FLAGS_HI_WRITE_NOT_READ;
	} else if (scsi_cmd->sc_data_direction == DMA_FROM_DEVICE)
		ioadl_flags = IPR_IOADL_FLAGS_READ;

<<<<<<< HEAD
=======
		} else
			break;
	}

	if (unlikely(rc == IRQ_NONE))
		rc = ipr_handle_other_interrupt(ioa_cfg, int_reg);

	spin_unlock_irqrestore(ioa_cfg->host->host_lock, lock_flags);
	return rc;
}

/**
 * ipr_build_ioadl64 - Build a scatter/gather list and map the buffer
 * @ioa_cfg:	ioa config struct
 * @ipr_cmd:	ipr command struct
 *
 * Return value:
 * 	0 on success / -1 on failure
 **/
static int ipr_build_ioadl64(struct ipr_ioa_cfg *ioa_cfg,
			     struct ipr_cmnd *ipr_cmd)
{
	int i, nseg;
	struct scatterlist *sg;
	u32 length;
	u32 ioadl_flags = 0;
	struct scsi_cmnd *scsi_cmd = ipr_cmd->scsi_cmd;
	struct ipr_ioarcb *ioarcb = &ipr_cmd->ioarcb;
	struct ipr_ioadl64_desc *ioadl64 = ipr_cmd->i.ioadl64;

	length = scsi_bufflen(scsi_cmd);
	if (!length)
		return 0;

	nseg = scsi_dma_map(scsi_cmd);
	if (nseg < 0) {
		dev_err(&ioa_cfg->pdev->dev, "pci_map_sg failed!\n");
		return -1;
	}

	ipr_cmd->dma_use_sg = nseg;

	ioarcb->data_transfer_length = cpu_to_be32(length);
	ioarcb->ioadl_len =
		cpu_to_be32(sizeof(struct ipr_ioadl64_desc) * ipr_cmd->dma_use_sg);

	if (scsi_cmd->sc_data_direction == DMA_TO_DEVICE) {
		ioadl_flags = IPR_IOADL_FLAGS_WRITE;
		ioarcb->cmd_pkt.flags_hi |= IPR_FLAGS_HI_WRITE_NOT_READ;
	} else if (scsi_cmd->sc_data_direction == DMA_FROM_DEVICE)
		ioadl_flags = IPR_IOADL_FLAGS_READ;

>>>>>>> 3cbea436
	scsi_for_each_sg(scsi_cmd, sg, ipr_cmd->dma_use_sg, i) {
		ioadl64[i].flags = cpu_to_be32(ioadl_flags);
		ioadl64[i].data_len = cpu_to_be32(sg_dma_len(sg));
		ioadl64[i].address = cpu_to_be64(sg_dma_address(sg));
	}

	ioadl64[i-1].flags |= cpu_to_be32(IPR_IOADL_FLAGS_LAST);
	return 0;
}

/**
 * ipr_build_ioadl - Build a scatter/gather list and map the buffer
 * @ioa_cfg:	ioa config struct
 * @ipr_cmd:	ipr command struct
 *
 * Return value:
 * 	0 on success / -1 on failure
 **/
static int ipr_build_ioadl(struct ipr_ioa_cfg *ioa_cfg,
			   struct ipr_cmnd *ipr_cmd)
{
	int i, nseg;
	struct scatterlist *sg;
	u32 length;
	u32 ioadl_flags = 0;
	struct scsi_cmnd *scsi_cmd = ipr_cmd->scsi_cmd;
	struct ipr_ioarcb *ioarcb = &ipr_cmd->ioarcb;
	struct ipr_ioadl_desc *ioadl = ipr_cmd->i.ioadl;

	length = scsi_bufflen(scsi_cmd);
	if (!length)
		return 0;

	nseg = scsi_dma_map(scsi_cmd);
	if (nseg < 0) {
		dev_err(&ioa_cfg->pdev->dev, "pci_map_sg failed!\n");
		return -1;
	}

	ipr_cmd->dma_use_sg = nseg;

	if (scsi_cmd->sc_data_direction == DMA_TO_DEVICE) {
		ioadl_flags = IPR_IOADL_FLAGS_WRITE;
		ioarcb->cmd_pkt.flags_hi |= IPR_FLAGS_HI_WRITE_NOT_READ;
		ioarcb->data_transfer_length = cpu_to_be32(length);
		ioarcb->ioadl_len =
			cpu_to_be32(sizeof(struct ipr_ioadl_desc) * ipr_cmd->dma_use_sg);
	} else if (scsi_cmd->sc_data_direction == DMA_FROM_DEVICE) {
		ioadl_flags = IPR_IOADL_FLAGS_READ;
		ioarcb->read_data_transfer_length = cpu_to_be32(length);
		ioarcb->read_ioadl_len =
			cpu_to_be32(sizeof(struct ipr_ioadl_desc) * ipr_cmd->dma_use_sg);
	}

	if (ipr_cmd->dma_use_sg <= ARRAY_SIZE(ioarcb->u.add_data.u.ioadl)) {
		ioadl = ioarcb->u.add_data.u.ioadl;
		ioarcb->write_ioadl_addr = cpu_to_be32((ipr_cmd->dma_addr) +
				    offsetof(struct ipr_ioarcb, u.add_data));
		ioarcb->read_ioadl_addr = ioarcb->write_ioadl_addr;
	}

	scsi_for_each_sg(scsi_cmd, sg, ipr_cmd->dma_use_sg, i) {
		ioadl[i].flags_and_data_len =
			cpu_to_be32(ioadl_flags | sg_dma_len(sg));
		ioadl[i].address = cpu_to_be32(sg_dma_address(sg));
	}

	ioadl[i-1].flags_and_data_len |= cpu_to_be32(IPR_IOADL_FLAGS_LAST);
	return 0;
}

/**
 * ipr_get_task_attributes - Translate SPI Q-Tag to task attributes
 * @scsi_cmd:	scsi command struct
 *
 * Return value:
 * 	task attributes
 **/
static u8 ipr_get_task_attributes(struct scsi_cmnd *scsi_cmd)
{
	u8 tag[2];
	u8 rc = IPR_FLAGS_LO_UNTAGGED_TASK;

	if (scsi_populate_tag_msg(scsi_cmd, tag)) {
		switch (tag[0]) {
		case MSG_SIMPLE_TAG:
			rc = IPR_FLAGS_LO_SIMPLE_TASK;
			break;
		case MSG_HEAD_TAG:
			rc = IPR_FLAGS_LO_HEAD_OF_Q_TASK;
			break;
		case MSG_ORDERED_TAG:
			rc = IPR_FLAGS_LO_ORDERED_TASK;
			break;
		};
	}

	return rc;
}

/**
 * ipr_erp_done - Process completion of ERP for a device
 * @ipr_cmd:		ipr command struct
 *
 * This function copies the sense buffer into the scsi_cmd
 * struct and pushes the scsi_done function.
 *
 * Return value:
 * 	nothing
 **/
static void ipr_erp_done(struct ipr_cmnd *ipr_cmd)
{
	struct scsi_cmnd *scsi_cmd = ipr_cmd->scsi_cmd;
	struct ipr_resource_entry *res = scsi_cmd->device->hostdata;
	struct ipr_ioa_cfg *ioa_cfg = ipr_cmd->ioa_cfg;
	u32 ioasc = be32_to_cpu(ipr_cmd->s.ioasa.hdr.ioasc);

	if (IPR_IOASC_SENSE_KEY(ioasc) > 0) {
		scsi_cmd->result |= (DID_ERROR << 16);
		scmd_printk(KERN_ERR, scsi_cmd,
			    "Request Sense failed with IOASC: 0x%08X\n", ioasc);
	} else {
		memcpy(scsi_cmd->sense_buffer, ipr_cmd->sense_buffer,
		       SCSI_SENSE_BUFFERSIZE);
	}

	if (res) {
		if (!ipr_is_naca_model(res))
			res->needs_sync_complete = 1;
		res->in_erp = 0;
	}
	scsi_dma_unmap(ipr_cmd->scsi_cmd);
	list_add_tail(&ipr_cmd->queue, &ioa_cfg->free_q);
	scsi_cmd->scsi_done(scsi_cmd);
}

/**
 * ipr_reinit_ipr_cmnd_for_erp - Re-initialize a cmnd block to be used for ERP
 * @ipr_cmd:	ipr command struct
 *
 * Return value:
 * 	none
 **/
static void ipr_reinit_ipr_cmnd_for_erp(struct ipr_cmnd *ipr_cmd)
{
	struct ipr_ioarcb *ioarcb = &ipr_cmd->ioarcb;
	struct ipr_ioasa *ioasa = &ipr_cmd->s.ioasa;
	dma_addr_t dma_addr = ipr_cmd->dma_addr;

	memset(&ioarcb->cmd_pkt, 0, sizeof(struct ipr_cmd_pkt));
	ioarcb->data_transfer_length = 0;
	ioarcb->read_data_transfer_length = 0;
	ioarcb->ioadl_len = 0;
	ioarcb->read_ioadl_len = 0;
	ioasa->hdr.ioasc = 0;
	ioasa->hdr.residual_data_len = 0;

	if (ipr_cmd->ioa_cfg->sis64)
		ioarcb->u.sis64_addr_data.data_ioadl_addr =
			cpu_to_be64(dma_addr + offsetof(struct ipr_cmnd, i.ioadl64));
	else {
		ioarcb->write_ioadl_addr =
			cpu_to_be32(dma_addr + offsetof(struct ipr_cmnd, i.ioadl));
		ioarcb->read_ioadl_addr = ioarcb->write_ioadl_addr;
	}
}

/**
 * ipr_erp_request_sense - Send request sense to a device
 * @ipr_cmd:	ipr command struct
 *
 * This function sends a request sense to a device as a result
 * of a check condition.
 *
 * Return value:
 * 	nothing
 **/
static void ipr_erp_request_sense(struct ipr_cmnd *ipr_cmd)
{
	struct ipr_cmd_pkt *cmd_pkt = &ipr_cmd->ioarcb.cmd_pkt;
	u32 ioasc = be32_to_cpu(ipr_cmd->s.ioasa.hdr.ioasc);

	if (IPR_IOASC_SENSE_KEY(ioasc) > 0) {
		ipr_erp_done(ipr_cmd);
		return;
	}

	ipr_reinit_ipr_cmnd_for_erp(ipr_cmd);

	cmd_pkt->request_type = IPR_RQTYPE_SCSICDB;
	cmd_pkt->cdb[0] = REQUEST_SENSE;
	cmd_pkt->cdb[4] = SCSI_SENSE_BUFFERSIZE;
	cmd_pkt->flags_hi |= IPR_FLAGS_HI_SYNC_OVERRIDE;
	cmd_pkt->flags_hi |= IPR_FLAGS_HI_NO_ULEN_CHK;
	cmd_pkt->timeout = cpu_to_be16(IPR_REQUEST_SENSE_TIMEOUT / HZ);

	ipr_init_ioadl(ipr_cmd, ipr_cmd->sense_buffer_dma,
		       SCSI_SENSE_BUFFERSIZE, IPR_IOADL_FLAGS_READ_LAST);

	ipr_do_req(ipr_cmd, ipr_erp_done, ipr_timeout,
		   IPR_REQUEST_SENSE_TIMEOUT * 2);
}

/**
 * ipr_erp_cancel_all - Send cancel all to a device
 * @ipr_cmd:	ipr command struct
 *
 * This function sends a cancel all to a device to clear the
 * queue. If we are running TCQ on the device, QERR is set to 1,
 * which means all outstanding ops have been dropped on the floor.
 * Cancel all will return them to us.
 *
 * Return value:
 * 	nothing
 **/
static void ipr_erp_cancel_all(struct ipr_cmnd *ipr_cmd)
{
	struct scsi_cmnd *scsi_cmd = ipr_cmd->scsi_cmd;
	struct ipr_resource_entry *res = scsi_cmd->device->hostdata;
	struct ipr_cmd_pkt *cmd_pkt;

	res->in_erp = 1;

	ipr_reinit_ipr_cmnd_for_erp(ipr_cmd);

	if (!scsi_get_tag_type(scsi_cmd->device)) {
		ipr_erp_request_sense(ipr_cmd);
		return;
	}

	cmd_pkt = &ipr_cmd->ioarcb.cmd_pkt;
	cmd_pkt->request_type = IPR_RQTYPE_IOACMD;
	cmd_pkt->cdb[0] = IPR_CANCEL_ALL_REQUESTS;

	ipr_do_req(ipr_cmd, ipr_erp_request_sense, ipr_timeout,
		   IPR_CANCEL_ALL_TIMEOUT);
}

/**
 * ipr_dump_ioasa - Dump contents of IOASA
 * @ioa_cfg:	ioa config struct
 * @ipr_cmd:	ipr command struct
 * @res:		resource entry struct
 *
 * This function is invoked by the interrupt handler when ops
 * fail. It will log the IOASA if appropriate. Only called
 * for GPDD ops.
 *
 * Return value:
 * 	none
 **/
static void ipr_dump_ioasa(struct ipr_ioa_cfg *ioa_cfg,
			   struct ipr_cmnd *ipr_cmd, struct ipr_resource_entry *res)
{
	int i;
	u16 data_len;
	u32 ioasc, fd_ioasc;
	struct ipr_ioasa *ioasa = &ipr_cmd->s.ioasa;
	__be32 *ioasa_data = (__be32 *)ioasa;
	int error_index;

	ioasc = be32_to_cpu(ioasa->hdr.ioasc) & IPR_IOASC_IOASC_MASK;
	fd_ioasc = be32_to_cpu(ioasa->hdr.fd_ioasc) & IPR_IOASC_IOASC_MASK;

	if (0 == ioasc)
		return;

	if (ioa_cfg->log_level < IPR_DEFAULT_LOG_LEVEL)
		return;

	if (ioasc == IPR_IOASC_BUS_WAS_RESET && fd_ioasc)
		error_index = ipr_get_error(fd_ioasc);
	else
		error_index = ipr_get_error(ioasc);

	if (ioa_cfg->log_level < IPR_MAX_LOG_LEVEL) {
		/* Don't log an error if the IOA already logged one */
		if (ioasa->hdr.ilid != 0)
			return;

		if (!ipr_is_gscsi(res))
			return;

		if (ipr_error_table[error_index].log_ioasa == 0)
			return;
	}

	ipr_res_err(ioa_cfg, res, "%s\n", ipr_error_table[error_index].error);

	data_len = be16_to_cpu(ioasa->hdr.ret_stat_len);
	if (ioa_cfg->sis64 && sizeof(struct ipr_ioasa64) < data_len)
		data_len = sizeof(struct ipr_ioasa64);
	else if (!ioa_cfg->sis64 && sizeof(struct ipr_ioasa) < data_len)
		data_len = sizeof(struct ipr_ioasa);

	ipr_err("IOASA Dump:\n");

	for (i = 0; i < data_len / 4; i += 4) {
		ipr_err("%08X: %08X %08X %08X %08X\n", i*4,
			be32_to_cpu(ioasa_data[i]),
			be32_to_cpu(ioasa_data[i+1]),
			be32_to_cpu(ioasa_data[i+2]),
			be32_to_cpu(ioasa_data[i+3]));
	}
}

/**
 * ipr_gen_sense - Generate SCSI sense data from an IOASA
 * @ioasa:		IOASA
 * @sense_buf:	sense data buffer
 *
 * Return value:
 * 	none
 **/
static void ipr_gen_sense(struct ipr_cmnd *ipr_cmd)
{
	u32 failing_lba;
	u8 *sense_buf = ipr_cmd->scsi_cmd->sense_buffer;
	struct ipr_resource_entry *res = ipr_cmd->scsi_cmd->device->hostdata;
	struct ipr_ioasa *ioasa = &ipr_cmd->s.ioasa;
	u32 ioasc = be32_to_cpu(ioasa->hdr.ioasc);

	memset(sense_buf, 0, SCSI_SENSE_BUFFERSIZE);

	if (ioasc >= IPR_FIRST_DRIVER_IOASC)
		return;

	ipr_cmd->scsi_cmd->result = SAM_STAT_CHECK_CONDITION;

	if (ipr_is_vset_device(res) &&
	    ioasc == IPR_IOASC_MED_DO_NOT_REALLOC &&
	    ioasa->u.vset.failing_lba_hi != 0) {
		sense_buf[0] = 0x72;
		sense_buf[1] = IPR_IOASC_SENSE_KEY(ioasc);
		sense_buf[2] = IPR_IOASC_SENSE_CODE(ioasc);
		sense_buf[3] = IPR_IOASC_SENSE_QUAL(ioasc);

		sense_buf[7] = 12;
		sense_buf[8] = 0;
		sense_buf[9] = 0x0A;
		sense_buf[10] = 0x80;

		failing_lba = be32_to_cpu(ioasa->u.vset.failing_lba_hi);

		sense_buf[12] = (failing_lba & 0xff000000) >> 24;
		sense_buf[13] = (failing_lba & 0x00ff0000) >> 16;
		sense_buf[14] = (failing_lba & 0x0000ff00) >> 8;
		sense_buf[15] = failing_lba & 0x000000ff;

		failing_lba = be32_to_cpu(ioasa->u.vset.failing_lba_lo);

		sense_buf[16] = (failing_lba & 0xff000000) >> 24;
		sense_buf[17] = (failing_lba & 0x00ff0000) >> 16;
		sense_buf[18] = (failing_lba & 0x0000ff00) >> 8;
		sense_buf[19] = failing_lba & 0x000000ff;
	} else {
		sense_buf[0] = 0x70;
		sense_buf[2] = IPR_IOASC_SENSE_KEY(ioasc);
		sense_buf[12] = IPR_IOASC_SENSE_CODE(ioasc);
		sense_buf[13] = IPR_IOASC_SENSE_QUAL(ioasc);

		/* Illegal request */
		if ((IPR_IOASC_SENSE_KEY(ioasc) == 0x05) &&
		    (be32_to_cpu(ioasa->hdr.ioasc_specific) & IPR_FIELD_POINTER_VALID)) {
			sense_buf[7] = 10;	/* additional length */

			/* IOARCB was in error */
			if (IPR_IOASC_SENSE_CODE(ioasc) == 0x24)
				sense_buf[15] = 0xC0;
			else	/* Parameter data was invalid */
				sense_buf[15] = 0x80;

			sense_buf[16] =
			    ((IPR_FIELD_POINTER_MASK &
			      be32_to_cpu(ioasa->hdr.ioasc_specific)) >> 8) & 0xff;
			sense_buf[17] =
			    (IPR_FIELD_POINTER_MASK &
			     be32_to_cpu(ioasa->hdr.ioasc_specific)) & 0xff;
		} else {
			if (ioasc == IPR_IOASC_MED_DO_NOT_REALLOC) {
				if (ipr_is_vset_device(res))
					failing_lba = be32_to_cpu(ioasa->u.vset.failing_lba_lo);
				else
					failing_lba = be32_to_cpu(ioasa->u.dasd.failing_lba);

				sense_buf[0] |= 0x80;	/* Or in the Valid bit */
				sense_buf[3] = (failing_lba & 0xff000000) >> 24;
				sense_buf[4] = (failing_lba & 0x00ff0000) >> 16;
				sense_buf[5] = (failing_lba & 0x0000ff00) >> 8;
				sense_buf[6] = failing_lba & 0x000000ff;
			}

			sense_buf[7] = 6;	/* additional length */
		}
	}
}

/**
 * ipr_get_autosense - Copy autosense data to sense buffer
 * @ipr_cmd:	ipr command struct
 *
 * This function copies the autosense buffer to the buffer
 * in the scsi_cmd, if there is autosense available.
 *
 * Return value:
 *	1 if autosense was available / 0 if not
 **/
static int ipr_get_autosense(struct ipr_cmnd *ipr_cmd)
{
	struct ipr_ioasa *ioasa = &ipr_cmd->s.ioasa;
	struct ipr_ioasa64 *ioasa64 = &ipr_cmd->s.ioasa64;

	if ((be32_to_cpu(ioasa->hdr.ioasc_specific) & IPR_AUTOSENSE_VALID) == 0)
		return 0;

	if (ipr_cmd->ioa_cfg->sis64)
		memcpy(ipr_cmd->scsi_cmd->sense_buffer, ioasa64->auto_sense.data,
		       min_t(u16, be16_to_cpu(ioasa64->auto_sense.auto_sense_len),
			   SCSI_SENSE_BUFFERSIZE));
	else
		memcpy(ipr_cmd->scsi_cmd->sense_buffer, ioasa->auto_sense.data,
		       min_t(u16, be16_to_cpu(ioasa->auto_sense.auto_sense_len),
			   SCSI_SENSE_BUFFERSIZE));
	return 1;
}

/**
 * ipr_erp_start - Process an error response for a SCSI op
 * @ioa_cfg:	ioa config struct
 * @ipr_cmd:	ipr command struct
 *
 * This function determines whether or not to initiate ERP
 * on the affected device.
 *
 * Return value:
 * 	nothing
 **/
static void ipr_erp_start(struct ipr_ioa_cfg *ioa_cfg,
			      struct ipr_cmnd *ipr_cmd)
{
	struct scsi_cmnd *scsi_cmd = ipr_cmd->scsi_cmd;
	struct ipr_resource_entry *res = scsi_cmd->device->hostdata;
	u32 ioasc = be32_to_cpu(ipr_cmd->s.ioasa.hdr.ioasc);
	u32 masked_ioasc = ioasc & IPR_IOASC_IOASC_MASK;

	if (!res) {
		ipr_scsi_eh_done(ipr_cmd);
		return;
	}

	if (!ipr_is_gscsi(res) && masked_ioasc != IPR_IOASC_HW_DEV_BUS_STATUS)
		ipr_gen_sense(ipr_cmd);

	ipr_dump_ioasa(ioa_cfg, ipr_cmd, res);

	switch (masked_ioasc) {
	case IPR_IOASC_ABORTED_CMD_TERM_BY_HOST:
		if (ipr_is_naca_model(res))
			scsi_cmd->result |= (DID_ABORT << 16);
		else
			scsi_cmd->result |= (DID_IMM_RETRY << 16);
		break;
	case IPR_IOASC_IR_RESOURCE_HANDLE:
	case IPR_IOASC_IR_NO_CMDS_TO_2ND_IOA:
		scsi_cmd->result |= (DID_NO_CONNECT << 16);
		break;
	case IPR_IOASC_HW_SEL_TIMEOUT:
		scsi_cmd->result |= (DID_NO_CONNECT << 16);
		if (!ipr_is_naca_model(res))
			res->needs_sync_complete = 1;
		break;
	case IPR_IOASC_SYNC_REQUIRED:
		if (!res->in_erp)
			res->needs_sync_complete = 1;
		scsi_cmd->result |= (DID_IMM_RETRY << 16);
		break;
	case IPR_IOASC_MED_DO_NOT_REALLOC: /* prevent retries */
	case IPR_IOASA_IR_DUAL_IOA_DISABLED:
		scsi_cmd->result |= (DID_PASSTHROUGH << 16);
		break;
	case IPR_IOASC_BUS_WAS_RESET:
	case IPR_IOASC_BUS_WAS_RESET_BY_OTHER:
		/*
		 * Report the bus reset and ask for a retry. The device
		 * will give CC/UA the next command.
		 */
		if (!res->resetting_device)
			scsi_report_bus_reset(ioa_cfg->host, scsi_cmd->device->channel);
		scsi_cmd->result |= (DID_ERROR << 16);
		if (!ipr_is_naca_model(res))
			res->needs_sync_complete = 1;
		break;
	case IPR_IOASC_HW_DEV_BUS_STATUS:
		scsi_cmd->result |= IPR_IOASC_SENSE_STATUS(ioasc);
		if (IPR_IOASC_SENSE_STATUS(ioasc) == SAM_STAT_CHECK_CONDITION) {
			if (!ipr_get_autosense(ipr_cmd)) {
				if (!ipr_is_naca_model(res)) {
					ipr_erp_cancel_all(ipr_cmd);
					return;
				}
			}
		}
		if (!ipr_is_naca_model(res))
			res->needs_sync_complete = 1;
		break;
	case IPR_IOASC_NR_INIT_CMD_REQUIRED:
		break;
	default:
		if (IPR_IOASC_SENSE_KEY(ioasc) > RECOVERED_ERROR)
			scsi_cmd->result |= (DID_ERROR << 16);
		if (!ipr_is_vset_device(res) && !ipr_is_naca_model(res))
			res->needs_sync_complete = 1;
		break;
	}

	scsi_dma_unmap(ipr_cmd->scsi_cmd);
	list_add_tail(&ipr_cmd->queue, &ioa_cfg->free_q);
	scsi_cmd->scsi_done(scsi_cmd);
}

/**
 * ipr_scsi_done - mid-layer done function
 * @ipr_cmd:	ipr command struct
 *
 * This function is invoked by the interrupt handler for
 * ops generated by the SCSI mid-layer
 *
 * Return value:
 * 	none
 **/
static void ipr_scsi_done(struct ipr_cmnd *ipr_cmd)
{
	struct ipr_ioa_cfg *ioa_cfg = ipr_cmd->ioa_cfg;
	struct scsi_cmnd *scsi_cmd = ipr_cmd->scsi_cmd;
	u32 ioasc = be32_to_cpu(ipr_cmd->s.ioasa.hdr.ioasc);

	scsi_set_resid(scsi_cmd, be32_to_cpu(ipr_cmd->s.ioasa.hdr.residual_data_len));

	if (likely(IPR_IOASC_SENSE_KEY(ioasc) == 0)) {
		scsi_dma_unmap(ipr_cmd->scsi_cmd);
		list_add_tail(&ipr_cmd->queue, &ioa_cfg->free_q);
		scsi_cmd->scsi_done(scsi_cmd);
	} else
		ipr_erp_start(ioa_cfg, ipr_cmd);
}

/**
 * ipr_queuecommand - Queue a mid-layer request
 * @scsi_cmd:	scsi command struct
 * @done:		done function
 *
 * This function queues a request generated by the mid-layer.
 *
 * Return value:
 *	0 on success
 *	SCSI_MLQUEUE_DEVICE_BUSY if device is busy
 *	SCSI_MLQUEUE_HOST_BUSY if host is busy
 **/
static int ipr_queuecommand_lck(struct scsi_cmnd *scsi_cmd,
			    void (*done) (struct scsi_cmnd *))
{
	struct ipr_ioa_cfg *ioa_cfg;
	struct ipr_resource_entry *res;
	struct ipr_ioarcb *ioarcb;
	struct ipr_cmnd *ipr_cmd;
	int rc = 0;

	scsi_cmd->scsi_done = done;
	ioa_cfg = (struct ipr_ioa_cfg *)scsi_cmd->device->host->hostdata;
	res = scsi_cmd->device->hostdata;
	scsi_cmd->result = (DID_OK << 16);

	/*
	 * We are currently blocking all devices due to a host reset
	 * We have told the host to stop giving us new requests, but
	 * ERP ops don't count. FIXME
	 */
	if (unlikely(!ioa_cfg->allow_cmds && !ioa_cfg->ioa_is_dead))
		return SCSI_MLQUEUE_HOST_BUSY;

	/*
	 * FIXME - Create scsi_set_host_offline interface
	 *  and the ioa_is_dead check can be removed
	 */
	if (unlikely(ioa_cfg->ioa_is_dead || !res)) {
		memset(scsi_cmd->sense_buffer, 0, SCSI_SENSE_BUFFERSIZE);
		scsi_cmd->result = (DID_NO_CONNECT << 16);
		scsi_cmd->scsi_done(scsi_cmd);
		return 0;
	}

	if (ipr_is_gata(res) && res->sata_port)
		return ata_sas_queuecmd(scsi_cmd, res->sata_port->ap);

	ipr_cmd = ipr_get_free_ipr_cmnd(ioa_cfg);
	ioarcb = &ipr_cmd->ioarcb;
	list_add_tail(&ipr_cmd->queue, &ioa_cfg->pending_q);

	memcpy(ioarcb->cmd_pkt.cdb, scsi_cmd->cmnd, scsi_cmd->cmd_len);
	ipr_cmd->scsi_cmd = scsi_cmd;
	ioarcb->res_handle = res->res_handle;
	ipr_cmd->done = ipr_scsi_done;
	ipr_trc_hook(ipr_cmd, IPR_TRACE_START, IPR_GET_RES_PHYS_LOC(res));

	if (ipr_is_gscsi(res) || ipr_is_vset_device(res)) {
		if (scsi_cmd->underflow == 0)
			ioarcb->cmd_pkt.flags_hi |= IPR_FLAGS_HI_NO_ULEN_CHK;

		if (res->needs_sync_complete) {
			ioarcb->cmd_pkt.flags_hi |= IPR_FLAGS_HI_SYNC_COMPLETE;
			res->needs_sync_complete = 0;
		}

		ioarcb->cmd_pkt.flags_hi |= IPR_FLAGS_HI_NO_LINK_DESC;
		ioarcb->cmd_pkt.flags_lo |= IPR_FLAGS_LO_DELAY_AFTER_RST;
		ioarcb->cmd_pkt.flags_lo |= IPR_FLAGS_LO_ALIGNED_BFR;
		ioarcb->cmd_pkt.flags_lo |= ipr_get_task_attributes(scsi_cmd);
	}

	if (scsi_cmd->cmnd[0] >= 0xC0 &&
	    (!ipr_is_gscsi(res) || scsi_cmd->cmnd[0] == IPR_QUERY_RSRC_STATE))
		ioarcb->cmd_pkt.request_type = IPR_RQTYPE_IOACMD;

	if (likely(rc == 0)) {
		if (ioa_cfg->sis64)
			rc = ipr_build_ioadl64(ioa_cfg, ipr_cmd);
		else
			rc = ipr_build_ioadl(ioa_cfg, ipr_cmd);
	}

	if (likely(rc == 0)) {
		mb();
		ipr_send_command(ipr_cmd);
	} else {
		 list_move_tail(&ipr_cmd->queue, &ioa_cfg->free_q);
		 return SCSI_MLQUEUE_HOST_BUSY;
	}

	return 0;
}

static DEF_SCSI_QCMD(ipr_queuecommand)

/**
 * ipr_ioctl - IOCTL handler
 * @sdev:	scsi device struct
 * @cmd:	IOCTL cmd
 * @arg:	IOCTL arg
 *
 * Return value:
 * 	0 on success / other on failure
 **/
static int ipr_ioctl(struct scsi_device *sdev, int cmd, void __user *arg)
{
	struct ipr_resource_entry *res;

	res = (struct ipr_resource_entry *)sdev->hostdata;
	if (res && ipr_is_gata(res)) {
		if (cmd == HDIO_GET_IDENTITY)
			return -ENOTTY;
		return ata_sas_scsi_ioctl(res->sata_port->ap, sdev, cmd, arg);
	}

	return -EINVAL;
}

/**
 * ipr_info - Get information about the card/driver
 * @scsi_host:	scsi host struct
 *
 * Return value:
 * 	pointer to buffer with description string
 **/
static const char * ipr_ioa_info(struct Scsi_Host *host)
{
	static char buffer[512];
	struct ipr_ioa_cfg *ioa_cfg;
	unsigned long lock_flags = 0;

	ioa_cfg = (struct ipr_ioa_cfg *) host->hostdata;

	spin_lock_irqsave(host->host_lock, lock_flags);
	sprintf(buffer, "IBM %X Storage Adapter", ioa_cfg->type);
	spin_unlock_irqrestore(host->host_lock, lock_flags);

	return buffer;
}

static struct scsi_host_template driver_template = {
	.module = THIS_MODULE,
	.name = "IPR",
	.info = ipr_ioa_info,
	.ioctl = ipr_ioctl,
	.queuecommand = ipr_queuecommand,
	.eh_abort_handler = ipr_eh_abort,
	.eh_device_reset_handler = ipr_eh_dev_reset,
	.eh_host_reset_handler = ipr_eh_host_reset,
	.slave_alloc = ipr_slave_alloc,
	.slave_configure = ipr_slave_configure,
	.slave_destroy = ipr_slave_destroy,
	.target_alloc = ipr_target_alloc,
	.target_destroy = ipr_target_destroy,
	.change_queue_depth = ipr_change_queue_depth,
	.change_queue_type = ipr_change_queue_type,
	.bios_param = ipr_biosparam,
	.can_queue = IPR_MAX_COMMANDS,
	.this_id = -1,
	.sg_tablesize = IPR_MAX_SGLIST,
	.max_sectors = IPR_IOA_MAX_SECTORS,
	.cmd_per_lun = IPR_MAX_CMD_PER_LUN,
	.use_clustering = ENABLE_CLUSTERING,
	.shost_attrs = ipr_ioa_attrs,
	.sdev_attrs = ipr_dev_attrs,
	.proc_name = IPR_NAME
};

/**
 * ipr_ata_phy_reset - libata phy_reset handler
 * @ap:		ata port to reset
 *
 **/
static void ipr_ata_phy_reset(struct ata_port *ap)
{
	unsigned long flags;
	struct ipr_sata_port *sata_port = ap->private_data;
	struct ipr_resource_entry *res = sata_port->res;
	struct ipr_ioa_cfg *ioa_cfg = sata_port->ioa_cfg;
	int rc;

	ENTER;
	spin_lock_irqsave(ioa_cfg->host->host_lock, flags);
	while(ioa_cfg->in_reset_reload) {
		spin_unlock_irqrestore(ioa_cfg->host->host_lock, flags);
		wait_event(ioa_cfg->reset_wait_q, !ioa_cfg->in_reset_reload);
		spin_lock_irqsave(ioa_cfg->host->host_lock, flags);
	}

	if (!ioa_cfg->allow_cmds)
		goto out_unlock;

	rc = ipr_device_reset(ioa_cfg, res);

	if (rc) {
		ap->link.device[0].class = ATA_DEV_NONE;
		goto out_unlock;
	}

	ap->link.device[0].class = res->ata_class;
	if (ap->link.device[0].class == ATA_DEV_UNKNOWN)
		ap->link.device[0].class = ATA_DEV_NONE;

out_unlock:
	spin_unlock_irqrestore(ioa_cfg->host->host_lock, flags);
	LEAVE;
}

/**
 * ipr_ata_post_internal - Cleanup after an internal command
 * @qc:	ATA queued command
 *
 * Return value:
 * 	none
 **/
static void ipr_ata_post_internal(struct ata_queued_cmd *qc)
{
	struct ipr_sata_port *sata_port = qc->ap->private_data;
	struct ipr_ioa_cfg *ioa_cfg = sata_port->ioa_cfg;
	struct ipr_cmnd *ipr_cmd;
	unsigned long flags;

	spin_lock_irqsave(ioa_cfg->host->host_lock, flags);
	while(ioa_cfg->in_reset_reload) {
		spin_unlock_irqrestore(ioa_cfg->host->host_lock, flags);
		wait_event(ioa_cfg->reset_wait_q, !ioa_cfg->in_reset_reload);
		spin_lock_irqsave(ioa_cfg->host->host_lock, flags);
	}

	list_for_each_entry(ipr_cmd, &ioa_cfg->pending_q, queue) {
		if (ipr_cmd->qc == qc) {
			ipr_device_reset(ioa_cfg, sata_port->res);
			break;
		}
	}
	spin_unlock_irqrestore(ioa_cfg->host->host_lock, flags);
}

/**
 * ipr_copy_sata_tf - Copy a SATA taskfile to an IOA data structure
 * @regs:	destination
 * @tf:	source ATA taskfile
 *
 * Return value:
 * 	none
 **/
static void ipr_copy_sata_tf(struct ipr_ioarcb_ata_regs *regs,
			     struct ata_taskfile *tf)
{
	regs->feature = tf->feature;
	regs->nsect = tf->nsect;
	regs->lbal = tf->lbal;
	regs->lbam = tf->lbam;
	regs->lbah = tf->lbah;
	regs->device = tf->device;
	regs->command = tf->command;
	regs->hob_feature = tf->hob_feature;
	regs->hob_nsect = tf->hob_nsect;
	regs->hob_lbal = tf->hob_lbal;
	regs->hob_lbam = tf->hob_lbam;
	regs->hob_lbah = tf->hob_lbah;
	regs->ctl = tf->ctl;
}

/**
 * ipr_sata_done - done function for SATA commands
 * @ipr_cmd:	ipr command struct
 *
 * This function is invoked by the interrupt handler for
 * ops generated by the SCSI mid-layer to SATA devices
 *
 * Return value:
 * 	none
 **/
static void ipr_sata_done(struct ipr_cmnd *ipr_cmd)
{
	struct ipr_ioa_cfg *ioa_cfg = ipr_cmd->ioa_cfg;
	struct ata_queued_cmd *qc = ipr_cmd->qc;
	struct ipr_sata_port *sata_port = qc->ap->private_data;
	struct ipr_resource_entry *res = sata_port->res;
	u32 ioasc = be32_to_cpu(ipr_cmd->s.ioasa.hdr.ioasc);

	if (ipr_cmd->ioa_cfg->sis64)
		memcpy(&sata_port->ioasa, &ipr_cmd->s.ioasa64.u.gata,
		       sizeof(struct ipr_ioasa_gata));
	else
		memcpy(&sata_port->ioasa, &ipr_cmd->s.ioasa.u.gata,
		       sizeof(struct ipr_ioasa_gata));
	ipr_dump_ioasa(ioa_cfg, ipr_cmd, res);

	if (be32_to_cpu(ipr_cmd->s.ioasa.hdr.ioasc_specific) & IPR_ATA_DEVICE_WAS_RESET)
		scsi_report_device_reset(ioa_cfg->host, res->bus, res->target);

	if (IPR_IOASC_SENSE_KEY(ioasc) > RECOVERED_ERROR)
		qc->err_mask |= __ac_err_mask(sata_port->ioasa.status);
	else
		qc->err_mask |= ac_err_mask(sata_port->ioasa.status);
	list_add_tail(&ipr_cmd->queue, &ioa_cfg->free_q);
	ata_qc_complete(qc);
}

/**
 * ipr_build_ata_ioadl64 - Build an ATA scatter/gather list
 * @ipr_cmd:	ipr command struct
 * @qc:		ATA queued command
 *
 **/
static void ipr_build_ata_ioadl64(struct ipr_cmnd *ipr_cmd,
				  struct ata_queued_cmd *qc)
{
	u32 ioadl_flags = 0;
	struct ipr_ioarcb *ioarcb = &ipr_cmd->ioarcb;
	struct ipr_ioadl64_desc *ioadl64 = ipr_cmd->i.ioadl64;
	struct ipr_ioadl64_desc *last_ioadl64 = NULL;
	int len = qc->nbytes;
	struct scatterlist *sg;
	unsigned int si;
	dma_addr_t dma_addr = ipr_cmd->dma_addr;

	if (len == 0)
		return;

	if (qc->dma_dir == DMA_TO_DEVICE) {
		ioadl_flags = IPR_IOADL_FLAGS_WRITE;
		ioarcb->cmd_pkt.flags_hi |= IPR_FLAGS_HI_WRITE_NOT_READ;
	} else if (qc->dma_dir == DMA_FROM_DEVICE)
		ioadl_flags = IPR_IOADL_FLAGS_READ;

	ioarcb->data_transfer_length = cpu_to_be32(len);
	ioarcb->ioadl_len =
		cpu_to_be32(sizeof(struct ipr_ioadl64_desc) * ipr_cmd->dma_use_sg);
	ioarcb->u.sis64_addr_data.data_ioadl_addr =
		cpu_to_be64(dma_addr + offsetof(struct ipr_cmnd, i.ata_ioadl));

	for_each_sg(qc->sg, sg, qc->n_elem, si) {
		ioadl64->flags = cpu_to_be32(ioadl_flags);
		ioadl64->data_len = cpu_to_be32(sg_dma_len(sg));
		ioadl64->address = cpu_to_be64(sg_dma_address(sg));

		last_ioadl64 = ioadl64;
		ioadl64++;
	}

	if (likely(last_ioadl64))
		last_ioadl64->flags |= cpu_to_be32(IPR_IOADL_FLAGS_LAST);
}

/**
 * ipr_build_ata_ioadl - Build an ATA scatter/gather list
 * @ipr_cmd:	ipr command struct
 * @qc:		ATA queued command
 *
 **/
static void ipr_build_ata_ioadl(struct ipr_cmnd *ipr_cmd,
				struct ata_queued_cmd *qc)
{
	u32 ioadl_flags = 0;
	struct ipr_ioarcb *ioarcb = &ipr_cmd->ioarcb;
	struct ipr_ioadl_desc *ioadl = ipr_cmd->i.ioadl;
	struct ipr_ioadl_desc *last_ioadl = NULL;
	int len = qc->nbytes;
	struct scatterlist *sg;
	unsigned int si;

	if (len == 0)
		return;

	if (qc->dma_dir == DMA_TO_DEVICE) {
		ioadl_flags = IPR_IOADL_FLAGS_WRITE;
		ioarcb->cmd_pkt.flags_hi |= IPR_FLAGS_HI_WRITE_NOT_READ;
		ioarcb->data_transfer_length = cpu_to_be32(len);
		ioarcb->ioadl_len =
			cpu_to_be32(sizeof(struct ipr_ioadl_desc) * ipr_cmd->dma_use_sg);
	} else if (qc->dma_dir == DMA_FROM_DEVICE) {
		ioadl_flags = IPR_IOADL_FLAGS_READ;
		ioarcb->read_data_transfer_length = cpu_to_be32(len);
		ioarcb->read_ioadl_len =
			cpu_to_be32(sizeof(struct ipr_ioadl_desc) * ipr_cmd->dma_use_sg);
	}

	for_each_sg(qc->sg, sg, qc->n_elem, si) {
		ioadl->flags_and_data_len = cpu_to_be32(ioadl_flags | sg_dma_len(sg));
		ioadl->address = cpu_to_be32(sg_dma_address(sg));

		last_ioadl = ioadl;
		ioadl++;
	}

	if (likely(last_ioadl))
		last_ioadl->flags_and_data_len |= cpu_to_be32(IPR_IOADL_FLAGS_LAST);
}

/**
 * ipr_qc_issue - Issue a SATA qc to a device
 * @qc:	queued command
 *
 * Return value:
 * 	0 if success
 **/
static unsigned int ipr_qc_issue(struct ata_queued_cmd *qc)
{
	struct ata_port *ap = qc->ap;
	struct ipr_sata_port *sata_port = ap->private_data;
	struct ipr_resource_entry *res = sata_port->res;
	struct ipr_ioa_cfg *ioa_cfg = sata_port->ioa_cfg;
	struct ipr_cmnd *ipr_cmd;
	struct ipr_ioarcb *ioarcb;
	struct ipr_ioarcb_ata_regs *regs;

	if (unlikely(!ioa_cfg->allow_cmds || ioa_cfg->ioa_is_dead))
		return AC_ERR_SYSTEM;

	ipr_cmd = ipr_get_free_ipr_cmnd(ioa_cfg);
	ioarcb = &ipr_cmd->ioarcb;

	if (ioa_cfg->sis64) {
		regs = &ipr_cmd->i.ata_ioadl.regs;
		ioarcb->add_cmd_parms_offset = cpu_to_be16(sizeof(*ioarcb));
	} else
		regs = &ioarcb->u.add_data.u.regs;

	memset(regs, 0, sizeof(*regs));
	ioarcb->add_cmd_parms_len = cpu_to_be16(sizeof(*regs));

	list_add_tail(&ipr_cmd->queue, &ioa_cfg->pending_q);
	ipr_cmd->qc = qc;
	ipr_cmd->done = ipr_sata_done;
	ipr_cmd->ioarcb.res_handle = res->res_handle;
	ioarcb->cmd_pkt.request_type = IPR_RQTYPE_ATA_PASSTHRU;
	ioarcb->cmd_pkt.flags_hi |= IPR_FLAGS_HI_NO_LINK_DESC;
	ioarcb->cmd_pkt.flags_hi |= IPR_FLAGS_HI_NO_ULEN_CHK;
	ipr_cmd->dma_use_sg = qc->n_elem;

	if (ioa_cfg->sis64)
		ipr_build_ata_ioadl64(ipr_cmd, qc);
	else
		ipr_build_ata_ioadl(ipr_cmd, qc);

	regs->flags |= IPR_ATA_FLAG_STATUS_ON_GOOD_COMPLETION;
	ipr_copy_sata_tf(regs, &qc->tf);
	memcpy(ioarcb->cmd_pkt.cdb, qc->cdb, IPR_MAX_CDB_LEN);
	ipr_trc_hook(ipr_cmd, IPR_TRACE_START, IPR_GET_RES_PHYS_LOC(res));

	switch (qc->tf.protocol) {
	case ATA_PROT_NODATA:
	case ATA_PROT_PIO:
		break;

	case ATA_PROT_DMA:
		regs->flags |= IPR_ATA_FLAG_XFER_TYPE_DMA;
		break;

	case ATAPI_PROT_PIO:
	case ATAPI_PROT_NODATA:
		regs->flags |= IPR_ATA_FLAG_PACKET_CMD;
		break;

	case ATAPI_PROT_DMA:
		regs->flags |= IPR_ATA_FLAG_PACKET_CMD;
		regs->flags |= IPR_ATA_FLAG_XFER_TYPE_DMA;
		break;

	default:
		WARN_ON(1);
		return AC_ERR_INVALID;
	}

	mb();

	ipr_send_command(ipr_cmd);

	return 0;
}

/**
 * ipr_qc_fill_rtf - Read result TF
 * @qc: ATA queued command
 *
 * Return value:
 * 	true
 **/
static bool ipr_qc_fill_rtf(struct ata_queued_cmd *qc)
{
	struct ipr_sata_port *sata_port = qc->ap->private_data;
	struct ipr_ioasa_gata *g = &sata_port->ioasa;
	struct ata_taskfile *tf = &qc->result_tf;

	tf->feature = g->error;
	tf->nsect = g->nsect;
	tf->lbal = g->lbal;
	tf->lbam = g->lbam;
	tf->lbah = g->lbah;
	tf->device = g->device;
	tf->command = g->status;
	tf->hob_nsect = g->hob_nsect;
	tf->hob_lbal = g->hob_lbal;
	tf->hob_lbam = g->hob_lbam;
	tf->hob_lbah = g->hob_lbah;
	tf->ctl = g->alt_status;

	return true;
}

static struct ata_port_operations ipr_sata_ops = {
	.phy_reset = ipr_ata_phy_reset,
	.hardreset = ipr_sata_reset,
	.post_internal_cmd = ipr_ata_post_internal,
	.qc_prep = ata_noop_qc_prep,
	.qc_issue = ipr_qc_issue,
	.qc_fill_rtf = ipr_qc_fill_rtf,
	.port_start = ata_sas_port_start,
	.port_stop = ata_sas_port_stop
};

static struct ata_port_info sata_port_info = {
	.flags	= ATA_FLAG_SATA | ATA_FLAG_NO_LEGACY | ATA_FLAG_SATA_RESET |
	ATA_FLAG_MMIO | ATA_FLAG_PIO_DMA,
	.pio_mask	= 0x10, /* pio4 */
	.mwdma_mask = 0x07,
	.udma_mask	= 0x7f, /* udma0-6 */
	.port_ops	= &ipr_sata_ops
};

#ifdef CONFIG_PPC_PSERIES
static const u16 ipr_blocked_processors[] = {
	PV_NORTHSTAR,
	PV_PULSAR,
	PV_POWER4,
	PV_ICESTAR,
	PV_SSTAR,
	PV_POWER4p,
	PV_630,
	PV_630p
};

/**
 * ipr_invalid_adapter - Determine if this adapter is supported on this hardware
 * @ioa_cfg:	ioa cfg struct
 *
 * Adapters that use Gemstone revision < 3.1 do not work reliably on
 * certain pSeries hardware. This function determines if the given
 * adapter is in one of these confgurations or not.
 *
 * Return value:
 * 	1 if adapter is not supported / 0 if adapter is supported
 **/
static int ipr_invalid_adapter(struct ipr_ioa_cfg *ioa_cfg)
{
	int i;

	if ((ioa_cfg->type == 0x5702) && (ioa_cfg->pdev->revision < 4)) {
		for (i = 0; i < ARRAY_SIZE(ipr_blocked_processors); i++){
			if (__is_processor(ipr_blocked_processors[i]))
				return 1;
		}
	}
	return 0;
}
#else
#define ipr_invalid_adapter(ioa_cfg) 0
#endif

/**
 * ipr_ioa_bringdown_done - IOA bring down completion.
 * @ipr_cmd:	ipr command struct
 *
 * This function processes the completion of an adapter bring down.
 * It wakes any reset sleepers.
 *
 * Return value:
 * 	IPR_RC_JOB_RETURN
 **/
static int ipr_ioa_bringdown_done(struct ipr_cmnd *ipr_cmd)
{
	struct ipr_ioa_cfg *ioa_cfg = ipr_cmd->ioa_cfg;

	ENTER;
	ioa_cfg->in_reset_reload = 0;
	ioa_cfg->reset_retries = 0;
	list_add_tail(&ipr_cmd->queue, &ioa_cfg->free_q);
	wake_up_all(&ioa_cfg->reset_wait_q);

	spin_unlock_irq(ioa_cfg->host->host_lock);
	scsi_unblock_requests(ioa_cfg->host);
	spin_lock_irq(ioa_cfg->host->host_lock);
	LEAVE;

	return IPR_RC_JOB_RETURN;
}

/**
 * ipr_ioa_reset_done - IOA reset completion.
 * @ipr_cmd:	ipr command struct
 *
 * This function processes the completion of an adapter reset.
 * It schedules any necessary mid-layer add/removes and
 * wakes any reset sleepers.
 *
 * Return value:
 * 	IPR_RC_JOB_RETURN
 **/
static int ipr_ioa_reset_done(struct ipr_cmnd *ipr_cmd)
{
	struct ipr_ioa_cfg *ioa_cfg = ipr_cmd->ioa_cfg;
	struct ipr_resource_entry *res;
	struct ipr_hostrcb *hostrcb, *temp;
	int i = 0;

	ENTER;
	ioa_cfg->in_reset_reload = 0;
	ioa_cfg->allow_cmds = 1;
	ioa_cfg->reset_cmd = NULL;
	ioa_cfg->doorbell |= IPR_RUNTIME_RESET;

	list_for_each_entry(res, &ioa_cfg->used_res_q, queue) {
		if (ioa_cfg->allow_ml_add_del && (res->add_to_ml || res->del_from_ml)) {
			ipr_trace;
			break;
		}
	}
	schedule_work(&ioa_cfg->work_q);

	list_for_each_entry_safe(hostrcb, temp, &ioa_cfg->hostrcb_free_q, queue) {
		list_del(&hostrcb->queue);
		if (i++ < IPR_NUM_LOG_HCAMS)
			ipr_send_hcam(ioa_cfg, IPR_HCAM_CDB_OP_CODE_LOG_DATA, hostrcb);
		else
			ipr_send_hcam(ioa_cfg, IPR_HCAM_CDB_OP_CODE_CONFIG_CHANGE, hostrcb);
	}

	scsi_report_bus_reset(ioa_cfg->host, IPR_VSET_BUS);
	dev_info(&ioa_cfg->pdev->dev, "IOA initialized.\n");

	ioa_cfg->reset_retries = 0;
	list_add_tail(&ipr_cmd->queue, &ioa_cfg->free_q);
	wake_up_all(&ioa_cfg->reset_wait_q);

	spin_unlock(ioa_cfg->host->host_lock);
	scsi_unblock_requests(ioa_cfg->host);
	spin_lock(ioa_cfg->host->host_lock);

	if (!ioa_cfg->allow_cmds)
		scsi_block_requests(ioa_cfg->host);

	LEAVE;
	return IPR_RC_JOB_RETURN;
}

/**
 * ipr_set_sup_dev_dflt - Initialize a Set Supported Device buffer
 * @supported_dev:	supported device struct
 * @vpids:			vendor product id struct
 *
 * Return value:
 * 	none
 **/
static void ipr_set_sup_dev_dflt(struct ipr_supported_device *supported_dev,
				 struct ipr_std_inq_vpids *vpids)
{
	memset(supported_dev, 0, sizeof(struct ipr_supported_device));
	memcpy(&supported_dev->vpids, vpids, sizeof(struct ipr_std_inq_vpids));
	supported_dev->num_records = 1;
	supported_dev->data_length =
		cpu_to_be16(sizeof(struct ipr_supported_device));
	supported_dev->reserved = 0;
}

/**
 * ipr_set_supported_devs - Send Set Supported Devices for a device
 * @ipr_cmd:	ipr command struct
 *
 * This function sends a Set Supported Devices to the adapter
 *
 * Return value:
 * 	IPR_RC_JOB_CONTINUE / IPR_RC_JOB_RETURN
 **/
static int ipr_set_supported_devs(struct ipr_cmnd *ipr_cmd)
{
	struct ipr_ioa_cfg *ioa_cfg = ipr_cmd->ioa_cfg;
	struct ipr_supported_device *supp_dev = &ioa_cfg->vpd_cbs->supp_dev;
	struct ipr_ioarcb *ioarcb = &ipr_cmd->ioarcb;
	struct ipr_resource_entry *res = ipr_cmd->u.res;

	ipr_cmd->job_step = ipr_ioa_reset_done;

	list_for_each_entry_continue(res, &ioa_cfg->used_res_q, queue) {
		if (!ipr_is_scsi_disk(res))
			continue;

		ipr_cmd->u.res = res;
		ipr_set_sup_dev_dflt(supp_dev, &res->std_inq_data.vpids);

		ioarcb->res_handle = cpu_to_be32(IPR_IOA_RES_HANDLE);
		ioarcb->cmd_pkt.flags_hi |= IPR_FLAGS_HI_WRITE_NOT_READ;
		ioarcb->cmd_pkt.request_type = IPR_RQTYPE_IOACMD;

		ioarcb->cmd_pkt.cdb[0] = IPR_SET_SUPPORTED_DEVICES;
		ioarcb->cmd_pkt.cdb[1] = IPR_SET_ALL_SUPPORTED_DEVICES;
		ioarcb->cmd_pkt.cdb[7] = (sizeof(struct ipr_supported_device) >> 8) & 0xff;
		ioarcb->cmd_pkt.cdb[8] = sizeof(struct ipr_supported_device) & 0xff;

		ipr_init_ioadl(ipr_cmd,
			       ioa_cfg->vpd_cbs_dma +
				 offsetof(struct ipr_misc_cbs, supp_dev),
			       sizeof(struct ipr_supported_device),
			       IPR_IOADL_FLAGS_WRITE_LAST);

		ipr_do_req(ipr_cmd, ipr_reset_ioa_job, ipr_timeout,
			   IPR_SET_SUP_DEVICE_TIMEOUT);

		if (!ioa_cfg->sis64)
			ipr_cmd->job_step = ipr_set_supported_devs;
		return IPR_RC_JOB_RETURN;
	}

	return IPR_RC_JOB_CONTINUE;
}

/**
 * ipr_get_mode_page - Locate specified mode page
 * @mode_pages:	mode page buffer
 * @page_code:	page code to find
 * @len:		minimum required length for mode page
 *
 * Return value:
 * 	pointer to mode page / NULL on failure
 **/
static void *ipr_get_mode_page(struct ipr_mode_pages *mode_pages,
			       u32 page_code, u32 len)
{
	struct ipr_mode_page_hdr *mode_hdr;
	u32 page_length;
	u32 length;

	if (!mode_pages || (mode_pages->hdr.length == 0))
		return NULL;

	length = (mode_pages->hdr.length + 1) - 4 - mode_pages->hdr.block_desc_len;
	mode_hdr = (struct ipr_mode_page_hdr *)
		(mode_pages->data + mode_pages->hdr.block_desc_len);

	while (length) {
		if (IPR_GET_MODE_PAGE_CODE(mode_hdr) == page_code) {
			if (mode_hdr->page_length >= (len - sizeof(struct ipr_mode_page_hdr)))
				return mode_hdr;
			break;
		} else {
			page_length = (sizeof(struct ipr_mode_page_hdr) +
				       mode_hdr->page_length);
			length -= page_length;
			mode_hdr = (struct ipr_mode_page_hdr *)
				((unsigned long)mode_hdr + page_length);
		}
	}
	return NULL;
}

/**
 * ipr_check_term_power - Check for term power errors
 * @ioa_cfg:	ioa config struct
 * @mode_pages:	IOAFP mode pages buffer
 *
 * Check the IOAFP's mode page 28 for term power errors
 *
 * Return value:
 * 	nothing
 **/
static void ipr_check_term_power(struct ipr_ioa_cfg *ioa_cfg,
				 struct ipr_mode_pages *mode_pages)
{
	int i;
	int entry_length;
	struct ipr_dev_bus_entry *bus;
	struct ipr_mode_page28 *mode_page;

	mode_page = ipr_get_mode_page(mode_pages, 0x28,
				      sizeof(struct ipr_mode_page28));

	entry_length = mode_page->entry_length;

	bus = mode_page->bus;

	for (i = 0; i < mode_page->num_entries; i++) {
		if (bus->flags & IPR_SCSI_ATTR_NO_TERM_PWR) {
			dev_err(&ioa_cfg->pdev->dev,
				"Term power is absent on scsi bus %d\n",
				bus->res_addr.bus);
		}

		bus = (struct ipr_dev_bus_entry *)((char *)bus + entry_length);
	}
}

/**
 * ipr_scsi_bus_speed_limit - Limit the SCSI speed based on SES table
 * @ioa_cfg:	ioa config struct
 *
 * Looks through the config table checking for SES devices. If
 * the SES device is in the SES table indicating a maximum SCSI
 * bus speed, the speed is limited for the bus.
 *
 * Return value:
 * 	none
 **/
static void ipr_scsi_bus_speed_limit(struct ipr_ioa_cfg *ioa_cfg)
{
	u32 max_xfer_rate;
	int i;

	for (i = 0; i < IPR_MAX_NUM_BUSES; i++) {
		max_xfer_rate = ipr_get_max_scsi_speed(ioa_cfg, i,
						       ioa_cfg->bus_attr[i].bus_width);

		if (max_xfer_rate < ioa_cfg->bus_attr[i].max_xfer_rate)
			ioa_cfg->bus_attr[i].max_xfer_rate = max_xfer_rate;
	}
}

/**
 * ipr_modify_ioafp_mode_page_28 - Modify IOAFP Mode Page 28
 * @ioa_cfg:	ioa config struct
 * @mode_pages:	mode page 28 buffer
 *
 * Updates mode page 28 based on driver configuration
 *
 * Return value:
 * 	none
 **/
static void ipr_modify_ioafp_mode_page_28(struct ipr_ioa_cfg *ioa_cfg,
					  	struct ipr_mode_pages *mode_pages)
{
	int i, entry_length;
	struct ipr_dev_bus_entry *bus;
	struct ipr_bus_attributes *bus_attr;
	struct ipr_mode_page28 *mode_page;

	mode_page = ipr_get_mode_page(mode_pages, 0x28,
				      sizeof(struct ipr_mode_page28));

	entry_length = mode_page->entry_length;

	/* Loop for each device bus entry */
	for (i = 0, bus = mode_page->bus;
	     i < mode_page->num_entries;
	     i++, bus = (struct ipr_dev_bus_entry *)((u8 *)bus + entry_length)) {
		if (bus->res_addr.bus > IPR_MAX_NUM_BUSES) {
			dev_err(&ioa_cfg->pdev->dev,
				"Invalid resource address reported: 0x%08X\n",
				IPR_GET_PHYS_LOC(bus->res_addr));
			continue;
		}

		bus_attr = &ioa_cfg->bus_attr[i];
		bus->extended_reset_delay = IPR_EXTENDED_RESET_DELAY;
		bus->bus_width = bus_attr->bus_width;
		bus->max_xfer_rate = cpu_to_be32(bus_attr->max_xfer_rate);
		bus->flags &= ~IPR_SCSI_ATTR_QAS_MASK;
		if (bus_attr->qas_enabled)
			bus->flags |= IPR_SCSI_ATTR_ENABLE_QAS;
		else
			bus->flags |= IPR_SCSI_ATTR_DISABLE_QAS;
	}
}

/**
 * ipr_build_mode_select - Build a mode select command
 * @ipr_cmd:	ipr command struct
 * @res_handle:	resource handle to send command to
 * @parm:		Byte 2 of Mode Sense command
 * @dma_addr:	DMA buffer address
 * @xfer_len:	data transfer length
 *
 * Return value:
 * 	none
 **/
static void ipr_build_mode_select(struct ipr_cmnd *ipr_cmd,
				  __be32 res_handle, u8 parm,
				  dma_addr_t dma_addr, u8 xfer_len)
{
	struct ipr_ioarcb *ioarcb = &ipr_cmd->ioarcb;

	ioarcb->res_handle = res_handle;
	ioarcb->cmd_pkt.request_type = IPR_RQTYPE_SCSICDB;
	ioarcb->cmd_pkt.flags_hi |= IPR_FLAGS_HI_WRITE_NOT_READ;
	ioarcb->cmd_pkt.cdb[0] = MODE_SELECT;
	ioarcb->cmd_pkt.cdb[1] = parm;
	ioarcb->cmd_pkt.cdb[4] = xfer_len;

	ipr_init_ioadl(ipr_cmd, dma_addr, xfer_len, IPR_IOADL_FLAGS_WRITE_LAST);
}

/**
 * ipr_ioafp_mode_select_page28 - Issue Mode Select Page 28 to IOA
 * @ipr_cmd:	ipr command struct
 *
 * This function sets up the SCSI bus attributes and sends
 * a Mode Select for Page 28 to activate them.
 *
 * Return value:
 * 	IPR_RC_JOB_RETURN
 **/
static int ipr_ioafp_mode_select_page28(struct ipr_cmnd *ipr_cmd)
{
	struct ipr_ioa_cfg *ioa_cfg = ipr_cmd->ioa_cfg;
	struct ipr_mode_pages *mode_pages = &ioa_cfg->vpd_cbs->mode_pages;
	int length;

	ENTER;
	ipr_scsi_bus_speed_limit(ioa_cfg);
	ipr_check_term_power(ioa_cfg, mode_pages);
	ipr_modify_ioafp_mode_page_28(ioa_cfg, mode_pages);
	length = mode_pages->hdr.length + 1;
	mode_pages->hdr.length = 0;

	ipr_build_mode_select(ipr_cmd, cpu_to_be32(IPR_IOA_RES_HANDLE), 0x11,
			      ioa_cfg->vpd_cbs_dma + offsetof(struct ipr_misc_cbs, mode_pages),
			      length);

	ipr_cmd->job_step = ipr_set_supported_devs;
	ipr_cmd->u.res = list_entry(ioa_cfg->used_res_q.next,
				    struct ipr_resource_entry, queue);
	ipr_do_req(ipr_cmd, ipr_reset_ioa_job, ipr_timeout, IPR_INTERNAL_TIMEOUT);

	LEAVE;
	return IPR_RC_JOB_RETURN;
}

/**
 * ipr_build_mode_sense - Builds a mode sense command
 * @ipr_cmd:	ipr command struct
 * @res:		resource entry struct
 * @parm:		Byte 2 of mode sense command
 * @dma_addr:	DMA address of mode sense buffer
 * @xfer_len:	Size of DMA buffer
 *
 * Return value:
 * 	none
 **/
static void ipr_build_mode_sense(struct ipr_cmnd *ipr_cmd,
				 __be32 res_handle,
				 u8 parm, dma_addr_t dma_addr, u8 xfer_len)
{
	struct ipr_ioarcb *ioarcb = &ipr_cmd->ioarcb;

	ioarcb->res_handle = res_handle;
	ioarcb->cmd_pkt.cdb[0] = MODE_SENSE;
	ioarcb->cmd_pkt.cdb[2] = parm;
	ioarcb->cmd_pkt.cdb[4] = xfer_len;
	ioarcb->cmd_pkt.request_type = IPR_RQTYPE_SCSICDB;

	ipr_init_ioadl(ipr_cmd, dma_addr, xfer_len, IPR_IOADL_FLAGS_READ_LAST);
}

/**
 * ipr_reset_cmd_failed - Handle failure of IOA reset command
 * @ipr_cmd:	ipr command struct
 *
 * This function handles the failure of an IOA bringup command.
 *
 * Return value:
 * 	IPR_RC_JOB_RETURN
 **/
static int ipr_reset_cmd_failed(struct ipr_cmnd *ipr_cmd)
{
	struct ipr_ioa_cfg *ioa_cfg = ipr_cmd->ioa_cfg;
	u32 ioasc = be32_to_cpu(ipr_cmd->s.ioasa.hdr.ioasc);

	dev_err(&ioa_cfg->pdev->dev,
		"0x%02X failed with IOASC: 0x%08X\n",
		ipr_cmd->ioarcb.cmd_pkt.cdb[0], ioasc);

	ipr_initiate_ioa_reset(ioa_cfg, IPR_SHUTDOWN_NONE);
	list_add_tail(&ipr_cmd->queue, &ioa_cfg->free_q);
	return IPR_RC_JOB_RETURN;
}

/**
 * ipr_reset_mode_sense_failed - Handle failure of IOAFP mode sense
 * @ipr_cmd:	ipr command struct
 *
 * This function handles the failure of a Mode Sense to the IOAFP.
 * Some adapters do not handle all mode pages.
 *
 * Return value:
 * 	IPR_RC_JOB_CONTINUE / IPR_RC_JOB_RETURN
 **/
static int ipr_reset_mode_sense_failed(struct ipr_cmnd *ipr_cmd)
{
	struct ipr_ioa_cfg *ioa_cfg = ipr_cmd->ioa_cfg;
	u32 ioasc = be32_to_cpu(ipr_cmd->s.ioasa.hdr.ioasc);

	if (ioasc == IPR_IOASC_IR_INVALID_REQ_TYPE_OR_PKT) {
		ipr_cmd->job_step = ipr_set_supported_devs;
		ipr_cmd->u.res = list_entry(ioa_cfg->used_res_q.next,
					    struct ipr_resource_entry, queue);
		return IPR_RC_JOB_CONTINUE;
	}

	return ipr_reset_cmd_failed(ipr_cmd);
}

/**
 * ipr_ioafp_mode_sense_page28 - Issue Mode Sense Page 28 to IOA
 * @ipr_cmd:	ipr command struct
 *
 * This function send a Page 28 mode sense to the IOA to
 * retrieve SCSI bus attributes.
 *
 * Return value:
 * 	IPR_RC_JOB_RETURN
 **/
static int ipr_ioafp_mode_sense_page28(struct ipr_cmnd *ipr_cmd)
{
	struct ipr_ioa_cfg *ioa_cfg = ipr_cmd->ioa_cfg;

	ENTER;
	ipr_build_mode_sense(ipr_cmd, cpu_to_be32(IPR_IOA_RES_HANDLE),
			     0x28, ioa_cfg->vpd_cbs_dma +
			     offsetof(struct ipr_misc_cbs, mode_pages),
			     sizeof(struct ipr_mode_pages));

	ipr_cmd->job_step = ipr_ioafp_mode_select_page28;
	ipr_cmd->job_step_failed = ipr_reset_mode_sense_failed;

	ipr_do_req(ipr_cmd, ipr_reset_ioa_job, ipr_timeout, IPR_INTERNAL_TIMEOUT);

	LEAVE;
	return IPR_RC_JOB_RETURN;
}

/**
 * ipr_ioafp_mode_select_page24 - Issue Mode Select to IOA
 * @ipr_cmd:	ipr command struct
 *
 * This function enables dual IOA RAID support if possible.
 *
 * Return value:
 * 	IPR_RC_JOB_RETURN
 **/
static int ipr_ioafp_mode_select_page24(struct ipr_cmnd *ipr_cmd)
{
	struct ipr_ioa_cfg *ioa_cfg = ipr_cmd->ioa_cfg;
	struct ipr_mode_pages *mode_pages = &ioa_cfg->vpd_cbs->mode_pages;
	struct ipr_mode_page24 *mode_page;
	int length;

	ENTER;
	mode_page = ipr_get_mode_page(mode_pages, 0x24,
				      sizeof(struct ipr_mode_page24));

	if (mode_page)
		mode_page->flags |= IPR_ENABLE_DUAL_IOA_AF;

	length = mode_pages->hdr.length + 1;
	mode_pages->hdr.length = 0;

	ipr_build_mode_select(ipr_cmd, cpu_to_be32(IPR_IOA_RES_HANDLE), 0x11,
			      ioa_cfg->vpd_cbs_dma + offsetof(struct ipr_misc_cbs, mode_pages),
			      length);

	ipr_cmd->job_step = ipr_ioafp_mode_sense_page28;
	ipr_do_req(ipr_cmd, ipr_reset_ioa_job, ipr_timeout, IPR_INTERNAL_TIMEOUT);

	LEAVE;
	return IPR_RC_JOB_RETURN;
}

/**
 * ipr_reset_mode_sense_page24_failed - Handle failure of IOAFP mode sense
 * @ipr_cmd:	ipr command struct
 *
 * This function handles the failure of a Mode Sense to the IOAFP.
 * Some adapters do not handle all mode pages.
 *
 * Return value:
 * 	IPR_RC_JOB_CONTINUE / IPR_RC_JOB_RETURN
 **/
static int ipr_reset_mode_sense_page24_failed(struct ipr_cmnd *ipr_cmd)
{
	u32 ioasc = be32_to_cpu(ipr_cmd->s.ioasa.hdr.ioasc);

	if (ioasc == IPR_IOASC_IR_INVALID_REQ_TYPE_OR_PKT) {
		ipr_cmd->job_step = ipr_ioafp_mode_sense_page28;
		return IPR_RC_JOB_CONTINUE;
	}

	return ipr_reset_cmd_failed(ipr_cmd);
}

/**
 * ipr_ioafp_mode_sense_page24 - Issue Page 24 Mode Sense to IOA
 * @ipr_cmd:	ipr command struct
 *
 * This function send a mode sense to the IOA to retrieve
 * the IOA Advanced Function Control mode page.
 *
 * Return value:
 * 	IPR_RC_JOB_RETURN
 **/
static int ipr_ioafp_mode_sense_page24(struct ipr_cmnd *ipr_cmd)
{
	struct ipr_ioa_cfg *ioa_cfg = ipr_cmd->ioa_cfg;

	ENTER;
	ipr_build_mode_sense(ipr_cmd, cpu_to_be32(IPR_IOA_RES_HANDLE),
			     0x24, ioa_cfg->vpd_cbs_dma +
			     offsetof(struct ipr_misc_cbs, mode_pages),
			     sizeof(struct ipr_mode_pages));

	ipr_cmd->job_step = ipr_ioafp_mode_select_page24;
	ipr_cmd->job_step_failed = ipr_reset_mode_sense_page24_failed;

	ipr_do_req(ipr_cmd, ipr_reset_ioa_job, ipr_timeout, IPR_INTERNAL_TIMEOUT);

	LEAVE;
	return IPR_RC_JOB_RETURN;
}

/**
 * ipr_init_res_table - Initialize the resource table
 * @ipr_cmd:	ipr command struct
 *
 * This function looks through the existing resource table, comparing
 * it with the config table. This function will take care of old/new
 * devices and schedule adding/removing them from the mid-layer
 * as appropriate.
 *
 * Return value:
 * 	IPR_RC_JOB_CONTINUE
 **/
static int ipr_init_res_table(struct ipr_cmnd *ipr_cmd)
{
	struct ipr_ioa_cfg *ioa_cfg = ipr_cmd->ioa_cfg;
	struct ipr_resource_entry *res, *temp;
	struct ipr_config_table_entry_wrapper cfgtew;
	int entries, found, flag, i;
	LIST_HEAD(old_res);

	ENTER;
	if (ioa_cfg->sis64)
		flag = ioa_cfg->u.cfg_table64->hdr64.flags;
	else
		flag = ioa_cfg->u.cfg_table->hdr.flags;

	if (flag & IPR_UCODE_DOWNLOAD_REQ)
		dev_err(&ioa_cfg->pdev->dev, "Microcode download required\n");

	list_for_each_entry_safe(res, temp, &ioa_cfg->used_res_q, queue)
		list_move_tail(&res->queue, &old_res);

	if (ioa_cfg->sis64)
		entries = be16_to_cpu(ioa_cfg->u.cfg_table64->hdr64.num_entries);
	else
		entries = ioa_cfg->u.cfg_table->hdr.num_entries;

	for (i = 0; i < entries; i++) {
		if (ioa_cfg->sis64)
			cfgtew.u.cfgte64 = &ioa_cfg->u.cfg_table64->dev[i];
		else
			cfgtew.u.cfgte = &ioa_cfg->u.cfg_table->dev[i];
		found = 0;

		list_for_each_entry_safe(res, temp, &old_res, queue) {
			if (ipr_is_same_device(res, &cfgtew)) {
				list_move_tail(&res->queue, &ioa_cfg->used_res_q);
				found = 1;
				break;
			}
		}

		if (!found) {
			if (list_empty(&ioa_cfg->free_res_q)) {
				dev_err(&ioa_cfg->pdev->dev, "Too many devices attached\n");
				break;
			}

			found = 1;
			res = list_entry(ioa_cfg->free_res_q.next,
					 struct ipr_resource_entry, queue);
			list_move_tail(&res->queue, &ioa_cfg->used_res_q);
			ipr_init_res_entry(res, &cfgtew);
			res->add_to_ml = 1;
		} else if (res->sdev && (ipr_is_vset_device(res) || ipr_is_scsi_disk(res)))
			res->sdev->allow_restart = 1;

		if (found)
			ipr_update_res_entry(res, &cfgtew);
	}

	list_for_each_entry_safe(res, temp, &old_res, queue) {
		if (res->sdev) {
			res->del_from_ml = 1;
			res->res_handle = IPR_INVALID_RES_HANDLE;
			list_move_tail(&res->queue, &ioa_cfg->used_res_q);
		}
	}

	list_for_each_entry_safe(res, temp, &old_res, queue) {
		ipr_clear_res_target(res);
		list_move_tail(&res->queue, &ioa_cfg->free_res_q);
	}

	if (ioa_cfg->dual_raid && ipr_dual_ioa_raid)
		ipr_cmd->job_step = ipr_ioafp_mode_sense_page24;
	else
		ipr_cmd->job_step = ipr_ioafp_mode_sense_page28;

	LEAVE;
	return IPR_RC_JOB_CONTINUE;
}

/**
 * ipr_ioafp_query_ioa_cfg - Send a Query IOA Config to the adapter.
 * @ipr_cmd:	ipr command struct
 *
 * This function sends a Query IOA Configuration command
 * to the adapter to retrieve the IOA configuration table.
 *
 * Return value:
 * 	IPR_RC_JOB_RETURN
 **/
static int ipr_ioafp_query_ioa_cfg(struct ipr_cmnd *ipr_cmd)
{
	struct ipr_ioa_cfg *ioa_cfg = ipr_cmd->ioa_cfg;
	struct ipr_ioarcb *ioarcb = &ipr_cmd->ioarcb;
	struct ipr_inquiry_page3 *ucode_vpd = &ioa_cfg->vpd_cbs->page3_data;
	struct ipr_inquiry_cap *cap = &ioa_cfg->vpd_cbs->cap;

	ENTER;
	if (cap->cap & IPR_CAP_DUAL_IOA_RAID)
		ioa_cfg->dual_raid = 1;
	dev_info(&ioa_cfg->pdev->dev, "Adapter firmware version: %02X%02X%02X%02X\n",
		 ucode_vpd->major_release, ucode_vpd->card_type,
		 ucode_vpd->minor_release[0], ucode_vpd->minor_release[1]);
	ioarcb->cmd_pkt.request_type = IPR_RQTYPE_IOACMD;
	ioarcb->res_handle = cpu_to_be32(IPR_IOA_RES_HANDLE);

	ioarcb->cmd_pkt.cdb[0] = IPR_QUERY_IOA_CONFIG;
	ioarcb->cmd_pkt.cdb[6] = (ioa_cfg->cfg_table_size >> 16) & 0xff;
	ioarcb->cmd_pkt.cdb[7] = (ioa_cfg->cfg_table_size >> 8) & 0xff;
	ioarcb->cmd_pkt.cdb[8] = ioa_cfg->cfg_table_size & 0xff;

	ipr_init_ioadl(ipr_cmd, ioa_cfg->cfg_table_dma, ioa_cfg->cfg_table_size,
		       IPR_IOADL_FLAGS_READ_LAST);

	ipr_cmd->job_step = ipr_init_res_table;

	ipr_do_req(ipr_cmd, ipr_reset_ioa_job, ipr_timeout, IPR_INTERNAL_TIMEOUT);

	LEAVE;
	return IPR_RC_JOB_RETURN;
}

/**
 * ipr_ioafp_inquiry - Send an Inquiry to the adapter.
 * @ipr_cmd:	ipr command struct
 *
 * This utility function sends an inquiry to the adapter.
 *
 * Return value:
 * 	none
 **/
static void ipr_ioafp_inquiry(struct ipr_cmnd *ipr_cmd, u8 flags, u8 page,
			      dma_addr_t dma_addr, u8 xfer_len)
{
	struct ipr_ioarcb *ioarcb = &ipr_cmd->ioarcb;

	ENTER;
	ioarcb->cmd_pkt.request_type = IPR_RQTYPE_SCSICDB;
	ioarcb->res_handle = cpu_to_be32(IPR_IOA_RES_HANDLE);

	ioarcb->cmd_pkt.cdb[0] = INQUIRY;
	ioarcb->cmd_pkt.cdb[1] = flags;
	ioarcb->cmd_pkt.cdb[2] = page;
	ioarcb->cmd_pkt.cdb[4] = xfer_len;

	ipr_init_ioadl(ipr_cmd, dma_addr, xfer_len, IPR_IOADL_FLAGS_READ_LAST);

	ipr_do_req(ipr_cmd, ipr_reset_ioa_job, ipr_timeout, IPR_INTERNAL_TIMEOUT);
	LEAVE;
}

/**
 * ipr_inquiry_page_supported - Is the given inquiry page supported
 * @page0:		inquiry page 0 buffer
 * @page:		page code.
 *
 * This function determines if the specified inquiry page is supported.
 *
 * Return value:
 *	1 if page is supported / 0 if not
 **/
static int ipr_inquiry_page_supported(struct ipr_inquiry_page0 *page0, u8 page)
{
	int i;

	for (i = 0; i < min_t(u8, page0->len, IPR_INQUIRY_PAGE0_ENTRIES); i++)
		if (page0->page[i] == page)
			return 1;

	return 0;
}

/**
 * ipr_ioafp_cap_inquiry - Send a Page 0xD0 Inquiry to the adapter.
 * @ipr_cmd:	ipr command struct
 *
 * This function sends a Page 0xD0 inquiry to the adapter
 * to retrieve adapter capabilities.
 *
 * Return value:
 * 	IPR_RC_JOB_CONTINUE / IPR_RC_JOB_RETURN
 **/
static int ipr_ioafp_cap_inquiry(struct ipr_cmnd *ipr_cmd)
{
	struct ipr_ioa_cfg *ioa_cfg = ipr_cmd->ioa_cfg;
	struct ipr_inquiry_page0 *page0 = &ioa_cfg->vpd_cbs->page0_data;
	struct ipr_inquiry_cap *cap = &ioa_cfg->vpd_cbs->cap;

	ENTER;
	ipr_cmd->job_step = ipr_ioafp_query_ioa_cfg;
	memset(cap, 0, sizeof(*cap));

	if (ipr_inquiry_page_supported(page0, 0xD0)) {
		ipr_ioafp_inquiry(ipr_cmd, 1, 0xD0,
				  ioa_cfg->vpd_cbs_dma + offsetof(struct ipr_misc_cbs, cap),
				  sizeof(struct ipr_inquiry_cap));
		return IPR_RC_JOB_RETURN;
	}

	LEAVE;
	return IPR_RC_JOB_CONTINUE;
}

/**
 * ipr_ioafp_page3_inquiry - Send a Page 3 Inquiry to the adapter.
 * @ipr_cmd:	ipr command struct
 *
 * This function sends a Page 3 inquiry to the adapter
 * to retrieve software VPD information.
 *
 * Return value:
 * 	IPR_RC_JOB_CONTINUE / IPR_RC_JOB_RETURN
 **/
static int ipr_ioafp_page3_inquiry(struct ipr_cmnd *ipr_cmd)
{
	struct ipr_ioa_cfg *ioa_cfg = ipr_cmd->ioa_cfg;

	ENTER;

	ipr_cmd->job_step = ipr_ioafp_cap_inquiry;

	ipr_ioafp_inquiry(ipr_cmd, 1, 3,
			  ioa_cfg->vpd_cbs_dma + offsetof(struct ipr_misc_cbs, page3_data),
			  sizeof(struct ipr_inquiry_page3));

	LEAVE;
	return IPR_RC_JOB_RETURN;
}

/**
 * ipr_ioafp_page0_inquiry - Send a Page 0 Inquiry to the adapter.
 * @ipr_cmd:	ipr command struct
 *
 * This function sends a Page 0 inquiry to the adapter
 * to retrieve supported inquiry pages.
 *
 * Return value:
 * 	IPR_RC_JOB_CONTINUE / IPR_RC_JOB_RETURN
 **/
static int ipr_ioafp_page0_inquiry(struct ipr_cmnd *ipr_cmd)
{
	struct ipr_ioa_cfg *ioa_cfg = ipr_cmd->ioa_cfg;
	char type[5];

	ENTER;

	/* Grab the type out of the VPD and store it away */
	memcpy(type, ioa_cfg->vpd_cbs->ioa_vpd.std_inq_data.vpids.product_id, 4);
	type[4] = '\0';
	ioa_cfg->type = simple_strtoul((char *)type, NULL, 16);

	ipr_cmd->job_step = ipr_ioafp_page3_inquiry;

	ipr_ioafp_inquiry(ipr_cmd, 1, 0,
			  ioa_cfg->vpd_cbs_dma + offsetof(struct ipr_misc_cbs, page0_data),
			  sizeof(struct ipr_inquiry_page0));

	LEAVE;
	return IPR_RC_JOB_RETURN;
}

/**
 * ipr_ioafp_std_inquiry - Send a Standard Inquiry to the adapter.
 * @ipr_cmd:	ipr command struct
 *
 * This function sends a standard inquiry to the adapter.
 *
 * Return value:
 * 	IPR_RC_JOB_RETURN
 **/
static int ipr_ioafp_std_inquiry(struct ipr_cmnd *ipr_cmd)
{
	struct ipr_ioa_cfg *ioa_cfg = ipr_cmd->ioa_cfg;

	ENTER;
	ipr_cmd->job_step = ipr_ioafp_page0_inquiry;

	ipr_ioafp_inquiry(ipr_cmd, 0, 0,
			  ioa_cfg->vpd_cbs_dma + offsetof(struct ipr_misc_cbs, ioa_vpd),
			  sizeof(struct ipr_ioa_vpd));

	LEAVE;
	return IPR_RC_JOB_RETURN;
}

/**
 * ipr_ioafp_identify_hrrq - Send Identify Host RRQ.
 * @ipr_cmd:	ipr command struct
 *
 * This function send an Identify Host Request Response Queue
 * command to establish the HRRQ with the adapter.
 *
 * Return value:
 * 	IPR_RC_JOB_RETURN
 **/
static int ipr_ioafp_identify_hrrq(struct ipr_cmnd *ipr_cmd)
{
	struct ipr_ioa_cfg *ioa_cfg = ipr_cmd->ioa_cfg;
	struct ipr_ioarcb *ioarcb = &ipr_cmd->ioarcb;

	ENTER;
	dev_info(&ioa_cfg->pdev->dev, "Starting IOA initialization sequence.\n");

	ioarcb->cmd_pkt.cdb[0] = IPR_ID_HOST_RR_Q;
	ioarcb->res_handle = cpu_to_be32(IPR_IOA_RES_HANDLE);

	ioarcb->cmd_pkt.request_type = IPR_RQTYPE_IOACMD;
	if (ioa_cfg->sis64)
		ioarcb->cmd_pkt.cdb[1] = 0x1;
	ioarcb->cmd_pkt.cdb[2] =
		((u64) ioa_cfg->host_rrq_dma >> 24) & 0xff;
	ioarcb->cmd_pkt.cdb[3] =
		((u64) ioa_cfg->host_rrq_dma >> 16) & 0xff;
	ioarcb->cmd_pkt.cdb[4] =
		((u64) ioa_cfg->host_rrq_dma >> 8) & 0xff;
	ioarcb->cmd_pkt.cdb[5] =
		((u64) ioa_cfg->host_rrq_dma) & 0xff;
	ioarcb->cmd_pkt.cdb[7] =
		((sizeof(u32) * IPR_NUM_CMD_BLKS) >> 8) & 0xff;
	ioarcb->cmd_pkt.cdb[8] =
		(sizeof(u32) * IPR_NUM_CMD_BLKS) & 0xff;

	if (ioa_cfg->sis64) {
		ioarcb->cmd_pkt.cdb[10] =
			((u64) ioa_cfg->host_rrq_dma >> 56) & 0xff;
		ioarcb->cmd_pkt.cdb[11] =
			((u64) ioa_cfg->host_rrq_dma >> 48) & 0xff;
		ioarcb->cmd_pkt.cdb[12] =
			((u64) ioa_cfg->host_rrq_dma >> 40) & 0xff;
		ioarcb->cmd_pkt.cdb[13] =
			((u64) ioa_cfg->host_rrq_dma >> 32) & 0xff;
	}

	ipr_cmd->job_step = ipr_ioafp_std_inquiry;

	ipr_do_req(ipr_cmd, ipr_reset_ioa_job, ipr_timeout, IPR_INTERNAL_TIMEOUT);

	LEAVE;
	return IPR_RC_JOB_RETURN;
}

/**
 * ipr_reset_timer_done - Adapter reset timer function
 * @ipr_cmd:	ipr command struct
 *
 * Description: This function is used in adapter reset processing
 * for timing events. If the reset_cmd pointer in the IOA
 * config struct is not this adapter's we are doing nested
 * resets and fail_all_ops will take care of freeing the
 * command block.
 *
 * Return value:
 * 	none
 **/
static void ipr_reset_timer_done(struct ipr_cmnd *ipr_cmd)
{
	struct ipr_ioa_cfg *ioa_cfg = ipr_cmd->ioa_cfg;
	unsigned long lock_flags = 0;

	spin_lock_irqsave(ioa_cfg->host->host_lock, lock_flags);

	if (ioa_cfg->reset_cmd == ipr_cmd) {
		list_del(&ipr_cmd->queue);
		ipr_cmd->done(ipr_cmd);
	}

	spin_unlock_irqrestore(ioa_cfg->host->host_lock, lock_flags);
}

/**
 * ipr_reset_start_timer - Start a timer for adapter reset job
 * @ipr_cmd:	ipr command struct
 * @timeout:	timeout value
 *
 * Description: This function is used in adapter reset processing
 * for timing events. If the reset_cmd pointer in the IOA
 * config struct is not this adapter's we are doing nested
 * resets and fail_all_ops will take care of freeing the
 * command block.
 *
 * Return value:
 * 	none
 **/
static void ipr_reset_start_timer(struct ipr_cmnd *ipr_cmd,
				  unsigned long timeout)
{
	list_add_tail(&ipr_cmd->queue, &ipr_cmd->ioa_cfg->pending_q);
	ipr_cmd->done = ipr_reset_ioa_job;

	ipr_cmd->timer.data = (unsigned long) ipr_cmd;
	ipr_cmd->timer.expires = jiffies + timeout;
	ipr_cmd->timer.function = (void (*)(unsigned long))ipr_reset_timer_done;
	add_timer(&ipr_cmd->timer);
}

/**
 * ipr_init_ioa_mem - Initialize ioa_cfg control block
 * @ioa_cfg:	ioa cfg struct
 *
 * Return value:
 * 	nothing
 **/
static void ipr_init_ioa_mem(struct ipr_ioa_cfg *ioa_cfg)
{
	memset(ioa_cfg->host_rrq, 0, sizeof(u32) * IPR_NUM_CMD_BLKS);

	/* Initialize Host RRQ pointers */
	ioa_cfg->hrrq_start = ioa_cfg->host_rrq;
	ioa_cfg->hrrq_end = &ioa_cfg->host_rrq[IPR_NUM_CMD_BLKS - 1];
	ioa_cfg->hrrq_curr = ioa_cfg->hrrq_start;
	ioa_cfg->toggle_bit = 1;

	/* Zero out config table */
	memset(ioa_cfg->u.cfg_table, 0, ioa_cfg->cfg_table_size);
}

/**
 * ipr_reset_next_stage - Process IPL stage change based on feedback register.
 * @ipr_cmd:	ipr command struct
 *
 * Return value:
 * 	IPR_RC_JOB_CONTINUE / IPR_RC_JOB_RETURN
 **/
static int ipr_reset_next_stage(struct ipr_cmnd *ipr_cmd)
{
	unsigned long stage, stage_time;
	u32 feedback;
	volatile u32 int_reg;
	struct ipr_ioa_cfg *ioa_cfg = ipr_cmd->ioa_cfg;
	u64 maskval = 0;

	feedback = readl(ioa_cfg->regs.init_feedback_reg);
	stage = feedback & IPR_IPL_INIT_STAGE_MASK;
	stage_time = feedback & IPR_IPL_INIT_STAGE_TIME_MASK;

	ipr_dbg("IPL stage = 0x%lx, IPL stage time = %ld\n", stage, stage_time);

	/* sanity check the stage_time value */
	if (stage_time == 0)
		stage_time = IPR_IPL_INIT_DEFAULT_STAGE_TIME;
	else if (stage_time < IPR_IPL_INIT_MIN_STAGE_TIME)
		stage_time = IPR_IPL_INIT_MIN_STAGE_TIME;
	else if (stage_time > IPR_LONG_OPERATIONAL_TIMEOUT)
		stage_time = IPR_LONG_OPERATIONAL_TIMEOUT;

	if (stage == IPR_IPL_INIT_STAGE_UNKNOWN) {
		writel(IPR_PCII_IPL_STAGE_CHANGE, ioa_cfg->regs.set_interrupt_mask_reg);
		int_reg = readl(ioa_cfg->regs.sense_interrupt_mask_reg);
		stage_time = ioa_cfg->transop_timeout;
		ipr_cmd->job_step = ipr_ioafp_identify_hrrq;
	} else if (stage == IPR_IPL_INIT_STAGE_TRANSOP) {
		int_reg = readl(ioa_cfg->regs.sense_interrupt_reg32);
		if (int_reg & IPR_PCII_IOA_TRANS_TO_OPER) {
			ipr_cmd->job_step = ipr_ioafp_identify_hrrq;
			maskval = IPR_PCII_IPL_STAGE_CHANGE;
			maskval = (maskval << 32) | IPR_PCII_IOA_TRANS_TO_OPER;
			writeq(maskval, ioa_cfg->regs.set_interrupt_mask_reg);
			int_reg = readl(ioa_cfg->regs.sense_interrupt_mask_reg);
			return IPR_RC_JOB_CONTINUE;
		}
	}

	ipr_cmd->timer.data = (unsigned long) ipr_cmd;
	ipr_cmd->timer.expires = jiffies + stage_time * HZ;
	ipr_cmd->timer.function = (void (*)(unsigned long))ipr_oper_timeout;
	ipr_cmd->done = ipr_reset_ioa_job;
	add_timer(&ipr_cmd->timer);
	list_add_tail(&ipr_cmd->queue, &ioa_cfg->pending_q);

	return IPR_RC_JOB_RETURN;
}

/**
 * ipr_reset_enable_ioa - Enable the IOA following a reset.
 * @ipr_cmd:	ipr command struct
 *
 * This function reinitializes some control blocks and
 * enables destructive diagnostics on the adapter.
 *
 * Return value:
 * 	IPR_RC_JOB_RETURN
 **/
static int ipr_reset_enable_ioa(struct ipr_cmnd *ipr_cmd)
{
	struct ipr_ioa_cfg *ioa_cfg = ipr_cmd->ioa_cfg;
	volatile u32 int_reg;
	volatile u64 maskval;

	ENTER;
	ipr_cmd->job_step = ipr_ioafp_identify_hrrq;
	ipr_init_ioa_mem(ioa_cfg);

	ioa_cfg->allow_interrupts = 1;
	if (ioa_cfg->sis64) {
		/* Set the adapter to the correct endian mode. */
		writel(IPR_ENDIAN_SWAP_KEY, ioa_cfg->regs.endian_swap_reg);
		int_reg = readl(ioa_cfg->regs.endian_swap_reg);
	}

	int_reg = readl(ioa_cfg->regs.sense_interrupt_reg32);

	if (int_reg & IPR_PCII_IOA_TRANS_TO_OPER) {
		writel((IPR_PCII_ERROR_INTERRUPTS | IPR_PCII_HRRQ_UPDATED),
		       ioa_cfg->regs.clr_interrupt_mask_reg32);
		int_reg = readl(ioa_cfg->regs.sense_interrupt_mask_reg);
		return IPR_RC_JOB_CONTINUE;
	}

	/* Enable destructive diagnostics on IOA */
	writel(ioa_cfg->doorbell, ioa_cfg->regs.set_uproc_interrupt_reg32);

	if (ioa_cfg->sis64) {
		maskval = IPR_PCII_IPL_STAGE_CHANGE;
		maskval = (maskval << 32) | IPR_PCII_OPER_INTERRUPTS;
		writeq(maskval, ioa_cfg->regs.clr_interrupt_mask_reg);
	} else
		writel(IPR_PCII_OPER_INTERRUPTS, ioa_cfg->regs.clr_interrupt_mask_reg32);

	int_reg = readl(ioa_cfg->regs.sense_interrupt_mask_reg);

	dev_info(&ioa_cfg->pdev->dev, "Initializing IOA.\n");

	if (ioa_cfg->sis64) {
		ipr_cmd->job_step = ipr_reset_next_stage;
		return IPR_RC_JOB_CONTINUE;
	}

	ipr_cmd->timer.data = (unsigned long) ipr_cmd;
	ipr_cmd->timer.expires = jiffies + (ioa_cfg->transop_timeout * HZ);
	ipr_cmd->timer.function = (void (*)(unsigned long))ipr_oper_timeout;
	ipr_cmd->done = ipr_reset_ioa_job;
	add_timer(&ipr_cmd->timer);
	list_add_tail(&ipr_cmd->queue, &ioa_cfg->pending_q);

	LEAVE;
	return IPR_RC_JOB_RETURN;
}

/**
 * ipr_reset_wait_for_dump - Wait for a dump to timeout.
 * @ipr_cmd:	ipr command struct
 *
 * This function is invoked when an adapter dump has run out
 * of processing time.
 *
 * Return value:
 * 	IPR_RC_JOB_CONTINUE
 **/
static int ipr_reset_wait_for_dump(struct ipr_cmnd *ipr_cmd)
{
	struct ipr_ioa_cfg *ioa_cfg = ipr_cmd->ioa_cfg;

	if (ioa_cfg->sdt_state == GET_DUMP)
		ioa_cfg->sdt_state = ABORT_DUMP;

	ipr_cmd->job_step = ipr_reset_alert;

	return IPR_RC_JOB_CONTINUE;
}

/**
 * ipr_unit_check_no_data - Log a unit check/no data error log
 * @ioa_cfg:		ioa config struct
 *
 * Logs an error indicating the adapter unit checked, but for some
 * reason, we were unable to fetch the unit check buffer.
 *
 * Return value:
 * 	nothing
 **/
static void ipr_unit_check_no_data(struct ipr_ioa_cfg *ioa_cfg)
{
	ioa_cfg->errors_logged++;
	dev_err(&ioa_cfg->pdev->dev, "IOA unit check with no data\n");
}

/**
 * ipr_get_unit_check_buffer - Get the unit check buffer from the IOA
 * @ioa_cfg:		ioa config struct
 *
 * Fetches the unit check buffer from the adapter by clocking the data
 * through the mailbox register.
 *
 * Return value:
 * 	nothing
 **/
static void ipr_get_unit_check_buffer(struct ipr_ioa_cfg *ioa_cfg)
{
	unsigned long mailbox;
	struct ipr_hostrcb *hostrcb;
	struct ipr_uc_sdt sdt;
	int rc, length;
	u32 ioasc;

	mailbox = readl(ioa_cfg->ioa_mailbox);

	if (!ioa_cfg->sis64 && !ipr_sdt_is_fmt2(mailbox)) {
		ipr_unit_check_no_data(ioa_cfg);
		return;
	}

	memset(&sdt, 0, sizeof(struct ipr_uc_sdt));
	rc = ipr_get_ldump_data_section(ioa_cfg, mailbox, (__be32 *) &sdt,
					(sizeof(struct ipr_uc_sdt)) / sizeof(__be32));

	if (rc || !(sdt.entry[0].flags & IPR_SDT_VALID_ENTRY) ||
	    ((be32_to_cpu(sdt.hdr.state) != IPR_FMT3_SDT_READY_TO_USE) &&
	    (be32_to_cpu(sdt.hdr.state) != IPR_FMT2_SDT_READY_TO_USE))) {
		ipr_unit_check_no_data(ioa_cfg);
		return;
	}

	/* Find length of the first sdt entry (UC buffer) */
	if (be32_to_cpu(sdt.hdr.state) == IPR_FMT3_SDT_READY_TO_USE)
		length = be32_to_cpu(sdt.entry[0].end_token);
	else
		length = (be32_to_cpu(sdt.entry[0].end_token) -
			  be32_to_cpu(sdt.entry[0].start_token)) &
			  IPR_FMT2_MBX_ADDR_MASK;

	hostrcb = list_entry(ioa_cfg->hostrcb_free_q.next,
			     struct ipr_hostrcb, queue);
	list_del(&hostrcb->queue);
	memset(&hostrcb->hcam, 0, sizeof(hostrcb->hcam));

	rc = ipr_get_ldump_data_section(ioa_cfg,
					be32_to_cpu(sdt.entry[0].start_token),
					(__be32 *)&hostrcb->hcam,
					min(length, (int)sizeof(hostrcb->hcam)) / sizeof(__be32));

	if (!rc) {
		ipr_handle_log_data(ioa_cfg, hostrcb);
		ioasc = be32_to_cpu(hostrcb->hcam.u.error.fd_ioasc);
		if (ioasc == IPR_IOASC_NR_IOA_RESET_REQUIRED &&
		    ioa_cfg->sdt_state == GET_DUMP)
			ioa_cfg->sdt_state = WAIT_FOR_DUMP;
	} else
		ipr_unit_check_no_data(ioa_cfg);

	list_add_tail(&hostrcb->queue, &ioa_cfg->hostrcb_free_q);
}

/**
 * ipr_reset_get_unit_check_job - Call to get the unit check buffer.
 * @ipr_cmd:	ipr command struct
 *
 * Description: This function will call to get the unit check buffer.
 *
 * Return value:
 *	IPR_RC_JOB_RETURN
 **/
static int ipr_reset_get_unit_check_job(struct ipr_cmnd *ipr_cmd)
{
	struct ipr_ioa_cfg *ioa_cfg = ipr_cmd->ioa_cfg;

	ENTER;
	ioa_cfg->ioa_unit_checked = 0;
	ipr_get_unit_check_buffer(ioa_cfg);
	ipr_cmd->job_step = ipr_reset_alert;
	ipr_reset_start_timer(ipr_cmd, 0);

	LEAVE;
	return IPR_RC_JOB_RETURN;
}

/**
 * ipr_reset_restore_cfg_space - Restore PCI config space.
 * @ipr_cmd:	ipr command struct
 *
 * Description: This function restores the saved PCI config space of
 * the adapter, fails all outstanding ops back to the callers, and
 * fetches the dump/unit check if applicable to this reset.
 *
 * Return value:
 * 	IPR_RC_JOB_CONTINUE / IPR_RC_JOB_RETURN
 **/
static int ipr_reset_restore_cfg_space(struct ipr_cmnd *ipr_cmd)
{
	struct ipr_ioa_cfg *ioa_cfg = ipr_cmd->ioa_cfg;
	volatile u32 int_reg;
<<<<<<< HEAD
	int rc;

	ENTER;
	ioa_cfg->pdev->state_saved = true;
	rc = pci_restore_state(ioa_cfg->pdev);

	if (rc != PCIBIOS_SUCCESSFUL) {
		ipr_cmd->s.ioasa.hdr.ioasc = cpu_to_be32(IPR_IOASC_PCI_ACCESS_ERROR);
		return IPR_RC_JOB_CONTINUE;
	}
=======

	ENTER;
	ioa_cfg->pdev->state_saved = true;
	pci_restore_state(ioa_cfg->pdev);
>>>>>>> 3cbea436

	if (ipr_set_pcix_cmd_reg(ioa_cfg)) {
		ipr_cmd->s.ioasa.hdr.ioasc = cpu_to_be32(IPR_IOASC_PCI_ACCESS_ERROR);
		return IPR_RC_JOB_CONTINUE;
	}

	ipr_fail_all_ops(ioa_cfg);

	if (ioa_cfg->sis64) {
		/* Set the adapter to the correct endian mode. */
		writel(IPR_ENDIAN_SWAP_KEY, ioa_cfg->regs.endian_swap_reg);
		int_reg = readl(ioa_cfg->regs.endian_swap_reg);
	}

	if (ioa_cfg->ioa_unit_checked) {
		if (ioa_cfg->sis64) {
			ipr_cmd->job_step = ipr_reset_get_unit_check_job;
			ipr_reset_start_timer(ipr_cmd, IPR_DUMP_DELAY_TIMEOUT);
			return IPR_RC_JOB_RETURN;
		} else {
			ioa_cfg->ioa_unit_checked = 0;
			ipr_get_unit_check_buffer(ioa_cfg);
			ipr_cmd->job_step = ipr_reset_alert;
			ipr_reset_start_timer(ipr_cmd, 0);
			return IPR_RC_JOB_RETURN;
		}
	}

	if (ioa_cfg->in_ioa_bringdown) {
		ipr_cmd->job_step = ipr_ioa_bringdown_done;
	} else {
		ipr_cmd->job_step = ipr_reset_enable_ioa;

		if (GET_DUMP == ioa_cfg->sdt_state) {
			ipr_reset_start_timer(ipr_cmd, IPR_DUMP_TIMEOUT);
			ipr_cmd->job_step = ipr_reset_wait_for_dump;
			schedule_work(&ioa_cfg->work_q);
			return IPR_RC_JOB_RETURN;
		}
	}

	LEAVE;
	return IPR_RC_JOB_CONTINUE;
}

/**
 * ipr_reset_bist_done - BIST has completed on the adapter.
 * @ipr_cmd:	ipr command struct
 *
 * Description: Unblock config space and resume the reset process.
 *
 * Return value:
 * 	IPR_RC_JOB_CONTINUE
 **/
static int ipr_reset_bist_done(struct ipr_cmnd *ipr_cmd)
{
	ENTER;
	pci_unblock_user_cfg_access(ipr_cmd->ioa_cfg->pdev);
	ipr_cmd->job_step = ipr_reset_restore_cfg_space;
	LEAVE;
	return IPR_RC_JOB_CONTINUE;
}

/**
 * ipr_reset_start_bist - Run BIST on the adapter.
 * @ipr_cmd:	ipr command struct
 *
 * Description: This function runs BIST on the adapter, then delays 2 seconds.
 *
 * Return value:
 * 	IPR_RC_JOB_CONTINUE / IPR_RC_JOB_RETURN
 **/
static int ipr_reset_start_bist(struct ipr_cmnd *ipr_cmd)
{
	struct ipr_ioa_cfg *ioa_cfg = ipr_cmd->ioa_cfg;
	int rc = PCIBIOS_SUCCESSFUL;

	ENTER;
	pci_block_user_cfg_access(ioa_cfg->pdev);

	if (ioa_cfg->ipr_chip->bist_method == IPR_MMIO)
		writel(IPR_UPROCI_SIS64_START_BIST,
		       ioa_cfg->regs.set_uproc_interrupt_reg32);
	else
		rc = pci_write_config_byte(ioa_cfg->pdev, PCI_BIST, PCI_BIST_START);

	if (rc == PCIBIOS_SUCCESSFUL) {
		ipr_cmd->job_step = ipr_reset_bist_done;
		ipr_reset_start_timer(ipr_cmd, IPR_WAIT_FOR_BIST_TIMEOUT);
		rc = IPR_RC_JOB_RETURN;
	} else {
		pci_unblock_user_cfg_access(ipr_cmd->ioa_cfg->pdev);
		ipr_cmd->s.ioasa.hdr.ioasc = cpu_to_be32(IPR_IOASC_PCI_ACCESS_ERROR);
		rc = IPR_RC_JOB_CONTINUE;
	}

	LEAVE;
	return rc;
}

/**
 * ipr_reset_slot_reset_done - Clear PCI reset to the adapter
 * @ipr_cmd:	ipr command struct
 *
 * Description: This clears PCI reset to the adapter and delays two seconds.
 *
 * Return value:
 * 	IPR_RC_JOB_RETURN
 **/
static int ipr_reset_slot_reset_done(struct ipr_cmnd *ipr_cmd)
{
	ENTER;
	pci_set_pcie_reset_state(ipr_cmd->ioa_cfg->pdev, pcie_deassert_reset);
	ipr_cmd->job_step = ipr_reset_bist_done;
	ipr_reset_start_timer(ipr_cmd, IPR_WAIT_FOR_BIST_TIMEOUT);
	LEAVE;
	return IPR_RC_JOB_RETURN;
}

/**
 * ipr_reset_slot_reset - Reset the PCI slot of the adapter.
 * @ipr_cmd:	ipr command struct
 *
 * Description: This asserts PCI reset to the adapter.
 *
 * Return value:
 * 	IPR_RC_JOB_RETURN
 **/
static int ipr_reset_slot_reset(struct ipr_cmnd *ipr_cmd)
{
	struct ipr_ioa_cfg *ioa_cfg = ipr_cmd->ioa_cfg;
	struct pci_dev *pdev = ioa_cfg->pdev;

	ENTER;
	pci_block_user_cfg_access(pdev);
	pci_set_pcie_reset_state(pdev, pcie_warm_reset);
	ipr_cmd->job_step = ipr_reset_slot_reset_done;
	ipr_reset_start_timer(ipr_cmd, IPR_PCI_RESET_TIMEOUT);
	LEAVE;
	return IPR_RC_JOB_RETURN;
}

/**
 * ipr_reset_allowed - Query whether or not IOA can be reset
 * @ioa_cfg:	ioa config struct
 *
 * Return value:
 * 	0 if reset not allowed / non-zero if reset is allowed
 **/
static int ipr_reset_allowed(struct ipr_ioa_cfg *ioa_cfg)
{
	volatile u32 temp_reg;

	temp_reg = readl(ioa_cfg->regs.sense_interrupt_reg);
	return ((temp_reg & IPR_PCII_CRITICAL_OPERATION) == 0);
}

/**
 * ipr_reset_wait_to_start_bist - Wait for permission to reset IOA.
 * @ipr_cmd:	ipr command struct
 *
 * Description: This function waits for adapter permission to run BIST,
 * then runs BIST. If the adapter does not give permission after a
 * reasonable time, we will reset the adapter anyway. The impact of
 * resetting the adapter without warning the adapter is the risk of
 * losing the persistent error log on the adapter. If the adapter is
 * reset while it is writing to the flash on the adapter, the flash
 * segment will have bad ECC and be zeroed.
 *
 * Return value:
 * 	IPR_RC_JOB_CONTINUE / IPR_RC_JOB_RETURN
 **/
static int ipr_reset_wait_to_start_bist(struct ipr_cmnd *ipr_cmd)
{
	struct ipr_ioa_cfg *ioa_cfg = ipr_cmd->ioa_cfg;
	int rc = IPR_RC_JOB_RETURN;

	if (!ipr_reset_allowed(ioa_cfg) && ipr_cmd->u.time_left) {
		ipr_cmd->u.time_left -= IPR_CHECK_FOR_RESET_TIMEOUT;
		ipr_reset_start_timer(ipr_cmd, IPR_CHECK_FOR_RESET_TIMEOUT);
	} else {
		ipr_cmd->job_step = ioa_cfg->reset;
		rc = IPR_RC_JOB_CONTINUE;
	}

	return rc;
}

/**
 * ipr_reset_alert - Alert the adapter of a pending reset
 * @ipr_cmd:	ipr command struct
 *
 * Description: This function alerts the adapter that it will be reset.
 * If memory space is not currently enabled, proceed directly
 * to running BIST on the adapter. The timer must always be started
 * so we guarantee we do not run BIST from ipr_isr.
 *
 * Return value:
 * 	IPR_RC_JOB_RETURN
 **/
static int ipr_reset_alert(struct ipr_cmnd *ipr_cmd)
{
	struct ipr_ioa_cfg *ioa_cfg = ipr_cmd->ioa_cfg;
	u16 cmd_reg;
	int rc;

	ENTER;
	rc = pci_read_config_word(ioa_cfg->pdev, PCI_COMMAND, &cmd_reg);

	if ((rc == PCIBIOS_SUCCESSFUL) && (cmd_reg & PCI_COMMAND_MEMORY)) {
		ipr_mask_and_clear_interrupts(ioa_cfg, ~0);
		writel(IPR_UPROCI_RESET_ALERT, ioa_cfg->regs.set_uproc_interrupt_reg32);
		ipr_cmd->job_step = ipr_reset_wait_to_start_bist;
	} else {
		ipr_cmd->job_step = ioa_cfg->reset;
	}

	ipr_cmd->u.time_left = IPR_WAIT_FOR_RESET_TIMEOUT;
	ipr_reset_start_timer(ipr_cmd, IPR_CHECK_FOR_RESET_TIMEOUT);

	LEAVE;
	return IPR_RC_JOB_RETURN;
}

/**
 * ipr_reset_ucode_download_done - Microcode download completion
 * @ipr_cmd:	ipr command struct
 *
 * Description: This function unmaps the microcode download buffer.
 *
 * Return value:
 * 	IPR_RC_JOB_CONTINUE
 **/
static int ipr_reset_ucode_download_done(struct ipr_cmnd *ipr_cmd)
{
	struct ipr_ioa_cfg *ioa_cfg = ipr_cmd->ioa_cfg;
	struct ipr_sglist *sglist = ioa_cfg->ucode_sglist;

	pci_unmap_sg(ioa_cfg->pdev, sglist->scatterlist,
		     sglist->num_sg, DMA_TO_DEVICE);

	ipr_cmd->job_step = ipr_reset_alert;
	return IPR_RC_JOB_CONTINUE;
}

/**
 * ipr_reset_ucode_download - Download microcode to the adapter
 * @ipr_cmd:	ipr command struct
 *
 * Description: This function checks to see if it there is microcode
 * to download to the adapter. If there is, a download is performed.
 *
 * Return value:
 * 	IPR_RC_JOB_CONTINUE / IPR_RC_JOB_RETURN
 **/
static int ipr_reset_ucode_download(struct ipr_cmnd *ipr_cmd)
{
	struct ipr_ioa_cfg *ioa_cfg = ipr_cmd->ioa_cfg;
	struct ipr_sglist *sglist = ioa_cfg->ucode_sglist;

	ENTER;
	ipr_cmd->job_step = ipr_reset_alert;

	if (!sglist)
		return IPR_RC_JOB_CONTINUE;

	ipr_cmd->ioarcb.res_handle = cpu_to_be32(IPR_IOA_RES_HANDLE);
	ipr_cmd->ioarcb.cmd_pkt.request_type = IPR_RQTYPE_SCSICDB;
	ipr_cmd->ioarcb.cmd_pkt.cdb[0] = WRITE_BUFFER;
	ipr_cmd->ioarcb.cmd_pkt.cdb[1] = IPR_WR_BUF_DOWNLOAD_AND_SAVE;
	ipr_cmd->ioarcb.cmd_pkt.cdb[6] = (sglist->buffer_len & 0xff0000) >> 16;
	ipr_cmd->ioarcb.cmd_pkt.cdb[7] = (sglist->buffer_len & 0x00ff00) >> 8;
	ipr_cmd->ioarcb.cmd_pkt.cdb[8] = sglist->buffer_len & 0x0000ff;

	if (ioa_cfg->sis64)
		ipr_build_ucode_ioadl64(ipr_cmd, sglist);
	else
		ipr_build_ucode_ioadl(ipr_cmd, sglist);
	ipr_cmd->job_step = ipr_reset_ucode_download_done;

	ipr_do_req(ipr_cmd, ipr_reset_ioa_job, ipr_timeout,
		   IPR_WRITE_BUFFER_TIMEOUT);

	LEAVE;
	return IPR_RC_JOB_RETURN;
}

/**
 * ipr_reset_shutdown_ioa - Shutdown the adapter
 * @ipr_cmd:	ipr command struct
 *
 * Description: This function issues an adapter shutdown of the
 * specified type to the specified adapter as part of the
 * adapter reset job.
 *
 * Return value:
 * 	IPR_RC_JOB_CONTINUE / IPR_RC_JOB_RETURN
 **/
static int ipr_reset_shutdown_ioa(struct ipr_cmnd *ipr_cmd)
{
	struct ipr_ioa_cfg *ioa_cfg = ipr_cmd->ioa_cfg;
	enum ipr_shutdown_type shutdown_type = ipr_cmd->u.shutdown_type;
	unsigned long timeout;
	int rc = IPR_RC_JOB_CONTINUE;

	ENTER;
	if (shutdown_type != IPR_SHUTDOWN_NONE && !ioa_cfg->ioa_is_dead) {
		ipr_cmd->ioarcb.res_handle = cpu_to_be32(IPR_IOA_RES_HANDLE);
		ipr_cmd->ioarcb.cmd_pkt.request_type = IPR_RQTYPE_IOACMD;
		ipr_cmd->ioarcb.cmd_pkt.cdb[0] = IPR_IOA_SHUTDOWN;
		ipr_cmd->ioarcb.cmd_pkt.cdb[1] = shutdown_type;

		if (shutdown_type == IPR_SHUTDOWN_NORMAL)
			timeout = IPR_SHUTDOWN_TIMEOUT;
		else if (shutdown_type == IPR_SHUTDOWN_PREPARE_FOR_NORMAL)
			timeout = IPR_INTERNAL_TIMEOUT;
		else if (ioa_cfg->dual_raid && ipr_dual_ioa_raid)
			timeout = IPR_DUAL_IOA_ABBR_SHUTDOWN_TO;
		else
			timeout = IPR_ABBREV_SHUTDOWN_TIMEOUT;

		ipr_do_req(ipr_cmd, ipr_reset_ioa_job, ipr_timeout, timeout);

		rc = IPR_RC_JOB_RETURN;
		ipr_cmd->job_step = ipr_reset_ucode_download;
	} else
		ipr_cmd->job_step = ipr_reset_alert;

	LEAVE;
	return rc;
}

/**
 * ipr_reset_ioa_job - Adapter reset job
 * @ipr_cmd:	ipr command struct
 *
 * Description: This function is the job router for the adapter reset job.
 *
 * Return value:
 * 	none
 **/
static void ipr_reset_ioa_job(struct ipr_cmnd *ipr_cmd)
{
	u32 rc, ioasc;
	struct ipr_ioa_cfg *ioa_cfg = ipr_cmd->ioa_cfg;

	do {
		ioasc = be32_to_cpu(ipr_cmd->s.ioasa.hdr.ioasc);

		if (ioa_cfg->reset_cmd != ipr_cmd) {
			/*
			 * We are doing nested adapter resets and this is
			 * not the current reset job.
			 */
			list_add_tail(&ipr_cmd->queue, &ioa_cfg->free_q);
			return;
		}

		if (IPR_IOASC_SENSE_KEY(ioasc)) {
			rc = ipr_cmd->job_step_failed(ipr_cmd);
			if (rc == IPR_RC_JOB_RETURN)
				return;
		}

		ipr_reinit_ipr_cmnd(ipr_cmd);
		ipr_cmd->job_step_failed = ipr_reset_cmd_failed;
		rc = ipr_cmd->job_step(ipr_cmd);
	} while(rc == IPR_RC_JOB_CONTINUE);
}

/**
 * _ipr_initiate_ioa_reset - Initiate an adapter reset
 * @ioa_cfg:		ioa config struct
 * @job_step:		first job step of reset job
 * @shutdown_type:	shutdown type
 *
 * Description: This function will initiate the reset of the given adapter
 * starting at the selected job step.
 * If the caller needs to wait on the completion of the reset,
 * the caller must sleep on the reset_wait_q.
 *
 * Return value:
 * 	none
 **/
static void _ipr_initiate_ioa_reset(struct ipr_ioa_cfg *ioa_cfg,
				    int (*job_step) (struct ipr_cmnd *),
				    enum ipr_shutdown_type shutdown_type)
{
	struct ipr_cmnd *ipr_cmd;

	ioa_cfg->in_reset_reload = 1;
	ioa_cfg->allow_cmds = 0;
	scsi_block_requests(ioa_cfg->host);

	ipr_cmd = ipr_get_free_ipr_cmnd(ioa_cfg);
	ioa_cfg->reset_cmd = ipr_cmd;
	ipr_cmd->job_step = job_step;
	ipr_cmd->u.shutdown_type = shutdown_type;

	ipr_reset_ioa_job(ipr_cmd);
}

/**
 * ipr_initiate_ioa_reset - Initiate an adapter reset
 * @ioa_cfg:		ioa config struct
 * @shutdown_type:	shutdown type
 *
 * Description: This function will initiate the reset of the given adapter.
 * If the caller needs to wait on the completion of the reset,
 * the caller must sleep on the reset_wait_q.
 *
 * Return value:
 * 	none
 **/
static void ipr_initiate_ioa_reset(struct ipr_ioa_cfg *ioa_cfg,
				   enum ipr_shutdown_type shutdown_type)
{
	if (ioa_cfg->ioa_is_dead)
		return;

	if (ioa_cfg->in_reset_reload && ioa_cfg->sdt_state == GET_DUMP)
		ioa_cfg->sdt_state = ABORT_DUMP;

	if (ioa_cfg->reset_retries++ >= IPR_NUM_RESET_RELOAD_RETRIES) {
		dev_err(&ioa_cfg->pdev->dev,
			"IOA taken offline - error recovery failed\n");

		ioa_cfg->reset_retries = 0;
		ioa_cfg->ioa_is_dead = 1;

		if (ioa_cfg->in_ioa_bringdown) {
			ioa_cfg->reset_cmd = NULL;
			ioa_cfg->in_reset_reload = 0;
			ipr_fail_all_ops(ioa_cfg);
			wake_up_all(&ioa_cfg->reset_wait_q);

			spin_unlock_irq(ioa_cfg->host->host_lock);
			scsi_unblock_requests(ioa_cfg->host);
			spin_lock_irq(ioa_cfg->host->host_lock);
			return;
		} else {
			ioa_cfg->in_ioa_bringdown = 1;
			shutdown_type = IPR_SHUTDOWN_NONE;
		}
	}

	_ipr_initiate_ioa_reset(ioa_cfg, ipr_reset_shutdown_ioa,
				shutdown_type);
}

/**
 * ipr_reset_freeze - Hold off all I/O activity
 * @ipr_cmd:	ipr command struct
 *
 * Description: If the PCI slot is frozen, hold off all I/O
 * activity; then, as soon as the slot is available again,
 * initiate an adapter reset.
 */
static int ipr_reset_freeze(struct ipr_cmnd *ipr_cmd)
{
	/* Disallow new interrupts, avoid loop */
	ipr_cmd->ioa_cfg->allow_interrupts = 0;
	list_add_tail(&ipr_cmd->queue, &ipr_cmd->ioa_cfg->pending_q);
	ipr_cmd->done = ipr_reset_ioa_job;
	return IPR_RC_JOB_RETURN;
}

/**
 * ipr_pci_frozen - Called when slot has experienced a PCI bus error.
 * @pdev:	PCI device struct
 *
 * Description: This routine is called to tell us that the PCI bus
 * is down. Can't do anything here, except put the device driver
 * into a holding pattern, waiting for the PCI bus to come back.
 */
static void ipr_pci_frozen(struct pci_dev *pdev)
{
	unsigned long flags = 0;
	struct ipr_ioa_cfg *ioa_cfg = pci_get_drvdata(pdev);

	spin_lock_irqsave(ioa_cfg->host->host_lock, flags);
	_ipr_initiate_ioa_reset(ioa_cfg, ipr_reset_freeze, IPR_SHUTDOWN_NONE);
	spin_unlock_irqrestore(ioa_cfg->host->host_lock, flags);
}

/**
 * ipr_pci_slot_reset - Called when PCI slot has been reset.
 * @pdev:	PCI device struct
 *
 * Description: This routine is called by the pci error recovery
 * code after the PCI slot has been reset, just before we
 * should resume normal operations.
 */
static pci_ers_result_t ipr_pci_slot_reset(struct pci_dev *pdev)
{
	unsigned long flags = 0;
	struct ipr_ioa_cfg *ioa_cfg = pci_get_drvdata(pdev);

	spin_lock_irqsave(ioa_cfg->host->host_lock, flags);
	if (ioa_cfg->needs_warm_reset)
		ipr_initiate_ioa_reset(ioa_cfg, IPR_SHUTDOWN_NONE);
	else
		_ipr_initiate_ioa_reset(ioa_cfg, ipr_reset_restore_cfg_space,
					IPR_SHUTDOWN_NONE);
	spin_unlock_irqrestore(ioa_cfg->host->host_lock, flags);
	return PCI_ERS_RESULT_RECOVERED;
}

/**
 * ipr_pci_perm_failure - Called when PCI slot is dead for good.
 * @pdev:	PCI device struct
 *
 * Description: This routine is called when the PCI bus has
 * permanently failed.
 */
static void ipr_pci_perm_failure(struct pci_dev *pdev)
{
	unsigned long flags = 0;
	struct ipr_ioa_cfg *ioa_cfg = pci_get_drvdata(pdev);

	spin_lock_irqsave(ioa_cfg->host->host_lock, flags);
	if (ioa_cfg->sdt_state == WAIT_FOR_DUMP)
		ioa_cfg->sdt_state = ABORT_DUMP;
	ioa_cfg->reset_retries = IPR_NUM_RESET_RELOAD_RETRIES;
	ioa_cfg->in_ioa_bringdown = 1;
	ioa_cfg->allow_cmds = 0;
	ipr_initiate_ioa_reset(ioa_cfg, IPR_SHUTDOWN_NONE);
	spin_unlock_irqrestore(ioa_cfg->host->host_lock, flags);
}

/**
 * ipr_pci_error_detected - Called when a PCI error is detected.
 * @pdev:	PCI device struct
 * @state:	PCI channel state
 *
 * Description: Called when a PCI error is detected.
 *
 * Return value:
 * 	PCI_ERS_RESULT_NEED_RESET or PCI_ERS_RESULT_DISCONNECT
 */
static pci_ers_result_t ipr_pci_error_detected(struct pci_dev *pdev,
					       pci_channel_state_t state)
{
	switch (state) {
	case pci_channel_io_frozen:
		ipr_pci_frozen(pdev);
		return PCI_ERS_RESULT_NEED_RESET;
	case pci_channel_io_perm_failure:
		ipr_pci_perm_failure(pdev);
		return PCI_ERS_RESULT_DISCONNECT;
		break;
	default:
		break;
	}
	return PCI_ERS_RESULT_NEED_RESET;
}

/**
 * ipr_probe_ioa_part2 - Initializes IOAs found in ipr_probe_ioa(..)
 * @ioa_cfg:	ioa cfg struct
 *
 * Description: This is the second phase of adapter intialization
 * This function takes care of initilizing the adapter to the point
 * where it can accept new commands.

 * Return value:
 * 	0 on success / -EIO on failure
 **/
static int __devinit ipr_probe_ioa_part2(struct ipr_ioa_cfg *ioa_cfg)
{
	int rc = 0;
	unsigned long host_lock_flags = 0;

	ENTER;
	spin_lock_irqsave(ioa_cfg->host->host_lock, host_lock_flags);
	dev_dbg(&ioa_cfg->pdev->dev, "ioa_cfg adx: 0x%p\n", ioa_cfg);
	if (ioa_cfg->needs_hard_reset) {
		ioa_cfg->needs_hard_reset = 0;
		ipr_initiate_ioa_reset(ioa_cfg, IPR_SHUTDOWN_NONE);
	} else
		_ipr_initiate_ioa_reset(ioa_cfg, ipr_reset_enable_ioa,
					IPR_SHUTDOWN_NONE);

	spin_unlock_irqrestore(ioa_cfg->host->host_lock, host_lock_flags);
	wait_event(ioa_cfg->reset_wait_q, !ioa_cfg->in_reset_reload);
	spin_lock_irqsave(ioa_cfg->host->host_lock, host_lock_flags);

	if (ioa_cfg->ioa_is_dead) {
		rc = -EIO;
	} else if (ipr_invalid_adapter(ioa_cfg)) {
		if (!ipr_testmode)
			rc = -EIO;

		dev_err(&ioa_cfg->pdev->dev,
			"Adapter not supported in this hardware configuration.\n");
	}

	spin_unlock_irqrestore(ioa_cfg->host->host_lock, host_lock_flags);

	LEAVE;
	return rc;
}

/**
 * ipr_free_cmd_blks - Frees command blocks allocated for an adapter
 * @ioa_cfg:	ioa config struct
 *
 * Return value:
 * 	none
 **/
static void ipr_free_cmd_blks(struct ipr_ioa_cfg *ioa_cfg)
{
	int i;

	for (i = 0; i < IPR_NUM_CMD_BLKS; i++) {
		if (ioa_cfg->ipr_cmnd_list[i])
			pci_pool_free(ioa_cfg->ipr_cmd_pool,
				      ioa_cfg->ipr_cmnd_list[i],
				      ioa_cfg->ipr_cmnd_list_dma[i]);

		ioa_cfg->ipr_cmnd_list[i] = NULL;
	}

	if (ioa_cfg->ipr_cmd_pool)
		pci_pool_destroy (ioa_cfg->ipr_cmd_pool);

	ioa_cfg->ipr_cmd_pool = NULL;
}

/**
 * ipr_free_mem - Frees memory allocated for an adapter
 * @ioa_cfg:	ioa cfg struct
 *
 * Return value:
 * 	nothing
 **/
static void ipr_free_mem(struct ipr_ioa_cfg *ioa_cfg)
{
	int i;

	kfree(ioa_cfg->res_entries);
	pci_free_consistent(ioa_cfg->pdev, sizeof(struct ipr_misc_cbs),
			    ioa_cfg->vpd_cbs, ioa_cfg->vpd_cbs_dma);
	ipr_free_cmd_blks(ioa_cfg);
	pci_free_consistent(ioa_cfg->pdev, sizeof(u32) * IPR_NUM_CMD_BLKS,
			    ioa_cfg->host_rrq, ioa_cfg->host_rrq_dma);
	pci_free_consistent(ioa_cfg->pdev, ioa_cfg->cfg_table_size,
			    ioa_cfg->u.cfg_table,
			    ioa_cfg->cfg_table_dma);

	for (i = 0; i < IPR_NUM_HCAMS; i++) {
		pci_free_consistent(ioa_cfg->pdev,
				    sizeof(struct ipr_hostrcb),
				    ioa_cfg->hostrcb[i],
				    ioa_cfg->hostrcb_dma[i]);
	}

	ipr_free_dump(ioa_cfg);
	kfree(ioa_cfg->trace);
}

/**
 * ipr_free_all_resources - Free all allocated resources for an adapter.
 * @ipr_cmd:	ipr command struct
 *
 * This function frees all allocated resources for the
 * specified adapter.
 *
 * Return value:
 * 	none
 **/
static void ipr_free_all_resources(struct ipr_ioa_cfg *ioa_cfg)
{
	struct pci_dev *pdev = ioa_cfg->pdev;

	ENTER;
	free_irq(pdev->irq, ioa_cfg);
	pci_disable_msi(pdev);
	iounmap(ioa_cfg->hdw_dma_regs);
	pci_release_regions(pdev);
	ipr_free_mem(ioa_cfg);
	scsi_host_put(ioa_cfg->host);
	pci_disable_device(pdev);
	LEAVE;
}

/**
 * ipr_alloc_cmd_blks - Allocate command blocks for an adapter
 * @ioa_cfg:	ioa config struct
 *
 * Return value:
 * 	0 on success / -ENOMEM on allocation failure
 **/
static int __devinit ipr_alloc_cmd_blks(struct ipr_ioa_cfg *ioa_cfg)
{
	struct ipr_cmnd *ipr_cmd;
	struct ipr_ioarcb *ioarcb;
	dma_addr_t dma_addr;
	int i;

	ioa_cfg->ipr_cmd_pool = pci_pool_create (IPR_NAME, ioa_cfg->pdev,
						 sizeof(struct ipr_cmnd), 16, 0);

	if (!ioa_cfg->ipr_cmd_pool)
		return -ENOMEM;

	for (i = 0; i < IPR_NUM_CMD_BLKS; i++) {
		ipr_cmd = pci_pool_alloc (ioa_cfg->ipr_cmd_pool, GFP_KERNEL, &dma_addr);

		if (!ipr_cmd) {
			ipr_free_cmd_blks(ioa_cfg);
			return -ENOMEM;
		}

		memset(ipr_cmd, 0, sizeof(*ipr_cmd));
		ioa_cfg->ipr_cmnd_list[i] = ipr_cmd;
		ioa_cfg->ipr_cmnd_list_dma[i] = dma_addr;

		ioarcb = &ipr_cmd->ioarcb;
		ipr_cmd->dma_addr = dma_addr;
		if (ioa_cfg->sis64)
			ioarcb->a.ioarcb_host_pci_addr64 = cpu_to_be64(dma_addr);
		else
			ioarcb->a.ioarcb_host_pci_addr = cpu_to_be32(dma_addr);

		ioarcb->host_response_handle = cpu_to_be32(i << 2);
		if (ioa_cfg->sis64) {
			ioarcb->u.sis64_addr_data.data_ioadl_addr =
				cpu_to_be64(dma_addr + offsetof(struct ipr_cmnd, i.ioadl64));
			ioarcb->u.sis64_addr_data.ioasa_host_pci_addr =
				cpu_to_be64(dma_addr + offsetof(struct ipr_cmnd, s.ioasa64));
		} else {
			ioarcb->write_ioadl_addr =
				cpu_to_be32(dma_addr + offsetof(struct ipr_cmnd, i.ioadl));
			ioarcb->read_ioadl_addr = ioarcb->write_ioadl_addr;
			ioarcb->ioasa_host_pci_addr =
				cpu_to_be32(dma_addr + offsetof(struct ipr_cmnd, s.ioasa));
		}
		ioarcb->ioasa_len = cpu_to_be16(sizeof(struct ipr_ioasa));
		ipr_cmd->cmd_index = i;
		ipr_cmd->ioa_cfg = ioa_cfg;
		ipr_cmd->sense_buffer_dma = dma_addr +
			offsetof(struct ipr_cmnd, sense_buffer);

		list_add_tail(&ipr_cmd->queue, &ioa_cfg->free_q);
	}

	return 0;
}

/**
 * ipr_alloc_mem - Allocate memory for an adapter
 * @ioa_cfg:	ioa config struct
 *
 * Return value:
 * 	0 on success / non-zero for error
 **/
static int __devinit ipr_alloc_mem(struct ipr_ioa_cfg *ioa_cfg)
{
	struct pci_dev *pdev = ioa_cfg->pdev;
	int i, rc = -ENOMEM;

	ENTER;
	ioa_cfg->res_entries = kzalloc(sizeof(struct ipr_resource_entry) *
				       ioa_cfg->max_devs_supported, GFP_KERNEL);

	if (!ioa_cfg->res_entries)
		goto out;

	if (ioa_cfg->sis64) {
		ioa_cfg->target_ids = kzalloc(sizeof(unsigned long) *
					      BITS_TO_LONGS(ioa_cfg->max_devs_supported), GFP_KERNEL);
		ioa_cfg->array_ids = kzalloc(sizeof(unsigned long) *
					     BITS_TO_LONGS(ioa_cfg->max_devs_supported), GFP_KERNEL);
		ioa_cfg->vset_ids = kzalloc(sizeof(unsigned long) *
					    BITS_TO_LONGS(ioa_cfg->max_devs_supported), GFP_KERNEL);
	}

	for (i = 0; i < ioa_cfg->max_devs_supported; i++) {
		list_add_tail(&ioa_cfg->res_entries[i].queue, &ioa_cfg->free_res_q);
		ioa_cfg->res_entries[i].ioa_cfg = ioa_cfg;
	}

	ioa_cfg->vpd_cbs = pci_alloc_consistent(ioa_cfg->pdev,
						sizeof(struct ipr_misc_cbs),
						&ioa_cfg->vpd_cbs_dma);

	if (!ioa_cfg->vpd_cbs)
		goto out_free_res_entries;

	if (ipr_alloc_cmd_blks(ioa_cfg))
		goto out_free_vpd_cbs;

	ioa_cfg->host_rrq = pci_alloc_consistent(ioa_cfg->pdev,
						 sizeof(u32) * IPR_NUM_CMD_BLKS,
						 &ioa_cfg->host_rrq_dma);

	if (!ioa_cfg->host_rrq)
		goto out_ipr_free_cmd_blocks;

	ioa_cfg->u.cfg_table = pci_alloc_consistent(ioa_cfg->pdev,
						    ioa_cfg->cfg_table_size,
						    &ioa_cfg->cfg_table_dma);

	if (!ioa_cfg->u.cfg_table)
		goto out_free_host_rrq;

	for (i = 0; i < IPR_NUM_HCAMS; i++) {
		ioa_cfg->hostrcb[i] = pci_alloc_consistent(ioa_cfg->pdev,
							   sizeof(struct ipr_hostrcb),
							   &ioa_cfg->hostrcb_dma[i]);

		if (!ioa_cfg->hostrcb[i])
			goto out_free_hostrcb_dma;

		ioa_cfg->hostrcb[i]->hostrcb_dma =
			ioa_cfg->hostrcb_dma[i] + offsetof(struct ipr_hostrcb, hcam);
		ioa_cfg->hostrcb[i]->ioa_cfg = ioa_cfg;
		list_add_tail(&ioa_cfg->hostrcb[i]->queue, &ioa_cfg->hostrcb_free_q);
	}

	ioa_cfg->trace = kzalloc(sizeof(struct ipr_trace_entry) *
				 IPR_NUM_TRACE_ENTRIES, GFP_KERNEL);

	if (!ioa_cfg->trace)
		goto out_free_hostrcb_dma;

	rc = 0;
out:
	LEAVE;
	return rc;

out_free_hostrcb_dma:
	while (i-- > 0) {
		pci_free_consistent(pdev, sizeof(struct ipr_hostrcb),
				    ioa_cfg->hostrcb[i],
				    ioa_cfg->hostrcb_dma[i]);
	}
	pci_free_consistent(pdev, ioa_cfg->cfg_table_size,
			    ioa_cfg->u.cfg_table,
			    ioa_cfg->cfg_table_dma);
out_free_host_rrq:
	pci_free_consistent(pdev, sizeof(u32) * IPR_NUM_CMD_BLKS,
			    ioa_cfg->host_rrq, ioa_cfg->host_rrq_dma);
out_ipr_free_cmd_blocks:
	ipr_free_cmd_blks(ioa_cfg);
out_free_vpd_cbs:
	pci_free_consistent(pdev, sizeof(struct ipr_misc_cbs),
			    ioa_cfg->vpd_cbs, ioa_cfg->vpd_cbs_dma);
out_free_res_entries:
	kfree(ioa_cfg->res_entries);
	goto out;
}

/**
 * ipr_initialize_bus_attr - Initialize SCSI bus attributes to default values
 * @ioa_cfg:	ioa config struct
 *
 * Return value:
 * 	none
 **/
static void __devinit ipr_initialize_bus_attr(struct ipr_ioa_cfg *ioa_cfg)
{
	int i;

	for (i = 0; i < IPR_MAX_NUM_BUSES; i++) {
		ioa_cfg->bus_attr[i].bus = i;
		ioa_cfg->bus_attr[i].qas_enabled = 0;
		ioa_cfg->bus_attr[i].bus_width = IPR_DEFAULT_BUS_WIDTH;
		if (ipr_max_speed < ARRAY_SIZE(ipr_max_bus_speeds))
			ioa_cfg->bus_attr[i].max_xfer_rate = ipr_max_bus_speeds[ipr_max_speed];
		else
			ioa_cfg->bus_attr[i].max_xfer_rate = IPR_U160_SCSI_RATE;
	}
}

/**
 * ipr_init_ioa_cfg - Initialize IOA config struct
 * @ioa_cfg:	ioa config struct
 * @host:		scsi host struct
 * @pdev:		PCI dev struct
 *
 * Return value:
 * 	none
 **/
static void __devinit ipr_init_ioa_cfg(struct ipr_ioa_cfg *ioa_cfg,
				       struct Scsi_Host *host, struct pci_dev *pdev)
{
	const struct ipr_interrupt_offsets *p;
	struct ipr_interrupts *t;
	void __iomem *base;

	ioa_cfg->host = host;
	ioa_cfg->pdev = pdev;
	ioa_cfg->log_level = ipr_log_level;
	ioa_cfg->doorbell = IPR_DOORBELL;
	sprintf(ioa_cfg->eye_catcher, IPR_EYECATCHER);
	sprintf(ioa_cfg->trace_start, IPR_TRACE_START_LABEL);
	sprintf(ioa_cfg->ipr_free_label, IPR_FREEQ_LABEL);
	sprintf(ioa_cfg->ipr_pending_label, IPR_PENDQ_LABEL);
	sprintf(ioa_cfg->cfg_table_start, IPR_CFG_TBL_START);
	sprintf(ioa_cfg->resource_table_label, IPR_RES_TABLE_LABEL);
	sprintf(ioa_cfg->ipr_hcam_label, IPR_HCAM_LABEL);
	sprintf(ioa_cfg->ipr_cmd_label, IPR_CMD_LABEL);

	INIT_LIST_HEAD(&ioa_cfg->free_q);
	INIT_LIST_HEAD(&ioa_cfg->pending_q);
	INIT_LIST_HEAD(&ioa_cfg->hostrcb_free_q);
	INIT_LIST_HEAD(&ioa_cfg->hostrcb_pending_q);
	INIT_LIST_HEAD(&ioa_cfg->free_res_q);
	INIT_LIST_HEAD(&ioa_cfg->used_res_q);
	INIT_WORK(&ioa_cfg->work_q, ipr_worker_thread);
	init_waitqueue_head(&ioa_cfg->reset_wait_q);
	init_waitqueue_head(&ioa_cfg->msi_wait_q);
	ioa_cfg->sdt_state = INACTIVE;

	ipr_initialize_bus_attr(ioa_cfg);
	ioa_cfg->max_devs_supported = ipr_max_devs;

	if (ioa_cfg->sis64) {
		host->max_id = IPR_MAX_SIS64_TARGETS_PER_BUS;
		host->max_lun = IPR_MAX_SIS64_LUNS_PER_TARGET;
		if (ipr_max_devs > IPR_MAX_SIS64_DEVS)
			ioa_cfg->max_devs_supported = IPR_MAX_SIS64_DEVS;
	} else {
		host->max_id = IPR_MAX_NUM_TARGETS_PER_BUS;
		host->max_lun = IPR_MAX_NUM_LUNS_PER_TARGET;
		if (ipr_max_devs > IPR_MAX_PHYSICAL_DEVS)
			ioa_cfg->max_devs_supported = IPR_MAX_PHYSICAL_DEVS;
	}
	host->max_channel = IPR_MAX_BUS_TO_SCAN;
	host->unique_id = host->host_no;
	host->max_cmd_len = IPR_MAX_CDB_LEN;
	pci_set_drvdata(pdev, ioa_cfg);

	p = &ioa_cfg->chip_cfg->regs;
	t = &ioa_cfg->regs;
	base = ioa_cfg->hdw_dma_regs;

	t->set_interrupt_mask_reg = base + p->set_interrupt_mask_reg;
	t->clr_interrupt_mask_reg = base + p->clr_interrupt_mask_reg;
	t->clr_interrupt_mask_reg32 = base + p->clr_interrupt_mask_reg32;
	t->sense_interrupt_mask_reg = base + p->sense_interrupt_mask_reg;
	t->sense_interrupt_mask_reg32 = base + p->sense_interrupt_mask_reg32;
	t->clr_interrupt_reg = base + p->clr_interrupt_reg;
	t->clr_interrupt_reg32 = base + p->clr_interrupt_reg32;
	t->sense_interrupt_reg = base + p->sense_interrupt_reg;
	t->sense_interrupt_reg32 = base + p->sense_interrupt_reg32;
	t->ioarrin_reg = base + p->ioarrin_reg;
	t->sense_uproc_interrupt_reg = base + p->sense_uproc_interrupt_reg;
	t->sense_uproc_interrupt_reg32 = base + p->sense_uproc_interrupt_reg32;
	t->set_uproc_interrupt_reg = base + p->set_uproc_interrupt_reg;
	t->set_uproc_interrupt_reg32 = base + p->set_uproc_interrupt_reg32;
	t->clr_uproc_interrupt_reg = base + p->clr_uproc_interrupt_reg;
	t->clr_uproc_interrupt_reg32 = base + p->clr_uproc_interrupt_reg32;

	if (ioa_cfg->sis64) {
		t->init_feedback_reg = base + p->init_feedback_reg;
		t->dump_addr_reg = base + p->dump_addr_reg;
		t->dump_data_reg = base + p->dump_data_reg;
		t->endian_swap_reg = base + p->endian_swap_reg;
	}
}

/**
 * ipr_get_chip_info - Find adapter chip information
 * @dev_id:		PCI device id struct
 *
 * Return value:
 * 	ptr to chip information on success / NULL on failure
 **/
static const struct ipr_chip_t * __devinit
ipr_get_chip_info(const struct pci_device_id *dev_id)
{
	int i;

	for (i = 0; i < ARRAY_SIZE(ipr_chip); i++)
		if (ipr_chip[i].vendor == dev_id->vendor &&
		    ipr_chip[i].device == dev_id->device)
			return &ipr_chip[i];
	return NULL;
}

/**
 * ipr_test_intr - Handle the interrupt generated in ipr_test_msi().
 * @pdev:		PCI device struct
 *
 * Description: Simply set the msi_received flag to 1 indicating that
 * Message Signaled Interrupts are supported.
 *
 * Return value:
 * 	0 on success / non-zero on failure
 **/
static irqreturn_t __devinit ipr_test_intr(int irq, void *devp)
{
	struct ipr_ioa_cfg *ioa_cfg = (struct ipr_ioa_cfg *)devp;
	unsigned long lock_flags = 0;
	irqreturn_t rc = IRQ_HANDLED;

	spin_lock_irqsave(ioa_cfg->host->host_lock, lock_flags);

	ioa_cfg->msi_received = 1;
	wake_up(&ioa_cfg->msi_wait_q);

	spin_unlock_irqrestore(ioa_cfg->host->host_lock, lock_flags);
	return rc;
}

/**
 * ipr_test_msi - Test for Message Signaled Interrupt (MSI) support.
 * @pdev:		PCI device struct
 *
 * Description: The return value from pci_enable_msi() can not always be
 * trusted.  This routine sets up and initiates a test interrupt to determine
 * if the interrupt is received via the ipr_test_intr() service routine.
 * If the tests fails, the driver will fall back to LSI.
 *
 * Return value:
 * 	0 on success / non-zero on failure
 **/
static int __devinit ipr_test_msi(struct ipr_ioa_cfg *ioa_cfg,
				  struct pci_dev *pdev)
{
	int rc;
	volatile u32 int_reg;
	unsigned long lock_flags = 0;

	ENTER;

	spin_lock_irqsave(ioa_cfg->host->host_lock, lock_flags);
	init_waitqueue_head(&ioa_cfg->msi_wait_q);
	ioa_cfg->msi_received = 0;
	ipr_mask_and_clear_interrupts(ioa_cfg, ~IPR_PCII_IOA_TRANS_TO_OPER);
	writel(IPR_PCII_IO_DEBUG_ACKNOWLEDGE, ioa_cfg->regs.clr_interrupt_mask_reg32);
	int_reg = readl(ioa_cfg->regs.sense_interrupt_mask_reg);
	spin_unlock_irqrestore(ioa_cfg->host->host_lock, lock_flags);

	rc = request_irq(pdev->irq, ipr_test_intr, 0, IPR_NAME, ioa_cfg);
	if (rc) {
		dev_err(&pdev->dev, "Can not assign irq %d\n", pdev->irq);
		return rc;
	} else if (ipr_debug)
		dev_info(&pdev->dev, "IRQ assigned: %d\n", pdev->irq);

	writel(IPR_PCII_IO_DEBUG_ACKNOWLEDGE, ioa_cfg->regs.sense_interrupt_reg32);
	int_reg = readl(ioa_cfg->regs.sense_interrupt_reg);
	wait_event_timeout(ioa_cfg->msi_wait_q, ioa_cfg->msi_received, HZ);
	ipr_mask_and_clear_interrupts(ioa_cfg, ~IPR_PCII_IOA_TRANS_TO_OPER);

	spin_lock_irqsave(ioa_cfg->host->host_lock, lock_flags);
	if (!ioa_cfg->msi_received) {
		/* MSI test failed */
		dev_info(&pdev->dev, "MSI test failed.  Falling back to LSI.\n");
		rc = -EOPNOTSUPP;
	} else if (ipr_debug)
		dev_info(&pdev->dev, "MSI test succeeded.\n");

	spin_unlock_irqrestore(ioa_cfg->host->host_lock, lock_flags);

	free_irq(pdev->irq, ioa_cfg);

	LEAVE;

	return rc;
}

/**
 * ipr_probe_ioa - Allocates memory and does first stage of initialization
 * @pdev:		PCI device struct
 * @dev_id:		PCI device id struct
 *
 * Return value:
 * 	0 on success / non-zero on failure
 **/
static int __devinit ipr_probe_ioa(struct pci_dev *pdev,
				   const struct pci_device_id *dev_id)
{
	struct ipr_ioa_cfg *ioa_cfg;
	struct Scsi_Host *host;
	unsigned long ipr_regs_pci;
	void __iomem *ipr_regs;
	int rc = PCIBIOS_SUCCESSFUL;
	volatile u32 mask, uproc, interrupts;

	ENTER;

	if ((rc = pci_enable_device(pdev))) {
		dev_err(&pdev->dev, "Cannot enable adapter\n");
		goto out;
	}

	dev_info(&pdev->dev, "Found IOA with IRQ: %d\n", pdev->irq);

	host = scsi_host_alloc(&driver_template, sizeof(*ioa_cfg));

	if (!host) {
		dev_err(&pdev->dev, "call to scsi_host_alloc failed!\n");
		rc = -ENOMEM;
		goto out_disable;
	}

	ioa_cfg = (struct ipr_ioa_cfg *)host->hostdata;
	memset(ioa_cfg, 0, sizeof(struct ipr_ioa_cfg));
	ata_host_init(&ioa_cfg->ata_host, &pdev->dev,
		      sata_port_info.flags, &ipr_sata_ops);

	ioa_cfg->ipr_chip = ipr_get_chip_info(dev_id);

	if (!ioa_cfg->ipr_chip) {
		dev_err(&pdev->dev, "Unknown adapter chipset 0x%04X 0x%04X\n",
			dev_id->vendor, dev_id->device);
		goto out_scsi_host_put;
	}

	/* set SIS 32 or SIS 64 */
	ioa_cfg->sis64 = ioa_cfg->ipr_chip->sis_type == IPR_SIS64 ? 1 : 0;
	ioa_cfg->chip_cfg = ioa_cfg->ipr_chip->cfg;

	if (ipr_transop_timeout)
		ioa_cfg->transop_timeout = ipr_transop_timeout;
	else if (dev_id->driver_data & IPR_USE_LONG_TRANSOP_TIMEOUT)
		ioa_cfg->transop_timeout = IPR_LONG_OPERATIONAL_TIMEOUT;
	else
		ioa_cfg->transop_timeout = IPR_OPERATIONAL_TIMEOUT;

	ioa_cfg->revid = pdev->revision;

	ipr_regs_pci = pci_resource_start(pdev, 0);

	rc = pci_request_regions(pdev, IPR_NAME);
	if (rc < 0) {
		dev_err(&pdev->dev,
			"Couldn't register memory range of registers\n");
		goto out_scsi_host_put;
	}

	ipr_regs = pci_ioremap_bar(pdev, 0);

	if (!ipr_regs) {
		dev_err(&pdev->dev,
			"Couldn't map memory range of registers\n");
		rc = -ENOMEM;
		goto out_release_regions;
	}

	ioa_cfg->hdw_dma_regs = ipr_regs;
	ioa_cfg->hdw_dma_regs_pci = ipr_regs_pci;
	ioa_cfg->ioa_mailbox = ioa_cfg->chip_cfg->mailbox + ipr_regs;

	ipr_init_ioa_cfg(ioa_cfg, host, pdev);

	pci_set_master(pdev);

	if (ioa_cfg->sis64) {
		rc = pci_set_dma_mask(pdev, DMA_BIT_MASK(64));
		if (rc < 0) {
			dev_dbg(&pdev->dev, "Failed to set 64 bit PCI DMA mask\n");
			rc = pci_set_dma_mask(pdev, DMA_BIT_MASK(32));
		}

	} else
		rc = pci_set_dma_mask(pdev, DMA_BIT_MASK(32));

	if (rc < 0) {
		dev_err(&pdev->dev, "Failed to set PCI DMA mask\n");
		goto cleanup_nomem;
	}

	rc = pci_write_config_byte(pdev, PCI_CACHE_LINE_SIZE,
				   ioa_cfg->chip_cfg->cache_line_size);

	if (rc != PCIBIOS_SUCCESSFUL) {
		dev_err(&pdev->dev, "Write of cache line size failed\n");
		rc = -EIO;
		goto cleanup_nomem;
	}

	/* Enable MSI style interrupts if they are supported. */
	if (ioa_cfg->ipr_chip->intr_type == IPR_USE_MSI && !pci_enable_msi(pdev)) {
		rc = ipr_test_msi(ioa_cfg, pdev);
		if (rc == -EOPNOTSUPP)
			pci_disable_msi(pdev);
		else if (rc)
			goto out_msi_disable;
		else
			dev_info(&pdev->dev, "MSI enabled with IRQ: %d\n", pdev->irq);
	} else if (ipr_debug)
		dev_info(&pdev->dev, "Cannot enable MSI.\n");

	/* Save away PCI config space for use following IOA reset */
	rc = pci_save_state(pdev);

	if (rc != PCIBIOS_SUCCESSFUL) {
		dev_err(&pdev->dev, "Failed to save PCI config space\n");
		rc = -EIO;
		goto cleanup_nomem;
	}

	if ((rc = ipr_save_pcix_cmd_reg(ioa_cfg)))
		goto cleanup_nomem;

	if ((rc = ipr_set_pcix_cmd_reg(ioa_cfg)))
		goto cleanup_nomem;

	if (ioa_cfg->sis64)
		ioa_cfg->cfg_table_size = (sizeof(struct ipr_config_table_hdr64)
				+ ((sizeof(struct ipr_config_table_entry64)
				* ioa_cfg->max_devs_supported)));
	else
		ioa_cfg->cfg_table_size = (sizeof(struct ipr_config_table_hdr)
				+ ((sizeof(struct ipr_config_table_entry)
				* ioa_cfg->max_devs_supported)));

	rc = ipr_alloc_mem(ioa_cfg);
	if (rc < 0) {
		dev_err(&pdev->dev,
			"Couldn't allocate enough memory for device driver!\n");
		goto cleanup_nomem;
	}

	/*
	 * If HRRQ updated interrupt is not masked, or reset alert is set,
	 * the card is in an unknown state and needs a hard reset
	 */
	mask = readl(ioa_cfg->regs.sense_interrupt_mask_reg32);
	interrupts = readl(ioa_cfg->regs.sense_interrupt_reg32);
	uproc = readl(ioa_cfg->regs.sense_uproc_interrupt_reg32);
	if ((mask & IPR_PCII_HRRQ_UPDATED) == 0 || (uproc & IPR_UPROCI_RESET_ALERT))
		ioa_cfg->needs_hard_reset = 1;
	if (interrupts & IPR_PCII_ERROR_INTERRUPTS)
		ioa_cfg->needs_hard_reset = 1;
	if (interrupts & IPR_PCII_IOA_UNIT_CHECKED)
		ioa_cfg->ioa_unit_checked = 1;

	ipr_mask_and_clear_interrupts(ioa_cfg, ~IPR_PCII_IOA_TRANS_TO_OPER);
	rc = request_irq(pdev->irq, ipr_isr,
			 ioa_cfg->msi_received ? 0 : IRQF_SHARED,
			 IPR_NAME, ioa_cfg);

	if (rc) {
		dev_err(&pdev->dev, "Couldn't register IRQ %d! rc=%d\n",
			pdev->irq, rc);
		goto cleanup_nolog;
	}

	if ((dev_id->driver_data & IPR_USE_PCI_WARM_RESET) ||
	    (dev_id->device == PCI_DEVICE_ID_IBM_OBSIDIAN_E && !ioa_cfg->revid)) {
		ioa_cfg->needs_warm_reset = 1;
		ioa_cfg->reset = ipr_reset_slot_reset;
	} else
		ioa_cfg->reset = ipr_reset_start_bist;

	spin_lock(&ipr_driver_lock);
	list_add_tail(&ioa_cfg->queue, &ipr_ioa_head);
	spin_unlock(&ipr_driver_lock);

	LEAVE;
out:
	return rc;

cleanup_nolog:
	ipr_free_mem(ioa_cfg);
cleanup_nomem:
	iounmap(ipr_regs);
out_msi_disable:
	pci_disable_msi(pdev);
out_release_regions:
	pci_release_regions(pdev);
out_scsi_host_put:
	scsi_host_put(host);
out_disable:
	pci_disable_device(pdev);
	goto out;
}

/**
 * ipr_scan_vsets - Scans for VSET devices
 * @ioa_cfg:	ioa config struct
 *
 * Description: Since the VSET resources do not follow SAM in that we can have
 * sparse LUNs with no LUN 0, we have to scan for these ourselves.
 *
 * Return value:
 * 	none
 **/
static void ipr_scan_vsets(struct ipr_ioa_cfg *ioa_cfg)
{
	int target, lun;

	for (target = 0; target < IPR_MAX_NUM_TARGETS_PER_BUS; target++)
		for (lun = 0; lun < IPR_MAX_NUM_VSET_LUNS_PER_TARGET; lun++ )
			scsi_add_device(ioa_cfg->host, IPR_VSET_BUS, target, lun);
}

/**
 * ipr_initiate_ioa_bringdown - Bring down an adapter
 * @ioa_cfg:		ioa config struct
 * @shutdown_type:	shutdown type
 *
 * Description: This function will initiate bringing down the adapter.
 * This consists of issuing an IOA shutdown to the adapter
 * to flush the cache, and running BIST.
 * If the caller needs to wait on the completion of the reset,
 * the caller must sleep on the reset_wait_q.
 *
 * Return value:
 * 	none
 **/
static void ipr_initiate_ioa_bringdown(struct ipr_ioa_cfg *ioa_cfg,
				       enum ipr_shutdown_type shutdown_type)
{
	ENTER;
	if (ioa_cfg->sdt_state == WAIT_FOR_DUMP)
		ioa_cfg->sdt_state = ABORT_DUMP;
	ioa_cfg->reset_retries = 0;
	ioa_cfg->in_ioa_bringdown = 1;
	ipr_initiate_ioa_reset(ioa_cfg, shutdown_type);
	LEAVE;
}

/**
 * __ipr_remove - Remove a single adapter
 * @pdev:	pci device struct
 *
 * Adapter hot plug remove entry point.
 *
 * Return value:
 * 	none
 **/
static void __ipr_remove(struct pci_dev *pdev)
{
	unsigned long host_lock_flags = 0;
	struct ipr_ioa_cfg *ioa_cfg = pci_get_drvdata(pdev);
	ENTER;

	spin_lock_irqsave(ioa_cfg->host->host_lock, host_lock_flags);
	while(ioa_cfg->in_reset_reload) {
		spin_unlock_irqrestore(ioa_cfg->host->host_lock, host_lock_flags);
		wait_event(ioa_cfg->reset_wait_q, !ioa_cfg->in_reset_reload);
		spin_lock_irqsave(ioa_cfg->host->host_lock, host_lock_flags);
	}

	ipr_initiate_ioa_bringdown(ioa_cfg, IPR_SHUTDOWN_NORMAL);

	spin_unlock_irqrestore(ioa_cfg->host->host_lock, host_lock_flags);
	wait_event(ioa_cfg->reset_wait_q, !ioa_cfg->in_reset_reload);
	flush_scheduled_work();
	spin_lock_irqsave(ioa_cfg->host->host_lock, host_lock_flags);

	spin_lock(&ipr_driver_lock);
	list_del(&ioa_cfg->queue);
	spin_unlock(&ipr_driver_lock);

	if (ioa_cfg->sdt_state == ABORT_DUMP)
		ioa_cfg->sdt_state = WAIT_FOR_DUMP;
	spin_unlock_irqrestore(ioa_cfg->host->host_lock, host_lock_flags);

	ipr_free_all_resources(ioa_cfg);

	LEAVE;
}

/**
 * ipr_remove - IOA hot plug remove entry point
 * @pdev:	pci device struct
 *
 * Adapter hot plug remove entry point.
 *
 * Return value:
 * 	none
 **/
static void __devexit ipr_remove(struct pci_dev *pdev)
{
	struct ipr_ioa_cfg *ioa_cfg = pci_get_drvdata(pdev);

	ENTER;

	ipr_remove_trace_file(&ioa_cfg->host->shost_dev.kobj,
			      &ipr_trace_attr);
	ipr_remove_dump_file(&ioa_cfg->host->shost_dev.kobj,
			     &ipr_dump_attr);
	scsi_remove_host(ioa_cfg->host);

	__ipr_remove(pdev);

	LEAVE;
}

/**
 * ipr_probe - Adapter hot plug add entry point
 *
 * Return value:
 * 	0 on success / non-zero on failure
 **/
static int __devinit ipr_probe(struct pci_dev *pdev,
			       const struct pci_device_id *dev_id)
{
	struct ipr_ioa_cfg *ioa_cfg;
	int rc;

	rc = ipr_probe_ioa(pdev, dev_id);

	if (rc)
		return rc;

	ioa_cfg = pci_get_drvdata(pdev);
	rc = ipr_probe_ioa_part2(ioa_cfg);

	if (rc) {
		__ipr_remove(pdev);
		return rc;
	}

	rc = scsi_add_host(ioa_cfg->host, &pdev->dev);

	if (rc) {
		__ipr_remove(pdev);
		return rc;
	}

	rc = ipr_create_trace_file(&ioa_cfg->host->shost_dev.kobj,
				   &ipr_trace_attr);

	if (rc) {
		scsi_remove_host(ioa_cfg->host);
		__ipr_remove(pdev);
		return rc;
	}

	rc = ipr_create_dump_file(&ioa_cfg->host->shost_dev.kobj,
				   &ipr_dump_attr);

	if (rc) {
		ipr_remove_trace_file(&ioa_cfg->host->shost_dev.kobj,
				      &ipr_trace_attr);
		scsi_remove_host(ioa_cfg->host);
		__ipr_remove(pdev);
		return rc;
	}

	scsi_scan_host(ioa_cfg->host);
	ipr_scan_vsets(ioa_cfg);
	scsi_add_device(ioa_cfg->host, IPR_IOA_BUS, IPR_IOA_TARGET, IPR_IOA_LUN);
	ioa_cfg->allow_ml_add_del = 1;
	ioa_cfg->host->max_channel = IPR_VSET_BUS;
	schedule_work(&ioa_cfg->work_q);
	return 0;
}

/**
 * ipr_shutdown - Shutdown handler.
 * @pdev:	pci device struct
 *
 * This function is invoked upon system shutdown/reboot. It will issue
 * an adapter shutdown to the adapter to flush the write cache.
 *
 * Return value:
 * 	none
 **/
static void ipr_shutdown(struct pci_dev *pdev)
{
	struct ipr_ioa_cfg *ioa_cfg = pci_get_drvdata(pdev);
	unsigned long lock_flags = 0;

	spin_lock_irqsave(ioa_cfg->host->host_lock, lock_flags);
	while(ioa_cfg->in_reset_reload) {
		spin_unlock_irqrestore(ioa_cfg->host->host_lock, lock_flags);
		wait_event(ioa_cfg->reset_wait_q, !ioa_cfg->in_reset_reload);
		spin_lock_irqsave(ioa_cfg->host->host_lock, lock_flags);
	}

	ipr_initiate_ioa_bringdown(ioa_cfg, IPR_SHUTDOWN_NORMAL);
	spin_unlock_irqrestore(ioa_cfg->host->host_lock, lock_flags);
	wait_event(ioa_cfg->reset_wait_q, !ioa_cfg->in_reset_reload);
}

static struct pci_device_id ipr_pci_table[] __devinitdata = {
	{ PCI_VENDOR_ID_MYLEX, PCI_DEVICE_ID_IBM_GEMSTONE,
		PCI_VENDOR_ID_IBM, IPR_SUBS_DEV_ID_5702, 0, 0, 0 },
	{ PCI_VENDOR_ID_MYLEX, PCI_DEVICE_ID_IBM_GEMSTONE,
		PCI_VENDOR_ID_IBM, IPR_SUBS_DEV_ID_5703, 0, 0, 0 },
	{ PCI_VENDOR_ID_MYLEX, PCI_DEVICE_ID_IBM_GEMSTONE,
		PCI_VENDOR_ID_IBM, IPR_SUBS_DEV_ID_573D, 0, 0, 0 },
	{ PCI_VENDOR_ID_MYLEX, PCI_DEVICE_ID_IBM_GEMSTONE,
		PCI_VENDOR_ID_IBM, IPR_SUBS_DEV_ID_573E, 0, 0, 0 },
	{ PCI_VENDOR_ID_IBM, PCI_DEVICE_ID_IBM_CITRINE,
		PCI_VENDOR_ID_IBM, IPR_SUBS_DEV_ID_571B, 0, 0, 0 },
	{ PCI_VENDOR_ID_IBM, PCI_DEVICE_ID_IBM_CITRINE,
		PCI_VENDOR_ID_IBM, IPR_SUBS_DEV_ID_572E, 0, 0, 0 },
	{ PCI_VENDOR_ID_IBM, PCI_DEVICE_ID_IBM_CITRINE,
		PCI_VENDOR_ID_IBM, IPR_SUBS_DEV_ID_571A, 0, 0, 0 },
	{ PCI_VENDOR_ID_IBM, PCI_DEVICE_ID_IBM_CITRINE,
		PCI_VENDOR_ID_IBM, IPR_SUBS_DEV_ID_575B, 0, 0,
		IPR_USE_LONG_TRANSOP_TIMEOUT },
	{ PCI_VENDOR_ID_ADAPTEC2, PCI_DEVICE_ID_ADAPTEC2_OBSIDIAN,
	      PCI_VENDOR_ID_IBM, IPR_SUBS_DEV_ID_572A, 0, 0, 0 },
	{ PCI_VENDOR_ID_ADAPTEC2, PCI_DEVICE_ID_ADAPTEC2_OBSIDIAN,
	      PCI_VENDOR_ID_IBM, IPR_SUBS_DEV_ID_572B, 0, 0,
	      IPR_USE_LONG_TRANSOP_TIMEOUT },
	{ PCI_VENDOR_ID_ADAPTEC2, PCI_DEVICE_ID_ADAPTEC2_OBSIDIAN,
	      PCI_VENDOR_ID_IBM, IPR_SUBS_DEV_ID_575C, 0, 0,
	      IPR_USE_LONG_TRANSOP_TIMEOUT },
	{ PCI_VENDOR_ID_IBM, PCI_DEVICE_ID_IBM_OBSIDIAN,
	      PCI_VENDOR_ID_IBM, IPR_SUBS_DEV_ID_572A, 0, 0, 0 },
	{ PCI_VENDOR_ID_IBM, PCI_DEVICE_ID_IBM_OBSIDIAN,
	      PCI_VENDOR_ID_IBM, IPR_SUBS_DEV_ID_572B, 0, 0,
	      IPR_USE_LONG_TRANSOP_TIMEOUT},
	{ PCI_VENDOR_ID_IBM, PCI_DEVICE_ID_IBM_OBSIDIAN,
	      PCI_VENDOR_ID_IBM, IPR_SUBS_DEV_ID_575C, 0, 0,
	      IPR_USE_LONG_TRANSOP_TIMEOUT },
	{ PCI_VENDOR_ID_IBM, PCI_DEVICE_ID_IBM_OBSIDIAN_E,
	      PCI_VENDOR_ID_IBM, IPR_SUBS_DEV_ID_574E, 0, 0,
	      IPR_USE_LONG_TRANSOP_TIMEOUT },
	{ PCI_VENDOR_ID_IBM, PCI_DEVICE_ID_IBM_OBSIDIAN_E,
	      PCI_VENDOR_ID_IBM, IPR_SUBS_DEV_ID_57B3, 0, 0, 0 },
	{ PCI_VENDOR_ID_IBM, PCI_DEVICE_ID_IBM_OBSIDIAN_E,
	      PCI_VENDOR_ID_IBM, IPR_SUBS_DEV_ID_57CC, 0, 0, 0 },
	{ PCI_VENDOR_ID_IBM, PCI_DEVICE_ID_IBM_OBSIDIAN_E,
	      PCI_VENDOR_ID_IBM, IPR_SUBS_DEV_ID_57B7, 0, 0,
	      IPR_USE_LONG_TRANSOP_TIMEOUT | IPR_USE_PCI_WARM_RESET },
	{ PCI_VENDOR_ID_IBM, PCI_DEVICE_ID_IBM_SNIPE,
		PCI_VENDOR_ID_IBM, IPR_SUBS_DEV_ID_2780, 0, 0, 0 },
	{ PCI_VENDOR_ID_ADAPTEC2, PCI_DEVICE_ID_ADAPTEC2_SCAMP,
		PCI_VENDOR_ID_IBM, IPR_SUBS_DEV_ID_571E, 0, 0, 0 },
	{ PCI_VENDOR_ID_ADAPTEC2, PCI_DEVICE_ID_ADAPTEC2_SCAMP,
		PCI_VENDOR_ID_IBM, IPR_SUBS_DEV_ID_571F, 0, 0,
		IPR_USE_LONG_TRANSOP_TIMEOUT },
	{ PCI_VENDOR_ID_ADAPTEC2, PCI_DEVICE_ID_ADAPTEC2_SCAMP,
		PCI_VENDOR_ID_IBM, IPR_SUBS_DEV_ID_572F, 0, 0,
		IPR_USE_LONG_TRANSOP_TIMEOUT },
	{ PCI_VENDOR_ID_IBM, PCI_DEVICE_ID_IBM_CROC_FPGA_E2,
		PCI_VENDOR_ID_IBM, IPR_SUBS_DEV_ID_57B5, 0, 0, 0 },
	{ PCI_VENDOR_ID_IBM, PCI_DEVICE_ID_IBM_CROC_FPGA_E2,
		PCI_VENDOR_ID_IBM, IPR_SUBS_DEV_ID_574D, 0, 0, 0 },
	{ PCI_VENDOR_ID_IBM, PCI_DEVICE_ID_IBM_CROC_FPGA_E2,
		PCI_VENDOR_ID_IBM, IPR_SUBS_DEV_ID_57B2, 0, 0, 0 },
	{ PCI_VENDOR_ID_IBM, PCI_DEVICE_ID_IBM_CROC_FPGA_E2,
		PCI_VENDOR_ID_IBM, IPR_SUBS_DEV_ID_57C4, 0, 0, 0 },
	{ PCI_VENDOR_ID_IBM, PCI_DEVICE_ID_IBM_CROC_ASIC_E2,
		PCI_VENDOR_ID_IBM, IPR_SUBS_DEV_ID_57B4, 0, 0, 0 },
	{ PCI_VENDOR_ID_IBM, PCI_DEVICE_ID_IBM_CROC_ASIC_E2,
		PCI_VENDOR_ID_IBM, IPR_SUBS_DEV_ID_57B1, 0, 0, 0 },
	{ PCI_VENDOR_ID_IBM, PCI_DEVICE_ID_IBM_CROC_ASIC_E2,
		PCI_VENDOR_ID_IBM, IPR_SUBS_DEV_ID_57C6, 0, 0, 0 },
	{ PCI_VENDOR_ID_IBM, PCI_DEVICE_ID_IBM_CROC_ASIC_E2,
		PCI_VENDOR_ID_IBM, IPR_SUBS_DEV_ID_575D, 0, 0, 0 },
	{ PCI_VENDOR_ID_IBM, PCI_DEVICE_ID_IBM_CROC_ASIC_E2,
		PCI_VENDOR_ID_IBM, IPR_SUBS_DEV_ID_57CE, 0, 0, 0 },
	{ }
};
MODULE_DEVICE_TABLE(pci, ipr_pci_table);

static struct pci_error_handlers ipr_err_handler = {
	.error_detected = ipr_pci_error_detected,
	.slot_reset = ipr_pci_slot_reset,
};

static struct pci_driver ipr_driver = {
	.name = IPR_NAME,
	.id_table = ipr_pci_table,
	.probe = ipr_probe,
	.remove = __devexit_p(ipr_remove),
	.shutdown = ipr_shutdown,
	.err_handler = &ipr_err_handler,
};

/**
 * ipr_halt_done - Shutdown prepare completion
 *
 * Return value:
 * 	none
 **/
static void ipr_halt_done(struct ipr_cmnd *ipr_cmd)
{
	struct ipr_ioa_cfg *ioa_cfg = ipr_cmd->ioa_cfg;

	list_add_tail(&ipr_cmd->queue, &ioa_cfg->free_q);
}

/**
 * ipr_halt - Issue shutdown prepare to all adapters
 *
 * Return value:
 * 	NOTIFY_OK on success / NOTIFY_DONE on failure
 **/
static int ipr_halt(struct notifier_block *nb, ulong event, void *buf)
{
	struct ipr_cmnd *ipr_cmd;
	struct ipr_ioa_cfg *ioa_cfg;
	unsigned long flags = 0;

	if (event != SYS_RESTART && event != SYS_HALT && event != SYS_POWER_OFF)
		return NOTIFY_DONE;

	spin_lock(&ipr_driver_lock);

	list_for_each_entry(ioa_cfg, &ipr_ioa_head, queue) {
		spin_lock_irqsave(ioa_cfg->host->host_lock, flags);
		if (!ioa_cfg->allow_cmds) {
			spin_unlock_irqrestore(ioa_cfg->host->host_lock, flags);
			continue;
		}

		ipr_cmd = ipr_get_free_ipr_cmnd(ioa_cfg);
		ipr_cmd->ioarcb.res_handle = cpu_to_be32(IPR_IOA_RES_HANDLE);
		ipr_cmd->ioarcb.cmd_pkt.request_type = IPR_RQTYPE_IOACMD;
		ipr_cmd->ioarcb.cmd_pkt.cdb[0] = IPR_IOA_SHUTDOWN;
		ipr_cmd->ioarcb.cmd_pkt.cdb[1] = IPR_SHUTDOWN_PREPARE_FOR_NORMAL;

		ipr_do_req(ipr_cmd, ipr_halt_done, ipr_timeout, IPR_DEVICE_RESET_TIMEOUT);
		spin_unlock_irqrestore(ioa_cfg->host->host_lock, flags);
	}
	spin_unlock(&ipr_driver_lock);

	return NOTIFY_OK;
}

static struct notifier_block ipr_notifier = {
	ipr_halt, NULL, 0
};

/**
 * ipr_init - Module entry point
 *
 * Return value:
 * 	0 on success / negative value on failure
 **/
static int __init ipr_init(void)
{
	ipr_info("IBM Power RAID SCSI Device Driver version: %s %s\n",
		 IPR_DRIVER_VERSION, IPR_DRIVER_DATE);

	register_reboot_notifier(&ipr_notifier);
	return pci_register_driver(&ipr_driver);
}

/**
 * ipr_exit - Module unload
 *
 * Module unload entry point.
 *
 * Return value:
 * 	none
 **/
static void __exit ipr_exit(void)
{
	unregister_reboot_notifier(&ipr_notifier);
	pci_unregister_driver(&ipr_driver);
}

module_init(ipr_init);
module_exit(ipr_exit);<|MERGE_RESOLUTION|>--- conflicted
+++ resolved
@@ -146,11 +146,7 @@
 		}
 	},
 	{ /* CRoC */
-<<<<<<< HEAD
-		.mailbox = 0x00040,
-=======
 		.mailbox = 0x00044,
->>>>>>> 3cbea436
 		.cache_line_size = 0x20,
 		{
 			.set_interrupt_mask_reg = 0x00010,
@@ -1052,11 +1048,8 @@
 			sizeof(res->res_path));
 
 		res->bus = 0;
-<<<<<<< HEAD
-=======
 		memcpy(&res->dev_lun.scsi_lun, &cfgtew->u.cfgte64->lun,
 			sizeof(res->dev_lun.scsi_lun));
->>>>>>> 3cbea436
 		res->lun = scsilun_to_int(&res->dev_lun);
 
 		if (res->type == IPR_RES_TYPE_GENERIC_SCSI) {
@@ -1072,12 +1065,6 @@
 								  ioa_cfg->max_devs_supported);
 				set_bit(res->target, ioa_cfg->target_ids);
 			}
-<<<<<<< HEAD
-
-			memcpy(&res->dev_lun.scsi_lun, &cfgtew->u.cfgte64->lun,
-				sizeof(res->dev_lun.scsi_lun));
-=======
->>>>>>> 3cbea436
 		} else if (res->type == IPR_RES_TYPE_IOAFP) {
 			res->bus = IPR_IOAFP_VIRTUAL_BUS;
 			res->target = 0;
@@ -1128,11 +1115,7 @@
 	if (res->ioa_cfg->sis64) {
 		if (!memcmp(&res->dev_id, &cfgtew->u.cfgte64->dev_id,
 					sizeof(cfgtew->u.cfgte64->dev_id)) &&
-<<<<<<< HEAD
-			!memcmp(&res->lun, &cfgtew->u.cfgte64->lun,
-=======
 			!memcmp(&res->dev_lun.scsi_lun, &cfgtew->u.cfgte64->lun,
->>>>>>> 3cbea436
 					sizeof(cfgtew->u.cfgte64->lun))) {
 			return 1;
 		}
@@ -5163,19 +5146,9 @@
 
 	ipr_cmd->dma_use_sg = nseg;
 
-<<<<<<< HEAD
 	ioarcb->data_transfer_length = cpu_to_be32(length);
 	ioarcb->ioadl_len =
 		cpu_to_be32(sizeof(struct ipr_ioadl64_desc) * ipr_cmd->dma_use_sg);
-=======
-		if (ipr_cmd != NULL) {
-			/* Clear the PCI interrupt */
-			do {
-				writel(IPR_PCII_HRRQ_UPDATED, ioa_cfg->regs.clr_interrupt_reg32);
-				int_reg = readl(ioa_cfg->regs.sense_interrupt_reg32) & ~int_mask_reg;
-			} while (int_reg & IPR_PCII_HRRQ_UPDATED &&
-					num_hrrq++ < IPR_MAX_HRRQ_RETRIES);
->>>>>>> 3cbea436
 
 	if (scsi_cmd->sc_data_direction == DMA_TO_DEVICE) {
 		ioadl_flags = IPR_IOADL_FLAGS_WRITE;
@@ -5183,61 +5156,6 @@
 	} else if (scsi_cmd->sc_data_direction == DMA_FROM_DEVICE)
 		ioadl_flags = IPR_IOADL_FLAGS_READ;
 
-<<<<<<< HEAD
-=======
-		} else
-			break;
-	}
-
-	if (unlikely(rc == IRQ_NONE))
-		rc = ipr_handle_other_interrupt(ioa_cfg, int_reg);
-
-	spin_unlock_irqrestore(ioa_cfg->host->host_lock, lock_flags);
-	return rc;
-}
-
-/**
- * ipr_build_ioadl64 - Build a scatter/gather list and map the buffer
- * @ioa_cfg:	ioa config struct
- * @ipr_cmd:	ipr command struct
- *
- * Return value:
- * 	0 on success / -1 on failure
- **/
-static int ipr_build_ioadl64(struct ipr_ioa_cfg *ioa_cfg,
-			     struct ipr_cmnd *ipr_cmd)
-{
-	int i, nseg;
-	struct scatterlist *sg;
-	u32 length;
-	u32 ioadl_flags = 0;
-	struct scsi_cmnd *scsi_cmd = ipr_cmd->scsi_cmd;
-	struct ipr_ioarcb *ioarcb = &ipr_cmd->ioarcb;
-	struct ipr_ioadl64_desc *ioadl64 = ipr_cmd->i.ioadl64;
-
-	length = scsi_bufflen(scsi_cmd);
-	if (!length)
-		return 0;
-
-	nseg = scsi_dma_map(scsi_cmd);
-	if (nseg < 0) {
-		dev_err(&ioa_cfg->pdev->dev, "pci_map_sg failed!\n");
-		return -1;
-	}
-
-	ipr_cmd->dma_use_sg = nseg;
-
-	ioarcb->data_transfer_length = cpu_to_be32(length);
-	ioarcb->ioadl_len =
-		cpu_to_be32(sizeof(struct ipr_ioadl64_desc) * ipr_cmd->dma_use_sg);
-
-	if (scsi_cmd->sc_data_direction == DMA_TO_DEVICE) {
-		ioadl_flags = IPR_IOADL_FLAGS_WRITE;
-		ioarcb->cmd_pkt.flags_hi |= IPR_FLAGS_HI_WRITE_NOT_READ;
-	} else if (scsi_cmd->sc_data_direction == DMA_FROM_DEVICE)
-		ioadl_flags = IPR_IOADL_FLAGS_READ;
-
->>>>>>> 3cbea436
 	scsi_for_each_sg(scsi_cmd, sg, ipr_cmd->dma_use_sg, i) {
 		ioadl64[i].flags = cpu_to_be32(ioadl_flags);
 		ioadl64[i].data_len = cpu_to_be32(sg_dma_len(sg));
@@ -7597,23 +7515,10 @@
 {
 	struct ipr_ioa_cfg *ioa_cfg = ipr_cmd->ioa_cfg;
 	volatile u32 int_reg;
-<<<<<<< HEAD
-	int rc;
-
-	ENTER;
-	ioa_cfg->pdev->state_saved = true;
-	rc = pci_restore_state(ioa_cfg->pdev);
-
-	if (rc != PCIBIOS_SUCCESSFUL) {
-		ipr_cmd->s.ioasa.hdr.ioasc = cpu_to_be32(IPR_IOASC_PCI_ACCESS_ERROR);
-		return IPR_RC_JOB_CONTINUE;
-	}
-=======
 
 	ENTER;
 	ioa_cfg->pdev->state_saved = true;
 	pci_restore_state(ioa_cfg->pdev);
->>>>>>> 3cbea436
 
 	if (ipr_set_pcix_cmd_reg(ioa_cfg)) {
 		ipr_cmd->s.ioasa.hdr.ioasc = cpu_to_be32(IPR_IOASC_PCI_ACCESS_ERROR);
