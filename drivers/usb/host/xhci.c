/*
 * xHCI host controller driver
 *
 * Copyright (C) 2008 Intel Corp.
 *
 * Author: Sarah Sharp
 * Some code borrowed from the Linux EHCI driver.
 *
 * This program is free software; you can redistribute it and/or modify
 * it under the terms of the GNU General Public License version 2 as
 * published by the Free Software Foundation.
 *
 * This program is distributed in the hope that it will be useful, but
 * WITHOUT ANY WARRANTY; without even the implied warranty of MERCHANTABILITY
 * or FITNESS FOR A PARTICULAR PURPOSE.  See the GNU General Public License
 * for more details.
 *
 * You should have received a copy of the GNU General Public License
 * along with this program; if not, write to the Free Software Foundation,
 * Inc., 675 Mass Ave, Cambridge, MA 02139, USA.
 */

#include <linux/pci.h>
#include <linux/irq.h>
#include <linux/log2.h>
#include <linux/module.h>
#include <linux/moduleparam.h>
#include <linux/slab.h>
#include <linux/dmi.h>
#include <linux/dma-mapping.h>

#include "xhci.h"
#include "xhci-trace.h"

#define DRIVER_AUTHOR "Sarah Sharp"
#define DRIVER_DESC "'eXtensible' Host Controller (xHC) Driver"

#define	PORT_WAKE_BITS	(PORT_WKOC_E | PORT_WKDISC_E | PORT_WKCONN_E)

/* Some 0.95 hardware can't handle the chain bit on a Link TRB being cleared */
static int link_quirk;
module_param(link_quirk, int, S_IRUGO | S_IWUSR);
MODULE_PARM_DESC(link_quirk, "Don't clear the chain bit on a link TRB");

static unsigned int quirks;
module_param(quirks, uint, S_IRUGO);
MODULE_PARM_DESC(quirks, "Bit flags for quirks to be enabled as default");

/* TODO: copied from ehci-hcd.c - can this be refactored? */
/*
 * xhci_handshake - spin reading hc until handshake completes or fails
 * @ptr: address of hc register to be read
 * @mask: bits to look at in result of read
 * @done: value of those bits when handshake succeeds
 * @usec: timeout in microseconds
 *
 * Returns negative errno, or zero on success
 *
 * Success happens when the "mask" bits have the specified value (hardware
 * handshake done).  There are two failure modes:  "usec" have passed (major
 * hardware flakeout), or the register reads as all-ones (hardware removed).
 */
int xhci_handshake(struct xhci_hcd *xhci, void __iomem *ptr,
		      u32 mask, u32 done, int usec)
{
	u32	result;

	do {
		result = readl(ptr);
		if (result == ~(u32)0)		/* card removed */
			return -ENODEV;
		result &= mask;
		if (result == done)
			return 0;
		udelay(1);
		usec--;
	} while (usec > 0);
	return -ETIMEDOUT;
}

/*
 * Disable interrupts and begin the xHCI halting process.
 */
void xhci_quiesce(struct xhci_hcd *xhci)
{
	u32 halted;
	u32 cmd;
	u32 mask;

	mask = ~(XHCI_IRQS);
	halted = readl(&xhci->op_regs->status) & STS_HALT;
	if (!halted)
		mask &= ~CMD_RUN;

	cmd = readl(&xhci->op_regs->command);
	cmd &= mask;
	writel(cmd, &xhci->op_regs->command);
}

/*
 * Force HC into halt state.
 *
 * Disable any IRQs and clear the run/stop bit.
 * HC will complete any current and actively pipelined transactions, and
 * should halt within 16 ms of the run/stop bit being cleared.
 * Read HC Halted bit in the status register to see when the HC is finished.
 */
int xhci_halt(struct xhci_hcd *xhci)
{
	int ret;
	xhci_dbg_trace(xhci, trace_xhci_dbg_init, "// Halt the HC");
	xhci_quiesce(xhci);

	ret = xhci_handshake(xhci, &xhci->op_regs->status,
			STS_HALT, STS_HALT, XHCI_MAX_HALT_USEC);
	if (!ret) {
		xhci->xhc_state |= XHCI_STATE_HALTED;
		xhci->cmd_ring_state = CMD_RING_STATE_STOPPED;
	} else
		xhci_warn(xhci, "Host not halted after %u microseconds.\n",
				XHCI_MAX_HALT_USEC);
	return ret;
}

/*
 * Set the run bit and wait for the host to be running.
 */
static int xhci_start(struct xhci_hcd *xhci)
{
	u32 temp;
	int ret;

	temp = readl(&xhci->op_regs->command);
	temp |= (CMD_RUN);
	xhci_dbg_trace(xhci, trace_xhci_dbg_init, "// Turn on HC, cmd = 0x%x.",
			temp);
	writel(temp, &xhci->op_regs->command);

	/*
	 * Wait for the HCHalted Status bit to be 0 to indicate the host is
	 * running.
	 */
	ret = xhci_handshake(xhci, &xhci->op_regs->status,
			STS_HALT, 0, XHCI_MAX_HALT_USEC);
	if (ret == -ETIMEDOUT)
		xhci_err(xhci, "Host took too long to start, "
				"waited %u microseconds.\n",
				XHCI_MAX_HALT_USEC);
	if (!ret)
		xhci->xhc_state &= ~(XHCI_STATE_HALTED | XHCI_STATE_DYING);

	return ret;
}

/*
 * Reset a halted HC.
 *
 * This resets pipelines, timers, counters, state machines, etc.
 * Transactions will be terminated immediately, and operational registers
 * will be set to their defaults.
 */
int xhci_reset(struct xhci_hcd *xhci)
{
	u32 command;
	u32 state;
	int ret, i;

	state = readl(&xhci->op_regs->status);
	if ((state & STS_HALT) == 0) {
		xhci_warn(xhci, "Host controller not halted, aborting reset.\n");
		return 0;
	}

	xhci_dbg_trace(xhci, trace_xhci_dbg_init, "// Reset the HC");
	command = readl(&xhci->op_regs->command);
	command |= CMD_RESET;
	writel(command, &xhci->op_regs->command);

	ret = xhci_handshake(xhci, &xhci->op_regs->command,
			CMD_RESET, 0, 10 * 1000 * 1000);
	if (ret)
		return ret;

	xhci_dbg_trace(xhci, trace_xhci_dbg_init,
			 "Wait for controller to be ready for doorbell rings");
	/*
	 * xHCI cannot write to any doorbells or operational registers other
	 * than status until the "Controller Not Ready" flag is cleared.
	 */
	ret = xhci_handshake(xhci, &xhci->op_regs->status,
			STS_CNR, 0, 10 * 1000 * 1000);

	for (i = 0; i < 2; ++i) {
		xhci->bus_state[i].port_c_suspend = 0;
		xhci->bus_state[i].suspended_ports = 0;
		xhci->bus_state[i].resuming_ports = 0;
	}

	return ret;
}

#ifdef CONFIG_PCI
static int xhci_free_msi(struct xhci_hcd *xhci)
{
	int i;

	if (!xhci->msix_entries)
		return -EINVAL;

	for (i = 0; i < xhci->msix_count; i++)
		if (xhci->msix_entries[i].vector)
			free_irq(xhci->msix_entries[i].vector,
					xhci_to_hcd(xhci));
	return 0;
}

/*
 * Set up MSI
 */
static int xhci_setup_msi(struct xhci_hcd *xhci)
{
	int ret;
	struct pci_dev  *pdev = to_pci_dev(xhci_to_hcd(xhci)->self.controller);

	ret = pci_enable_msi(pdev);
	if (ret) {
		xhci_dbg_trace(xhci, trace_xhci_dbg_init,
				"failed to allocate MSI entry");
		return ret;
	}

	ret = request_irq(pdev->irq, xhci_msi_irq,
				0, "xhci_hcd", xhci_to_hcd(xhci));
	if (ret) {
		xhci_dbg_trace(xhci, trace_xhci_dbg_init,
				"disable MSI interrupt");
		pci_disable_msi(pdev);
	}

	return ret;
}

/*
 * Free IRQs
 * free all IRQs request
 */
static void xhci_free_irq(struct xhci_hcd *xhci)
{
	struct pci_dev *pdev = to_pci_dev(xhci_to_hcd(xhci)->self.controller);
	int ret;

	/* return if using legacy interrupt */
	if (xhci_to_hcd(xhci)->irq > 0)
		return;

	ret = xhci_free_msi(xhci);
	if (!ret)
		return;
	if (pdev->irq > 0)
		free_irq(pdev->irq, xhci_to_hcd(xhci));

	return;
}

/*
 * Set up MSI-X
 */
static int xhci_setup_msix(struct xhci_hcd *xhci)
{
	int i, ret = 0;
	struct usb_hcd *hcd = xhci_to_hcd(xhci);
	struct pci_dev *pdev = to_pci_dev(hcd->self.controller);

	/*
	 * calculate number of msi-x vectors supported.
	 * - HCS_MAX_INTRS: the max number of interrupts the host can handle,
	 *   with max number of interrupters based on the xhci HCSPARAMS1.
	 * - num_online_cpus: maximum msi-x vectors per CPUs core.
	 *   Add additional 1 vector to ensure always available interrupt.
	 */
	xhci->msix_count = min(num_online_cpus() + 1,
				HCS_MAX_INTRS(xhci->hcs_params1));

	xhci->msix_entries =
		kmalloc((sizeof(struct msix_entry))*xhci->msix_count,
				GFP_KERNEL);
	if (!xhci->msix_entries) {
		xhci_err(xhci, "Failed to allocate MSI-X entries\n");
		return -ENOMEM;
	}

	for (i = 0; i < xhci->msix_count; i++) {
		xhci->msix_entries[i].entry = i;
		xhci->msix_entries[i].vector = 0;
	}

	ret = pci_enable_msix_exact(pdev, xhci->msix_entries, xhci->msix_count);
	if (ret) {
		xhci_dbg_trace(xhci, trace_xhci_dbg_init,
				"Failed to enable MSI-X");
		goto free_entries;
	}

	for (i = 0; i < xhci->msix_count; i++) {
		ret = request_irq(xhci->msix_entries[i].vector,
				xhci_msi_irq,
				0, "xhci_hcd", xhci_to_hcd(xhci));
		if (ret)
			goto disable_msix;
	}

	hcd->msix_enabled = 1;
	return ret;

disable_msix:
	xhci_dbg_trace(xhci, trace_xhci_dbg_init, "disable MSI-X interrupt");
	xhci_free_irq(xhci);
	pci_disable_msix(pdev);
free_entries:
	kfree(xhci->msix_entries);
	xhci->msix_entries = NULL;
	return ret;
}

/* Free any IRQs and disable MSI-X */
static void xhci_cleanup_msix(struct xhci_hcd *xhci)
{
	struct usb_hcd *hcd = xhci_to_hcd(xhci);
	struct pci_dev *pdev = to_pci_dev(hcd->self.controller);

	if (xhci->quirks & XHCI_PLAT)
		return;

	xhci_free_irq(xhci);

	if (xhci->msix_entries) {
		pci_disable_msix(pdev);
		kfree(xhci->msix_entries);
		xhci->msix_entries = NULL;
	} else {
		pci_disable_msi(pdev);
	}

	hcd->msix_enabled = 0;
	return;
}

static void __maybe_unused xhci_msix_sync_irqs(struct xhci_hcd *xhci)
{
	int i;

	if (xhci->msix_entries) {
		for (i = 0; i < xhci->msix_count; i++)
			synchronize_irq(xhci->msix_entries[i].vector);
	}
}

static int xhci_try_enable_msi(struct usb_hcd *hcd)
{
	struct xhci_hcd *xhci = hcd_to_xhci(hcd);
	struct pci_dev  *pdev;
	int ret;

	/* The xhci platform device has set up IRQs through usb_add_hcd. */
	if (xhci->quirks & XHCI_PLAT)
		return 0;

	pdev = to_pci_dev(xhci_to_hcd(xhci)->self.controller);
	/*
	 * Some Fresco Logic host controllers advertise MSI, but fail to
	 * generate interrupts.  Don't even try to enable MSI.
	 */
	if (xhci->quirks & XHCI_BROKEN_MSI)
		goto legacy_irq;

	/* unregister the legacy interrupt */
	if (hcd->irq)
		free_irq(hcd->irq, hcd);
	hcd->irq = 0;

	ret = xhci_setup_msix(xhci);
	if (ret)
		/* fall back to msi*/
		ret = xhci_setup_msi(xhci);

	if (!ret)
		/* hcd->irq is 0, we have MSI */
		return 0;

	if (!pdev->irq) {
		xhci_err(xhci, "No msi-x/msi found and no IRQ in BIOS\n");
		return -EINVAL;
	}

 legacy_irq:
	if (!strlen(hcd->irq_descr))
		snprintf(hcd->irq_descr, sizeof(hcd->irq_descr), "%s:usb%d",
			 hcd->driver->description, hcd->self.busnum);

	/* fall back to legacy interrupt*/
	ret = request_irq(pdev->irq, &usb_hcd_irq, IRQF_SHARED,
			hcd->irq_descr, hcd);
	if (ret) {
		xhci_err(xhci, "request interrupt %d failed\n",
				pdev->irq);
		return ret;
	}
	hcd->irq = pdev->irq;
	return 0;
}

#else

static inline int xhci_try_enable_msi(struct usb_hcd *hcd)
{
	return 0;
}

static inline void xhci_cleanup_msix(struct xhci_hcd *xhci)
{
}

static inline void xhci_msix_sync_irqs(struct xhci_hcd *xhci)
{
}

#endif

static void compliance_mode_recovery(unsigned long arg)
{
	struct xhci_hcd *xhci;
	struct usb_hcd *hcd;
	u32 temp;
	int i;

	xhci = (struct xhci_hcd *)arg;

	for (i = 0; i < xhci->num_usb3_ports; i++) {
		temp = readl(xhci->usb3_ports[i]);
		if ((temp & PORT_PLS_MASK) == USB_SS_PORT_LS_COMP_MOD) {
			/*
			 * Compliance Mode Detected. Letting USB Core
			 * handle the Warm Reset
			 */
			xhci_dbg_trace(xhci, trace_xhci_dbg_quirks,
					"Compliance mode detected->port %d",
					i + 1);
			xhci_dbg_trace(xhci, trace_xhci_dbg_quirks,
					"Attempting compliance mode recovery");
			hcd = xhci->shared_hcd;

			if (hcd->state == HC_STATE_SUSPENDED)
				usb_hcd_resume_root_hub(hcd);

			usb_hcd_poll_rh_status(hcd);
		}
	}

	if (xhci->port_status_u0 != ((1 << xhci->num_usb3_ports)-1))
		mod_timer(&xhci->comp_mode_recovery_timer,
			jiffies + msecs_to_jiffies(COMP_MODE_RCVRY_MSECS));
}

/*
 * Quirk to work around issue generated by the SN65LVPE502CP USB3.0 re-driver
 * that causes ports behind that hardware to enter compliance mode sometimes.
 * The quirk creates a timer that polls every 2 seconds the link state of
 * each host controller's port and recovers it by issuing a Warm reset
 * if Compliance mode is detected, otherwise the port will become "dead" (no
 * device connections or disconnections will be detected anymore). Becasue no
 * status event is generated when entering compliance mode (per xhci spec),
 * this quirk is needed on systems that have the failing hardware installed.
 */
static void compliance_mode_recovery_timer_init(struct xhci_hcd *xhci)
{
	xhci->port_status_u0 = 0;
	init_timer(&xhci->comp_mode_recovery_timer);

	xhci->comp_mode_recovery_timer.data = (unsigned long) xhci;
	xhci->comp_mode_recovery_timer.function = compliance_mode_recovery;
	xhci->comp_mode_recovery_timer.expires = jiffies +
			msecs_to_jiffies(COMP_MODE_RCVRY_MSECS);

	set_timer_slack(&xhci->comp_mode_recovery_timer,
			msecs_to_jiffies(COMP_MODE_RCVRY_MSECS));
	add_timer(&xhci->comp_mode_recovery_timer);
	xhci_dbg_trace(xhci, trace_xhci_dbg_quirks,
			"Compliance mode recovery timer initialized");
}

/*
 * This function identifies the systems that have installed the SN65LVPE502CP
 * USB3.0 re-driver and that need the Compliance Mode Quirk.
 * Systems:
 * Vendor: Hewlett-Packard -> System Models: Z420, Z620 and Z820
 */
static bool xhci_compliance_mode_recovery_timer_quirk_check(void)
{
	const char *dmi_product_name, *dmi_sys_vendor;

	dmi_product_name = dmi_get_system_info(DMI_PRODUCT_NAME);
	dmi_sys_vendor = dmi_get_system_info(DMI_SYS_VENDOR);
	if (!dmi_product_name || !dmi_sys_vendor)
		return false;

	if (!(strstr(dmi_sys_vendor, "Hewlett-Packard")))
		return false;

	if (strstr(dmi_product_name, "Z420") ||
			strstr(dmi_product_name, "Z620") ||
			strstr(dmi_product_name, "Z820") ||
			strstr(dmi_product_name, "Z1 Workstation"))
		return true;

	return false;
}

static int xhci_all_ports_seen_u0(struct xhci_hcd *xhci)
{
	return (xhci->port_status_u0 == ((1 << xhci->num_usb3_ports)-1));
}


/*
 * Initialize memory for HCD and xHC (one-time init).
 *
 * Program the PAGESIZE register, initialize the device context array, create
 * device contexts (?), set up a command ring segment (or two?), create event
 * ring (one for now).
 */
int xhci_init(struct usb_hcd *hcd)
{
	struct xhci_hcd *xhci = hcd_to_xhci(hcd);
	int retval = 0;

	xhci_dbg_trace(xhci, trace_xhci_dbg_init, "xhci_init");
	spin_lock_init(&xhci->lock);
	if (xhci->hci_version == 0x95 && link_quirk) {
		xhci_dbg_trace(xhci, trace_xhci_dbg_quirks,
				"QUIRK: Not clearing Link TRB chain bits.");
		xhci->quirks |= XHCI_LINK_TRB_QUIRK;
	} else {
		xhci_dbg_trace(xhci, trace_xhci_dbg_init,
				"xHCI doesn't need link TRB QUIRK");
	}
	retval = xhci_mem_init(xhci, GFP_KERNEL);
	xhci_dbg_trace(xhci, trace_xhci_dbg_init, "Finished xhci_init");

	/* Initializing Compliance Mode Recovery Data If Needed */
	if (xhci_compliance_mode_recovery_timer_quirk_check()) {
		xhci->quirks |= XHCI_COMP_MODE_QUIRK;
		compliance_mode_recovery_timer_init(xhci);
	}

	return retval;
}

/*-------------------------------------------------------------------------*/


static int xhci_run_finished(struct xhci_hcd *xhci)
{
	if (xhci_start(xhci)) {
		xhci_halt(xhci);
		return -ENODEV;
	}
	xhci->shared_hcd->state = HC_STATE_RUNNING;
	xhci->cmd_ring_state = CMD_RING_STATE_RUNNING;

	if (xhci->quirks & XHCI_NEC_HOST)
		xhci_ring_cmd_db(xhci);

	xhci_dbg_trace(xhci, trace_xhci_dbg_init,
			"Finished xhci_run for USB3 roothub");
	return 0;
}

/*
 * Start the HC after it was halted.
 *
 * This function is called by the USB core when the HC driver is added.
 * Its opposite is xhci_stop().
 *
 * xhci_init() must be called once before this function can be called.
 * Reset the HC, enable device slot contexts, program DCBAAP, and
 * set command ring pointer and event ring pointer.
 *
 * Setup MSI-X vectors and enable interrupts.
 */
int xhci_run(struct usb_hcd *hcd)
{
	u32 temp;
	u64 temp_64;
	int ret;
	struct xhci_hcd *xhci = hcd_to_xhci(hcd);

	/* Start the xHCI host controller running only after the USB 2.0 roothub
	 * is setup.
	 */

	hcd->uses_new_polling = 1;
	if (!usb_hcd_is_primary_hcd(hcd))
		return xhci_run_finished(xhci);

	xhci_dbg_trace(xhci, trace_xhci_dbg_init, "xhci_run");

	ret = xhci_try_enable_msi(hcd);
	if (ret)
		return ret;

	xhci_dbg(xhci, "Command ring memory map follows:\n");
	xhci_debug_ring(xhci, xhci->cmd_ring);
	xhci_dbg_ring_ptrs(xhci, xhci->cmd_ring);
	xhci_dbg_cmd_ptrs(xhci);

	xhci_dbg(xhci, "ERST memory map follows:\n");
	xhci_dbg_erst(xhci, &xhci->erst);
	xhci_dbg(xhci, "Event ring:\n");
	xhci_debug_ring(xhci, xhci->event_ring);
	xhci_dbg_ring_ptrs(xhci, xhci->event_ring);
	temp_64 = xhci_read_64(xhci, &xhci->ir_set->erst_dequeue);
	temp_64 &= ~ERST_PTR_MASK;
	xhci_dbg_trace(xhci, trace_xhci_dbg_init,
			"ERST deq = 64'h%0lx", (long unsigned int) temp_64);

	xhci_dbg_trace(xhci, trace_xhci_dbg_init,
			"// Set the interrupt modulation register");
	temp = readl(&xhci->ir_set->irq_control);
	temp &= ~ER_IRQ_INTERVAL_MASK;
	temp |= (u32) 160;
	writel(temp, &xhci->ir_set->irq_control);

	/* Set the HCD state before we enable the irqs */
	temp = readl(&xhci->op_regs->command);
	temp |= (CMD_EIE);
	xhci_dbg_trace(xhci, trace_xhci_dbg_init,
			"// Enable interrupts, cmd = 0x%x.", temp);
	writel(temp, &xhci->op_regs->command);

	temp = readl(&xhci->ir_set->irq_pending);
	xhci_dbg_trace(xhci, trace_xhci_dbg_init,
			"// Enabling event ring interrupter %p by writing 0x%x to irq_pending",
			xhci->ir_set, (unsigned int) ER_IRQ_ENABLE(temp));
	writel(ER_IRQ_ENABLE(temp), &xhci->ir_set->irq_pending);
	xhci_print_ir_set(xhci, 0);

	if (xhci->quirks & XHCI_NEC_HOST) {
		struct xhci_command *command;
		command = xhci_alloc_command(xhci, false, false, GFP_KERNEL);
		if (!command)
			return -ENOMEM;
		xhci_queue_vendor_command(xhci, command, 0, 0, 0,
				TRB_TYPE(TRB_NEC_GET_FW));
	}
	xhci_dbg_trace(xhci, trace_xhci_dbg_init,
			"Finished xhci_run for USB2 roothub");
	return 0;
}
EXPORT_SYMBOL_GPL(xhci_run);

static void xhci_only_stop_hcd(struct usb_hcd *hcd)
{
	struct xhci_hcd *xhci = hcd_to_xhci(hcd);

	spin_lock_irq(&xhci->lock);
	xhci_halt(xhci);
	spin_unlock_irq(&xhci->lock);
}

/*
 * Stop xHCI driver.
 *
 * This function is called by the USB core when the HC driver is removed.
 * Its opposite is xhci_run().
 *
 * Disable device contexts, disable IRQs, and quiesce the HC.
 * Reset the HC, finish any completed transactions, and cleanup memory.
 */
void xhci_stop(struct usb_hcd *hcd)
{
	u32 temp;
	struct xhci_hcd *xhci = hcd_to_xhci(hcd);

	if (!usb_hcd_is_primary_hcd(hcd)) {
		xhci_only_stop_hcd(xhci->shared_hcd);
		return;
	}

	spin_lock_irq(&xhci->lock);
	/* Make sure the xHC is halted for a USB3 roothub
	 * (xhci_stop() could be called as part of failed init).
	 */
	xhci_halt(xhci);
	xhci_reset(xhci);
	spin_unlock_irq(&xhci->lock);

	xhci_cleanup_msix(xhci);

	/* Deleting Compliance Mode Recovery Timer */
	if ((xhci->quirks & XHCI_COMP_MODE_QUIRK) &&
			(!(xhci_all_ports_seen_u0(xhci)))) {
		del_timer_sync(&xhci->comp_mode_recovery_timer);
		xhci_dbg_trace(xhci, trace_xhci_dbg_quirks,
				"%s: compliance mode recovery timer deleted",
				__func__);
	}

	if (xhci->quirks & XHCI_AMD_PLL_FIX)
		usb_amd_dev_put();

	xhci_dbg_trace(xhci, trace_xhci_dbg_init,
			"// Disabling event ring interrupts");
	temp = readl(&xhci->op_regs->status);
	writel(temp & ~STS_EINT, &xhci->op_regs->status);
	temp = readl(&xhci->ir_set->irq_pending);
	writel(ER_IRQ_DISABLE(temp), &xhci->ir_set->irq_pending);
	xhci_print_ir_set(xhci, 0);

	xhci_dbg_trace(xhci, trace_xhci_dbg_init, "cleaning up memory");
	xhci_mem_cleanup(xhci);
	xhci_dbg_trace(xhci, trace_xhci_dbg_init,
			"xhci_stop completed - status = %x",
			readl(&xhci->op_regs->status));
}

/*
 * Shutdown HC (not bus-specific)
 *
 * This is called when the machine is rebooting or halting.  We assume that the
 * machine will be powered off, and the HC's internal state will be reset.
 * Don't bother to free memory.
 *
 * This will only ever be called with the main usb_hcd (the USB3 roothub).
 */
void xhci_shutdown(struct usb_hcd *hcd)
{
	struct xhci_hcd *xhci = hcd_to_xhci(hcd);

	if (xhci->quirks & XHCI_SPURIOUS_REBOOT)
		usb_disable_xhci_ports(to_pci_dev(hcd->self.controller));

	spin_lock_irq(&xhci->lock);
	xhci_halt(xhci);
	/* Workaround for spurious wakeups at shutdown with HSW */
	if (xhci->quirks & XHCI_SPURIOUS_WAKEUP)
		xhci_reset(xhci);
	spin_unlock_irq(&xhci->lock);

	xhci_cleanup_msix(xhci);

	xhci_dbg_trace(xhci, trace_xhci_dbg_init,
			"xhci_shutdown completed - status = %x",
			readl(&xhci->op_regs->status));

	/* Yet another workaround for spurious wakeups at shutdown with HSW */
	if (xhci->quirks & XHCI_SPURIOUS_WAKEUP)
		pci_set_power_state(to_pci_dev(hcd->self.controller), PCI_D3hot);
}

#ifdef CONFIG_PM
static void xhci_save_registers(struct xhci_hcd *xhci)
{
	xhci->s3.command = readl(&xhci->op_regs->command);
	xhci->s3.dev_nt = readl(&xhci->op_regs->dev_notification);
	xhci->s3.dcbaa_ptr = xhci_read_64(xhci, &xhci->op_regs->dcbaa_ptr);
	xhci->s3.config_reg = readl(&xhci->op_regs->config_reg);
	xhci->s3.erst_size = readl(&xhci->ir_set->erst_size);
	xhci->s3.erst_base = xhci_read_64(xhci, &xhci->ir_set->erst_base);
	xhci->s3.erst_dequeue = xhci_read_64(xhci, &xhci->ir_set->erst_dequeue);
	xhci->s3.irq_pending = readl(&xhci->ir_set->irq_pending);
	xhci->s3.irq_control = readl(&xhci->ir_set->irq_control);
}

static void xhci_restore_registers(struct xhci_hcd *xhci)
{
	writel(xhci->s3.command, &xhci->op_regs->command);
	writel(xhci->s3.dev_nt, &xhci->op_regs->dev_notification);
	xhci_write_64(xhci, xhci->s3.dcbaa_ptr, &xhci->op_regs->dcbaa_ptr);
	writel(xhci->s3.config_reg, &xhci->op_regs->config_reg);
	writel(xhci->s3.erst_size, &xhci->ir_set->erst_size);
	xhci_write_64(xhci, xhci->s3.erst_base, &xhci->ir_set->erst_base);
	xhci_write_64(xhci, xhci->s3.erst_dequeue, &xhci->ir_set->erst_dequeue);
	writel(xhci->s3.irq_pending, &xhci->ir_set->irq_pending);
	writel(xhci->s3.irq_control, &xhci->ir_set->irq_control);
}

static void xhci_set_cmd_ring_deq(struct xhci_hcd *xhci)
{
	u64	val_64;

	/* step 2: initialize command ring buffer */
	val_64 = xhci_read_64(xhci, &xhci->op_regs->cmd_ring);
	val_64 = (val_64 & (u64) CMD_RING_RSVD_BITS) |
		(xhci_trb_virt_to_dma(xhci->cmd_ring->deq_seg,
				      xhci->cmd_ring->dequeue) &
		 (u64) ~CMD_RING_RSVD_BITS) |
		xhci->cmd_ring->cycle_state;
	xhci_dbg_trace(xhci, trace_xhci_dbg_init,
			"// Setting command ring address to 0x%llx",
			(long unsigned long) val_64);
	xhci_write_64(xhci, val_64, &xhci->op_regs->cmd_ring);
}

/*
 * The whole command ring must be cleared to zero when we suspend the host.
 *
 * The host doesn't save the command ring pointer in the suspend well, so we
 * need to re-program it on resume.  Unfortunately, the pointer must be 64-byte
 * aligned, because of the reserved bits in the command ring dequeue pointer
 * register.  Therefore, we can't just set the dequeue pointer back in the
 * middle of the ring (TRBs are 16-byte aligned).
 */
static void xhci_clear_command_ring(struct xhci_hcd *xhci)
{
	struct xhci_ring *ring;
	struct xhci_segment *seg;

	ring = xhci->cmd_ring;
	seg = ring->deq_seg;
	do {
		memset(seg->trbs, 0,
			sizeof(union xhci_trb) * (TRBS_PER_SEGMENT - 1));
		seg->trbs[TRBS_PER_SEGMENT - 1].link.control &=
			cpu_to_le32(~TRB_CYCLE);
		seg = seg->next;
	} while (seg != ring->deq_seg);

	/* Reset the software enqueue and dequeue pointers */
	ring->deq_seg = ring->first_seg;
	ring->dequeue = ring->first_seg->trbs;
	ring->enq_seg = ring->deq_seg;
	ring->enqueue = ring->dequeue;

	ring->num_trbs_free = ring->num_segs * (TRBS_PER_SEGMENT - 1) - 1;
	/*
	 * Ring is now zeroed, so the HW should look for change of ownership
	 * when the cycle bit is set to 1.
	 */
	ring->cycle_state = 1;

	/*
	 * Reset the hardware dequeue pointer.
	 * Yes, this will need to be re-written after resume, but we're paranoid
	 * and want to make sure the hardware doesn't access bogus memory
	 * because, say, the BIOS or an SMI started the host without changing
	 * the command ring pointers.
	 */
	xhci_set_cmd_ring_deq(xhci);
}

static void xhci_disable_port_wake_on_bits(struct xhci_hcd *xhci)
{
	int port_index;
	__le32 __iomem **port_array;
	unsigned long flags;
	u32 t1, t2;

	spin_lock_irqsave(&xhci->lock, flags);

	/* disble usb3 ports Wake bits*/
	port_index = xhci->num_usb3_ports;
	port_array = xhci->usb3_ports;
	while (port_index--) {
		t1 = readl(port_array[port_index]);
		t1 = xhci_port_state_to_neutral(t1);
		t2 = t1 & ~PORT_WAKE_BITS;
		if (t1 != t2)
			writel(t2, port_array[port_index]);
	}

	/* disble usb2 ports Wake bits*/
	port_index = xhci->num_usb2_ports;
	port_array = xhci->usb2_ports;
	while (port_index--) {
		t1 = readl(port_array[port_index]);
		t1 = xhci_port_state_to_neutral(t1);
		t2 = t1 & ~PORT_WAKE_BITS;
		if (t1 != t2)
			writel(t2, port_array[port_index]);
	}

	spin_unlock_irqrestore(&xhci->lock, flags);
}

/*
 * Stop HC (not bus-specific)
 *
 * This is called when the machine transition into S3/S4 mode.
 *
 */
int xhci_suspend(struct xhci_hcd *xhci, bool do_wakeup)
{
	int			rc = 0;
	unsigned int		delay = XHCI_MAX_HALT_USEC;
	struct usb_hcd		*hcd = xhci_to_hcd(xhci);
	u32			command;

	if (!hcd->state)
		return 0;

	if (hcd->state != HC_STATE_SUSPENDED ||
			xhci->shared_hcd->state != HC_STATE_SUSPENDED)
		return -EINVAL;

	/* Clear root port wake on bits if wakeup not allowed. */
	if (!do_wakeup)
		xhci_disable_port_wake_on_bits(xhci);

	/* Don't poll the roothubs on bus suspend. */
	xhci_dbg(xhci, "%s: stopping port polling.\n", __func__);
	clear_bit(HCD_FLAG_POLL_RH, &hcd->flags);
	del_timer_sync(&hcd->rh_timer);
	clear_bit(HCD_FLAG_POLL_RH, &xhci->shared_hcd->flags);
	del_timer_sync(&xhci->shared_hcd->rh_timer);

	spin_lock_irq(&xhci->lock);
	clear_bit(HCD_FLAG_HW_ACCESSIBLE, &hcd->flags);
	clear_bit(HCD_FLAG_HW_ACCESSIBLE, &xhci->shared_hcd->flags);
	/* step 1: stop endpoint */
	/* skipped assuming that port suspend has done */

	/* step 2: clear Run/Stop bit */
	command = readl(&xhci->op_regs->command);
	command &= ~CMD_RUN;
	writel(command, &xhci->op_regs->command);

	/* Some chips from Fresco Logic need an extraordinary delay */
	delay *= (xhci->quirks & XHCI_SLOW_SUSPEND) ? 10 : 1;

	if (xhci_handshake(xhci, &xhci->op_regs->status,
		      STS_HALT, STS_HALT, delay)) {
		xhci_warn(xhci, "WARN: xHC CMD_RUN timeout\n");
		spin_unlock_irq(&xhci->lock);
		return -ETIMEDOUT;
	}
	xhci_clear_command_ring(xhci);

	/* step 3: save registers */
	xhci_save_registers(xhci);

	/* step 4: set CSS flag */
	command = readl(&xhci->op_regs->command);
	command |= CMD_CSS;
	writel(command, &xhci->op_regs->command);
	if (xhci_handshake(xhci, &xhci->op_regs->status,
				STS_SAVE, 0, 10 * 1000)) {
		xhci_warn(xhci, "WARN: xHC save state timeout\n");
		spin_unlock_irq(&xhci->lock);
		return -ETIMEDOUT;
	}
	spin_unlock_irq(&xhci->lock);

	/*
	 * Deleting Compliance Mode Recovery Timer because the xHCI Host
	 * is about to be suspended.
	 */
	if ((xhci->quirks & XHCI_COMP_MODE_QUIRK) &&
			(!(xhci_all_ports_seen_u0(xhci)))) {
		del_timer_sync(&xhci->comp_mode_recovery_timer);
		xhci_dbg_trace(xhci, trace_xhci_dbg_quirks,
				"%s: compliance mode recovery timer deleted",
				__func__);
	}

	/* step 5: remove core well power */
	/* synchronize irq when using MSI-X */
	xhci_msix_sync_irqs(xhci);

	return rc;
}
EXPORT_SYMBOL_GPL(xhci_suspend);

/*
 * start xHC (not bus-specific)
 *
 * This is called when the machine transition from S3/S4 mode.
 *
 */
int xhci_resume(struct xhci_hcd *xhci, bool hibernated)
{
	u32			command, temp = 0, status;
	struct usb_hcd		*hcd = xhci_to_hcd(xhci);
	struct usb_hcd		*secondary_hcd;
	int			retval = 0;
	bool			comp_timer_running = false;

	if (!hcd->state)
		return 0;

	/* Wait a bit if either of the roothubs need to settle from the
	 * transition into bus suspend.
	 */
	if (time_before(jiffies, xhci->bus_state[0].next_statechange) ||
			time_before(jiffies,
				xhci->bus_state[1].next_statechange))
		msleep(100);

	set_bit(HCD_FLAG_HW_ACCESSIBLE, &hcd->flags);
	set_bit(HCD_FLAG_HW_ACCESSIBLE, &xhci->shared_hcd->flags);

	spin_lock_irq(&xhci->lock);
	if (xhci->quirks & XHCI_RESET_ON_RESUME)
		hibernated = true;

	if (!hibernated) {
		/* step 1: restore register */
		xhci_restore_registers(xhci);
		/* step 2: initialize command ring buffer */
		xhci_set_cmd_ring_deq(xhci);
		/* step 3: restore state and start state*/
		/* step 3: set CRS flag */
		command = readl(&xhci->op_regs->command);
		command |= CMD_CRS;
		writel(command, &xhci->op_regs->command);
		if (xhci_handshake(xhci, &xhci->op_regs->status,
			      STS_RESTORE, 0, 10 * 1000)) {
			xhci_warn(xhci, "WARN: xHC restore state timeout\n");
			spin_unlock_irq(&xhci->lock);
			return -ETIMEDOUT;
		}
		temp = readl(&xhci->op_regs->status);
	}

	/* If restore operation fails, re-initialize the HC during resume */
	if ((temp & STS_SRE) || hibernated) {

		if ((xhci->quirks & XHCI_COMP_MODE_QUIRK) &&
				!(xhci_all_ports_seen_u0(xhci))) {
			del_timer_sync(&xhci->comp_mode_recovery_timer);
			xhci_dbg_trace(xhci, trace_xhci_dbg_quirks,
				"Compliance Mode Recovery Timer deleted!");
		}

		/* Let the USB core know _both_ roothubs lost power. */
		usb_root_hub_lost_power(xhci->main_hcd->self.root_hub);
		usb_root_hub_lost_power(xhci->shared_hcd->self.root_hub);

		xhci_dbg(xhci, "Stop HCD\n");
		xhci_halt(xhci);
		xhci_reset(xhci);
		spin_unlock_irq(&xhci->lock);
		xhci_cleanup_msix(xhci);

		xhci_dbg(xhci, "// Disabling event ring interrupts\n");
		temp = readl(&xhci->op_regs->status);
		writel(temp & ~STS_EINT, &xhci->op_regs->status);
		temp = readl(&xhci->ir_set->irq_pending);
		writel(ER_IRQ_DISABLE(temp), &xhci->ir_set->irq_pending);
		xhci_print_ir_set(xhci, 0);

		xhci_dbg(xhci, "cleaning up memory\n");
		xhci_mem_cleanup(xhci);
		xhci_dbg(xhci, "xhci_stop completed - status = %x\n",
			    readl(&xhci->op_regs->status));

		/* USB core calls the PCI reinit and start functions twice:
		 * first with the primary HCD, and then with the secondary HCD.
		 * If we don't do the same, the host will never be started.
		 */
		if (!usb_hcd_is_primary_hcd(hcd))
			secondary_hcd = hcd;
		else
			secondary_hcd = xhci->shared_hcd;

		xhci_dbg(xhci, "Initialize the xhci_hcd\n");
		retval = xhci_init(hcd->primary_hcd);
		if (retval)
			return retval;
		comp_timer_running = true;

		xhci_dbg(xhci, "Start the primary HCD\n");
		retval = xhci_run(hcd->primary_hcd);
		if (!retval) {
			xhci_dbg(xhci, "Start the secondary HCD\n");
			retval = xhci_run(secondary_hcd);
		}
		hcd->state = HC_STATE_SUSPENDED;
		xhci->shared_hcd->state = HC_STATE_SUSPENDED;
		goto done;
	}

	/* step 4: set Run/Stop bit */
	command = readl(&xhci->op_regs->command);
	command |= CMD_RUN;
	writel(command, &xhci->op_regs->command);
	xhci_handshake(xhci, &xhci->op_regs->status, STS_HALT,
		  0, 250 * 1000);

	/* step 5: walk topology and initialize portsc,
	 * portpmsc and portli
	 */
	/* this is done in bus_resume */

	/* step 6: restart each of the previously
	 * Running endpoints by ringing their doorbells
	 */

	spin_unlock_irq(&xhci->lock);

 done:
	if (retval == 0) {
		/* Resume root hubs only when have pending events. */
		status = readl(&xhci->op_regs->status);
		if (status & STS_EINT) {
			usb_hcd_resume_root_hub(hcd);
			usb_hcd_resume_root_hub(xhci->shared_hcd);
		}
	}

	/*
	 * If system is subject to the Quirk, Compliance Mode Timer needs to
	 * be re-initialized Always after a system resume. Ports are subject
	 * to suffer the Compliance Mode issue again. It doesn't matter if
	 * ports have entered previously to U0 before system's suspension.
	 */
	if ((xhci->quirks & XHCI_COMP_MODE_QUIRK) && !comp_timer_running)
		compliance_mode_recovery_timer_init(xhci);

	/* Re-enable port polling. */
	xhci_dbg(xhci, "%s: starting port polling.\n", __func__);
	set_bit(HCD_FLAG_POLL_RH, &hcd->flags);
	usb_hcd_poll_rh_status(hcd);
	set_bit(HCD_FLAG_POLL_RH, &xhci->shared_hcd->flags);
	usb_hcd_poll_rh_status(xhci->shared_hcd);

	return retval;
}
EXPORT_SYMBOL_GPL(xhci_resume);
#endif	/* CONFIG_PM */

/*-------------------------------------------------------------------------*/

/**
 * xhci_get_endpoint_index - Used for passing endpoint bitmasks between the core and
 * HCDs.  Find the index for an endpoint given its descriptor.  Use the return
 * value to right shift 1 for the bitmask.
 *
 * Index  = (epnum * 2) + direction - 1,
 * where direction = 0 for OUT, 1 for IN.
 * For control endpoints, the IN index is used (OUT index is unused), so
 * index = (epnum * 2) + direction - 1 = (epnum * 2) + 1 - 1 = (epnum * 2)
 */
unsigned int xhci_get_endpoint_index(struct usb_endpoint_descriptor *desc)
{
	unsigned int index;
	if (usb_endpoint_xfer_control(desc))
		index = (unsigned int) (usb_endpoint_num(desc)*2);
	else
		index = (unsigned int) (usb_endpoint_num(desc)*2) +
			(usb_endpoint_dir_in(desc) ? 1 : 0) - 1;
	return index;
}

/* The reverse operation to xhci_get_endpoint_index. Calculate the USB endpoint
 * address from the XHCI endpoint index.
 */
unsigned int xhci_get_endpoint_address(unsigned int ep_index)
{
	unsigned int number = DIV_ROUND_UP(ep_index, 2);
	unsigned int direction = ep_index % 2 ? USB_DIR_OUT : USB_DIR_IN;
	return direction | number;
}

/* Find the flag for this endpoint (for use in the control context).  Use the
 * endpoint index to create a bitmask.  The slot context is bit 0, endpoint 0 is
 * bit 1, etc.
 */
unsigned int xhci_get_endpoint_flag(struct usb_endpoint_descriptor *desc)
{
	return 1 << (xhci_get_endpoint_index(desc) + 1);
}

/* Find the flag for this endpoint (for use in the control context).  Use the
 * endpoint index to create a bitmask.  The slot context is bit 0, endpoint 0 is
 * bit 1, etc.
 */
unsigned int xhci_get_endpoint_flag_from_index(unsigned int ep_index)
{
	return 1 << (ep_index + 1);
}

/* Compute the last valid endpoint context index.  Basically, this is the
 * endpoint index plus one.  For slot contexts with more than valid endpoint,
 * we find the most significant bit set in the added contexts flags.
 * e.g. ep 1 IN (with epnum 0x81) => added_ctxs = 0b1000
 * fls(0b1000) = 4, but the endpoint context index is 3, so subtract one.
 */
unsigned int xhci_last_valid_endpoint(u32 added_ctxs)
{
	return fls(added_ctxs) - 1;
}

/* Returns 1 if the arguments are OK;
 * returns 0 this is a root hub; returns -EINVAL for NULL pointers.
 */
static int xhci_check_args(struct usb_hcd *hcd, struct usb_device *udev,
		struct usb_host_endpoint *ep, int check_ep, bool check_virt_dev,
		const char *func) {
	struct xhci_hcd	*xhci;
	struct xhci_virt_device	*virt_dev;

	if (!hcd || (check_ep && !ep) || !udev) {
		pr_debug("xHCI %s called with invalid args\n", func);
		return -EINVAL;
	}
	if (!udev->parent) {
		pr_debug("xHCI %s called for root hub\n", func);
		return 0;
	}

	xhci = hcd_to_xhci(hcd);
	if (check_virt_dev) {
		if (!udev->slot_id || !xhci->devs[udev->slot_id]) {
			xhci_dbg(xhci, "xHCI %s called with unaddressed device\n",
					func);
			return -EINVAL;
		}

		virt_dev = xhci->devs[udev->slot_id];
		if (virt_dev->udev != udev) {
			xhci_dbg(xhci, "xHCI %s called with udev and "
					  "virt_dev does not match\n", func);
			return -EINVAL;
		}
	}

	if (xhci->xhc_state & XHCI_STATE_HALTED)
		return -ENODEV;

	return 1;
}

static int xhci_configure_endpoint(struct xhci_hcd *xhci,
		struct usb_device *udev, struct xhci_command *command,
		bool ctx_change, bool must_succeed);

/*
 * Full speed devices may have a max packet size greater than 8 bytes, but the
 * USB core doesn't know that until it reads the first 8 bytes of the
 * descriptor.  If the usb_device's max packet size changes after that point,
 * we need to issue an evaluate context command and wait on it.
 */
static int xhci_check_maxpacket(struct xhci_hcd *xhci, unsigned int slot_id,
		unsigned int ep_index, struct urb *urb)
{
	struct xhci_container_ctx *out_ctx;
	struct xhci_input_control_ctx *ctrl_ctx;
	struct xhci_ep_ctx *ep_ctx;
	struct xhci_command *command;
	int max_packet_size;
	int hw_max_packet_size;
	int ret = 0;

	out_ctx = xhci->devs[slot_id]->out_ctx;
	ep_ctx = xhci_get_ep_ctx(xhci, out_ctx, ep_index);
	hw_max_packet_size = MAX_PACKET_DECODED(le32_to_cpu(ep_ctx->ep_info2));
	max_packet_size = usb_endpoint_maxp(&urb->dev->ep0.desc);
	if (hw_max_packet_size != max_packet_size) {
		xhci_dbg_trace(xhci,  trace_xhci_dbg_context_change,
				"Max Packet Size for ep 0 changed.");
		xhci_dbg_trace(xhci,  trace_xhci_dbg_context_change,
				"Max packet size in usb_device = %d",
				max_packet_size);
		xhci_dbg_trace(xhci,  trace_xhci_dbg_context_change,
				"Max packet size in xHCI HW = %d",
				hw_max_packet_size);
		xhci_dbg_trace(xhci,  trace_xhci_dbg_context_change,
				"Issuing evaluate context command.");

		/* Set up the input context flags for the command */
		/* FIXME: This won't work if a non-default control endpoint
		 * changes max packet sizes.
		 */

		command = xhci_alloc_command(xhci, false, true, GFP_KERNEL);
		if (!command)
			return -ENOMEM;

		command->in_ctx = xhci->devs[slot_id]->in_ctx;
		ctrl_ctx = xhci_get_input_control_ctx(xhci, command->in_ctx);
		if (!ctrl_ctx) {
			xhci_warn(xhci, "%s: Could not get input context, bad type.\n",
					__func__);
			ret = -ENOMEM;
			goto command_cleanup;
		}
		/* Set up the modified control endpoint 0 */
		xhci_endpoint_copy(xhci, xhci->devs[slot_id]->in_ctx,
				xhci->devs[slot_id]->out_ctx, ep_index);

		ep_ctx = xhci_get_ep_ctx(xhci, command->in_ctx, ep_index);
		ep_ctx->ep_info2 &= cpu_to_le32(~MAX_PACKET_MASK);
		ep_ctx->ep_info2 |= cpu_to_le32(MAX_PACKET(max_packet_size));

		ctrl_ctx->add_flags = cpu_to_le32(EP0_FLAG);
		ctrl_ctx->drop_flags = 0;

		xhci_dbg(xhci, "Slot %d input context\n", slot_id);
		xhci_dbg_ctx(xhci, command->in_ctx, ep_index);
		xhci_dbg(xhci, "Slot %d output context\n", slot_id);
		xhci_dbg_ctx(xhci, out_ctx, ep_index);

		ret = xhci_configure_endpoint(xhci, urb->dev, command,
				true, false);

		/* Clean up the input context for later use by bandwidth
		 * functions.
		 */
		ctrl_ctx->add_flags = cpu_to_le32(SLOT_FLAG);
command_cleanup:
		kfree(command->completion);
		kfree(command);
	}
	return ret;
}

/*
 * non-error returns are a promise to giveback() the urb later
 * we drop ownership so next owner (or urb unlink) can get it
 */
int xhci_urb_enqueue(struct usb_hcd *hcd, struct urb *urb, gfp_t mem_flags)
{
	struct xhci_hcd *xhci = hcd_to_xhci(hcd);
	struct xhci_td *buffer;
	unsigned long flags;
	int ret = 0;
	unsigned int slot_id, ep_index;
	struct urb_priv	*urb_priv;
	int size, i;

	if (!urb || xhci_check_args(hcd, urb->dev, urb->ep,
					true, true, __func__) <= 0)
		return -EINVAL;

	slot_id = urb->dev->slot_id;
	ep_index = xhci_get_endpoint_index(&urb->ep->desc);

	if (!HCD_HW_ACCESSIBLE(hcd)) {
		if (!in_interrupt())
			xhci_dbg(xhci, "urb submitted during PCI suspend\n");
		ret = -ESHUTDOWN;
		goto exit;
	}

	if (usb_endpoint_xfer_isoc(&urb->ep->desc))
		size = urb->number_of_packets;
	else if (usb_endpoint_is_bulk_out(&urb->ep->desc) &&
	    urb->transfer_buffer_length > 0 &&
	    urb->transfer_flags & URB_ZERO_PACKET &&
	    !(urb->transfer_buffer_length % usb_endpoint_maxp(&urb->ep->desc)))
		size = 2;
	else
		size = 1;

	urb_priv = kzalloc(sizeof(struct urb_priv) +
				  size * sizeof(struct xhci_td *), mem_flags);
	if (!urb_priv)
		return -ENOMEM;

	buffer = kzalloc(size * sizeof(struct xhci_td), mem_flags);
	if (!buffer) {
		kfree(urb_priv);
		return -ENOMEM;
	}

	for (i = 0; i < size; i++) {
		urb_priv->td[i] = buffer;
		buffer++;
	}

	urb_priv->length = size;
	urb_priv->td_cnt = 0;
	urb->hcpriv = urb_priv;

	if (usb_endpoint_xfer_control(&urb->ep->desc)) {
		/* Check to see if the max packet size for the default control
		 * endpoint changed during FS device enumeration
		 */
		if (urb->dev->speed == USB_SPEED_FULL) {
			ret = xhci_check_maxpacket(xhci, slot_id,
					ep_index, urb);
			if (ret < 0) {
				xhci_urb_free_priv(xhci, urb_priv);
				urb->hcpriv = NULL;
				return ret;
			}
		}

		/* We have a spinlock and interrupts disabled, so we must pass
		 * atomic context to this function, which may allocate memory.
		 */
		spin_lock_irqsave(&xhci->lock, flags);
		if (xhci->xhc_state & XHCI_STATE_DYING)
			goto dying;
		ret = xhci_queue_ctrl_tx(xhci, GFP_ATOMIC, urb,
				slot_id, ep_index);
		if (ret)
			goto free_priv;
		spin_unlock_irqrestore(&xhci->lock, flags);
	} else if (usb_endpoint_xfer_bulk(&urb->ep->desc)) {
		spin_lock_irqsave(&xhci->lock, flags);
		if (xhci->xhc_state & XHCI_STATE_DYING)
			goto dying;
		if (xhci->devs[slot_id]->eps[ep_index].ep_state &
				EP_GETTING_STREAMS) {
			xhci_warn(xhci, "WARN: Can't enqueue URB while bulk ep "
					"is transitioning to using streams.\n");
			ret = -EINVAL;
		} else if (xhci->devs[slot_id]->eps[ep_index].ep_state &
				EP_GETTING_NO_STREAMS) {
			xhci_warn(xhci, "WARN: Can't enqueue URB while bulk ep "
					"is transitioning to "
					"not having streams.\n");
			ret = -EINVAL;
		} else {
			ret = xhci_queue_bulk_tx(xhci, GFP_ATOMIC, urb,
					slot_id, ep_index);
		}
		if (ret)
			goto free_priv;
		spin_unlock_irqrestore(&xhci->lock, flags);
	} else if (usb_endpoint_xfer_int(&urb->ep->desc)) {
		spin_lock_irqsave(&xhci->lock, flags);
		if (xhci->xhc_state & XHCI_STATE_DYING)
			goto dying;
		ret = xhci_queue_intr_tx(xhci, GFP_ATOMIC, urb,
				slot_id, ep_index);
		if (ret)
			goto free_priv;
		spin_unlock_irqrestore(&xhci->lock, flags);
	} else {
		spin_lock_irqsave(&xhci->lock, flags);
		if (xhci->xhc_state & XHCI_STATE_DYING)
			goto dying;
		ret = xhci_queue_isoc_tx_prepare(xhci, GFP_ATOMIC, urb,
				slot_id, ep_index);
		if (ret)
			goto free_priv;
		spin_unlock_irqrestore(&xhci->lock, flags);
	}
exit:
	return ret;
dying:
	xhci_dbg(xhci, "Ep 0x%x: URB %p submitted for "
			"non-responsive xHCI host.\n",
			urb->ep->desc.bEndpointAddress, urb);
	ret = -ESHUTDOWN;
free_priv:
	xhci_urb_free_priv(xhci, urb_priv);
	urb->hcpriv = NULL;
	spin_unlock_irqrestore(&xhci->lock, flags);
	return ret;
}

/* Get the right ring for the given URB.
 * If the endpoint supports streams, boundary check the URB's stream ID.
 * If the endpoint doesn't support streams, return the singular endpoint ring.
 */
static struct xhci_ring *xhci_urb_to_transfer_ring(struct xhci_hcd *xhci,
		struct urb *urb)
{
	unsigned int slot_id;
	unsigned int ep_index;
	unsigned int stream_id;
	struct xhci_virt_ep *ep;

	slot_id = urb->dev->slot_id;
	ep_index = xhci_get_endpoint_index(&urb->ep->desc);
	stream_id = urb->stream_id;
	ep = &xhci->devs[slot_id]->eps[ep_index];
	/* Common case: no streams */
	if (!(ep->ep_state & EP_HAS_STREAMS))
		return ep->ring;

	if (stream_id == 0) {
		xhci_warn(xhci,
				"WARN: Slot ID %u, ep index %u has streams, "
				"but URB has no stream ID.\n",
				slot_id, ep_index);
		return NULL;
	}

	if (stream_id < ep->stream_info->num_streams)
		return ep->stream_info->stream_rings[stream_id];

	xhci_warn(xhci,
			"WARN: Slot ID %u, ep index %u has "
			"stream IDs 1 to %u allocated, "
			"but stream ID %u is requested.\n",
			slot_id, ep_index,
			ep->stream_info->num_streams - 1,
			stream_id);
	return NULL;
}

/*
 * Remove the URB's TD from the endpoint ring.  This may cause the HC to stop
 * USB transfers, potentially stopping in the middle of a TRB buffer.  The HC
 * should pick up where it left off in the TD, unless a Set Transfer Ring
 * Dequeue Pointer is issued.
 *
 * The TRBs that make up the buffers for the canceled URB will be "removed" from
 * the ring.  Since the ring is a contiguous structure, they can't be physically
 * removed.  Instead, there are two options:
 *
 *  1) If the HC is in the middle of processing the URB to be canceled, we
 *     simply move the ring's dequeue pointer past those TRBs using the Set
 *     Transfer Ring Dequeue Pointer command.  This will be the common case,
 *     when drivers timeout on the last submitted URB and attempt to cancel.
 *
 *  2) If the HC is in the middle of a different TD, we turn the TRBs into a
 *     series of 1-TRB transfer no-op TDs.  (No-ops shouldn't be chained.)  The
 *     HC will need to invalidate the any TRBs it has cached after the stop
 *     endpoint command, as noted in the xHCI 0.95 errata.
 *
 *  3) The TD may have completed by the time the Stop Endpoint Command
 *     completes, so software needs to handle that case too.
 *
 * This function should protect against the TD enqueueing code ringing the
 * doorbell while this code is waiting for a Stop Endpoint command to complete.
 * It also needs to account for multiple cancellations on happening at the same
 * time for the same endpoint.
 *
 * Note that this function can be called in any context, or so says
 * usb_hcd_unlink_urb()
 */
int xhci_urb_dequeue(struct usb_hcd *hcd, struct urb *urb, int status)
{
	unsigned long flags;
	int ret, i;
	u32 temp;
	struct xhci_hcd *xhci;
	struct urb_priv	*urb_priv;
	struct xhci_td *td;
	unsigned int ep_index;
	struct xhci_ring *ep_ring;
	struct xhci_virt_ep *ep;
	struct xhci_command *command;

	xhci = hcd_to_xhci(hcd);
	spin_lock_irqsave(&xhci->lock, flags);
	/* Make sure the URB hasn't completed or been unlinked already */
	ret = usb_hcd_check_unlink_urb(hcd, urb, status);
	if (ret || !urb->hcpriv)
		goto done;
	temp = readl(&xhci->op_regs->status);
	if (temp == 0xffffffff || (xhci->xhc_state & XHCI_STATE_HALTED)) {
		xhci_dbg_trace(xhci, trace_xhci_dbg_cancel_urb,
				"HW died, freeing TD.");
		urb_priv = urb->hcpriv;
		for (i = urb_priv->td_cnt; i < urb_priv->length; i++) {
			td = urb_priv->td[i];
			if (!list_empty(&td->td_list))
				list_del_init(&td->td_list);
			if (!list_empty(&td->cancelled_td_list))
				list_del_init(&td->cancelled_td_list);
		}

		usb_hcd_unlink_urb_from_ep(hcd, urb);
		spin_unlock_irqrestore(&xhci->lock, flags);
		usb_hcd_giveback_urb(hcd, urb, -ESHUTDOWN);
		xhci_urb_free_priv(xhci, urb_priv);
		return ret;
	}
	if ((xhci->xhc_state & XHCI_STATE_DYING) ||
			(xhci->xhc_state & XHCI_STATE_HALTED)) {
		xhci_dbg_trace(xhci, trace_xhci_dbg_cancel_urb,
				"Ep 0x%x: URB %p to be canceled on "
				"non-responsive xHCI host.",
				urb->ep->desc.bEndpointAddress, urb);
		/* Let the stop endpoint command watchdog timer (which set this
		 * state) finish cleaning up the endpoint TD lists.  We must
		 * have caught it in the middle of dropping a lock and giving
		 * back an URB.
		 */
		goto done;
	}

	ep_index = xhci_get_endpoint_index(&urb->ep->desc);
	ep = &xhci->devs[urb->dev->slot_id]->eps[ep_index];
	ep_ring = xhci_urb_to_transfer_ring(xhci, urb);
	if (!ep_ring) {
		ret = -EINVAL;
		goto done;
	}

	urb_priv = urb->hcpriv;
	i = urb_priv->td_cnt;
	if (i < urb_priv->length)
		xhci_dbg_trace(xhci, trace_xhci_dbg_cancel_urb,
				"Cancel URB %p, dev %s, ep 0x%x, "
				"starting at offset 0x%llx",
				urb, urb->dev->devpath,
				urb->ep->desc.bEndpointAddress,
				(unsigned long long) xhci_trb_virt_to_dma(
					urb_priv->td[i]->start_seg,
					urb_priv->td[i]->first_trb));

	for (; i < urb_priv->length; i++) {
		td = urb_priv->td[i];
		list_add_tail(&td->cancelled_td_list, &ep->cancelled_td_list);
	}

	/* Queue a stop endpoint command, but only if this is
	 * the first cancellation to be handled.
	 */
	if (!(ep->ep_state & EP_HALT_PENDING)) {
		command = xhci_alloc_command(xhci, false, false, GFP_ATOMIC);
		if (!command) {
			ret = -ENOMEM;
			goto done;
		}
		ep->ep_state |= EP_HALT_PENDING;
		ep->stop_cmds_pending++;
		ep->stop_cmd_timer.expires = jiffies +
			XHCI_STOP_EP_CMD_TIMEOUT * HZ;
		add_timer(&ep->stop_cmd_timer);
		xhci_queue_stop_endpoint(xhci, command, urb->dev->slot_id,
					 ep_index, 0);
		xhci_ring_cmd_db(xhci);
	}
done:
	spin_unlock_irqrestore(&xhci->lock, flags);
	return ret;
}

/* Drop an endpoint from a new bandwidth configuration for this device.
 * Only one call to this function is allowed per endpoint before
 * check_bandwidth() or reset_bandwidth() must be called.
 * A call to xhci_drop_endpoint() followed by a call to xhci_add_endpoint() will
 * add the endpoint to the schedule with possibly new parameters denoted by a
 * different endpoint descriptor in usb_host_endpoint.
 * A call to xhci_add_endpoint() followed by a call to xhci_drop_endpoint() is
 * not allowed.
 *
 * The USB core will not allow URBs to be queued to an endpoint that is being
 * disabled, so there's no need for mutual exclusion to protect
 * the xhci->devs[slot_id] structure.
 */
int xhci_drop_endpoint(struct usb_hcd *hcd, struct usb_device *udev,
		struct usb_host_endpoint *ep)
{
	struct xhci_hcd *xhci;
	struct xhci_container_ctx *in_ctx, *out_ctx;
	struct xhci_input_control_ctx *ctrl_ctx;
	unsigned int ep_index;
	struct xhci_ep_ctx *ep_ctx;
	u32 drop_flag;
	u32 new_add_flags, new_drop_flags;
	int ret;

	ret = xhci_check_args(hcd, udev, ep, 1, true, __func__);
	if (ret <= 0)
		return ret;
	xhci = hcd_to_xhci(hcd);
	if (xhci->xhc_state & XHCI_STATE_DYING)
		return -ENODEV;

	xhci_dbg(xhci, "%s called for udev %p\n", __func__, udev);
	drop_flag = xhci_get_endpoint_flag(&ep->desc);
	if (drop_flag == SLOT_FLAG || drop_flag == EP0_FLAG) {
		xhci_dbg(xhci, "xHCI %s - can't drop slot or ep 0 %#x\n",
				__func__, drop_flag);
		return 0;
	}

	in_ctx = xhci->devs[udev->slot_id]->in_ctx;
	out_ctx = xhci->devs[udev->slot_id]->out_ctx;
	ctrl_ctx = xhci_get_input_control_ctx(xhci, in_ctx);
	if (!ctrl_ctx) {
		xhci_warn(xhci, "%s: Could not get input context, bad type.\n",
				__func__);
		return 0;
	}

	ep_index = xhci_get_endpoint_index(&ep->desc);
	ep_ctx = xhci_get_ep_ctx(xhci, out_ctx, ep_index);
	/* If the HC already knows the endpoint is disabled,
	 * or the HCD has noted it is disabled, ignore this request
	 */
	if (((ep_ctx->ep_info & cpu_to_le32(EP_STATE_MASK)) ==
	     cpu_to_le32(EP_STATE_DISABLED)) ||
	    le32_to_cpu(ctrl_ctx->drop_flags) &
	    xhci_get_endpoint_flag(&ep->desc)) {
		xhci_warn(xhci, "xHCI %s called with disabled ep %p\n",
				__func__, ep);
		return 0;
	}

	ctrl_ctx->drop_flags |= cpu_to_le32(drop_flag);
	new_drop_flags = le32_to_cpu(ctrl_ctx->drop_flags);

	ctrl_ctx->add_flags &= cpu_to_le32(~drop_flag);
	new_add_flags = le32_to_cpu(ctrl_ctx->add_flags);

	xhci_endpoint_zero(xhci, xhci->devs[udev->slot_id], ep);

	xhci_dbg(xhci, "drop ep 0x%x, slot id %d, new drop flags = %#x, new add flags = %#x\n",
			(unsigned int) ep->desc.bEndpointAddress,
			udev->slot_id,
			(unsigned int) new_drop_flags,
			(unsigned int) new_add_flags);
	return 0;
}

/* Add an endpoint to a new possible bandwidth configuration for this device.
 * Only one call to this function is allowed per endpoint before
 * check_bandwidth() or reset_bandwidth() must be called.
 * A call to xhci_drop_endpoint() followed by a call to xhci_add_endpoint() will
 * add the endpoint to the schedule with possibly new parameters denoted by a
 * different endpoint descriptor in usb_host_endpoint.
 * A call to xhci_add_endpoint() followed by a call to xhci_drop_endpoint() is
 * not allowed.
 *
 * The USB core will not allow URBs to be queued to an endpoint until the
 * configuration or alt setting is installed in the device, so there's no need
 * for mutual exclusion to protect the xhci->devs[slot_id] structure.
 */
int xhci_add_endpoint(struct usb_hcd *hcd, struct usb_device *udev,
		struct usb_host_endpoint *ep)
{
	struct xhci_hcd *xhci;
	struct xhci_container_ctx *in_ctx, *out_ctx;
	unsigned int ep_index;
	struct xhci_input_control_ctx *ctrl_ctx;
	u32 added_ctxs;
	u32 new_add_flags, new_drop_flags;
	struct xhci_virt_device *virt_dev;
	int ret = 0;

	ret = xhci_check_args(hcd, udev, ep, 1, true, __func__);
	if (ret <= 0) {
		/* So we won't queue a reset ep command for a root hub */
		ep->hcpriv = NULL;
		return ret;
	}
	xhci = hcd_to_xhci(hcd);
	if (xhci->xhc_state & XHCI_STATE_DYING)
		return -ENODEV;

	added_ctxs = xhci_get_endpoint_flag(&ep->desc);
	if (added_ctxs == SLOT_FLAG || added_ctxs == EP0_FLAG) {
		/* FIXME when we have to issue an evaluate endpoint command to
		 * deal with ep0 max packet size changing once we get the
		 * descriptors
		 */
		xhci_dbg(xhci, "xHCI %s - can't add slot or ep 0 %#x\n",
				__func__, added_ctxs);
		return 0;
	}

	virt_dev = xhci->devs[udev->slot_id];
	in_ctx = virt_dev->in_ctx;
	out_ctx = virt_dev->out_ctx;
	ctrl_ctx = xhci_get_input_control_ctx(xhci, in_ctx);
	if (!ctrl_ctx) {
		xhci_warn(xhci, "%s: Could not get input context, bad type.\n",
				__func__);
		return 0;
	}

	ep_index = xhci_get_endpoint_index(&ep->desc);
	/* If this endpoint is already in use, and the upper layers are trying
	 * to add it again without dropping it, reject the addition.
	 */
	if (virt_dev->eps[ep_index].ring &&
			!(le32_to_cpu(ctrl_ctx->drop_flags) &
				xhci_get_endpoint_flag(&ep->desc))) {
		xhci_warn(xhci, "Trying to add endpoint 0x%x "
				"without dropping it.\n",
				(unsigned int) ep->desc.bEndpointAddress);
		return -EINVAL;
	}

	/* If the HCD has already noted the endpoint is enabled,
	 * ignore this request.
	 */
	if (le32_to_cpu(ctrl_ctx->add_flags) &
	    xhci_get_endpoint_flag(&ep->desc)) {
		xhci_warn(xhci, "xHCI %s called with enabled ep %p\n",
				__func__, ep);
		return 0;
	}

	/*
	 * Configuration and alternate setting changes must be done in
	 * process context, not interrupt context (or so documenation
	 * for usb_set_interface() and usb_set_configuration() claim).
	 */
	if (xhci_endpoint_init(xhci, virt_dev, udev, ep, GFP_NOIO) < 0) {
		dev_dbg(&udev->dev, "%s - could not initialize ep %#x\n",
				__func__, ep->desc.bEndpointAddress);
		return -ENOMEM;
	}

	ctrl_ctx->add_flags |= cpu_to_le32(added_ctxs);
	new_add_flags = le32_to_cpu(ctrl_ctx->add_flags);

	/* If xhci_endpoint_disable() was called for this endpoint, but the
	 * xHC hasn't been notified yet through the check_bandwidth() call,
	 * this re-adds a new state for the endpoint from the new endpoint
	 * descriptors.  We must drop and re-add this endpoint, so we leave the
	 * drop flags alone.
	 */
	new_drop_flags = le32_to_cpu(ctrl_ctx->drop_flags);

	/* Store the usb_device pointer for later use */
	ep->hcpriv = udev;

	xhci_dbg(xhci, "add ep 0x%x, slot id %d, new drop flags = %#x, new add flags = %#x\n",
			(unsigned int) ep->desc.bEndpointAddress,
			udev->slot_id,
			(unsigned int) new_drop_flags,
			(unsigned int) new_add_flags);
	return 0;
}

static void xhci_zero_in_ctx(struct xhci_hcd *xhci, struct xhci_virt_device *virt_dev)
{
	struct xhci_input_control_ctx *ctrl_ctx;
	struct xhci_ep_ctx *ep_ctx;
	struct xhci_slot_ctx *slot_ctx;
	int i;

	ctrl_ctx = xhci_get_input_control_ctx(xhci, virt_dev->in_ctx);
	if (!ctrl_ctx) {
		xhci_warn(xhci, "%s: Could not get input context, bad type.\n",
				__func__);
		return;
	}

	/* When a device's add flag and drop flag are zero, any subsequent
	 * configure endpoint command will leave that endpoint's state
	 * untouched.  Make sure we don't leave any old state in the input
	 * endpoint contexts.
	 */
	ctrl_ctx->drop_flags = 0;
	ctrl_ctx->add_flags = 0;
	slot_ctx = xhci_get_slot_ctx(xhci, virt_dev->in_ctx);
	slot_ctx->dev_info &= cpu_to_le32(~LAST_CTX_MASK);
	/* Endpoint 0 is always valid */
	slot_ctx->dev_info |= cpu_to_le32(LAST_CTX(1));
	for (i = 1; i < 31; ++i) {
		ep_ctx = xhci_get_ep_ctx(xhci, virt_dev->in_ctx, i);
		ep_ctx->ep_info = 0;
		ep_ctx->ep_info2 = 0;
		ep_ctx->deq = 0;
		ep_ctx->tx_info = 0;
	}
}

static int xhci_configure_endpoint_result(struct xhci_hcd *xhci,
		struct usb_device *udev, u32 *cmd_status)
{
	int ret;

	switch (*cmd_status) {
	case COMP_CMD_ABORT:
	case COMP_CMD_STOP:
		xhci_warn(xhci, "Timeout while waiting for configure endpoint command\n");
		ret = -ETIME;
		break;
	case COMP_ENOMEM:
		dev_warn(&udev->dev,
			 "Not enough host controller resources for new device state.\n");
		ret = -ENOMEM;
		/* FIXME: can we allocate more resources for the HC? */
		break;
	case COMP_BW_ERR:
	case COMP_2ND_BW_ERR:
		dev_warn(&udev->dev,
			 "Not enough bandwidth for new device state.\n");
		ret = -ENOSPC;
		/* FIXME: can we go back to the old state? */
		break;
	case COMP_TRB_ERR:
		/* the HCD set up something wrong */
		dev_warn(&udev->dev, "ERROR: Endpoint drop flag = 0, "
				"add flag = 1, "
				"and endpoint is not disabled.\n");
		ret = -EINVAL;
		break;
	case COMP_DEV_ERR:
		dev_warn(&udev->dev,
			 "ERROR: Incompatible device for endpoint configure command.\n");
		ret = -ENODEV;
		break;
	case COMP_SUCCESS:
		xhci_dbg_trace(xhci, trace_xhci_dbg_context_change,
				"Successful Endpoint Configure command");
		ret = 0;
		break;
	default:
		xhci_err(xhci, "ERROR: unexpected command completion code 0x%x.\n",
				*cmd_status);
		ret = -EINVAL;
		break;
	}
	return ret;
}

static int xhci_evaluate_context_result(struct xhci_hcd *xhci,
		struct usb_device *udev, u32 *cmd_status)
{
	int ret;
	struct xhci_virt_device *virt_dev = xhci->devs[udev->slot_id];

	switch (*cmd_status) {
	case COMP_CMD_ABORT:
	case COMP_CMD_STOP:
		xhci_warn(xhci, "Timeout while waiting for evaluate context command\n");
		ret = -ETIME;
		break;
	case COMP_EINVAL:
		dev_warn(&udev->dev,
			 "WARN: xHCI driver setup invalid evaluate context command.\n");
		ret = -EINVAL;
		break;
	case COMP_EBADSLT:
		dev_warn(&udev->dev,
			"WARN: slot not enabled for evaluate context command.\n");
		ret = -EINVAL;
		break;
	case COMP_CTX_STATE:
		dev_warn(&udev->dev,
			"WARN: invalid context state for evaluate context command.\n");
		xhci_dbg_ctx(xhci, virt_dev->out_ctx, 1);
		ret = -EINVAL;
		break;
	case COMP_DEV_ERR:
		dev_warn(&udev->dev,
			"ERROR: Incompatible device for evaluate context command.\n");
		ret = -ENODEV;
		break;
	case COMP_MEL_ERR:
		/* Max Exit Latency too large error */
		dev_warn(&udev->dev, "WARN: Max Exit Latency too large\n");
		ret = -EINVAL;
		break;
	case COMP_SUCCESS:
		xhci_dbg_trace(xhci, trace_xhci_dbg_context_change,
				"Successful evaluate context command");
		ret = 0;
		break;
	default:
		xhci_err(xhci, "ERROR: unexpected command completion code 0x%x.\n",
			*cmd_status);
		ret = -EINVAL;
		break;
	}
	return ret;
}

static u32 xhci_count_num_new_endpoints(struct xhci_hcd *xhci,
		struct xhci_input_control_ctx *ctrl_ctx)
{
	u32 valid_add_flags;
	u32 valid_drop_flags;

	/* Ignore the slot flag (bit 0), and the default control endpoint flag
	 * (bit 1).  The default control endpoint is added during the Address
	 * Device command and is never removed until the slot is disabled.
	 */
	valid_add_flags = le32_to_cpu(ctrl_ctx->add_flags) >> 2;
	valid_drop_flags = le32_to_cpu(ctrl_ctx->drop_flags) >> 2;

	/* Use hweight32 to count the number of ones in the add flags, or
	 * number of endpoints added.  Don't count endpoints that are changed
	 * (both added and dropped).
	 */
	return hweight32(valid_add_flags) -
		hweight32(valid_add_flags & valid_drop_flags);
}

static unsigned int xhci_count_num_dropped_endpoints(struct xhci_hcd *xhci,
		struct xhci_input_control_ctx *ctrl_ctx)
{
	u32 valid_add_flags;
	u32 valid_drop_flags;

	valid_add_flags = le32_to_cpu(ctrl_ctx->add_flags) >> 2;
	valid_drop_flags = le32_to_cpu(ctrl_ctx->drop_flags) >> 2;

	return hweight32(valid_drop_flags) -
		hweight32(valid_add_flags & valid_drop_flags);
}

/*
 * We need to reserve the new number of endpoints before the configure endpoint
 * command completes.  We can't subtract the dropped endpoints from the number
 * of active endpoints until the command completes because we can oversubscribe
 * the host in this case:
 *
 *  - the first configure endpoint command drops more endpoints than it adds
 *  - a second configure endpoint command that adds more endpoints is queued
 *  - the first configure endpoint command fails, so the config is unchanged
 *  - the second command may succeed, even though there isn't enough resources
 *
 * Must be called with xhci->lock held.
 */
static int xhci_reserve_host_resources(struct xhci_hcd *xhci,
		struct xhci_input_control_ctx *ctrl_ctx)
{
	u32 added_eps;

	added_eps = xhci_count_num_new_endpoints(xhci, ctrl_ctx);
	if (xhci->num_active_eps + added_eps > xhci->limit_active_eps) {
		xhci_dbg_trace(xhci, trace_xhci_dbg_quirks,
				"Not enough ep ctxs: "
				"%u active, need to add %u, limit is %u.",
				xhci->num_active_eps, added_eps,
				xhci->limit_active_eps);
		return -ENOMEM;
	}
	xhci->num_active_eps += added_eps;
	xhci_dbg_trace(xhci, trace_xhci_dbg_quirks,
			"Adding %u ep ctxs, %u now active.", added_eps,
			xhci->num_active_eps);
	return 0;
}

/*
 * The configure endpoint was failed by the xHC for some other reason, so we
 * need to revert the resources that failed configuration would have used.
 *
 * Must be called with xhci->lock held.
 */
static void xhci_free_host_resources(struct xhci_hcd *xhci,
		struct xhci_input_control_ctx *ctrl_ctx)
{
	u32 num_failed_eps;

	num_failed_eps = xhci_count_num_new_endpoints(xhci, ctrl_ctx);
	xhci->num_active_eps -= num_failed_eps;
	xhci_dbg_trace(xhci, trace_xhci_dbg_quirks,
			"Removing %u failed ep ctxs, %u now active.",
			num_failed_eps,
			xhci->num_active_eps);
}

/*
 * Now that the command has completed, clean up the active endpoint count by
 * subtracting out the endpoints that were dropped (but not changed).
 *
 * Must be called with xhci->lock held.
 */
static void xhci_finish_resource_reservation(struct xhci_hcd *xhci,
		struct xhci_input_control_ctx *ctrl_ctx)
{
	u32 num_dropped_eps;

	num_dropped_eps = xhci_count_num_dropped_endpoints(xhci, ctrl_ctx);
	xhci->num_active_eps -= num_dropped_eps;
	if (num_dropped_eps)
		xhci_dbg_trace(xhci, trace_xhci_dbg_quirks,
				"Removing %u dropped ep ctxs, %u now active.",
				num_dropped_eps,
				xhci->num_active_eps);
}

static unsigned int xhci_get_block_size(struct usb_device *udev)
{
	switch (udev->speed) {
	case USB_SPEED_LOW:
	case USB_SPEED_FULL:
		return FS_BLOCK;
	case USB_SPEED_HIGH:
		return HS_BLOCK;
	case USB_SPEED_SUPER:
		return SS_BLOCK;
	case USB_SPEED_UNKNOWN:
	case USB_SPEED_WIRELESS:
	default:
		/* Should never happen */
		return 1;
	}
}

static unsigned int
xhci_get_largest_overhead(struct xhci_interval_bw *interval_bw)
{
	if (interval_bw->overhead[LS_OVERHEAD_TYPE])
		return LS_OVERHEAD;
	if (interval_bw->overhead[FS_OVERHEAD_TYPE])
		return FS_OVERHEAD;
	return HS_OVERHEAD;
}

/* If we are changing a LS/FS device under a HS hub,
 * make sure (if we are activating a new TT) that the HS bus has enough
 * bandwidth for this new TT.
 */
static int xhci_check_tt_bw_table(struct xhci_hcd *xhci,
		struct xhci_virt_device *virt_dev,
		int old_active_eps)
{
	struct xhci_interval_bw_table *bw_table;
	struct xhci_tt_bw_info *tt_info;

	/* Find the bandwidth table for the root port this TT is attached to. */
	bw_table = &xhci->rh_bw[virt_dev->real_port - 1].bw_table;
	tt_info = virt_dev->tt_info;
	/* If this TT already had active endpoints, the bandwidth for this TT
	 * has already been added.  Removing all periodic endpoints (and thus
	 * making the TT enactive) will only decrease the bandwidth used.
	 */
	if (old_active_eps)
		return 0;
	if (old_active_eps == 0 && tt_info->active_eps != 0) {
		if (bw_table->bw_used + TT_HS_OVERHEAD > HS_BW_LIMIT)
			return -ENOMEM;
		return 0;
	}
	/* Not sure why we would have no new active endpoints...
	 *
	 * Maybe because of an Evaluate Context change for a hub update or a
	 * control endpoint 0 max packet size change?
	 * FIXME: skip the bandwidth calculation in that case.
	 */
	return 0;
}

static int xhci_check_ss_bw(struct xhci_hcd *xhci,
		struct xhci_virt_device *virt_dev)
{
	unsigned int bw_reserved;

	bw_reserved = DIV_ROUND_UP(SS_BW_RESERVED*SS_BW_LIMIT_IN, 100);
	if (virt_dev->bw_table->ss_bw_in > (SS_BW_LIMIT_IN - bw_reserved))
		return -ENOMEM;

	bw_reserved = DIV_ROUND_UP(SS_BW_RESERVED*SS_BW_LIMIT_OUT, 100);
	if (virt_dev->bw_table->ss_bw_out > (SS_BW_LIMIT_OUT - bw_reserved))
		return -ENOMEM;

	return 0;
}

/*
 * This algorithm is a very conservative estimate of the worst-case scheduling
 * scenario for any one interval.  The hardware dynamically schedules the
 * packets, so we can't tell which microframe could be the limiting factor in
 * the bandwidth scheduling.  This only takes into account periodic endpoints.
 *
 * Obviously, we can't solve an NP complete problem to find the minimum worst
 * case scenario.  Instead, we come up with an estimate that is no less than
 * the worst case bandwidth used for any one microframe, but may be an
 * over-estimate.
 *
 * We walk the requirements for each endpoint by interval, starting with the
 * smallest interval, and place packets in the schedule where there is only one
 * possible way to schedule packets for that interval.  In order to simplify
 * this algorithm, we record the largest max packet size for each interval, and
 * assume all packets will be that size.
 *
 * For interval 0, we obviously must schedule all packets for each interval.
 * The bandwidth for interval 0 is just the amount of data to be transmitted
 * (the sum of all max ESIT payload sizes, plus any overhead per packet times
 * the number of packets).
 *
 * For interval 1, we have two possible microframes to schedule those packets
 * in.  For this algorithm, if we can schedule the same number of packets for
 * each possible scheduling opportunity (each microframe), we will do so.  The
 * remaining number of packets will be saved to be transmitted in the gaps in
 * the next interval's scheduling sequence.
 *
 * As we move those remaining packets to be scheduled with interval 2 packets,
 * we have to double the number of remaining packets to transmit.  This is
 * because the intervals are actually powers of 2, and we would be transmitting
 * the previous interval's packets twice in this interval.  We also have to be
 * sure that when we look at the largest max packet size for this interval, we
 * also look at the largest max packet size for the remaining packets and take
 * the greater of the two.
 *
 * The algorithm continues to evenly distribute packets in each scheduling
 * opportunity, and push the remaining packets out, until we get to the last
 * interval.  Then those packets and their associated overhead are just added
 * to the bandwidth used.
 */
static int xhci_check_bw_table(struct xhci_hcd *xhci,
		struct xhci_virt_device *virt_dev,
		int old_active_eps)
{
	unsigned int bw_reserved;
	unsigned int max_bandwidth;
	unsigned int bw_used;
	unsigned int block_size;
	struct xhci_interval_bw_table *bw_table;
	unsigned int packet_size = 0;
	unsigned int overhead = 0;
	unsigned int packets_transmitted = 0;
	unsigned int packets_remaining = 0;
	unsigned int i;

	if (virt_dev->udev->speed == USB_SPEED_SUPER)
		return xhci_check_ss_bw(xhci, virt_dev);

	if (virt_dev->udev->speed == USB_SPEED_HIGH) {
		max_bandwidth = HS_BW_LIMIT;
		/* Convert percent of bus BW reserved to blocks reserved */
		bw_reserved = DIV_ROUND_UP(HS_BW_RESERVED * max_bandwidth, 100);
	} else {
		max_bandwidth = FS_BW_LIMIT;
		bw_reserved = DIV_ROUND_UP(FS_BW_RESERVED * max_bandwidth, 100);
	}

	bw_table = virt_dev->bw_table;
	/* We need to translate the max packet size and max ESIT payloads into
	 * the units the hardware uses.
	 */
	block_size = xhci_get_block_size(virt_dev->udev);

	/* If we are manipulating a LS/FS device under a HS hub, double check
	 * that the HS bus has enough bandwidth if we are activing a new TT.
	 */
	if (virt_dev->tt_info) {
		xhci_dbg_trace(xhci, trace_xhci_dbg_quirks,
				"Recalculating BW for rootport %u",
				virt_dev->real_port);
		if (xhci_check_tt_bw_table(xhci, virt_dev, old_active_eps)) {
			xhci_warn(xhci, "Not enough bandwidth on HS bus for "
					"newly activated TT.\n");
			return -ENOMEM;
		}
		xhci_dbg_trace(xhci, trace_xhci_dbg_quirks,
				"Recalculating BW for TT slot %u port %u",
				virt_dev->tt_info->slot_id,
				virt_dev->tt_info->ttport);
	} else {
		xhci_dbg_trace(xhci, trace_xhci_dbg_quirks,
				"Recalculating BW for rootport %u",
				virt_dev->real_port);
	}

	/* Add in how much bandwidth will be used for interval zero, or the
	 * rounded max ESIT payload + number of packets * largest overhead.
	 */
	bw_used = DIV_ROUND_UP(bw_table->interval0_esit_payload, block_size) +
		bw_table->interval_bw[0].num_packets *
		xhci_get_largest_overhead(&bw_table->interval_bw[0]);

	for (i = 1; i < XHCI_MAX_INTERVAL; i++) {
		unsigned int bw_added;
		unsigned int largest_mps;
		unsigned int interval_overhead;

		/*
		 * How many packets could we transmit in this interval?
		 * If packets didn't fit in the previous interval, we will need
		 * to transmit that many packets twice within this interval.
		 */
		packets_remaining = 2 * packets_remaining +
			bw_table->interval_bw[i].num_packets;

		/* Find the largest max packet size of this or the previous
		 * interval.
		 */
		if (list_empty(&bw_table->interval_bw[i].endpoints))
			largest_mps = 0;
		else {
			struct xhci_virt_ep *virt_ep;
			struct list_head *ep_entry;

			ep_entry = bw_table->interval_bw[i].endpoints.next;
			virt_ep = list_entry(ep_entry,
					struct xhci_virt_ep, bw_endpoint_list);
			/* Convert to blocks, rounding up */
			largest_mps = DIV_ROUND_UP(
					virt_ep->bw_info.max_packet_size,
					block_size);
		}
		if (largest_mps > packet_size)
			packet_size = largest_mps;

		/* Use the larger overhead of this or the previous interval. */
		interval_overhead = xhci_get_largest_overhead(
				&bw_table->interval_bw[i]);
		if (interval_overhead > overhead)
			overhead = interval_overhead;

		/* How many packets can we evenly distribute across
		 * (1 << (i + 1)) possible scheduling opportunities?
		 */
		packets_transmitted = packets_remaining >> (i + 1);

		/* Add in the bandwidth used for those scheduled packets */
		bw_added = packets_transmitted * (overhead + packet_size);

		/* How many packets do we have remaining to transmit? */
		packets_remaining = packets_remaining % (1 << (i + 1));

		/* What largest max packet size should those packets have? */
		/* If we've transmitted all packets, don't carry over the
		 * largest packet size.
		 */
		if (packets_remaining == 0) {
			packet_size = 0;
			overhead = 0;
		} else if (packets_transmitted > 0) {
			/* Otherwise if we do have remaining packets, and we've
			 * scheduled some packets in this interval, take the
			 * largest max packet size from endpoints with this
			 * interval.
			 */
			packet_size = largest_mps;
			overhead = interval_overhead;
		}
		/* Otherwise carry over packet_size and overhead from the last
		 * time we had a remainder.
		 */
		bw_used += bw_added;
		if (bw_used > max_bandwidth) {
			xhci_warn(xhci, "Not enough bandwidth. "
					"Proposed: %u, Max: %u\n",
				bw_used, max_bandwidth);
			return -ENOMEM;
		}
	}
	/*
	 * Ok, we know we have some packets left over after even-handedly
	 * scheduling interval 15.  We don't know which microframes they will
	 * fit into, so we over-schedule and say they will be scheduled every
	 * microframe.
	 */
	if (packets_remaining > 0)
		bw_used += overhead + packet_size;

	if (!virt_dev->tt_info && virt_dev->udev->speed == USB_SPEED_HIGH) {
		unsigned int port_index = virt_dev->real_port - 1;

		/* OK, we're manipulating a HS device attached to a
		 * root port bandwidth domain.  Include the number of active TTs
		 * in the bandwidth used.
		 */
		bw_used += TT_HS_OVERHEAD *
			xhci->rh_bw[port_index].num_active_tts;
	}

	xhci_dbg_trace(xhci, trace_xhci_dbg_quirks,
		"Final bandwidth: %u, Limit: %u, Reserved: %u, "
		"Available: %u " "percent",
		bw_used, max_bandwidth, bw_reserved,
		(max_bandwidth - bw_used - bw_reserved) * 100 /
		max_bandwidth);

	bw_used += bw_reserved;
	if (bw_used > max_bandwidth) {
		xhci_warn(xhci, "Not enough bandwidth. Proposed: %u, Max: %u\n",
				bw_used, max_bandwidth);
		return -ENOMEM;
	}

	bw_table->bw_used = bw_used;
	return 0;
}

static bool xhci_is_async_ep(unsigned int ep_type)
{
	return (ep_type != ISOC_OUT_EP && ep_type != INT_OUT_EP &&
					ep_type != ISOC_IN_EP &&
					ep_type != INT_IN_EP);
}

static bool xhci_is_sync_in_ep(unsigned int ep_type)
{
	return (ep_type == ISOC_IN_EP || ep_type == INT_IN_EP);
}

static unsigned int xhci_get_ss_bw_consumed(struct xhci_bw_info *ep_bw)
{
	unsigned int mps = DIV_ROUND_UP(ep_bw->max_packet_size, SS_BLOCK);

	if (ep_bw->ep_interval == 0)
		return SS_OVERHEAD_BURST +
			(ep_bw->mult * ep_bw->num_packets *
					(SS_OVERHEAD + mps));
	return DIV_ROUND_UP(ep_bw->mult * ep_bw->num_packets *
				(SS_OVERHEAD + mps + SS_OVERHEAD_BURST),
				1 << ep_bw->ep_interval);

}

void xhci_drop_ep_from_interval_table(struct xhci_hcd *xhci,
		struct xhci_bw_info *ep_bw,
		struct xhci_interval_bw_table *bw_table,
		struct usb_device *udev,
		struct xhci_virt_ep *virt_ep,
		struct xhci_tt_bw_info *tt_info)
{
	struct xhci_interval_bw	*interval_bw;
	int normalized_interval;

	if (xhci_is_async_ep(ep_bw->type))
		return;

	if (udev->speed == USB_SPEED_SUPER) {
		if (xhci_is_sync_in_ep(ep_bw->type))
			xhci->devs[udev->slot_id]->bw_table->ss_bw_in -=
				xhci_get_ss_bw_consumed(ep_bw);
		else
			xhci->devs[udev->slot_id]->bw_table->ss_bw_out -=
				xhci_get_ss_bw_consumed(ep_bw);
		return;
	}

	/* SuperSpeed endpoints never get added to intervals in the table, so
	 * this check is only valid for HS/FS/LS devices.
	 */
	if (list_empty(&virt_ep->bw_endpoint_list))
		return;
	/* For LS/FS devices, we need to translate the interval expressed in
	 * microframes to frames.
	 */
	if (udev->speed == USB_SPEED_HIGH)
		normalized_interval = ep_bw->ep_interval;
	else
		normalized_interval = ep_bw->ep_interval - 3;

	if (normalized_interval == 0)
		bw_table->interval0_esit_payload -= ep_bw->max_esit_payload;
	interval_bw = &bw_table->interval_bw[normalized_interval];
	interval_bw->num_packets -= ep_bw->num_packets;
	switch (udev->speed) {
	case USB_SPEED_LOW:
		interval_bw->overhead[LS_OVERHEAD_TYPE] -= 1;
		break;
	case USB_SPEED_FULL:
		interval_bw->overhead[FS_OVERHEAD_TYPE] -= 1;
		break;
	case USB_SPEED_HIGH:
		interval_bw->overhead[HS_OVERHEAD_TYPE] -= 1;
		break;
	case USB_SPEED_SUPER:
	case USB_SPEED_UNKNOWN:
	case USB_SPEED_WIRELESS:
		/* Should never happen because only LS/FS/HS endpoints will get
		 * added to the endpoint list.
		 */
		return;
	}
	if (tt_info)
		tt_info->active_eps -= 1;
	list_del_init(&virt_ep->bw_endpoint_list);
}

static void xhci_add_ep_to_interval_table(struct xhci_hcd *xhci,
		struct xhci_bw_info *ep_bw,
		struct xhci_interval_bw_table *bw_table,
		struct usb_device *udev,
		struct xhci_virt_ep *virt_ep,
		struct xhci_tt_bw_info *tt_info)
{
	struct xhci_interval_bw	*interval_bw;
	struct xhci_virt_ep *smaller_ep;
	int normalized_interval;

	if (xhci_is_async_ep(ep_bw->type))
		return;

	if (udev->speed == USB_SPEED_SUPER) {
		if (xhci_is_sync_in_ep(ep_bw->type))
			xhci->devs[udev->slot_id]->bw_table->ss_bw_in +=
				xhci_get_ss_bw_consumed(ep_bw);
		else
			xhci->devs[udev->slot_id]->bw_table->ss_bw_out +=
				xhci_get_ss_bw_consumed(ep_bw);
		return;
	}

	/* For LS/FS devices, we need to translate the interval expressed in
	 * microframes to frames.
	 */
	if (udev->speed == USB_SPEED_HIGH)
		normalized_interval = ep_bw->ep_interval;
	else
		normalized_interval = ep_bw->ep_interval - 3;

	if (normalized_interval == 0)
		bw_table->interval0_esit_payload += ep_bw->max_esit_payload;
	interval_bw = &bw_table->interval_bw[normalized_interval];
	interval_bw->num_packets += ep_bw->num_packets;
	switch (udev->speed) {
	case USB_SPEED_LOW:
		interval_bw->overhead[LS_OVERHEAD_TYPE] += 1;
		break;
	case USB_SPEED_FULL:
		interval_bw->overhead[FS_OVERHEAD_TYPE] += 1;
		break;
	case USB_SPEED_HIGH:
		interval_bw->overhead[HS_OVERHEAD_TYPE] += 1;
		break;
	case USB_SPEED_SUPER:
	case USB_SPEED_UNKNOWN:
	case USB_SPEED_WIRELESS:
		/* Should never happen because only LS/FS/HS endpoints will get
		 * added to the endpoint list.
		 */
		return;
	}

	if (tt_info)
		tt_info->active_eps += 1;
	/* Insert the endpoint into the list, largest max packet size first. */
	list_for_each_entry(smaller_ep, &interval_bw->endpoints,
			bw_endpoint_list) {
		if (ep_bw->max_packet_size >=
				smaller_ep->bw_info.max_packet_size) {
			/* Add the new ep before the smaller endpoint */
			list_add_tail(&virt_ep->bw_endpoint_list,
					&smaller_ep->bw_endpoint_list);
			return;
		}
	}
	/* Add the new endpoint at the end of the list. */
	list_add_tail(&virt_ep->bw_endpoint_list,
			&interval_bw->endpoints);
}

void xhci_update_tt_active_eps(struct xhci_hcd *xhci,
		struct xhci_virt_device *virt_dev,
		int old_active_eps)
{
	struct xhci_root_port_bw_info *rh_bw_info;
	if (!virt_dev->tt_info)
		return;

	rh_bw_info = &xhci->rh_bw[virt_dev->real_port - 1];
	if (old_active_eps == 0 &&
				virt_dev->tt_info->active_eps != 0) {
		rh_bw_info->num_active_tts += 1;
		rh_bw_info->bw_table.bw_used += TT_HS_OVERHEAD;
	} else if (old_active_eps != 0 &&
				virt_dev->tt_info->active_eps == 0) {
		rh_bw_info->num_active_tts -= 1;
		rh_bw_info->bw_table.bw_used -= TT_HS_OVERHEAD;
	}
}

static int xhci_reserve_bandwidth(struct xhci_hcd *xhci,
		struct xhci_virt_device *virt_dev,
		struct xhci_container_ctx *in_ctx)
{
	struct xhci_bw_info ep_bw_info[31];
	int i;
	struct xhci_input_control_ctx *ctrl_ctx;
	int old_active_eps = 0;

	if (virt_dev->tt_info)
		old_active_eps = virt_dev->tt_info->active_eps;

	ctrl_ctx = xhci_get_input_control_ctx(xhci, in_ctx);
	if (!ctrl_ctx) {
		xhci_warn(xhci, "%s: Could not get input context, bad type.\n",
				__func__);
		return -ENOMEM;
	}

	for (i = 0; i < 31; i++) {
		if (!EP_IS_ADDED(ctrl_ctx, i) && !EP_IS_DROPPED(ctrl_ctx, i))
			continue;

		/* Make a copy of the BW info in case we need to revert this */
		memcpy(&ep_bw_info[i], &virt_dev->eps[i].bw_info,
				sizeof(ep_bw_info[i]));
		/* Drop the endpoint from the interval table if the endpoint is
		 * being dropped or changed.
		 */
		if (EP_IS_DROPPED(ctrl_ctx, i))
			xhci_drop_ep_from_interval_table(xhci,
					&virt_dev->eps[i].bw_info,
					virt_dev->bw_table,
					virt_dev->udev,
					&virt_dev->eps[i],
					virt_dev->tt_info);
	}
	/* Overwrite the information stored in the endpoints' bw_info */
	xhci_update_bw_info(xhci, virt_dev->in_ctx, ctrl_ctx, virt_dev);
	for (i = 0; i < 31; i++) {
		/* Add any changed or added endpoints to the interval table */
		if (EP_IS_ADDED(ctrl_ctx, i))
			xhci_add_ep_to_interval_table(xhci,
					&virt_dev->eps[i].bw_info,
					virt_dev->bw_table,
					virt_dev->udev,
					&virt_dev->eps[i],
					virt_dev->tt_info);
	}

	if (!xhci_check_bw_table(xhci, virt_dev, old_active_eps)) {
		/* Ok, this fits in the bandwidth we have.
		 * Update the number of active TTs.
		 */
		xhci_update_tt_active_eps(xhci, virt_dev, old_active_eps);
		return 0;
	}

	/* We don't have enough bandwidth for this, revert the stored info. */
	for (i = 0; i < 31; i++) {
		if (!EP_IS_ADDED(ctrl_ctx, i) && !EP_IS_DROPPED(ctrl_ctx, i))
			continue;

		/* Drop the new copies of any added or changed endpoints from
		 * the interval table.
		 */
		if (EP_IS_ADDED(ctrl_ctx, i)) {
			xhci_drop_ep_from_interval_table(xhci,
					&virt_dev->eps[i].bw_info,
					virt_dev->bw_table,
					virt_dev->udev,
					&virt_dev->eps[i],
					virt_dev->tt_info);
		}
		/* Revert the endpoint back to its old information */
		memcpy(&virt_dev->eps[i].bw_info, &ep_bw_info[i],
				sizeof(ep_bw_info[i]));
		/* Add any changed or dropped endpoints back into the table */
		if (EP_IS_DROPPED(ctrl_ctx, i))
			xhci_add_ep_to_interval_table(xhci,
					&virt_dev->eps[i].bw_info,
					virt_dev->bw_table,
					virt_dev->udev,
					&virt_dev->eps[i],
					virt_dev->tt_info);
	}
	return -ENOMEM;
}


/* Issue a configure endpoint command or evaluate context command
 * and wait for it to finish.
 */
static int xhci_configure_endpoint(struct xhci_hcd *xhci,
		struct usb_device *udev,
		struct xhci_command *command,
		bool ctx_change, bool must_succeed)
{
	int ret;
	unsigned long flags;
	struct xhci_input_control_ctx *ctrl_ctx;
	struct xhci_virt_device *virt_dev;

	if (!command)
		return -EINVAL;

	spin_lock_irqsave(&xhci->lock, flags);
	virt_dev = xhci->devs[udev->slot_id];

	ctrl_ctx = xhci_get_input_control_ctx(xhci, command->in_ctx);
	if (!ctrl_ctx) {
		spin_unlock_irqrestore(&xhci->lock, flags);
		xhci_warn(xhci, "%s: Could not get input context, bad type.\n",
				__func__);
		return -ENOMEM;
	}

	if ((xhci->quirks & XHCI_EP_LIMIT_QUIRK) &&
			xhci_reserve_host_resources(xhci, ctrl_ctx)) {
		spin_unlock_irqrestore(&xhci->lock, flags);
		xhci_warn(xhci, "Not enough host resources, "
				"active endpoint contexts = %u\n",
				xhci->num_active_eps);
		return -ENOMEM;
	}
	if ((xhci->quirks & XHCI_SW_BW_CHECKING) &&
	    xhci_reserve_bandwidth(xhci, virt_dev, command->in_ctx)) {
		if ((xhci->quirks & XHCI_EP_LIMIT_QUIRK))
			xhci_free_host_resources(xhci, ctrl_ctx);
		spin_unlock_irqrestore(&xhci->lock, flags);
		xhci_warn(xhci, "Not enough bandwidth\n");
		return -ENOMEM;
	}

	if (!ctx_change)
		ret = xhci_queue_configure_endpoint(xhci, command,
				command->in_ctx->dma,
				udev->slot_id, must_succeed);
	else
		ret = xhci_queue_evaluate_context(xhci, command,
				command->in_ctx->dma,
				udev->slot_id, must_succeed);
	if (ret < 0) {
		if ((xhci->quirks & XHCI_EP_LIMIT_QUIRK))
			xhci_free_host_resources(xhci, ctrl_ctx);
		spin_unlock_irqrestore(&xhci->lock, flags);
		xhci_dbg_trace(xhci,  trace_xhci_dbg_context_change,
				"FIXME allocate a new ring segment");
		return -ENOMEM;
	}
	xhci_ring_cmd_db(xhci);
	spin_unlock_irqrestore(&xhci->lock, flags);

	/* Wait for the configure endpoint command to complete */
	wait_for_completion(command->completion);

	if (!ctx_change)
		ret = xhci_configure_endpoint_result(xhci, udev,
						     &command->status);
	else
		ret = xhci_evaluate_context_result(xhci, udev,
						   &command->status);

	if ((xhci->quirks & XHCI_EP_LIMIT_QUIRK)) {
		spin_lock_irqsave(&xhci->lock, flags);
		/* If the command failed, remove the reserved resources.
		 * Otherwise, clean up the estimate to include dropped eps.
		 */
		if (ret)
			xhci_free_host_resources(xhci, ctrl_ctx);
		else
			xhci_finish_resource_reservation(xhci, ctrl_ctx);
		spin_unlock_irqrestore(&xhci->lock, flags);
	}
	return ret;
}

static void xhci_check_bw_drop_ep_streams(struct xhci_hcd *xhci,
	struct xhci_virt_device *vdev, int i)
{
	struct xhci_virt_ep *ep = &vdev->eps[i];

	if (ep->ep_state & EP_HAS_STREAMS) {
		xhci_warn(xhci, "WARN: endpoint 0x%02x has streams on set_interface, freeing streams.\n",
				xhci_get_endpoint_address(i));
		xhci_free_stream_info(xhci, ep->stream_info);
		ep->stream_info = NULL;
		ep->ep_state &= ~EP_HAS_STREAMS;
	}
}

/* Called after one or more calls to xhci_add_endpoint() or
 * xhci_drop_endpoint().  If this call fails, the USB core is expected
 * to call xhci_reset_bandwidth().
 *
 * Since we are in the middle of changing either configuration or
 * installing a new alt setting, the USB core won't allow URBs to be
 * enqueued for any endpoint on the old config or interface.  Nothing
 * else should be touching the xhci->devs[slot_id] structure, so we
 * don't need to take the xhci->lock for manipulating that.
 */
int xhci_check_bandwidth(struct usb_hcd *hcd, struct usb_device *udev)
{
	int i;
	int ret = 0;
	struct xhci_hcd *xhci;
	struct xhci_virt_device	*virt_dev;
	struct xhci_input_control_ctx *ctrl_ctx;
	struct xhci_slot_ctx *slot_ctx;
	struct xhci_command *command;

	ret = xhci_check_args(hcd, udev, NULL, 0, true, __func__);
	if (ret <= 0)
		return ret;
	xhci = hcd_to_xhci(hcd);
	if (xhci->xhc_state & XHCI_STATE_DYING)
		return -ENODEV;

	xhci_dbg(xhci, "%s called for udev %p\n", __func__, udev);
	virt_dev = xhci->devs[udev->slot_id];

	command = xhci_alloc_command(xhci, false, true, GFP_KERNEL);
	if (!command)
		return -ENOMEM;

	command->in_ctx = virt_dev->in_ctx;

	/* See section 4.6.6 - A0 = 1; A1 = D0 = D1 = 0 */
	ctrl_ctx = xhci_get_input_control_ctx(xhci, command->in_ctx);
	if (!ctrl_ctx) {
		xhci_warn(xhci, "%s: Could not get input context, bad type.\n",
				__func__);
		ret = -ENOMEM;
		goto command_cleanup;
	}
	ctrl_ctx->add_flags |= cpu_to_le32(SLOT_FLAG);
	ctrl_ctx->add_flags &= cpu_to_le32(~EP0_FLAG);
	ctrl_ctx->drop_flags &= cpu_to_le32(~(SLOT_FLAG | EP0_FLAG));

	/* Don't issue the command if there's no endpoints to update. */
	if (ctrl_ctx->add_flags == cpu_to_le32(SLOT_FLAG) &&
	    ctrl_ctx->drop_flags == 0) {
		ret = 0;
		goto command_cleanup;
	}
	/* Fix up Context Entries field. Minimum value is EP0 == BIT(1). */
	slot_ctx = xhci_get_slot_ctx(xhci, virt_dev->in_ctx);
	for (i = 31; i >= 1; i--) {
		__le32 le32 = cpu_to_le32(BIT(i));

		if ((virt_dev->eps[i-1].ring && !(ctrl_ctx->drop_flags & le32))
		    || (ctrl_ctx->add_flags & le32) || i == 1) {
			slot_ctx->dev_info &= cpu_to_le32(~LAST_CTX_MASK);
			slot_ctx->dev_info |= cpu_to_le32(LAST_CTX(i));
			break;
		}
	}
	xhci_dbg(xhci, "New Input Control Context:\n");
	xhci_dbg_ctx(xhci, virt_dev->in_ctx,
		     LAST_CTX_TO_EP_NUM(le32_to_cpu(slot_ctx->dev_info)));

	ret = xhci_configure_endpoint(xhci, udev, command,
			false, false);
	if (ret)
		/* Callee should call reset_bandwidth() */
		goto command_cleanup;

	xhci_dbg(xhci, "Output context after successful config ep cmd:\n");
	xhci_dbg_ctx(xhci, virt_dev->out_ctx,
		     LAST_CTX_TO_EP_NUM(le32_to_cpu(slot_ctx->dev_info)));

	/* Free any rings that were dropped, but not changed. */
	for (i = 1; i < 31; ++i) {
		if ((le32_to_cpu(ctrl_ctx->drop_flags) & (1 << (i + 1))) &&
		    !(le32_to_cpu(ctrl_ctx->add_flags) & (1 << (i + 1)))) {
			xhci_free_or_cache_endpoint_ring(xhci, virt_dev, i);
			xhci_check_bw_drop_ep_streams(xhci, virt_dev, i);
		}
	}
	xhci_zero_in_ctx(xhci, virt_dev);
	/*
	 * Install any rings for completely new endpoints or changed endpoints,
	 * and free or cache any old rings from changed endpoints.
	 */
	for (i = 1; i < 31; ++i) {
		if (!virt_dev->eps[i].new_ring)
			continue;
		/* Only cache or free the old ring if it exists.
		 * It may not if this is the first add of an endpoint.
		 */
		if (virt_dev->eps[i].ring) {
			xhci_free_or_cache_endpoint_ring(xhci, virt_dev, i);
		}
		xhci_check_bw_drop_ep_streams(xhci, virt_dev, i);
		virt_dev->eps[i].ring = virt_dev->eps[i].new_ring;
		virt_dev->eps[i].new_ring = NULL;
	}
command_cleanup:
	kfree(command->completion);
	kfree(command);

	return ret;
}

void xhci_reset_bandwidth(struct usb_hcd *hcd, struct usb_device *udev)
{
	struct xhci_hcd *xhci;
	struct xhci_virt_device	*virt_dev;
	int i, ret;

	ret = xhci_check_args(hcd, udev, NULL, 0, true, __func__);
	if (ret <= 0)
		return;
	xhci = hcd_to_xhci(hcd);

	xhci_dbg(xhci, "%s called for udev %p\n", __func__, udev);
	virt_dev = xhci->devs[udev->slot_id];
	/* Free any rings allocated for added endpoints */
	for (i = 0; i < 31; ++i) {
		if (virt_dev->eps[i].new_ring) {
			xhci_ring_free(xhci, virt_dev->eps[i].new_ring);
			virt_dev->eps[i].new_ring = NULL;
		}
	}
	xhci_zero_in_ctx(xhci, virt_dev);
}

static void xhci_setup_input_ctx_for_config_ep(struct xhci_hcd *xhci,
		struct xhci_container_ctx *in_ctx,
		struct xhci_container_ctx *out_ctx,
		struct xhci_input_control_ctx *ctrl_ctx,
		u32 add_flags, u32 drop_flags)
{
	ctrl_ctx->add_flags = cpu_to_le32(add_flags);
	ctrl_ctx->drop_flags = cpu_to_le32(drop_flags);
	xhci_slot_copy(xhci, in_ctx, out_ctx);
	ctrl_ctx->add_flags |= cpu_to_le32(SLOT_FLAG);

	xhci_dbg(xhci, "Input Context:\n");
	xhci_dbg_ctx(xhci, in_ctx, xhci_last_valid_endpoint(add_flags));
}

static void xhci_setup_input_ctx_for_quirk(struct xhci_hcd *xhci,
		unsigned int slot_id, unsigned int ep_index,
		struct xhci_dequeue_state *deq_state)
{
	struct xhci_input_control_ctx *ctrl_ctx;
	struct xhci_container_ctx *in_ctx;
	struct xhci_ep_ctx *ep_ctx;
	u32 added_ctxs;
	dma_addr_t addr;

	in_ctx = xhci->devs[slot_id]->in_ctx;
	ctrl_ctx = xhci_get_input_control_ctx(xhci, in_ctx);
	if (!ctrl_ctx) {
		xhci_warn(xhci, "%s: Could not get input context, bad type.\n",
				__func__);
		return;
	}

	xhci_endpoint_copy(xhci, xhci->devs[slot_id]->in_ctx,
			xhci->devs[slot_id]->out_ctx, ep_index);
	ep_ctx = xhci_get_ep_ctx(xhci, in_ctx, ep_index);
	addr = xhci_trb_virt_to_dma(deq_state->new_deq_seg,
			deq_state->new_deq_ptr);
	if (addr == 0) {
		xhci_warn(xhci, "WARN Cannot submit config ep after "
				"reset ep command\n");
		xhci_warn(xhci, "WARN deq seg = %p, deq ptr = %p\n",
				deq_state->new_deq_seg,
				deq_state->new_deq_ptr);
		return;
	}
	ep_ctx->deq = cpu_to_le64(addr | deq_state->new_cycle_state);

	added_ctxs = xhci_get_endpoint_flag_from_index(ep_index);
	xhci_setup_input_ctx_for_config_ep(xhci, xhci->devs[slot_id]->in_ctx,
			xhci->devs[slot_id]->out_ctx, ctrl_ctx,
			added_ctxs, added_ctxs);
}

void xhci_cleanup_stalled_ring(struct xhci_hcd *xhci,
		struct usb_device *udev, unsigned int ep_index)
{
	struct xhci_dequeue_state deq_state;
	struct xhci_virt_ep *ep;

	xhci_dbg_trace(xhci, trace_xhci_dbg_reset_ep,
			"Cleaning up stalled endpoint ring");
	ep = &xhci->devs[udev->slot_id]->eps[ep_index];
	/* We need to move the HW's dequeue pointer past this TD,
	 * or it will attempt to resend it on the next doorbell ring.
	 */
	xhci_find_new_dequeue_state(xhci, udev->slot_id,
			ep_index, ep->stopped_stream, ep->stopped_td,
			&deq_state);

	if (!deq_state.new_deq_ptr || !deq_state.new_deq_seg)
		return;

	/* HW with the reset endpoint quirk will use the saved dequeue state to
	 * issue a configure endpoint command later.
	 */
	if (!(xhci->quirks & XHCI_RESET_EP_QUIRK)) {
		struct xhci_command *command;
		/* Can't sleep if we're called from cleanup_halted_endpoint() */
		command = xhci_alloc_command(xhci, false, false, GFP_ATOMIC);
		if (!command)
			return;
		xhci_dbg_trace(xhci, trace_xhci_dbg_reset_ep,
				"Queueing new dequeue state");
		xhci_queue_new_dequeue_state(xhci, command, udev->slot_id,
				ep_index, ep->stopped_stream, &deq_state);
	} else {
		/* Better hope no one uses the input context between now and the
		 * reset endpoint completion!
		 * XXX: No idea how this hardware will react when stream rings
		 * are enabled.
		 */
		xhci_dbg_trace(xhci, trace_xhci_dbg_quirks,
				"Setting up input context for "
				"configure endpoint command");
		xhci_setup_input_ctx_for_quirk(xhci, udev->slot_id,
				ep_index, &deq_state);
	}
}

/* Called when clearing halted device. The core should have sent the control
 * message to clear the device halt condition. The host side of the halt should
 * already be cleared with a reset endpoint command issued when the STALL tx
 * event was received.
 *
 * Context: in_interrupt
 */

void xhci_endpoint_reset(struct usb_hcd *hcd,
		struct usb_host_endpoint *ep)
{
	struct xhci_hcd *xhci;

	xhci = hcd_to_xhci(hcd);

	/*
	 * We might need to implement the config ep cmd in xhci 4.8.1 note:
	 * The Reset Endpoint Command may only be issued to endpoints in the
	 * Halted state. If software wishes reset the Data Toggle or Sequence
	 * Number of an endpoint that isn't in the Halted state, then software
	 * may issue a Configure Endpoint Command with the Drop and Add bits set
	 * for the target endpoint. that is in the Stopped state.
	 */

	/* For now just print debug to follow the situation */
	xhci_dbg(xhci, "Endpoint 0x%x ep reset callback called\n",
		 ep->desc.bEndpointAddress);
}

static int xhci_check_streams_endpoint(struct xhci_hcd *xhci,
		struct usb_device *udev, struct usb_host_endpoint *ep,
		unsigned int slot_id)
{
	int ret;
	unsigned int ep_index;
	unsigned int ep_state;

	if (!ep)
		return -EINVAL;
	ret = xhci_check_args(xhci_to_hcd(xhci), udev, ep, 1, true, __func__);
	if (ret <= 0)
		return -EINVAL;
	if (usb_ss_max_streams(&ep->ss_ep_comp) == 0) {
		xhci_warn(xhci, "WARN: SuperSpeed Endpoint Companion"
				" descriptor for ep 0x%x does not support streams\n",
				ep->desc.bEndpointAddress);
		return -EINVAL;
	}

	ep_index = xhci_get_endpoint_index(&ep->desc);
	ep_state = xhci->devs[slot_id]->eps[ep_index].ep_state;
	if (ep_state & EP_HAS_STREAMS ||
			ep_state & EP_GETTING_STREAMS) {
		xhci_warn(xhci, "WARN: SuperSpeed bulk endpoint 0x%x "
				"already has streams set up.\n",
				ep->desc.bEndpointAddress);
		xhci_warn(xhci, "Send email to xHCI maintainer and ask for "
				"dynamic stream context array reallocation.\n");
		return -EINVAL;
	}
	if (!list_empty(&xhci->devs[slot_id]->eps[ep_index].ring->td_list)) {
		xhci_warn(xhci, "Cannot setup streams for SuperSpeed bulk "
				"endpoint 0x%x; URBs are pending.\n",
				ep->desc.bEndpointAddress);
		return -EINVAL;
	}
	return 0;
}

static void xhci_calculate_streams_entries(struct xhci_hcd *xhci,
		unsigned int *num_streams, unsigned int *num_stream_ctxs)
{
	unsigned int max_streams;

	/* The stream context array size must be a power of two */
	*num_stream_ctxs = roundup_pow_of_two(*num_streams);
	/*
	 * Find out how many primary stream array entries the host controller
	 * supports.  Later we may use secondary stream arrays (similar to 2nd
	 * level page entries), but that's an optional feature for xHCI host
	 * controllers. xHCs must support at least 4 stream IDs.
	 */
	max_streams = HCC_MAX_PSA(xhci->hcc_params);
	if (*num_stream_ctxs > max_streams) {
		xhci_dbg(xhci, "xHCI HW only supports %u stream ctx entries.\n",
				max_streams);
		*num_stream_ctxs = max_streams;
		*num_streams = max_streams;
	}
}

/* Returns an error code if one of the endpoint already has streams.
 * This does not change any data structures, it only checks and gathers
 * information.
 */
static int xhci_calculate_streams_and_bitmask(struct xhci_hcd *xhci,
		struct usb_device *udev,
		struct usb_host_endpoint **eps, unsigned int num_eps,
		unsigned int *num_streams, u32 *changed_ep_bitmask)
{
	unsigned int max_streams;
	unsigned int endpoint_flag;
	int i;
	int ret;

	for (i = 0; i < num_eps; i++) {
		ret = xhci_check_streams_endpoint(xhci, udev,
				eps[i], udev->slot_id);
		if (ret < 0)
			return ret;

		max_streams = usb_ss_max_streams(&eps[i]->ss_ep_comp);
		if (max_streams < (*num_streams - 1)) {
			xhci_dbg(xhci, "Ep 0x%x only supports %u stream IDs.\n",
					eps[i]->desc.bEndpointAddress,
					max_streams);
			*num_streams = max_streams+1;
		}

		endpoint_flag = xhci_get_endpoint_flag(&eps[i]->desc);
		if (*changed_ep_bitmask & endpoint_flag)
			return -EINVAL;
		*changed_ep_bitmask |= endpoint_flag;
	}
	return 0;
}

static u32 xhci_calculate_no_streams_bitmask(struct xhci_hcd *xhci,
		struct usb_device *udev,
		struct usb_host_endpoint **eps, unsigned int num_eps)
{
	u32 changed_ep_bitmask = 0;
	unsigned int slot_id;
	unsigned int ep_index;
	unsigned int ep_state;
	int i;

	slot_id = udev->slot_id;
	if (!xhci->devs[slot_id])
		return 0;

	for (i = 0; i < num_eps; i++) {
		ep_index = xhci_get_endpoint_index(&eps[i]->desc);
		ep_state = xhci->devs[slot_id]->eps[ep_index].ep_state;
		/* Are streams already being freed for the endpoint? */
		if (ep_state & EP_GETTING_NO_STREAMS) {
			xhci_warn(xhci, "WARN Can't disable streams for "
					"endpoint 0x%x, "
					"streams are being disabled already\n",
					eps[i]->desc.bEndpointAddress);
			return 0;
		}
		/* Are there actually any streams to free? */
		if (!(ep_state & EP_HAS_STREAMS) &&
				!(ep_state & EP_GETTING_STREAMS)) {
			xhci_warn(xhci, "WARN Can't disable streams for "
					"endpoint 0x%x, "
					"streams are already disabled!\n",
					eps[i]->desc.bEndpointAddress);
			xhci_warn(xhci, "WARN xhci_free_streams() called "
					"with non-streams endpoint\n");
			return 0;
		}
		changed_ep_bitmask |= xhci_get_endpoint_flag(&eps[i]->desc);
	}
	return changed_ep_bitmask;
}

/*
 * The USB device drivers use this function (though the HCD interface in USB
 * core) to prepare a set of bulk endpoints to use streams.  Streams are used to
 * coordinate mass storage command queueing across multiple endpoints (basically
 * a stream ID == a task ID).
 *
 * Setting up streams involves allocating the same size stream context array
 * for each endpoint and issuing a configure endpoint command for all endpoints.
 *
 * Don't allow the call to succeed if one endpoint only supports one stream
 * (which means it doesn't support streams at all).
 *
 * Drivers may get less stream IDs than they asked for, if the host controller
 * hardware or endpoints claim they can't support the number of requested
 * stream IDs.
 */
int xhci_alloc_streams(struct usb_hcd *hcd, struct usb_device *udev,
		struct usb_host_endpoint **eps, unsigned int num_eps,
		unsigned int num_streams, gfp_t mem_flags)
{
	int i, ret;
	struct xhci_hcd *xhci;
	struct xhci_virt_device *vdev;
	struct xhci_command *config_cmd;
	struct xhci_input_control_ctx *ctrl_ctx;
	unsigned int ep_index;
	unsigned int num_stream_ctxs;
	unsigned long flags;
	u32 changed_ep_bitmask = 0;

	if (!eps)
		return -EINVAL;

	/* Add one to the number of streams requested to account for
	 * stream 0 that is reserved for xHCI usage.
	 */
	num_streams += 1;
	xhci = hcd_to_xhci(hcd);
	xhci_dbg(xhci, "Driver wants %u stream IDs (including stream 0).\n",
			num_streams);

	/* MaxPSASize value 0 (2 streams) means streams are not supported */
	if ((xhci->quirks & XHCI_BROKEN_STREAMS) ||
			HCC_MAX_PSA(xhci->hcc_params) < 4) {
		xhci_dbg(xhci, "xHCI controller does not support streams.\n");
		return -ENOSYS;
	}

	config_cmd = xhci_alloc_command(xhci, true, true, mem_flags);
	if (!config_cmd) {
		xhci_dbg(xhci, "Could not allocate xHCI command structure.\n");
		return -ENOMEM;
	}
	ctrl_ctx = xhci_get_input_control_ctx(xhci, config_cmd->in_ctx);
	if (!ctrl_ctx) {
		xhci_warn(xhci, "%s: Could not get input context, bad type.\n",
				__func__);
		xhci_free_command(xhci, config_cmd);
		return -ENOMEM;
	}

	/* Check to make sure all endpoints are not already configured for
	 * streams.  While we're at it, find the maximum number of streams that
	 * all the endpoints will support and check for duplicate endpoints.
	 */
	spin_lock_irqsave(&xhci->lock, flags);
	ret = xhci_calculate_streams_and_bitmask(xhci, udev, eps,
			num_eps, &num_streams, &changed_ep_bitmask);
	if (ret < 0) {
		xhci_free_command(xhci, config_cmd);
		spin_unlock_irqrestore(&xhci->lock, flags);
		return ret;
	}
	if (num_streams <= 1) {
		xhci_warn(xhci, "WARN: endpoints can't handle "
				"more than one stream.\n");
		xhci_free_command(xhci, config_cmd);
		spin_unlock_irqrestore(&xhci->lock, flags);
		return -EINVAL;
	}
	vdev = xhci->devs[udev->slot_id];
	/* Mark each endpoint as being in transition, so
	 * xhci_urb_enqueue() will reject all URBs.
	 */
	for (i = 0; i < num_eps; i++) {
		ep_index = xhci_get_endpoint_index(&eps[i]->desc);
		vdev->eps[ep_index].ep_state |= EP_GETTING_STREAMS;
	}
	spin_unlock_irqrestore(&xhci->lock, flags);

	/* Setup internal data structures and allocate HW data structures for
	 * streams (but don't install the HW structures in the input context
	 * until we're sure all memory allocation succeeded).
	 */
	xhci_calculate_streams_entries(xhci, &num_streams, &num_stream_ctxs);
	xhci_dbg(xhci, "Need %u stream ctx entries for %u stream IDs.\n",
			num_stream_ctxs, num_streams);

	for (i = 0; i < num_eps; i++) {
		ep_index = xhci_get_endpoint_index(&eps[i]->desc);
		vdev->eps[ep_index].stream_info = xhci_alloc_stream_info(xhci,
				num_stream_ctxs,
				num_streams, mem_flags);
		if (!vdev->eps[ep_index].stream_info)
			goto cleanup;
		/* Set maxPstreams in endpoint context and update deq ptr to
		 * point to stream context array. FIXME
		 */
	}

	/* Set up the input context for a configure endpoint command. */
	for (i = 0; i < num_eps; i++) {
		struct xhci_ep_ctx *ep_ctx;

		ep_index = xhci_get_endpoint_index(&eps[i]->desc);
		ep_ctx = xhci_get_ep_ctx(xhci, config_cmd->in_ctx, ep_index);

		xhci_endpoint_copy(xhci, config_cmd->in_ctx,
				vdev->out_ctx, ep_index);
		xhci_setup_streams_ep_input_ctx(xhci, ep_ctx,
				vdev->eps[ep_index].stream_info);
	}
	/* Tell the HW to drop its old copy of the endpoint context info
	 * and add the updated copy from the input context.
	 */
	xhci_setup_input_ctx_for_config_ep(xhci, config_cmd->in_ctx,
			vdev->out_ctx, ctrl_ctx,
			changed_ep_bitmask, changed_ep_bitmask);

	/* Issue and wait for the configure endpoint command */
	ret = xhci_configure_endpoint(xhci, udev, config_cmd,
			false, false);

	/* xHC rejected the configure endpoint command for some reason, so we
	 * leave the old ring intact and free our internal streams data
	 * structure.
	 */
	if (ret < 0)
		goto cleanup;

	spin_lock_irqsave(&xhci->lock, flags);
	for (i = 0; i < num_eps; i++) {
		ep_index = xhci_get_endpoint_index(&eps[i]->desc);
		vdev->eps[ep_index].ep_state &= ~EP_GETTING_STREAMS;
		xhci_dbg(xhci, "Slot %u ep ctx %u now has streams.\n",
			 udev->slot_id, ep_index);
		vdev->eps[ep_index].ep_state |= EP_HAS_STREAMS;
	}
	xhci_free_command(xhci, config_cmd);
	spin_unlock_irqrestore(&xhci->lock, flags);

	/* Subtract 1 for stream 0, which drivers can't use */
	return num_streams - 1;

cleanup:
	/* If it didn't work, free the streams! */
	for (i = 0; i < num_eps; i++) {
		ep_index = xhci_get_endpoint_index(&eps[i]->desc);
		xhci_free_stream_info(xhci, vdev->eps[ep_index].stream_info);
		vdev->eps[ep_index].stream_info = NULL;
		/* FIXME Unset maxPstreams in endpoint context and
		 * update deq ptr to point to normal string ring.
		 */
		vdev->eps[ep_index].ep_state &= ~EP_GETTING_STREAMS;
		vdev->eps[ep_index].ep_state &= ~EP_HAS_STREAMS;
		xhci_endpoint_zero(xhci, vdev, eps[i]);
	}
	xhci_free_command(xhci, config_cmd);
	return -ENOMEM;
}

/* Transition the endpoint from using streams to being a "normal" endpoint
 * without streams.
 *
 * Modify the endpoint context state, submit a configure endpoint command,
 * and free all endpoint rings for streams if that completes successfully.
 */
int xhci_free_streams(struct usb_hcd *hcd, struct usb_device *udev,
		struct usb_host_endpoint **eps, unsigned int num_eps,
		gfp_t mem_flags)
{
	int i, ret;
	struct xhci_hcd *xhci;
	struct xhci_virt_device *vdev;
	struct xhci_command *command;
	struct xhci_input_control_ctx *ctrl_ctx;
	unsigned int ep_index;
	unsigned long flags;
	u32 changed_ep_bitmask;

	xhci = hcd_to_xhci(hcd);
	vdev = xhci->devs[udev->slot_id];

	/* Set up a configure endpoint command to remove the streams rings */
	spin_lock_irqsave(&xhci->lock, flags);
	changed_ep_bitmask = xhci_calculate_no_streams_bitmask(xhci,
			udev, eps, num_eps);
	if (changed_ep_bitmask == 0) {
		spin_unlock_irqrestore(&xhci->lock, flags);
		return -EINVAL;
	}

	/* Use the xhci_command structure from the first endpoint.  We may have
	 * allocated too many, but the driver may call xhci_free_streams() for
	 * each endpoint it grouped into one call to xhci_alloc_streams().
	 */
	ep_index = xhci_get_endpoint_index(&eps[0]->desc);
	command = vdev->eps[ep_index].stream_info->free_streams_command;
	ctrl_ctx = xhci_get_input_control_ctx(xhci, command->in_ctx);
	if (!ctrl_ctx) {
		spin_unlock_irqrestore(&xhci->lock, flags);
		xhci_warn(xhci, "%s: Could not get input context, bad type.\n",
				__func__);
		return -EINVAL;
	}

	for (i = 0; i < num_eps; i++) {
		struct xhci_ep_ctx *ep_ctx;

		ep_index = xhci_get_endpoint_index(&eps[i]->desc);
		ep_ctx = xhci_get_ep_ctx(xhci, command->in_ctx, ep_index);
		xhci->devs[udev->slot_id]->eps[ep_index].ep_state |=
			EP_GETTING_NO_STREAMS;

		xhci_endpoint_copy(xhci, command->in_ctx,
				vdev->out_ctx, ep_index);
		xhci_setup_no_streams_ep_input_ctx(xhci, ep_ctx,
				&vdev->eps[ep_index]);
	}
	xhci_setup_input_ctx_for_config_ep(xhci, command->in_ctx,
			vdev->out_ctx, ctrl_ctx,
			changed_ep_bitmask, changed_ep_bitmask);
	spin_unlock_irqrestore(&xhci->lock, flags);

	/* Issue and wait for the configure endpoint command,
	 * which must succeed.
	 */
	ret = xhci_configure_endpoint(xhci, udev, command,
			false, true);

	/* xHC rejected the configure endpoint command for some reason, so we
	 * leave the streams rings intact.
	 */
	if (ret < 0)
		return ret;

	spin_lock_irqsave(&xhci->lock, flags);
	for (i = 0; i < num_eps; i++) {
		ep_index = xhci_get_endpoint_index(&eps[i]->desc);
		xhci_free_stream_info(xhci, vdev->eps[ep_index].stream_info);
		vdev->eps[ep_index].stream_info = NULL;
		/* FIXME Unset maxPstreams in endpoint context and
		 * update deq ptr to point to normal string ring.
		 */
		vdev->eps[ep_index].ep_state &= ~EP_GETTING_NO_STREAMS;
		vdev->eps[ep_index].ep_state &= ~EP_HAS_STREAMS;
	}
	spin_unlock_irqrestore(&xhci->lock, flags);

	return 0;
}

/*
 * Deletes endpoint resources for endpoints that were active before a Reset
 * Device command, or a Disable Slot command.  The Reset Device command leaves
 * the control endpoint intact, whereas the Disable Slot command deletes it.
 *
 * Must be called with xhci->lock held.
 */
void xhci_free_device_endpoint_resources(struct xhci_hcd *xhci,
	struct xhci_virt_device *virt_dev, bool drop_control_ep)
{
	int i;
	unsigned int num_dropped_eps = 0;
	unsigned int drop_flags = 0;

	for (i = (drop_control_ep ? 0 : 1); i < 31; i++) {
		if (virt_dev->eps[i].ring) {
			drop_flags |= 1 << i;
			num_dropped_eps++;
		}
	}
	xhci->num_active_eps -= num_dropped_eps;
	if (num_dropped_eps)
		xhci_dbg_trace(xhci, trace_xhci_dbg_quirks,
				"Dropped %u ep ctxs, flags = 0x%x, "
				"%u now active.",
				num_dropped_eps, drop_flags,
				xhci->num_active_eps);
}

/*
 * This submits a Reset Device Command, which will set the device state to 0,
 * set the device address to 0, and disable all the endpoints except the default
 * control endpoint.  The USB core should come back and call
 * xhci_address_device(), and then re-set up the configuration.  If this is
 * called because of a usb_reset_and_verify_device(), then the old alternate
 * settings will be re-installed through the normal bandwidth allocation
 * functions.
 *
 * Wait for the Reset Device command to finish.  Remove all structures
 * associated with the endpoints that were disabled.  Clear the input device
 * structure?  Cache the rings?  Reset the control endpoint 0 max packet size?
 *
 * If the virt_dev to be reset does not exist or does not match the udev,
 * it means the device is lost, possibly due to the xHC restore error and
 * re-initialization during S3/S4. In this case, call xhci_alloc_dev() to
 * re-allocate the device.
 */
int xhci_discover_or_reset_device(struct usb_hcd *hcd, struct usb_device *udev)
{
	int ret, i;
	unsigned long flags;
	struct xhci_hcd *xhci;
	unsigned int slot_id;
	struct xhci_virt_device *virt_dev;
	struct xhci_command *reset_device_cmd;
	int last_freed_endpoint;
	struct xhci_slot_ctx *slot_ctx;
	int old_active_eps = 0;

	ret = xhci_check_args(hcd, udev, NULL, 0, false, __func__);
	if (ret <= 0)
		return ret;
	xhci = hcd_to_xhci(hcd);
	slot_id = udev->slot_id;
	virt_dev = xhci->devs[slot_id];
	if (!virt_dev) {
		xhci_dbg(xhci, "The device to be reset with slot ID %u does "
				"not exist. Re-allocate the device\n", slot_id);
		ret = xhci_alloc_dev(hcd, udev);
		if (ret == 1)
			return 0;
		else
			return -EINVAL;
	}

	if (virt_dev->tt_info)
		old_active_eps = virt_dev->tt_info->active_eps;

	if (virt_dev->udev != udev) {
		/* If the virt_dev and the udev does not match, this virt_dev
		 * may belong to another udev.
		 * Re-allocate the device.
		 */
		xhci_dbg(xhci, "The device to be reset with slot ID %u does "
				"not match the udev. Re-allocate the device\n",
				slot_id);
		ret = xhci_alloc_dev(hcd, udev);
		if (ret == 1)
			return 0;
		else
			return -EINVAL;
	}

	/* If device is not setup, there is no point in resetting it */
	slot_ctx = xhci_get_slot_ctx(xhci, virt_dev->out_ctx);
	if (GET_SLOT_STATE(le32_to_cpu(slot_ctx->dev_state)) ==
						SLOT_STATE_DISABLED)
		return 0;

	xhci_dbg(xhci, "Resetting device with slot ID %u\n", slot_id);
	/* Allocate the command structure that holds the struct completion.
	 * Assume we're in process context, since the normal device reset
	 * process has to wait for the device anyway.  Storage devices are
	 * reset as part of error handling, so use GFP_NOIO instead of
	 * GFP_KERNEL.
	 */
	reset_device_cmd = xhci_alloc_command(xhci, false, true, GFP_NOIO);
	if (!reset_device_cmd) {
		xhci_dbg(xhci, "Couldn't allocate command structure.\n");
		return -ENOMEM;
	}

	/* Attempt to submit the Reset Device command to the command ring */
	spin_lock_irqsave(&xhci->lock, flags);

	ret = xhci_queue_reset_device(xhci, reset_device_cmd, slot_id);
	if (ret) {
		xhci_dbg(xhci, "FIXME: allocate a command ring segment\n");
		spin_unlock_irqrestore(&xhci->lock, flags);
		goto command_cleanup;
	}
	xhci_ring_cmd_db(xhci);
	spin_unlock_irqrestore(&xhci->lock, flags);

	/* Wait for the Reset Device command to finish */
	wait_for_completion(reset_device_cmd->completion);

	/* The Reset Device command can't fail, according to the 0.95/0.96 spec,
	 * unless we tried to reset a slot ID that wasn't enabled,
	 * or the device wasn't in the addressed or configured state.
	 */
	ret = reset_device_cmd->status;
	switch (ret) {
	case COMP_CMD_ABORT:
	case COMP_CMD_STOP:
		xhci_warn(xhci, "Timeout waiting for reset device command\n");
		ret = -ETIME;
		goto command_cleanup;
	case COMP_EBADSLT: /* 0.95 completion code for bad slot ID */
	case COMP_CTX_STATE: /* 0.96 completion code for same thing */
		xhci_dbg(xhci, "Can't reset device (slot ID %u) in %s state\n",
				slot_id,
				xhci_get_slot_state(xhci, virt_dev->out_ctx));
		xhci_dbg(xhci, "Not freeing device rings.\n");
		/* Don't treat this as an error.  May change my mind later. */
		ret = 0;
		goto command_cleanup;
	case COMP_SUCCESS:
		xhci_dbg(xhci, "Successful reset device command.\n");
		break;
	default:
		if (xhci_is_vendor_info_code(xhci, ret))
			break;
		xhci_warn(xhci, "Unknown completion code %u for "
				"reset device command.\n", ret);
		ret = -EINVAL;
		goto command_cleanup;
	}

	/* Free up host controller endpoint resources */
	if ((xhci->quirks & XHCI_EP_LIMIT_QUIRK)) {
		spin_lock_irqsave(&xhci->lock, flags);
		/* Don't delete the default control endpoint resources */
		xhci_free_device_endpoint_resources(xhci, virt_dev, false);
		spin_unlock_irqrestore(&xhci->lock, flags);
	}

	/* Everything but endpoint 0 is disabled, so free or cache the rings. */
	last_freed_endpoint = 1;
	for (i = 1; i < 31; ++i) {
		struct xhci_virt_ep *ep = &virt_dev->eps[i];

		if (ep->ep_state & EP_HAS_STREAMS) {
			xhci_warn(xhci, "WARN: endpoint 0x%02x has streams on device reset, freeing streams.\n",
					xhci_get_endpoint_address(i));
			xhci_free_stream_info(xhci, ep->stream_info);
			ep->stream_info = NULL;
			ep->ep_state &= ~EP_HAS_STREAMS;
		}

		if (ep->ring) {
			xhci_free_or_cache_endpoint_ring(xhci, virt_dev, i);
			last_freed_endpoint = i;
		}
		if (!list_empty(&virt_dev->eps[i].bw_endpoint_list))
			xhci_drop_ep_from_interval_table(xhci,
					&virt_dev->eps[i].bw_info,
					virt_dev->bw_table,
					udev,
					&virt_dev->eps[i],
					virt_dev->tt_info);
		xhci_clear_endpoint_bw_info(&virt_dev->eps[i].bw_info);
	}
	/* If necessary, update the number of active TTs on this root port */
	xhci_update_tt_active_eps(xhci, virt_dev, old_active_eps);

	xhci_dbg(xhci, "Output context after successful reset device cmd:\n");
	xhci_dbg_ctx(xhci, virt_dev->out_ctx, last_freed_endpoint);
	ret = 0;

command_cleanup:
	xhci_free_command(xhci, reset_device_cmd);
	return ret;
}

/*
 * At this point, the struct usb_device is about to go away, the device has
 * disconnected, and all traffic has been stopped and the endpoints have been
 * disabled.  Free any HC data structures associated with that device.
 */
void xhci_free_dev(struct usb_hcd *hcd, struct usb_device *udev)
{
	struct xhci_hcd *xhci = hcd_to_xhci(hcd);
	struct xhci_virt_device *virt_dev;
	unsigned long flags;
	u32 state;
	int i, ret;
	struct xhci_command *command;

	command = xhci_alloc_command(xhci, false, false, GFP_KERNEL);
	if (!command)
		return;

#ifndef CONFIG_USB_DEFAULT_PERSIST
	/*
	 * We called pm_runtime_get_noresume when the device was attached.
	 * Decrement the counter here to allow controller to runtime suspend
	 * if no devices remain.
	 */
	if (xhci->quirks & XHCI_RESET_ON_RESUME)
		pm_runtime_put_noidle(hcd->self.controller);
#endif

	ret = xhci_check_args(hcd, udev, NULL, 0, true, __func__);
	/* If the host is halted due to driver unload, we still need to free the
	 * device.
	 */
	if (ret <= 0 && ret != -ENODEV) {
		kfree(command);
		return;
	}

	virt_dev = xhci->devs[udev->slot_id];

	/* Stop any wayward timer functions (which may grab the lock) */
	for (i = 0; i < 31; ++i) {
		virt_dev->eps[i].ep_state &= ~EP_HALT_PENDING;
		del_timer_sync(&virt_dev->eps[i].stop_cmd_timer);
	}

	spin_lock_irqsave(&xhci->lock, flags);
	/* Don't disable the slot if the host controller is dead. */
	state = readl(&xhci->op_regs->status);
	if (state == 0xffffffff || (xhci->xhc_state & XHCI_STATE_DYING) ||
			(xhci->xhc_state & XHCI_STATE_HALTED)) {
		xhci_free_virt_device(xhci, udev->slot_id);
		spin_unlock_irqrestore(&xhci->lock, flags);
		kfree(command);
		return;
	}

	if (xhci_queue_slot_control(xhci, command, TRB_DISABLE_SLOT,
				    udev->slot_id)) {
		spin_unlock_irqrestore(&xhci->lock, flags);
		xhci_dbg(xhci, "FIXME: allocate a command ring segment\n");
		return;
	}
	xhci_ring_cmd_db(xhci);
	spin_unlock_irqrestore(&xhci->lock, flags);

	/*
	 * Event command completion handler will free any data structures
	 * associated with the slot.  XXX Can free sleep?
	 */
}

/*
 * Checks if we have enough host controller resources for the default control
 * endpoint.
 *
 * Must be called with xhci->lock held.
 */
static int xhci_reserve_host_control_ep_resources(struct xhci_hcd *xhci)
{
	if (xhci->num_active_eps + 1 > xhci->limit_active_eps) {
		xhci_dbg_trace(xhci, trace_xhci_dbg_quirks,
				"Not enough ep ctxs: "
				"%u active, need to add 1, limit is %u.",
				xhci->num_active_eps, xhci->limit_active_eps);
		return -ENOMEM;
	}
	xhci->num_active_eps += 1;
	xhci_dbg_trace(xhci, trace_xhci_dbg_quirks,
			"Adding 1 ep ctx, %u now active.",
			xhci->num_active_eps);
	return 0;
}


/*
 * Returns 0 if the xHC ran out of device slots, the Enable Slot command
 * timed out, or allocating memory failed.  Returns 1 on success.
 */
int xhci_alloc_dev(struct usb_hcd *hcd, struct usb_device *udev)
{
	struct xhci_hcd *xhci = hcd_to_xhci(hcd);
	unsigned long flags;
	int ret;
	struct xhci_command *command;

	command = xhci_alloc_command(xhci, false, false, GFP_KERNEL);
	if (!command)
		return 0;

	spin_lock_irqsave(&xhci->lock, flags);
	command->completion = &xhci->addr_dev;
	ret = xhci_queue_slot_control(xhci, command, TRB_ENABLE_SLOT, 0);
	if (ret) {
		spin_unlock_irqrestore(&xhci->lock, flags);
		xhci_dbg(xhci, "FIXME: allocate a command ring segment\n");
		kfree(command);
		return 0;
	}
	xhci_ring_cmd_db(xhci);
	spin_unlock_irqrestore(&xhci->lock, flags);

	wait_for_completion(command->completion);

	if (!xhci->slot_id || command->status != COMP_SUCCESS) {
		xhci_err(xhci, "Error while assigning device slot ID\n");
		xhci_err(xhci, "Max number of devices this xHCI host supports is %u.\n",
				HCS_MAX_SLOTS(
					readl(&xhci->cap_regs->hcs_params1)));
		kfree(command);
		return 0;
	}

	if ((xhci->quirks & XHCI_EP_LIMIT_QUIRK)) {
		spin_lock_irqsave(&xhci->lock, flags);
		ret = xhci_reserve_host_control_ep_resources(xhci);
		if (ret) {
			spin_unlock_irqrestore(&xhci->lock, flags);
			xhci_warn(xhci, "Not enough host resources, "
					"active endpoint contexts = %u\n",
					xhci->num_active_eps);
			goto disable_slot;
		}
		spin_unlock_irqrestore(&xhci->lock, flags);
	}
	/* Use GFP_NOIO, since this function can be called from
	 * xhci_discover_or_reset_device(), which may be called as part of
	 * mass storage driver error handling.
	 */
	if (!xhci_alloc_virt_device(xhci, xhci->slot_id, udev, GFP_NOIO)) {
		xhci_warn(xhci, "Could not allocate xHCI USB device data structures\n");
		goto disable_slot;
	}
	udev->slot_id = xhci->slot_id;

#ifndef CONFIG_USB_DEFAULT_PERSIST
	/*
	 * If resetting upon resume, we can't put the controller into runtime
	 * suspend if there is a device attached.
	 */
	if (xhci->quirks & XHCI_RESET_ON_RESUME)
		pm_runtime_get_noresume(hcd->self.controller);
#endif


	kfree(command);
	/* Is this a LS or FS device under a HS hub? */
	/* Hub or peripherial? */
	return 1;

disable_slot:
	/* Disable slot, if we can do it without mem alloc */
	spin_lock_irqsave(&xhci->lock, flags);
	command->completion = NULL;
	command->status = 0;
	if (!xhci_queue_slot_control(xhci, command, TRB_DISABLE_SLOT,
				     udev->slot_id))
		xhci_ring_cmd_db(xhci);
	spin_unlock_irqrestore(&xhci->lock, flags);
	return 0;
}

/*
 * Issue an Address Device command and optionally send a corresponding
 * SetAddress request to the device.
 * We should be protected by the usb_address0_mutex in khubd's hub_port_init, so
 * we should only issue and wait on one address command at the same time.
 */
static int xhci_setup_device(struct usb_hcd *hcd, struct usb_device *udev,
			     enum xhci_setup_dev setup)
{
	const char *act = setup == SETUP_CONTEXT_ONLY ? "context" : "address";
	unsigned long flags;
	struct xhci_virt_device *virt_dev;
	int ret = 0;
	struct xhci_hcd *xhci = hcd_to_xhci(hcd);
	struct xhci_slot_ctx *slot_ctx;
	struct xhci_input_control_ctx *ctrl_ctx;
	u64 temp_64;
	struct xhci_command *command;

	if (!udev->slot_id) {
		xhci_dbg_trace(xhci, trace_xhci_dbg_address,
				"Bad Slot ID %d", udev->slot_id);
		return -EINVAL;
	}

	virt_dev = xhci->devs[udev->slot_id];

	if (WARN_ON(!virt_dev)) {
		/*
		 * In plug/unplug torture test with an NEC controller,
		 * a zero-dereference was observed once due to virt_dev = 0.
		 * Print useful debug rather than crash if it is observed again!
		 */
		xhci_warn(xhci, "Virt dev invalid for slot_id 0x%x!\n",
			udev->slot_id);
		return -EINVAL;
	}

	command = xhci_alloc_command(xhci, false, false, GFP_KERNEL);
	if (!command)
		return -ENOMEM;

	command->in_ctx = virt_dev->in_ctx;
	command->completion = &xhci->addr_dev;

	slot_ctx = xhci_get_slot_ctx(xhci, virt_dev->in_ctx);
	ctrl_ctx = xhci_get_input_control_ctx(xhci, virt_dev->in_ctx);
	if (!ctrl_ctx) {
		xhci_warn(xhci, "%s: Could not get input context, bad type.\n",
				__func__);
		kfree(command);
		return -EINVAL;
	}
	/*
	 * If this is the first Set Address since device plug-in or
	 * virt_device realloaction after a resume with an xHCI power loss,
	 * then set up the slot context.
	 */
	if (!slot_ctx->dev_info)
		xhci_setup_addressable_virt_dev(xhci, udev);
	/* Otherwise, update the control endpoint ring enqueue pointer. */
	else
		xhci_copy_ep0_dequeue_into_input_ctx(xhci, udev);
	ctrl_ctx->add_flags = cpu_to_le32(SLOT_FLAG | EP0_FLAG);
	ctrl_ctx->drop_flags = 0;

	xhci_dbg(xhci, "Slot ID %d Input Context:\n", udev->slot_id);
	xhci_dbg_ctx(xhci, virt_dev->in_ctx, 2);
	trace_xhci_address_ctx(xhci, virt_dev->in_ctx,
				le32_to_cpu(slot_ctx->dev_info) >> 27);

	spin_lock_irqsave(&xhci->lock, flags);
	ret = xhci_queue_address_device(xhci, command, virt_dev->in_ctx->dma,
					udev->slot_id, setup);
	if (ret) {
		spin_unlock_irqrestore(&xhci->lock, flags);
		xhci_dbg_trace(xhci, trace_xhci_dbg_address,
				"FIXME: allocate a command ring segment");
		kfree(command);
		return ret;
	}
	xhci_ring_cmd_db(xhci);
	spin_unlock_irqrestore(&xhci->lock, flags);

	/* ctrl tx can take up to 5 sec; XXX: need more time for xHC? */
	wait_for_completion(command->completion);

	/* FIXME: From section 4.3.4: "Software shall be responsible for timing
	 * the SetAddress() "recovery interval" required by USB and aborting the
	 * command on a timeout.
	 */
	switch (command->status) {
	case COMP_CMD_ABORT:
	case COMP_CMD_STOP:
		xhci_warn(xhci, "Timeout while waiting for setup device command\n");
		ret = -ETIME;
		break;
	case COMP_CTX_STATE:
	case COMP_EBADSLT:
		xhci_err(xhci, "Setup ERROR: setup %s command for slot %d.\n",
			 act, udev->slot_id);
		ret = -EINVAL;
		break;
	case COMP_TX_ERR:
		dev_warn(&udev->dev, "Device not responding to setup %s.\n", act);
		ret = -EPROTO;
		break;
	case COMP_DEV_ERR:
		dev_warn(&udev->dev,
			 "ERROR: Incompatible device for setup %s command\n", act);
		ret = -ENODEV;
		break;
	case COMP_SUCCESS:
		xhci_dbg_trace(xhci, trace_xhci_dbg_address,
			       "Successful setup %s command", act);
		break;
	default:
		xhci_err(xhci,
			 "ERROR: unexpected setup %s command completion code 0x%x.\n",
			 act, command->status);
		xhci_dbg(xhci, "Slot ID %d Output Context:\n", udev->slot_id);
		xhci_dbg_ctx(xhci, virt_dev->out_ctx, 2);
		trace_xhci_address_ctx(xhci, virt_dev->out_ctx, 1);
		ret = -EINVAL;
		break;
	}
	if (ret) {
		kfree(command);
		return ret;
	}
	temp_64 = xhci_read_64(xhci, &xhci->op_regs->dcbaa_ptr);
	xhci_dbg_trace(xhci, trace_xhci_dbg_address,
			"Op regs DCBAA ptr = %#016llx", temp_64);
	xhci_dbg_trace(xhci, trace_xhci_dbg_address,
		"Slot ID %d dcbaa entry @%p = %#016llx",
		udev->slot_id,
		&xhci->dcbaa->dev_context_ptrs[udev->slot_id],
		(unsigned long long)
		le64_to_cpu(xhci->dcbaa->dev_context_ptrs[udev->slot_id]));
	xhci_dbg_trace(xhci, trace_xhci_dbg_address,
			"Output Context DMA address = %#08llx",
			(unsigned long long)virt_dev->out_ctx->dma);
	xhci_dbg(xhci, "Slot ID %d Input Context:\n", udev->slot_id);
	xhci_dbg_ctx(xhci, virt_dev->in_ctx, 2);
	trace_xhci_address_ctx(xhci, virt_dev->in_ctx,
				le32_to_cpu(slot_ctx->dev_info) >> 27);
	xhci_dbg(xhci, "Slot ID %d Output Context:\n", udev->slot_id);
	xhci_dbg_ctx(xhci, virt_dev->out_ctx, 2);
	/*
	 * USB core uses address 1 for the roothubs, so we add one to the
	 * address given back to us by the HC.
	 */
	slot_ctx = xhci_get_slot_ctx(xhci, virt_dev->out_ctx);
	trace_xhci_address_ctx(xhci, virt_dev->out_ctx,
				le32_to_cpu(slot_ctx->dev_info) >> 27);
	/* Zero the input context control for later use */
	ctrl_ctx->add_flags = 0;
	ctrl_ctx->drop_flags = 0;

	xhci_dbg_trace(xhci, trace_xhci_dbg_address,
		       "Internal device address = %d",
		       le32_to_cpu(slot_ctx->dev_state) & DEV_ADDR_MASK);
	kfree(command);
	return 0;
}

int xhci_address_device(struct usb_hcd *hcd, struct usb_device *udev)
{
	return xhci_setup_device(hcd, udev, SETUP_CONTEXT_ADDRESS);
}

int xhci_enable_device(struct usb_hcd *hcd, struct usb_device *udev)
{
	return xhci_setup_device(hcd, udev, SETUP_CONTEXT_ONLY);
}

/*
 * Transfer the port index into real index in the HW port status
 * registers. Caculate offset between the port's PORTSC register
 * and port status base. Divide the number of per port register
 * to get the real index. The raw port number bases 1.
 */
int xhci_find_raw_port_number(struct usb_hcd *hcd, int port1)
{
	struct xhci_hcd *xhci = hcd_to_xhci(hcd);
	__le32 __iomem *base_addr = &xhci->op_regs->port_status_base;
	__le32 __iomem *addr;
	int raw_port;

	if (hcd->speed != HCD_USB3)
		addr = xhci->usb2_ports[port1 - 1];
	else
		addr = xhci->usb3_ports[port1 - 1];

	raw_port = (addr - base_addr)/NUM_PORT_REGS + 1;
	return raw_port;
}

/*
 * Issue an Evaluate Context command to change the Maximum Exit Latency in the
 * slot context.  If that succeeds, store the new MEL in the xhci_virt_device.
 */
static int __maybe_unused xhci_change_max_exit_latency(struct xhci_hcd *xhci,
			struct usb_device *udev, u16 max_exit_latency)
{
	struct xhci_virt_device *virt_dev;
	struct xhci_command *command;
	struct xhci_input_control_ctx *ctrl_ctx;
	struct xhci_slot_ctx *slot_ctx;
	unsigned long flags;
	int ret;

	spin_lock_irqsave(&xhci->lock, flags);

	virt_dev = xhci->devs[udev->slot_id];

	/*
	 * virt_dev might not exists yet if xHC resumed from hibernate (S4) and
	 * xHC was re-initialized. Exit latency will be set later after
	 * hub_port_finish_reset() is done and xhci->devs[] are re-allocated
	 */

	if (!virt_dev || max_exit_latency == virt_dev->current_mel) {
		spin_unlock_irqrestore(&xhci->lock, flags);
		return 0;
	}

	/* Attempt to issue an Evaluate Context command to change the MEL. */
	command = xhci->lpm_command;
	ctrl_ctx = xhci_get_input_control_ctx(xhci, command->in_ctx);
	if (!ctrl_ctx) {
		spin_unlock_irqrestore(&xhci->lock, flags);
		xhci_warn(xhci, "%s: Could not get input context, bad type.\n",
				__func__);
		return -ENOMEM;
	}

	xhci_slot_copy(xhci, command->in_ctx, virt_dev->out_ctx);
	spin_unlock_irqrestore(&xhci->lock, flags);

	ctrl_ctx->add_flags |= cpu_to_le32(SLOT_FLAG);
	slot_ctx = xhci_get_slot_ctx(xhci, command->in_ctx);
	slot_ctx->dev_info2 &= cpu_to_le32(~((u32) MAX_EXIT));
	slot_ctx->dev_info2 |= cpu_to_le32(max_exit_latency);

	xhci_dbg_trace(xhci, trace_xhci_dbg_context_change,
			"Set up evaluate context for LPM MEL change.");
	xhci_dbg(xhci, "Slot %u Input Context:\n", udev->slot_id);
	xhci_dbg_ctx(xhci, command->in_ctx, 0);

	/* Issue and wait for the evaluate context command. */
	ret = xhci_configure_endpoint(xhci, udev, command,
			true, true);
	xhci_dbg(xhci, "Slot %u Output Context:\n", udev->slot_id);
	xhci_dbg_ctx(xhci, virt_dev->out_ctx, 0);

	if (!ret) {
		spin_lock_irqsave(&xhci->lock, flags);
		virt_dev->current_mel = max_exit_latency;
		spin_unlock_irqrestore(&xhci->lock, flags);
	}
	return ret;
}

#ifdef CONFIG_PM_RUNTIME

/* BESL to HIRD Encoding array for USB2 LPM */
static int xhci_besl_encoding[16] = {125, 150, 200, 300, 400, 500, 1000, 2000,
	3000, 4000, 5000, 6000, 7000, 8000, 9000, 10000};

/* Calculate HIRD/BESL for USB2 PORTPMSC*/
static int xhci_calculate_hird_besl(struct xhci_hcd *xhci,
					struct usb_device *udev)
{
	int u2del, besl, besl_host;
	int besl_device = 0;
	u32 field;

	u2del = HCS_U2_LATENCY(xhci->hcs_params3);
	field = le32_to_cpu(udev->bos->ext_cap->bmAttributes);

	if (field & USB_BESL_SUPPORT) {
		for (besl_host = 0; besl_host < 16; besl_host++) {
			if (xhci_besl_encoding[besl_host] >= u2del)
				break;
		}
		/* Use baseline BESL value as default */
		if (field & USB_BESL_BASELINE_VALID)
			besl_device = USB_GET_BESL_BASELINE(field);
		else if (field & USB_BESL_DEEP_VALID)
			besl_device = USB_GET_BESL_DEEP(field);
	} else {
		if (u2del <= 50)
			besl_host = 0;
		else
			besl_host = (u2del - 51) / 75 + 1;
	}

	besl = besl_host + besl_device;
	if (besl > 15)
		besl = 15;

	return besl;
}

/* Calculate BESLD, L1 timeout and HIRDM for USB2 PORTHLPMC */
static int xhci_calculate_usb2_hw_lpm_params(struct usb_device *udev)
{
	u32 field;
	int l1;
	int besld = 0;
	int hirdm = 0;

	field = le32_to_cpu(udev->bos->ext_cap->bmAttributes);

	/* xHCI l1 is set in steps of 256us, xHCI 1.0 section 5.4.11.2 */
	l1 = udev->l1_params.timeout / 256;

	/* device has preferred BESLD */
	if (field & USB_BESL_DEEP_VALID) {
		besld = USB_GET_BESL_DEEP(field);
		hirdm = 1;
	}

	return PORT_BESLD(besld) | PORT_L1_TIMEOUT(l1) | PORT_HIRDM(hirdm);
}

int xhci_set_usb2_hardware_lpm(struct usb_hcd *hcd,
			struct usb_device *udev, int enable)
{
	struct xhci_hcd	*xhci = hcd_to_xhci(hcd);
	__le32 __iomem	**port_array;
	__le32 __iomem	*pm_addr, *hlpm_addr;
	u32		pm_val, hlpm_val, field;
	unsigned int	port_num;
	unsigned long	flags;
	int		hird, exit_latency;
	int		ret;

	if (hcd->speed == HCD_USB3 || !xhci->hw_lpm_support ||
			!udev->lpm_capable)
		return -EPERM;

	if (!udev->parent || udev->parent->parent ||
			udev->descriptor.bDeviceClass == USB_CLASS_HUB)
		return -EPERM;

	if (udev->usb2_hw_lpm_capable != 1)
		return -EPERM;

	spin_lock_irqsave(&xhci->lock, flags);

	port_array = xhci->usb2_ports;
	port_num = udev->portnum - 1;
	pm_addr = port_array[port_num] + PORTPMSC;
	pm_val = readl(pm_addr);
	hlpm_addr = port_array[port_num] + PORTHLPMC;
	field = le32_to_cpu(udev->bos->ext_cap->bmAttributes);

	xhci_dbg(xhci, "%s port %d USB2 hardware LPM\n",
			enable ? "enable" : "disable", port_num + 1);

	if (enable) {
		/* Host supports BESL timeout instead of HIRD */
		if (udev->usb2_hw_lpm_besl_capable) {
			/* if device doesn't have a preferred BESL value use a
			 * default one which works with mixed HIRD and BESL
			 * systems. See XHCI_DEFAULT_BESL definition in xhci.h
			 */
			if ((field & USB_BESL_SUPPORT) &&
			    (field & USB_BESL_BASELINE_VALID))
				hird = USB_GET_BESL_BASELINE(field);
			else
				hird = udev->l1_params.besl;

			exit_latency = xhci_besl_encoding[hird];
			spin_unlock_irqrestore(&xhci->lock, flags);

			/* USB 3.0 code dedicate one xhci->lpm_command->in_ctx
			 * input context for link powermanagement evaluate
			 * context commands. It is protected by hcd->bandwidth
			 * mutex and is shared by all devices. We need to set
			 * the max ext latency in USB 2 BESL LPM as well, so
			 * use the same mutex and xhci_change_max_exit_latency()
			 */
			mutex_lock(hcd->bandwidth_mutex);
			ret = xhci_change_max_exit_latency(xhci, udev,
							   exit_latency);
			mutex_unlock(hcd->bandwidth_mutex);

			if (ret < 0)
				return ret;
			spin_lock_irqsave(&xhci->lock, flags);

			hlpm_val = xhci_calculate_usb2_hw_lpm_params(udev);
			writel(hlpm_val, hlpm_addr);
			/* flush write */
			readl(hlpm_addr);
		} else {
			hird = xhci_calculate_hird_besl(xhci, udev);
		}

		pm_val &= ~PORT_HIRD_MASK;
		pm_val |= PORT_HIRD(hird) | PORT_RWE | PORT_L1DS(udev->slot_id);
		writel(pm_val, pm_addr);
		pm_val = readl(pm_addr);
		pm_val |= PORT_HLE;
		writel(pm_val, pm_addr);
		/* flush write */
		readl(pm_addr);
	} else {
		pm_val &= ~(PORT_HLE | PORT_RWE | PORT_HIRD_MASK | PORT_L1DS_MASK);
		writel(pm_val, pm_addr);
		/* flush write */
		readl(pm_addr);
		if (udev->usb2_hw_lpm_besl_capable) {
			spin_unlock_irqrestore(&xhci->lock, flags);
			mutex_lock(hcd->bandwidth_mutex);
			xhci_change_max_exit_latency(xhci, udev, 0);
			mutex_unlock(hcd->bandwidth_mutex);
			return 0;
		}
	}

	spin_unlock_irqrestore(&xhci->lock, flags);
	return 0;
}

/* check if a usb2 port supports a given extened capability protocol
 * only USB2 ports extended protocol capability values are cached.
 * Return 1 if capability is supported
 */
static int xhci_check_usb2_port_capability(struct xhci_hcd *xhci, int port,
					   unsigned capability)
{
	u32 port_offset, port_count;
	int i;

	for (i = 0; i < xhci->num_ext_caps; i++) {
		if (xhci->ext_caps[i] & capability) {
			/* port offsets starts at 1 */
			port_offset = XHCI_EXT_PORT_OFF(xhci->ext_caps[i]) - 1;
			port_count = XHCI_EXT_PORT_COUNT(xhci->ext_caps[i]);
			if (port >= port_offset &&
			    port < port_offset + port_count)
				return 1;
		}
	}
	return 0;
}

int xhci_update_device(struct usb_hcd *hcd, struct usb_device *udev)
{
	struct xhci_hcd	*xhci = hcd_to_xhci(hcd);
	int		portnum = udev->portnum - 1;

	if (hcd->speed == HCD_USB3 || !xhci->sw_lpm_support ||
			!udev->lpm_capable)
		return 0;

	/* we only support lpm for non-hub device connected to root hub yet */
	if (!udev->parent || udev->parent->parent ||
			udev->descriptor.bDeviceClass == USB_CLASS_HUB)
		return 0;

	if (xhci->hw_lpm_support == 1 &&
			xhci_check_usb2_port_capability(
				xhci, portnum, XHCI_HLC)) {
		udev->usb2_hw_lpm_capable = 1;
		udev->l1_params.timeout = XHCI_L1_TIMEOUT;
		udev->l1_params.besl = XHCI_DEFAULT_BESL;
		if (xhci_check_usb2_port_capability(xhci, portnum,
					XHCI_BLC))
			udev->usb2_hw_lpm_besl_capable = 1;
	}

	return 0;
}

#else

int xhci_set_usb2_hardware_lpm(struct usb_hcd *hcd,
				struct usb_device *udev, int enable)
{
	return 0;
}

int xhci_update_device(struct usb_hcd *hcd, struct usb_device *udev)
{
	return 0;
}

#endif /* CONFIG_PM_RUNTIME */

/*---------------------- USB 3.0 Link PM functions ------------------------*/

#ifdef CONFIG_PM
/* Service interval in nanoseconds = 2^(bInterval - 1) * 125us * 1000ns / 1us */
static unsigned long long xhci_service_interval_to_ns(
		struct usb_endpoint_descriptor *desc)
{
	return (1ULL << (desc->bInterval - 1)) * 125 * 1000;
}

static u16 xhci_get_timeout_no_hub_lpm(struct usb_device *udev,
		enum usb3_link_state state)
{
	unsigned long long sel;
	unsigned long long pel;
	unsigned int max_sel_pel;
	char *state_name;

	switch (state) {
	case USB3_LPM_U1:
		/* Convert SEL and PEL stored in nanoseconds to microseconds */
		sel = DIV_ROUND_UP(udev->u1_params.sel, 1000);
		pel = DIV_ROUND_UP(udev->u1_params.pel, 1000);
		max_sel_pel = USB3_LPM_MAX_U1_SEL_PEL;
		state_name = "U1";
		break;
	case USB3_LPM_U2:
		sel = DIV_ROUND_UP(udev->u2_params.sel, 1000);
		pel = DIV_ROUND_UP(udev->u2_params.pel, 1000);
		max_sel_pel = USB3_LPM_MAX_U2_SEL_PEL;
		state_name = "U2";
		break;
	default:
		dev_warn(&udev->dev, "%s: Can't get timeout for non-U1 or U2 state.\n",
				__func__);
		return USB3_LPM_DISABLED;
	}

	if (sel <= max_sel_pel && pel <= max_sel_pel)
		return USB3_LPM_DEVICE_INITIATED;

	if (sel > max_sel_pel)
		dev_dbg(&udev->dev, "Device-initiated %s disabled "
				"due to long SEL %llu ms\n",
				state_name, sel);
	else
		dev_dbg(&udev->dev, "Device-initiated %s disabled "
				"due to long PEL %llu ms\n",
				state_name, pel);
	return USB3_LPM_DISABLED;
}

/* The U1 timeout should be the maximum of the following values:
 *  - For control endpoints, U1 system exit latency (SEL) * 3
 *  - For bulk endpoints, U1 SEL * 5
 *  - For interrupt endpoints:
 *    - Notification EPs, U1 SEL * 3
 *    - Periodic EPs, max(105% of bInterval, U1 SEL * 2)
 *  - For isochronous endpoints, max(105% of bInterval, U1 SEL * 2)
 */
static unsigned long long xhci_calculate_intel_u1_timeout(
		struct usb_device *udev,
		struct usb_endpoint_descriptor *desc)
{
	unsigned long long timeout_ns;
	int ep_type;
	int intr_type;

	ep_type = usb_endpoint_type(desc);
	switch (ep_type) {
	case USB_ENDPOINT_XFER_CONTROL:
		timeout_ns = udev->u1_params.sel * 3;
		break;
	case USB_ENDPOINT_XFER_BULK:
		timeout_ns = udev->u1_params.sel * 5;
		break;
	case USB_ENDPOINT_XFER_INT:
		intr_type = usb_endpoint_interrupt_type(desc);
		if (intr_type == USB_ENDPOINT_INTR_NOTIFICATION) {
			timeout_ns = udev->u1_params.sel * 3;
			break;
		}
		/* Otherwise the calculation is the same as isoc eps */
	case USB_ENDPOINT_XFER_ISOC:
		timeout_ns = xhci_service_interval_to_ns(desc);
		timeout_ns = DIV_ROUND_UP_ULL(timeout_ns * 105, 100);
		if (timeout_ns < udev->u1_params.sel * 2)
			timeout_ns = udev->u1_params.sel * 2;
		break;
	default:
		return 0;
	}

	return timeout_ns;
}

/* Returns the hub-encoded U1 timeout value. */
static u16 xhci_calculate_u1_timeout(struct xhci_hcd *xhci,
		struct usb_device *udev,
		struct usb_endpoint_descriptor *desc)
{
	unsigned long long timeout_ns;

	if (xhci->quirks & XHCI_INTEL_HOST)
		timeout_ns = xhci_calculate_intel_u1_timeout(udev, desc);
	else
		timeout_ns = udev->u1_params.sel;

	/* The U1 timeout is encoded in 1us intervals.
	 * Don't return a timeout of zero, because that's USB3_LPM_DISABLED.
	 */
	if (timeout_ns == USB3_LPM_DISABLED)
		timeout_ns = 1;
	else
		timeout_ns = DIV_ROUND_UP_ULL(timeout_ns, 1000);

	/* If the necessary timeout value is bigger than what we can set in the
	 * USB 3.0 hub, we have to disable hub-initiated U1.
	 */
	if (timeout_ns <= USB3_LPM_U1_MAX_TIMEOUT)
		return timeout_ns;
	dev_dbg(&udev->dev, "Hub-initiated U1 disabled "
			"due to long timeout %llu ms\n", timeout_ns);
	return xhci_get_timeout_no_hub_lpm(udev, USB3_LPM_U1);
}

/* The U2 timeout should be the maximum of:
 *  - 10 ms (to avoid the bandwidth impact on the scheduler)
 *  - largest bInterval of any active periodic endpoint (to avoid going
 *    into lower power link states between intervals).
 *  - the U2 Exit Latency of the device
 */
static unsigned long long xhci_calculate_intel_u2_timeout(
		struct usb_device *udev,
		struct usb_endpoint_descriptor *desc)
{
	unsigned long long timeout_ns;
	unsigned long long u2_del_ns;

	timeout_ns = 10 * 1000 * 1000;

	if ((usb_endpoint_xfer_int(desc) || usb_endpoint_xfer_isoc(desc)) &&
			(xhci_service_interval_to_ns(desc) > timeout_ns))
		timeout_ns = xhci_service_interval_to_ns(desc);

	u2_del_ns = le16_to_cpu(udev->bos->ss_cap->bU2DevExitLat) * 1000ULL;
	if (u2_del_ns > timeout_ns)
		timeout_ns = u2_del_ns;

	return timeout_ns;
}

/* Returns the hub-encoded U2 timeout value. */
static u16 xhci_calculate_u2_timeout(struct xhci_hcd *xhci,
		struct usb_device *udev,
		struct usb_endpoint_descriptor *desc)
{
	unsigned long long timeout_ns;

	if (xhci->quirks & XHCI_INTEL_HOST)
		timeout_ns = xhci_calculate_intel_u2_timeout(udev, desc);
	else
		timeout_ns = udev->u2_params.sel;

	/* The U2 timeout is encoded in 256us intervals */
	timeout_ns = DIV_ROUND_UP_ULL(timeout_ns, 256 * 1000);
	/* If the necessary timeout value is bigger than what we can set in the
	 * USB 3.0 hub, we have to disable hub-initiated U2.
	 */
	if (timeout_ns <= USB3_LPM_U2_MAX_TIMEOUT)
		return timeout_ns;
	dev_dbg(&udev->dev, "Hub-initiated U2 disabled "
			"due to long timeout %llu ms\n", timeout_ns);
	return xhci_get_timeout_no_hub_lpm(udev, USB3_LPM_U2);
}

static u16 xhci_call_host_update_timeout_for_endpoint(struct xhci_hcd *xhci,
		struct usb_device *udev,
		struct usb_endpoint_descriptor *desc,
		enum usb3_link_state state,
		u16 *timeout)
{
	if (state == USB3_LPM_U1)
		return xhci_calculate_u1_timeout(xhci, udev, desc);
	else if (state == USB3_LPM_U2)
		return xhci_calculate_u2_timeout(xhci, udev, desc);

	return USB3_LPM_DISABLED;
}

static int xhci_update_timeout_for_endpoint(struct xhci_hcd *xhci,
		struct usb_device *udev,
		struct usb_endpoint_descriptor *desc,
		enum usb3_link_state state,
		u16 *timeout)
{
	u16 alt_timeout;

	alt_timeout = xhci_call_host_update_timeout_for_endpoint(xhci, udev,
		desc, state, timeout);

	/* If we found we can't enable hub-initiated LPM, or
	 * the U1 or U2 exit latency was too high to allow
	 * device-initiated LPM as well, just stop searching.
	 */
	if (alt_timeout == USB3_LPM_DISABLED ||
			alt_timeout == USB3_LPM_DEVICE_INITIATED) {
		*timeout = alt_timeout;
		return -E2BIG;
	}
	if (alt_timeout > *timeout)
		*timeout = alt_timeout;
	return 0;
}

static int xhci_update_timeout_for_interface(struct xhci_hcd *xhci,
		struct usb_device *udev,
		struct usb_host_interface *alt,
		enum usb3_link_state state,
		u16 *timeout)
{
	int j;

	for (j = 0; j < alt->desc.bNumEndpoints; j++) {
		if (xhci_update_timeout_for_endpoint(xhci, udev,
					&alt->endpoint[j].desc, state, timeout))
			return -E2BIG;
		continue;
	}
	return 0;
}

static int xhci_check_intel_tier_policy(struct usb_device *udev,
		enum usb3_link_state state)
{
	struct usb_device *parent;
	unsigned int num_hubs;

	if (state == USB3_LPM_U2)
		return 0;

	/* Don't enable U1 if the device is on a 2nd tier hub or lower. */
	for (parent = udev->parent, num_hubs = 0; parent->parent;
			parent = parent->parent)
		num_hubs++;

	if (num_hubs < 2)
		return 0;

	dev_dbg(&udev->dev, "Disabling U1 link state for device"
			" below second-tier hub.\n");
	dev_dbg(&udev->dev, "Plug device into first-tier hub "
			"to decrease power consumption.\n");
	return -E2BIG;
}

static int xhci_check_tier_policy(struct xhci_hcd *xhci,
		struct usb_device *udev,
		enum usb3_link_state state)
{
	if (xhci->quirks & XHCI_INTEL_HOST)
		return xhci_check_intel_tier_policy(udev, state);
	else
		return 0;
}

/* Returns the U1 or U2 timeout that should be enabled.
 * If the tier check or timeout setting functions return with a non-zero exit
 * code, that means the timeout value has been finalized and we shouldn't look
 * at any more endpoints.
 */
static u16 xhci_calculate_lpm_timeout(struct usb_hcd *hcd,
			struct usb_device *udev, enum usb3_link_state state)
{
	struct xhci_hcd *xhci = hcd_to_xhci(hcd);
	struct usb_host_config *config;
	char *state_name;
	int i;
	u16 timeout = USB3_LPM_DISABLED;

	if (state == USB3_LPM_U1)
		state_name = "U1";
	else if (state == USB3_LPM_U2)
		state_name = "U2";
	else {
		dev_warn(&udev->dev, "Can't enable unknown link state %i\n",
				state);
		return timeout;
	}

	if (xhci_check_tier_policy(xhci, udev, state) < 0)
		return timeout;

	/* Gather some information about the currently installed configuration
	 * and alternate interface settings.
	 */
	if (xhci_update_timeout_for_endpoint(xhci, udev, &udev->ep0.desc,
			state, &timeout))
		return timeout;

	config = udev->actconfig;
	if (!config)
		return timeout;

	for (i = 0; i < config->desc.bNumInterfaces; i++) {
		struct usb_driver *driver;
		struct usb_interface *intf = config->interface[i];

		if (!intf)
			continue;

		/* Check if any currently bound drivers want hub-initiated LPM
		 * disabled.
		 */
		if (intf->dev.driver) {
			driver = to_usb_driver(intf->dev.driver);
			if (driver && driver->disable_hub_initiated_lpm) {
				dev_dbg(&udev->dev, "Hub-initiated %s disabled "
						"at request of driver %s\n",
						state_name, driver->name);
				return xhci_get_timeout_no_hub_lpm(udev, state);
			}
		}

		/* Not sure how this could happen... */
		if (!intf->cur_altsetting)
			continue;

		if (xhci_update_timeout_for_interface(xhci, udev,
					intf->cur_altsetting,
					state, &timeout))
			return timeout;
	}
	return timeout;
}

static int calculate_max_exit_latency(struct usb_device *udev,
		enum usb3_link_state state_changed,
		u16 hub_encoded_timeout)
{
	unsigned long long u1_mel_us = 0;
	unsigned long long u2_mel_us = 0;
	unsigned long long mel_us = 0;
	bool disabling_u1;
	bool disabling_u2;
	bool enabling_u1;
	bool enabling_u2;

	disabling_u1 = (state_changed == USB3_LPM_U1 &&
			hub_encoded_timeout == USB3_LPM_DISABLED);
	disabling_u2 = (state_changed == USB3_LPM_U2 &&
			hub_encoded_timeout == USB3_LPM_DISABLED);

	enabling_u1 = (state_changed == USB3_LPM_U1 &&
			hub_encoded_timeout != USB3_LPM_DISABLED);
	enabling_u2 = (state_changed == USB3_LPM_U2 &&
			hub_encoded_timeout != USB3_LPM_DISABLED);

	/* If U1 was already enabled and we're not disabling it,
	 * or we're going to enable U1, account for the U1 max exit latency.
	 */
	if ((udev->u1_params.timeout != USB3_LPM_DISABLED && !disabling_u1) ||
			enabling_u1)
		u1_mel_us = DIV_ROUND_UP(udev->u1_params.mel, 1000);
	if ((udev->u2_params.timeout != USB3_LPM_DISABLED && !disabling_u2) ||
			enabling_u2)
		u2_mel_us = DIV_ROUND_UP(udev->u2_params.mel, 1000);

	if (u1_mel_us > u2_mel_us)
		mel_us = u1_mel_us;
	else
		mel_us = u2_mel_us;
	/* xHCI host controller max exit latency field is only 16 bits wide. */
	if (mel_us > MAX_EXIT) {
		dev_warn(&udev->dev, "Link PM max exit latency of %lluus "
				"is too big.\n", mel_us);
		return -E2BIG;
	}
	return mel_us;
}

/* Returns the USB3 hub-encoded value for the U1/U2 timeout. */
int xhci_enable_usb3_lpm_timeout(struct usb_hcd *hcd,
			struct usb_device *udev, enum usb3_link_state state)
{
	struct xhci_hcd	*xhci;
	u16 hub_encoded_timeout;
	int mel;
	int ret;

	xhci = hcd_to_xhci(hcd);
	/* The LPM timeout values are pretty host-controller specific, so don't
	 * enable hub-initiated timeouts unless the vendor has provided
	 * information about their timeout algorithm.
	 */
	if (!xhci || !(xhci->quirks & XHCI_LPM_SUPPORT) ||
			!xhci->devs[udev->slot_id])
		return USB3_LPM_DISABLED;

	hub_encoded_timeout = xhci_calculate_lpm_timeout(hcd, udev, state);
	mel = calculate_max_exit_latency(udev, state, hub_encoded_timeout);
	if (mel < 0) {
		/* Max Exit Latency is too big, disable LPM. */
		hub_encoded_timeout = USB3_LPM_DISABLED;
		mel = 0;
	}

	ret = xhci_change_max_exit_latency(xhci, udev, mel);
	if (ret)
		return ret;
	return hub_encoded_timeout;
}

int xhci_disable_usb3_lpm_timeout(struct usb_hcd *hcd,
			struct usb_device *udev, enum usb3_link_state state)
{
	struct xhci_hcd	*xhci;
	u16 mel;
	int ret;

	xhci = hcd_to_xhci(hcd);
	if (!xhci || !(xhci->quirks & XHCI_LPM_SUPPORT) ||
			!xhci->devs[udev->slot_id])
		return 0;

	mel = calculate_max_exit_latency(udev, state, USB3_LPM_DISABLED);
	ret = xhci_change_max_exit_latency(xhci, udev, mel);
	if (ret)
		return ret;
	return 0;
}
#else /* CONFIG_PM */

int xhci_enable_usb3_lpm_timeout(struct usb_hcd *hcd,
			struct usb_device *udev, enum usb3_link_state state)
{
	return USB3_LPM_DISABLED;
}

int xhci_disable_usb3_lpm_timeout(struct usb_hcd *hcd,
			struct usb_device *udev, enum usb3_link_state state)
{
	return 0;
}
#endif	/* CONFIG_PM */

/*-------------------------------------------------------------------------*/

/* Once a hub descriptor is fetched for a device, we need to update the xHC's
 * internal data structures for the device.
 */
int xhci_update_hub_device(struct usb_hcd *hcd, struct usb_device *hdev,
			struct usb_tt *tt, gfp_t mem_flags)
{
	struct xhci_hcd *xhci = hcd_to_xhci(hcd);
	struct xhci_virt_device *vdev;
	struct xhci_command *config_cmd;
	struct xhci_input_control_ctx *ctrl_ctx;
	struct xhci_slot_ctx *slot_ctx;
	unsigned long flags;
	unsigned think_time;
	int ret;

	/* Ignore root hubs */
	if (!hdev->parent)
		return 0;

	vdev = xhci->devs[hdev->slot_id];
	if (!vdev) {
		xhci_warn(xhci, "Cannot update hub desc for unknown device.\n");
		return -EINVAL;
	}
	config_cmd = xhci_alloc_command(xhci, true, true, mem_flags);
	if (!config_cmd) {
		xhci_dbg(xhci, "Could not allocate xHCI command structure.\n");
		return -ENOMEM;
	}
	ctrl_ctx = xhci_get_input_control_ctx(xhci, config_cmd->in_ctx);
	if (!ctrl_ctx) {
		xhci_warn(xhci, "%s: Could not get input context, bad type.\n",
				__func__);
		xhci_free_command(xhci, config_cmd);
		return -ENOMEM;
	}

	spin_lock_irqsave(&xhci->lock, flags);
	if (hdev->speed == USB_SPEED_HIGH &&
			xhci_alloc_tt_info(xhci, vdev, hdev, tt, GFP_ATOMIC)) {
		xhci_dbg(xhci, "Could not allocate xHCI TT structure.\n");
		xhci_free_command(xhci, config_cmd);
		spin_unlock_irqrestore(&xhci->lock, flags);
		return -ENOMEM;
	}

	xhci_slot_copy(xhci, config_cmd->in_ctx, vdev->out_ctx);
	ctrl_ctx->add_flags |= cpu_to_le32(SLOT_FLAG);
	slot_ctx = xhci_get_slot_ctx(xhci, config_cmd->in_ctx);
	slot_ctx->dev_info |= cpu_to_le32(DEV_HUB);
	/*
	 * refer to section 6.2.2: MTT should be 0 for full speed hub,
	 * but it may be already set to 1 when setup an xHCI virtual
	 * device, so clear it anyway.
	 */
	if (tt->multi)
		slot_ctx->dev_info |= cpu_to_le32(DEV_MTT);
	else if (hdev->speed == USB_SPEED_FULL)
		slot_ctx->dev_info &= cpu_to_le32(~DEV_MTT);

	if (xhci->hci_version > 0x95) {
		xhci_dbg(xhci, "xHCI version %x needs hub "
				"TT think time and number of ports\n",
				(unsigned int) xhci->hci_version);
		slot_ctx->dev_info2 |= cpu_to_le32(XHCI_MAX_PORTS(hdev->maxchild));
		/* Set TT think time - convert from ns to FS bit times.
		 * 0 = 8 FS bit times, 1 = 16 FS bit times,
		 * 2 = 24 FS bit times, 3 = 32 FS bit times.
		 *
		 * xHCI 1.0: this field shall be 0 if the device is not a
		 * High-spped hub.
		 */
		think_time = tt->think_time;
		if (think_time != 0)
			think_time = (think_time / 666) - 1;
		if (xhci->hci_version < 0x100 || hdev->speed == USB_SPEED_HIGH)
			slot_ctx->tt_info |=
				cpu_to_le32(TT_THINK_TIME(think_time));
	} else {
		xhci_dbg(xhci, "xHCI version %x doesn't need hub "
				"TT think time or number of ports\n",
				(unsigned int) xhci->hci_version);
	}
	slot_ctx->dev_state = 0;
	spin_unlock_irqrestore(&xhci->lock, flags);

	xhci_dbg(xhci, "Set up %s for hub device.\n",
			(xhci->hci_version > 0x95) ?
			"configure endpoint" : "evaluate context");
	xhci_dbg(xhci, "Slot %u Input Context:\n", hdev->slot_id);
	xhci_dbg_ctx(xhci, config_cmd->in_ctx, 0);

	/* Issue and wait for the configure endpoint or
	 * evaluate context command.
	 */
	if (xhci->hci_version > 0x95)
		ret = xhci_configure_endpoint(xhci, hdev, config_cmd,
				false, false);
	else
		ret = xhci_configure_endpoint(xhci, hdev, config_cmd,
				true, false);

	xhci_dbg(xhci, "Slot %u Output Context:\n", hdev->slot_id);
	xhci_dbg_ctx(xhci, vdev->out_ctx, 0);

	xhci_free_command(xhci, config_cmd);
	return ret;
}

int xhci_get_frame(struct usb_hcd *hcd)
{
	struct xhci_hcd *xhci = hcd_to_xhci(hcd);
	/* EHCI mods by the periodic size.  Why? */
	return readl(&xhci->run_regs->microframe_index) >> 3;
}

int xhci_gen_setup(struct usb_hcd *hcd, xhci_get_quirks_t get_quirks)
{
	struct xhci_hcd		*xhci;
	struct device		*dev = hcd->self.controller;
	int			retval;

	/* Accept arbitrarily long scatter-gather lists */
	hcd->self.sg_tablesize = ~0;

	/* support to build packet from discontinuous buffers */
	hcd->self.no_sg_constraint = 1;

	/* XHCI controllers don't stop the ep queue on short packets :| */
	hcd->self.no_stop_on_short = 1;

	if (usb_hcd_is_primary_hcd(hcd)) {
		xhci = hcd_to_xhci(hcd);
		/* Mark the first roothub as being USB 2.0.
		 * The xHCI driver will register the USB 3.0 roothub.
		 */
		hcd->speed = HCD_USB2;
		hcd->self.root_hub->speed = USB_SPEED_HIGH;
		xhci->main_hcd = hcd;
		/*
		 * USB 2.0 roothub under xHCI has an integrated TT,
		 * (rate matching hub) as opposed to having an OHCI/UHCI
		 * companion controller.
		 */
		hcd->has_tt = 1;
	} else {
		/* xHCI private pointer was set in xhci_pci_probe for the second
		 * registered roothub.
		 */
		return 0;
	}

	xhci->cap_regs = hcd->regs;
	xhci->op_regs = hcd->regs +
		HC_LENGTH(readl(&xhci->cap_regs->hc_capbase));
	xhci->run_regs = hcd->regs +
		(readl(&xhci->cap_regs->run_regs_off) & RTSOFF_MASK);
	/* Cache read-only capability registers */
	xhci->hcs_params1 = readl(&xhci->cap_regs->hcs_params1);
	xhci->hcs_params2 = readl(&xhci->cap_regs->hcs_params2);
	xhci->hcs_params3 = readl(&xhci->cap_regs->hcs_params3);
	xhci->hcc_params = readl(&xhci->cap_regs->hc_capbase);
	xhci->hci_version = HC_VERSION(xhci->hcc_params);
	xhci->hcc_params = readl(&xhci->cap_regs->hcc_params);
	xhci_print_registers(xhci);

	xhci->quirks = quirks;

	get_quirks(dev, xhci);

	/* In xhci controllers which follow xhci 1.0 spec gives a spurious
	 * success event after a short transfer. This quirk will ignore such
	 * spurious event.
	 */
	if (xhci->hci_version > 0x96)
		xhci->quirks |= XHCI_SPURIOUS_SUCCESS;

	/* Make sure the HC is halted. */
	retval = xhci_halt(xhci);
	if (retval)
		return retval;

	xhci_dbg(xhci, "Resetting HCD\n");
	/* Reset the internal HC memory state and registers. */
	retval = xhci_reset(xhci);
	if (retval)
		return retval;
	xhci_dbg(xhci, "Reset complete\n");

	/* Set dma_mask and coherent_dma_mask to 64-bits,
	 * if xHC supports 64-bit addressing */
	if (HCC_64BIT_ADDR(xhci->hcc_params) &&
			!dma_set_mask(dev, DMA_BIT_MASK(64))) {
		xhci_dbg(xhci, "Enabling 64-bit DMA addresses.\n");
		dma_set_coherent_mask(dev, DMA_BIT_MASK(64));
	}

	xhci_dbg(xhci, "Calling HCD init\n");
	/* Initialize HCD and host controller data structures. */
	retval = xhci_init(hcd);
	if (retval)
		return retval;
	xhci_dbg(xhci, "Called HCD init\n");
	return 0;
}
EXPORT_SYMBOL_GPL(xhci_gen_setup);

static const struct hc_driver xhci_hc_driver = {
	.description =		"xhci-hcd",
	.product_desc =		"xHCI Host Controller",
	.hcd_priv_size =	sizeof(struct xhci_hcd *),

	/*
	 * generic hardware linkage
	 */
	.irq =			xhci_irq,
	.flags =		HCD_MEMORY | HCD_USB3 | HCD_SHARED,

	/*
	 * basic lifecycle operations
	 */
	.reset =		NULL, /* set in xhci_init_driver() */
	.start =		xhci_run,
	.stop =			xhci_stop,
	.shutdown =		xhci_shutdown,

	/*
	 * managing i/o requests and associated device resources
	 */
	.urb_enqueue =		xhci_urb_enqueue,
	.urb_dequeue =		xhci_urb_dequeue,
	.alloc_dev =		xhci_alloc_dev,
	.free_dev =		xhci_free_dev,
	.alloc_streams =	xhci_alloc_streams,
	.free_streams =		xhci_free_streams,
	.add_endpoint =		xhci_add_endpoint,
	.drop_endpoint =	xhci_drop_endpoint,
	.endpoint_reset =	xhci_endpoint_reset,
	.check_bandwidth =	xhci_check_bandwidth,
	.reset_bandwidth =	xhci_reset_bandwidth,
	.address_device =	xhci_address_device,
	.enable_device =	xhci_enable_device,
	.update_hub_device =	xhci_update_hub_device,
	.reset_device =		xhci_discover_or_reset_device,

	/*
	 * scheduling support
	 */
	.get_frame_number =	xhci_get_frame,

	/*
	 * root hub support
	 */
	.hub_control =		xhci_hub_control,
	.hub_status_data =	xhci_hub_status_data,
	.bus_suspend =		xhci_bus_suspend,
	.bus_resume =		xhci_bus_resume,

	/*
	 * call back when device connected and addressed
	 */
	.update_device =        xhci_update_device,
	.set_usb2_hw_lpm =	xhci_set_usb2_hardware_lpm,
	.enable_usb3_lpm_timeout =	xhci_enable_usb3_lpm_timeout,
	.disable_usb3_lpm_timeout =	xhci_disable_usb3_lpm_timeout,
	.find_raw_port_number =	xhci_find_raw_port_number,
};

void xhci_init_driver(struct hc_driver *drv,
		      const struct xhci_driver_overrides *over)
{
	BUG_ON(!over);

	/* Copy the generic table to drv then apply the overrides */
	*drv = xhci_hc_driver;

	if (over) {
		drv->hcd_priv_size += over->extra_priv_size;
		if (over->reset)
			drv->reset = over->reset;
		if (over->start)
			drv->start = over->start;
	}
}
EXPORT_SYMBOL_GPL(xhci_init_driver);

MODULE_DESCRIPTION(DRIVER_DESC);
MODULE_AUTHOR(DRIVER_AUTHOR);
MODULE_LICENSE("GPL");

static int __init xhci_hcd_init(void)
{
<<<<<<< HEAD
=======
	int retval;

	if (usb_disabled())
		return -ENODEV;

	retval = xhci_register_pci();
	if (retval < 0) {
		pr_debug("Problem registering PCI driver.\n");
		return retval;
	}
	retval = xhci_register_plat();
	if (retval < 0) {
		pr_debug("Problem registering platform driver.\n");
		goto unreg_pci;
	}
>>>>>>> 462982e3
	/*
	 * Check the compiler generated sizes of structures that must be laid
	 * out in specific ways for hardware access.
	 */
	BUILD_BUG_ON(sizeof(struct xhci_doorbell_array) != 256*32/8);
	BUILD_BUG_ON(sizeof(struct xhci_slot_ctx) != 8*32/8);
	BUILD_BUG_ON(sizeof(struct xhci_ep_ctx) != 8*32/8);
	/* xhci_device_control has eight fields, and also
	 * embeds one xhci_slot_ctx and 31 xhci_ep_ctx
	 */
	BUILD_BUG_ON(sizeof(struct xhci_stream_ctx) != 4*32/8);
	BUILD_BUG_ON(sizeof(union xhci_trb) != 4*32/8);
	BUILD_BUG_ON(sizeof(struct xhci_erst_entry) != 4*32/8);
	BUILD_BUG_ON(sizeof(struct xhci_cap_regs) != 7*32/8);
	BUILD_BUG_ON(sizeof(struct xhci_intr_reg) != 8*32/8);
	/* xhci_run_regs has eight fields and embeds 128 xhci_intr_regs */
	BUILD_BUG_ON(sizeof(struct xhci_run_regs) != (8+8*128)*32/8);

	return 0;
}
module_init(xhci_hcd_init);<|MERGE_RESOLUTION|>--- conflicted
+++ resolved
@@ -5013,24 +5013,6 @@
 
 static int __init xhci_hcd_init(void)
 {
-<<<<<<< HEAD
-=======
-	int retval;
-
-	if (usb_disabled())
-		return -ENODEV;
-
-	retval = xhci_register_pci();
-	if (retval < 0) {
-		pr_debug("Problem registering PCI driver.\n");
-		return retval;
-	}
-	retval = xhci_register_plat();
-	if (retval < 0) {
-		pr_debug("Problem registering platform driver.\n");
-		goto unreg_pci;
-	}
->>>>>>> 462982e3
 	/*
 	 * Check the compiler generated sizes of structures that must be laid
 	 * out in specific ways for hardware access.
@@ -5051,4 +5033,11 @@
 
 	return 0;
 }
-module_init(xhci_hcd_init);+/*
+ * If an init function is provided, an exit function must also be provided
+ * to allow module unload.
+ */
+static void __exit xhci_hcd_fini(void) { }
+
+module_init(xhci_hcd_init);
+module_exit(xhci_hcd_fini);