/*
 * IDE ATAPI streaming tape driver.
 *
 * Copyright (C) 1995-1999  Gadi Oxman <gadio@netvision.net.il>
 * Copyright (C) 2003-2005  Bartlomiej Zolnierkiewicz
 *
 * This driver was constructed as a student project in the software laboratory
 * of the faculty of electrical engineering in the Technion - Israel's
 * Institute Of Technology, with the guide of Avner Lottem and Dr. Ilana David.
 *
 * It is hereby placed under the terms of the GNU general public license.
 * (See linux/COPYING).
 *
 * For a historical changelog see
 * Documentation/ide/ChangeLog.ide-tape.1995-2002
 */

#define DRV_NAME "ide-tape"

#define IDETAPE_VERSION "1.20"

#include <linux/module.h>
#include <linux/types.h>
#include <linux/string.h>
#include <linux/kernel.h>
#include <linux/delay.h>
#include <linux/timer.h>
#include <linux/mm.h>
#include <linux/interrupt.h>
#include <linux/jiffies.h>
#include <linux/major.h>
#include <linux/errno.h>
#include <linux/genhd.h>
#include <linux/seq_file.h>
#include <linux/smp_lock.h>
#include <linux/slab.h>
#include <linux/pci.h>
#include <linux/ide.h>
#include <linux/completion.h>
#include <linux/bitops.h>
#include <linux/mutex.h>
#include <scsi/scsi.h>

#include <asm/byteorder.h>
#include <linux/irq.h>
#include <linux/uaccess.h>
#include <linux/io.h>
#include <asm/unaligned.h>
#include <linux/mtio.h>

/* define to see debug info */
#undef IDETAPE_DEBUG_LOG

#ifdef IDETAPE_DEBUG_LOG
#define ide_debug_log(lvl, fmt, args...) __ide_debug_log(lvl, fmt, ## args)
#else
#define ide_debug_log(lvl, fmt, args...) do {} while (0)
#endif

/**************************** Tunable parameters *****************************/
/*
 * After each failed packet command we issue a request sense command and retry
 * the packet command IDETAPE_MAX_PC_RETRIES times.
 *
 * Setting IDETAPE_MAX_PC_RETRIES to 0 will disable retries.
 */
#define IDETAPE_MAX_PC_RETRIES		3

/*
 * The following parameter is used to select the point in the internal tape fifo
 * in which we will start to refill the buffer. Decreasing the following
 * parameter will improve the system's latency and interactive response, while
 * using a high value might improve system throughput.
 */
#define IDETAPE_FIFO_THRESHOLD		2

/*
 * DSC polling parameters.
 *
 * Polling for DSC (a single bit in the status register) is a very important
 * function in ide-tape. There are two cases in which we poll for DSC:
 *
 * 1. Before a read/write packet command, to ensure that we can transfer data
 * from/to the tape's data buffers, without causing an actual media access.
 * In case the tape is not ready yet, we take out our request from the device
 * request queue, so that ide.c could service requests from the other device
 * on the same interface in the meantime.
 *
 * 2. After the successful initialization of a "media access packet command",
 * which is a command that can take a long time to complete (the interval can
 * range from several seconds to even an hour). Again, we postpone our request
 * in the middle to free the bus for the other device. The polling frequency
 * here should be lower than the read/write frequency since those media access
 * commands are slow. We start from a "fast" frequency - IDETAPE_DSC_MA_FAST
 * (1 second), and if we don't receive DSC after IDETAPE_DSC_MA_THRESHOLD
 * (5 min), we switch it to a lower frequency - IDETAPE_DSC_MA_SLOW (1 min).
 *
 * We also set a timeout for the timer, in case something goes wrong. The
 * timeout should be longer then the maximum execution time of a tape operation.
 */

/* DSC timings. */
#define IDETAPE_DSC_RW_MIN		5*HZ/100	/* 50 msec */
#define IDETAPE_DSC_RW_MAX		40*HZ/100	/* 400 msec */
#define IDETAPE_DSC_RW_TIMEOUT		2*60*HZ		/* 2 minutes */
#define IDETAPE_DSC_MA_FAST		2*HZ		/* 2 seconds */
#define IDETAPE_DSC_MA_THRESHOLD	5*60*HZ		/* 5 minutes */
#define IDETAPE_DSC_MA_SLOW		30*HZ		/* 30 seconds */
#define IDETAPE_DSC_MA_TIMEOUT		2*60*60*HZ	/* 2 hours */

/*************************** End of tunable parameters ***********************/

/* tape directions */
enum {
	IDETAPE_DIR_NONE  = (1 << 0),
	IDETAPE_DIR_READ  = (1 << 1),
	IDETAPE_DIR_WRITE = (1 << 2),
};

/* Tape door status */
#define DOOR_UNLOCKED			0
#define DOOR_LOCKED			1
#define DOOR_EXPLICITLY_LOCKED		2

/* Some defines for the SPACE command */
#define IDETAPE_SPACE_OVER_FILEMARK	1
#define IDETAPE_SPACE_TO_EOD		3

/* Some defines for the LOAD UNLOAD command */
#define IDETAPE_LU_LOAD_MASK		1
#define IDETAPE_LU_RETENSION_MASK	2
#define IDETAPE_LU_EOT_MASK		4

/* Structures related to the SELECT SENSE / MODE SENSE packet commands. */
#define IDETAPE_BLOCK_DESCRIPTOR	0
#define IDETAPE_CAPABILITIES_PAGE	0x2a

/*
 * Most of our global data which we need to save even as we leave the driver due
 * to an interrupt or a timer event is stored in the struct defined below.
 */
typedef struct ide_tape_obj {
	ide_drive_t		*drive;
	struct ide_driver	*driver;
	struct gendisk		*disk;
	struct device		dev;

	/* used by REQ_IDETAPE_{READ,WRITE} requests */
	struct ide_atapi_pc queued_pc;

	/*
	 * DSC polling variables.
	 *
	 * While polling for DSC we use postponed_rq to postpone the current
	 * request so that ide.c will be able to service pending requests on the
	 * other device. Note that at most we will have only one DSC (usually
	 * data transfer) request in the device request queue.
	 */
	bool postponed_rq;

	/* The time in which we started polling for DSC */
	unsigned long dsc_polling_start;
	/* Timer used to poll for dsc */
	struct timer_list dsc_timer;
	/* Read/Write dsc polling frequency */
	unsigned long best_dsc_rw_freq;
	unsigned long dsc_poll_freq;
	unsigned long dsc_timeout;

	/* Read position information */
	u8 partition;
	/* Current block */
	unsigned int first_frame;

	/* Last error information */
	u8 sense_key, asc, ascq;

	/* Character device operation */
	unsigned int minor;
	/* device name */
	char name[4];
	/* Current character device data transfer direction */
	u8 chrdev_dir;

	/* tape block size, usually 512 or 1024 bytes */
	unsigned short blk_size;
	int user_bs_factor;

	/* Copy of the tape's Capabilities and Mechanical Page */
	u8 caps[20];

	/*
	 * Active data transfer request parameters.
	 *
	 * At most, there is only one ide-tape originated data transfer request
	 * in the device request queue. This allows ide.c to easily service
	 * requests from the other device when we postpone our active request.
	 */

	/* Data buffer size chosen based on the tape's recommendation */
	int buffer_size;
	/* Staging buffer of buffer_size bytes */
	void *buf;
	/* The read/write cursor */
	void *cur;
	/* The number of valid bytes in buf */
	size_t valid;

	/* Measures average tape speed */
	unsigned long avg_time;
	int avg_size;
	int avg_speed;

	/* the door is currently locked */
	int door_locked;
	/* the tape hardware is write protected */
	char drv_write_prot;
	/* the tape is write protected (hardware or opened as read-only) */
	char write_prot;
} idetape_tape_t;

static DEFINE_MUTEX(ide_tape_mutex);
static DEFINE_MUTEX(idetape_ref_mutex);

static DEFINE_MUTEX(idetape_chrdev_mutex);

static struct class *idetape_sysfs_class;

static void ide_tape_release(struct device *);

static struct ide_tape_obj *idetape_devs[MAX_HWIFS * MAX_DRIVES];

static struct ide_tape_obj *ide_tape_get(struct gendisk *disk, bool cdev,
					 unsigned int i)
{
	struct ide_tape_obj *tape = NULL;

	mutex_lock(&idetape_ref_mutex);

	if (cdev)
		tape = idetape_devs[i];
	else
		tape = ide_drv_g(disk, ide_tape_obj);

	if (tape) {
		if (ide_device_get(tape->drive))
			tape = NULL;
		else
			get_device(&tape->dev);
	}

	mutex_unlock(&idetape_ref_mutex);
	return tape;
}

static void ide_tape_put(struct ide_tape_obj *tape)
{
	ide_drive_t *drive = tape->drive;

	mutex_lock(&idetape_ref_mutex);
	put_device(&tape->dev);
	ide_device_put(drive);
	mutex_unlock(&idetape_ref_mutex);
}

/*
 * called on each failed packet command retry to analyze the request sense. We
 * currently do not utilize this information.
 */
static void idetape_analyze_error(ide_drive_t *drive)
{
	idetape_tape_t *tape = drive->driver_data;
	struct ide_atapi_pc *pc = drive->failed_pc;
	struct request *rq = drive->hwif->rq;
	u8 *sense = bio_data(rq->bio);

	tape->sense_key = sense[2] & 0xF;
	tape->asc       = sense[12];
	tape->ascq      = sense[13];

	ide_debug_log(IDE_DBG_FUNC,
		      "cmd: 0x%x, sense key = %x, asc = %x, ascq = %x",
		      rq->cmd[0], tape->sense_key, tape->asc, tape->ascq);

	/* correct remaining bytes to transfer */
	if (pc->flags & PC_FLAG_DMA_ERROR)
		rq->resid_len = tape->blk_size * get_unaligned_be32(&sense[3]);

	/*
	 * If error was the result of a zero-length read or write command,
	 * with sense key=5, asc=0x22, ascq=0, let it slide.  Some drives
	 * (i.e. Seagate STT3401A Travan) don't support 0-length read/writes.
	 */
	if ((pc->c[0] == READ_6 || pc->c[0] == WRITE_6)
	    /* length == 0 */
	    && pc->c[4] == 0 && pc->c[3] == 0 && pc->c[2] == 0) {
		if (tape->sense_key == 5) {
			/* don't report an error, everything's ok */
			pc->error = 0;
			/* don't retry read/write */
			pc->flags |= PC_FLAG_ABORT;
		}
	}
	if (pc->c[0] == READ_6 && (sense[2] & 0x80)) {
		pc->error = IDE_DRV_ERROR_FILEMARK;
		pc->flags |= PC_FLAG_ABORT;
	}
	if (pc->c[0] == WRITE_6) {
		if ((sense[2] & 0x40) || (tape->sense_key == 0xd
		     && tape->asc == 0x0 && tape->ascq == 0x2)) {
			pc->error = IDE_DRV_ERROR_EOD;
			pc->flags |= PC_FLAG_ABORT;
		}
	}
	if (pc->c[0] == READ_6 || pc->c[0] == WRITE_6) {
		if (tape->sense_key == 8) {
			pc->error = IDE_DRV_ERROR_EOD;
			pc->flags |= PC_FLAG_ABORT;
		}
		if (!(pc->flags & PC_FLAG_ABORT) &&
		    (blk_rq_bytes(rq) - rq->resid_len))
			pc->retries = IDETAPE_MAX_PC_RETRIES + 1;
	}
}

static void ide_tape_handle_dsc(ide_drive_t *);

static int ide_tape_callback(ide_drive_t *drive, int dsc)
{
	idetape_tape_t *tape = drive->driver_data;
	struct ide_atapi_pc *pc = drive->pc;
	struct request *rq = drive->hwif->rq;
	int uptodate = pc->error ? 0 : 1;
	int err = uptodate ? 0 : IDE_DRV_ERROR_GENERAL;

	ide_debug_log(IDE_DBG_FUNC, "cmd: 0x%x, dsc: %d, err: %d", rq->cmd[0],
		      dsc, err);

	if (dsc)
		ide_tape_handle_dsc(drive);

	if (drive->failed_pc == pc)
		drive->failed_pc = NULL;

	if (pc->c[0] == REQUEST_SENSE) {
		if (uptodate)
			idetape_analyze_error(drive);
		else
			printk(KERN_ERR "ide-tape: Error in REQUEST SENSE "
					"itself - Aborting request!\n");
	} else if (pc->c[0] == READ_6 || pc->c[0] == WRITE_6) {
		unsigned int blocks =
			(blk_rq_bytes(rq) - rq->resid_len) / tape->blk_size;

		tape->avg_size += blocks * tape->blk_size;

		if (time_after_eq(jiffies, tape->avg_time + HZ)) {
			tape->avg_speed = tape->avg_size * HZ /
				(jiffies - tape->avg_time) / 1024;
			tape->avg_size = 0;
			tape->avg_time = jiffies;
		}

		tape->first_frame += blocks;

		if (pc->error) {
			uptodate = 0;
			err = pc->error;
		}
	}
	rq->errors = err;

	return uptodate;
}

/*
 * Postpone the current request so that ide.c will be able to service requests
 * from another device on the same port while we are polling for DSC.
 */
static void ide_tape_stall_queue(ide_drive_t *drive)
{
	idetape_tape_t *tape = drive->driver_data;

	ide_debug_log(IDE_DBG_FUNC, "cmd: 0x%x, dsc_poll_freq: %lu",
		      drive->hwif->rq->cmd[0], tape->dsc_poll_freq);

	tape->postponed_rq = true;

	ide_stall_queue(drive, tape->dsc_poll_freq);
}

static void ide_tape_handle_dsc(ide_drive_t *drive)
{
	idetape_tape_t *tape = drive->driver_data;

	/* Media access command */
	tape->dsc_polling_start = jiffies;
	tape->dsc_poll_freq = IDETAPE_DSC_MA_FAST;
	tape->dsc_timeout = jiffies + IDETAPE_DSC_MA_TIMEOUT;
	/* Allow ide.c to handle other requests */
	ide_tape_stall_queue(drive);
}

/*
 * Packet Command Interface
 *
 * The current Packet Command is available in drive->pc, and will not change
 * until we finish handling it. Each packet command is associated with a
 * callback function that will be called when the command is finished.
 *
 * The handling will be done in three stages:
 *
 * 1. ide_tape_issue_pc will send the packet command to the drive, and will set
 * the interrupt handler to ide_pc_intr.
 *
 * 2. On each interrupt, ide_pc_intr will be called. This step will be
 * repeated until the device signals us that no more interrupts will be issued.
 *
 * 3. ATAPI Tape media access commands have immediate status with a delayed
 * process. In case of a successful initiation of a media access packet command,
 * the DSC bit will be set when the actual execution of the command is finished.
 * Since the tape drive will not issue an interrupt, we have to poll for this
 * event. In this case, we define the request as "low priority request" by
 * setting rq_status to IDETAPE_RQ_POSTPONED, set a timer to poll for DSC and
 * exit the driver.
 *
 * ide.c will then give higher priority to requests which originate from the
 * other device, until will change rq_status to RQ_ACTIVE.
 *
 * 4. When the packet command is finished, it will be checked for errors.
 *
 * 5. In case an error was found, we queue a request sense packet command in
 * front of the request queue and retry the operation up to
 * IDETAPE_MAX_PC_RETRIES times.
 *
 * 6. In case no error was found, or we decided to give up and not to retry
 * again, the callback function will be called and then we will handle the next
 * request.
 */

static ide_startstop_t ide_tape_issue_pc(ide_drive_t *drive,
					 struct ide_cmd *cmd,
					 struct ide_atapi_pc *pc)
{
	idetape_tape_t *tape = drive->driver_data;
	struct request *rq = drive->hwif->rq;

	if (drive->failed_pc == NULL && pc->c[0] != REQUEST_SENSE)
		drive->failed_pc = pc;

	/* Set the current packet command */
	drive->pc = pc;

	if (pc->retries > IDETAPE_MAX_PC_RETRIES ||
		(pc->flags & PC_FLAG_ABORT)) {

		/*
		 * We will "abort" retrying a packet command in case legitimate
		 * error code was received (crossing a filemark, or end of the
		 * media, for example).
		 */
		if (!(pc->flags & PC_FLAG_ABORT)) {
			if (!(pc->c[0] == TEST_UNIT_READY &&
			      tape->sense_key == 2 && tape->asc == 4 &&
			     (tape->ascq == 1 || tape->ascq == 8))) {
				printk(KERN_ERR "ide-tape: %s: I/O error, "
						"pc = %2x, key = %2x, "
						"asc = %2x, ascq = %2x\n",
						tape->name, pc->c[0],
						tape->sense_key, tape->asc,
						tape->ascq);
			}
			/* Giving up */
			pc->error = IDE_DRV_ERROR_GENERAL;
		}

		drive->failed_pc = NULL;
		drive->pc_callback(drive, 0);
		ide_complete_rq(drive, -EIO, blk_rq_bytes(rq));
		return ide_stopped;
	}
	ide_debug_log(IDE_DBG_SENSE, "retry #%d, cmd: 0x%02x", pc->retries,
		      pc->c[0]);

	pc->retries++;

	return ide_issue_pc(drive, cmd);
}

/* A mode sense command is used to "sense" tape parameters. */
static void idetape_create_mode_sense_cmd(struct ide_atapi_pc *pc, u8 page_code)
{
	ide_init_pc(pc);
	pc->c[0] = MODE_SENSE;
	if (page_code != IDETAPE_BLOCK_DESCRIPTOR)
		/* DBD = 1 - Don't return block descriptors */
		pc->c[1] = 8;
	pc->c[2] = page_code;
	/*
	 * Changed pc->c[3] to 0 (255 will at best return unused info).
	 *
	 * For SCSI this byte is defined as subpage instead of high byte
	 * of length and some IDE drives seem to interpret it this way
	 * and return an error when 255 is used.
	 */
	pc->c[3] = 0;
	/* We will just discard data in that case */
	pc->c[4] = 255;
	if (page_code == IDETAPE_BLOCK_DESCRIPTOR)
		pc->req_xfer = 12;
	else if (page_code == IDETAPE_CAPABILITIES_PAGE)
		pc->req_xfer = 24;
	else
		pc->req_xfer = 50;
}

static ide_startstop_t idetape_media_access_finished(ide_drive_t *drive)
{
	ide_hwif_t *hwif = drive->hwif;
	idetape_tape_t *tape = drive->driver_data;
	struct ide_atapi_pc *pc = drive->pc;
	u8 stat;

	stat = hwif->tp_ops->read_status(hwif);

	if (stat & ATA_DSC) {
		if (stat & ATA_ERR) {
			/* Error detected */
			if (pc->c[0] != TEST_UNIT_READY)
				printk(KERN_ERR "ide-tape: %s: I/O error, ",
						tape->name);
			/* Retry operation */
			ide_retry_pc(drive);
			return ide_stopped;
		}
		pc->error = 0;
	} else {
		pc->error = IDE_DRV_ERROR_GENERAL;
		drive->failed_pc = NULL;
	}
	drive->pc_callback(drive, 0);
	return ide_stopped;
}

static void ide_tape_create_rw_cmd(idetape_tape_t *tape,
				   struct ide_atapi_pc *pc, struct request *rq,
				   u8 opcode)
{
	unsigned int length = blk_rq_sectors(rq) / (tape->blk_size >> 9);

	ide_init_pc(pc);
	put_unaligned(cpu_to_be32(length), (unsigned int *) &pc->c[1]);
	pc->c[1] = 1;

	if (blk_rq_bytes(rq) == tape->buffer_size)
		pc->flags |= PC_FLAG_DMA_OK;

	if (opcode == READ_6)
		pc->c[0] = READ_6;
	else if (opcode == WRITE_6) {
		pc->c[0] = WRITE_6;
		pc->flags |= PC_FLAG_WRITING;
	}

	memcpy(rq->cmd, pc->c, 12);
}

static ide_startstop_t idetape_do_request(ide_drive_t *drive,
					  struct request *rq, sector_t block)
{
	ide_hwif_t *hwif = drive->hwif;
	idetape_tape_t *tape = drive->driver_data;
	struct ide_atapi_pc *pc = NULL;
	struct ide_cmd cmd;
	u8 stat;

	ide_debug_log(IDE_DBG_RQ, "cmd: 0x%x, sector: %llu, nr_sectors: %u",
		      rq->cmd[0], (unsigned long long)blk_rq_pos(rq),
		      blk_rq_sectors(rq));

	BUG_ON(!(rq->cmd_type == REQ_TYPE_SPECIAL ||
		 rq->cmd_type == REQ_TYPE_SENSE));

	/* Retry a failed packet command */
	if (drive->failed_pc && drive->pc->c[0] == REQUEST_SENSE) {
		pc = drive->failed_pc;
		goto out;
	}

	/*
	 * If the tape is still busy, postpone our request and service
	 * the other device meanwhile.
	 */
	stat = hwif->tp_ops->read_status(hwif);

	if ((drive->dev_flags & IDE_DFLAG_DSC_OVERLAP) == 0 &&
	    (rq->cmd[13] & REQ_IDETAPE_PC2) == 0)
		drive->atapi_flags |= IDE_AFLAG_IGNORE_DSC;

	if (drive->dev_flags & IDE_DFLAG_POST_RESET) {
		drive->atapi_flags |= IDE_AFLAG_IGNORE_DSC;
		drive->dev_flags &= ~IDE_DFLAG_POST_RESET;
	}

	if (!(drive->atapi_flags & IDE_AFLAG_IGNORE_DSC) &&
	    !(stat & ATA_DSC)) {
		if (!tape->postponed_rq) {
			tape->dsc_polling_start = jiffies;
			tape->dsc_poll_freq = tape->best_dsc_rw_freq;
			tape->dsc_timeout = jiffies + IDETAPE_DSC_RW_TIMEOUT;
		} else if (time_after(jiffies, tape->dsc_timeout)) {
			printk(KERN_ERR "ide-tape: %s: DSC timeout\n",
				tape->name);
			if (rq->cmd[13] & REQ_IDETAPE_PC2) {
				idetape_media_access_finished(drive);
				return ide_stopped;
			} else {
				return ide_do_reset(drive);
			}
		} else if (time_after(jiffies,
					tape->dsc_polling_start +
					IDETAPE_DSC_MA_THRESHOLD))
			tape->dsc_poll_freq = IDETAPE_DSC_MA_SLOW;
		ide_tape_stall_queue(drive);
		return ide_stopped;
	} else {
		drive->atapi_flags &= ~IDE_AFLAG_IGNORE_DSC;
		tape->postponed_rq = false;
	}

	if (rq->cmd[13] & REQ_IDETAPE_READ) {
		pc = &tape->queued_pc;
		ide_tape_create_rw_cmd(tape, pc, rq, READ_6);
		goto out;
	}
	if (rq->cmd[13] & REQ_IDETAPE_WRITE) {
		pc = &tape->queued_pc;
		ide_tape_create_rw_cmd(tape, pc, rq, WRITE_6);
		goto out;
	}
	if (rq->cmd[13] & REQ_IDETAPE_PC1) {
		pc = (struct ide_atapi_pc *)rq->special;
		rq->cmd[13] &= ~(REQ_IDETAPE_PC1);
		rq->cmd[13] |= REQ_IDETAPE_PC2;
		goto out;
	}
	if (rq->cmd[13] & REQ_IDETAPE_PC2) {
		idetape_media_access_finished(drive);
		return ide_stopped;
	}
	BUG();

out:
	/* prepare sense request for this command */
	ide_prep_sense(drive, rq);

	memset(&cmd, 0, sizeof(cmd));

	if (rq_data_dir(rq))
		cmd.tf_flags |= IDE_TFLAG_WRITE;

	cmd.rq = rq;

	ide_init_sg_cmd(&cmd, blk_rq_bytes(rq));
	ide_map_sg(drive, &cmd);

	return ide_tape_issue_pc(drive, &cmd, pc);
}

/*
 * Write a filemark if write_filemark=1. Flush the device buffers without
 * writing a filemark otherwise.
 */
static void idetape_create_write_filemark_cmd(ide_drive_t *drive,
		struct ide_atapi_pc *pc, int write_filemark)
{
	ide_init_pc(pc);
	pc->c[0] = WRITE_FILEMARKS;
	pc->c[4] = write_filemark;
	pc->flags |= PC_FLAG_WAIT_FOR_DSC;
}

static int idetape_wait_ready(ide_drive_t *drive, unsigned long timeout)
{
	idetape_tape_t *tape = drive->driver_data;
	struct gendisk *disk = tape->disk;
	int load_attempted = 0;

	/* Wait for the tape to become ready */
	set_bit(ilog2(IDE_AFLAG_MEDIUM_PRESENT), &drive->atapi_flags);
	timeout += jiffies;
	while (time_before(jiffies, timeout)) {
		if (ide_do_test_unit_ready(drive, disk) == 0)
			return 0;
		if ((tape->sense_key == 2 && tape->asc == 4 && tape->ascq == 2)
		    || (tape->asc == 0x3A)) {
			/* no media */
			if (load_attempted)
				return -ENOMEDIUM;
			ide_do_start_stop(drive, disk, IDETAPE_LU_LOAD_MASK);
			load_attempted = 1;
		/* not about to be ready */
		} else if (!(tape->sense_key == 2 && tape->asc == 4 &&
			     (tape->ascq == 1 || tape->ascq == 8)))
			return -EIO;
		msleep(100);
	}
	return -EIO;
}

static int idetape_flush_tape_buffers(ide_drive_t *drive)
{
	struct ide_tape_obj *tape = drive->driver_data;
	struct ide_atapi_pc pc;
	int rc;

	idetape_create_write_filemark_cmd(drive, &pc, 0);
	rc = ide_queue_pc_tail(drive, tape->disk, &pc, NULL, 0);
	if (rc)
		return rc;
	idetape_wait_ready(drive, 60 * 5 * HZ);
	return 0;
}

static int ide_tape_read_position(ide_drive_t *drive)
{
	idetape_tape_t *tape = drive->driver_data;
	struct ide_atapi_pc pc;
	u8 buf[20];

	ide_debug_log(IDE_DBG_FUNC, "enter");

	/* prep cmd */
	ide_init_pc(&pc);
	pc.c[0] = READ_POSITION;
	pc.req_xfer = 20;

	if (ide_queue_pc_tail(drive, tape->disk, &pc, buf, pc.req_xfer))
		return -1;

	if (!pc.error) {
		ide_debug_log(IDE_DBG_FUNC, "BOP - %s",
				(buf[0] & 0x80) ? "Yes" : "No");
		ide_debug_log(IDE_DBG_FUNC, "EOP - %s",
				(buf[0] & 0x40) ? "Yes" : "No");

		if (buf[0] & 0x4) {
			printk(KERN_INFO "ide-tape: Block location is unknown"
					 "to the tape\n");
			clear_bit(ilog2(IDE_AFLAG_ADDRESS_VALID),
				  &drive->atapi_flags);
			return -1;
		} else {
			ide_debug_log(IDE_DBG_FUNC, "Block Location: %u",
				      be32_to_cpup((__be32 *)&buf[4]));

			tape->partition = buf[1];
			tape->first_frame = be32_to_cpup((__be32 *)&buf[4]);
			set_bit(ilog2(IDE_AFLAG_ADDRESS_VALID),
				&drive->atapi_flags);
		}
	}

	return tape->first_frame;
}

static void idetape_create_locate_cmd(ide_drive_t *drive,
		struct ide_atapi_pc *pc,
		unsigned int block, u8 partition, int skip)
{
	ide_init_pc(pc);
	pc->c[0] = POSITION_TO_ELEMENT;
	pc->c[1] = 2;
	put_unaligned(cpu_to_be32(block), (unsigned int *) &pc->c[3]);
	pc->c[8] = partition;
	pc->flags |= PC_FLAG_WAIT_FOR_DSC;
}

static void __ide_tape_discard_merge_buffer(ide_drive_t *drive)
{
	idetape_tape_t *tape = drive->driver_data;

	if (tape->chrdev_dir != IDETAPE_DIR_READ)
		return;

	clear_bit(ilog2(IDE_AFLAG_FILEMARK), &drive->atapi_flags);
	tape->valid = 0;
	if (tape->buf != NULL) {
		kfree(tape->buf);
		tape->buf = NULL;
	}

	tape->chrdev_dir = IDETAPE_DIR_NONE;
}

/*
 * Position the tape to the requested block using the LOCATE packet command.
 * A READ POSITION command is then issued to check where we are positioned. Like
 * all higher level operations, we queue the commands at the tail of the request
 * queue and wait for their completion.
 */
static int idetape_position_tape(ide_drive_t *drive, unsigned int block,
		u8 partition, int skip)
{
	idetape_tape_t *tape = drive->driver_data;
	struct gendisk *disk = tape->disk;
	int ret;
	struct ide_atapi_pc pc;

	if (tape->chrdev_dir == IDETAPE_DIR_READ)
		__ide_tape_discard_merge_buffer(drive);
	idetape_wait_ready(drive, 60 * 5 * HZ);
	idetape_create_locate_cmd(drive, &pc, block, partition, skip);
	ret = ide_queue_pc_tail(drive, disk, &pc, NULL, 0);
	if (ret)
		return ret;

	ret = ide_tape_read_position(drive);
	if (ret < 0)
		return ret;
	return 0;
}

static void ide_tape_discard_merge_buffer(ide_drive_t *drive,
					  int restore_position)
{
	idetape_tape_t *tape = drive->driver_data;
	int seek, position;

	__ide_tape_discard_merge_buffer(drive);
	if (restore_position) {
		position = ide_tape_read_position(drive);
		seek = position > 0 ? position : 0;
		if (idetape_position_tape(drive, seek, 0, 0)) {
			printk(KERN_INFO "ide-tape: %s: position_tape failed in"
					 " %s\n", tape->name, __func__);
			return;
		}
	}
}

/*
 * Generate a read/write request for the block device interface and wait for it
 * to be serviced.
 */
static int idetape_queue_rw_tail(ide_drive_t *drive, int cmd, int size)
{
	idetape_tape_t *tape = drive->driver_data;
	struct request *rq;
	int ret;

	ide_debug_log(IDE_DBG_FUNC, "cmd: 0x%x, size: %d", cmd, size);

	BUG_ON(cmd != REQ_IDETAPE_READ && cmd != REQ_IDETAPE_WRITE);
	BUG_ON(size < 0 || size % tape->blk_size);

	rq = blk_get_request(drive->queue, READ, __GFP_WAIT);
	rq->cmd_type = REQ_TYPE_SPECIAL;
	rq->cmd[13] = cmd;
	rq->rq_disk = tape->disk;
	rq->__sector = tape->first_frame;

	if (size) {
		ret = blk_rq_map_kern(drive->queue, rq, tape->buf, size,
				      __GFP_WAIT);
		if (ret)
			goto out_put;
	}

	blk_execute_rq(drive->queue, tape->disk, rq, 0);

	/* calculate the number of transferred bytes and update buffer state */
	size -= rq->resid_len;
	tape->cur = tape->buf;
	if (cmd == REQ_IDETAPE_READ)
		tape->valid = size;
	else
		tape->valid = 0;

	ret = size;
	if (rq->errors == IDE_DRV_ERROR_GENERAL)
		ret = -EIO;
out_put:
	blk_put_request(rq);
	return ret;
}

static void idetape_create_inquiry_cmd(struct ide_atapi_pc *pc)
{
	ide_init_pc(pc);
	pc->c[0] = INQUIRY;
	pc->c[4] = 254;
	pc->req_xfer = 254;
}

static void idetape_create_rewind_cmd(ide_drive_t *drive,
		struct ide_atapi_pc *pc)
{
	ide_init_pc(pc);
	pc->c[0] = REZERO_UNIT;
	pc->flags |= PC_FLAG_WAIT_FOR_DSC;
}

static void idetape_create_erase_cmd(struct ide_atapi_pc *pc)
{
	ide_init_pc(pc);
	pc->c[0] = ERASE;
	pc->c[1] = 1;
	pc->flags |= PC_FLAG_WAIT_FOR_DSC;
}

static void idetape_create_space_cmd(struct ide_atapi_pc *pc, int count, u8 cmd)
{
	ide_init_pc(pc);
	pc->c[0] = SPACE;
	put_unaligned(cpu_to_be32(count), (unsigned int *) &pc->c[1]);
	pc->c[1] = cmd;
	pc->flags |= PC_FLAG_WAIT_FOR_DSC;
}

static void ide_tape_flush_merge_buffer(ide_drive_t *drive)
{
	idetape_tape_t *tape = drive->driver_data;

	if (tape->chrdev_dir != IDETAPE_DIR_WRITE) {
		printk(KERN_ERR "ide-tape: bug: Trying to empty merge buffer"
				" but we are not writing.\n");
		return;
	}
	if (tape->buf) {
		size_t aligned = roundup(tape->valid, tape->blk_size);

		memset(tape->cur, 0, aligned - tape->valid);
		idetape_queue_rw_tail(drive, REQ_IDETAPE_WRITE, aligned);
		kfree(tape->buf);
		tape->buf = NULL;
	}
	tape->chrdev_dir = IDETAPE_DIR_NONE;
}

static int idetape_init_rw(ide_drive_t *drive, int dir)
{
	idetape_tape_t *tape = drive->driver_data;
	int rc;

	BUG_ON(dir != IDETAPE_DIR_READ && dir != IDETAPE_DIR_WRITE);

	if (tape->chrdev_dir == dir)
		return 0;

	if (tape->chrdev_dir == IDETAPE_DIR_READ)
		ide_tape_discard_merge_buffer(drive, 1);
	else if (tape->chrdev_dir == IDETAPE_DIR_WRITE) {
		ide_tape_flush_merge_buffer(drive);
		idetape_flush_tape_buffers(drive);
	}

	if (tape->buf || tape->valid) {
		printk(KERN_ERR "ide-tape: valid should be 0 now\n");
		tape->valid = 0;
	}

	tape->buf = kmalloc(tape->buffer_size, GFP_KERNEL);
	if (!tape->buf)
		return -ENOMEM;
	tape->chrdev_dir = dir;
	tape->cur = tape->buf;

	/*
	 * Issue a 0 rw command to ensure that DSC handshake is
	 * switched from completion mode to buffer available mode.  No
	 * point in issuing this if DSC overlap isn't supported, some
	 * drives (Seagate STT3401A) will return an error.
	 */
	if (drive->dev_flags & IDE_DFLAG_DSC_OVERLAP) {
		int cmd = dir == IDETAPE_DIR_READ ? REQ_IDETAPE_READ
						  : REQ_IDETAPE_WRITE;

		rc = idetape_queue_rw_tail(drive, cmd, 0);
		if (rc < 0) {
			kfree(tape->buf);
			tape->buf = NULL;
			tape->chrdev_dir = IDETAPE_DIR_NONE;
			return rc;
		}
	}

	return 0;
}

static void idetape_pad_zeros(ide_drive_t *drive, int bcount)
{
	idetape_tape_t *tape = drive->driver_data;

	memset(tape->buf, 0, tape->buffer_size);

	while (bcount) {
		unsigned int count = min(tape->buffer_size, bcount);

		idetape_queue_rw_tail(drive, REQ_IDETAPE_WRITE, count);
		bcount -= count;
	}
}

/*
 * Rewinds the tape to the Beginning Of the current Partition (BOP). We
 * currently support only one partition.
 */
static int idetape_rewind_tape(ide_drive_t *drive)
{
	struct ide_tape_obj *tape = drive->driver_data;
	struct gendisk *disk = tape->disk;
	struct ide_atapi_pc pc;
	int ret;

	ide_debug_log(IDE_DBG_FUNC, "enter");

	idetape_create_rewind_cmd(drive, &pc);
	ret = ide_queue_pc_tail(drive, disk, &pc, NULL, 0);
	if (ret)
		return ret;

	ret = ide_tape_read_position(drive);
	if (ret < 0)
		return ret;
	return 0;
}

/* mtio.h compatible commands should be issued to the chrdev interface. */
static int idetape_blkdev_ioctl(ide_drive_t *drive, unsigned int cmd,
				unsigned long arg)
{
	idetape_tape_t *tape = drive->driver_data;
	void __user *argp = (void __user *)arg;

	struct idetape_config {
		int dsc_rw_frequency;
		int dsc_media_access_frequency;
		int nr_stages;
	} config;

	ide_debug_log(IDE_DBG_FUNC, "cmd: 0x%04x", cmd);

	switch (cmd) {
	case 0x0340:
		if (copy_from_user(&config, argp, sizeof(config)))
			return -EFAULT;
		tape->best_dsc_rw_freq = config.dsc_rw_frequency;
		break;
	case 0x0350:
		memset(&config, 0, sizeof(config));
		config.dsc_rw_frequency = (int) tape->best_dsc_rw_freq;
		config.nr_stages = 1;
		if (copy_to_user(argp, &config, sizeof(config)))
			return -EFAULT;
		break;
	default:
		return -EIO;
	}
	return 0;
}

static int idetape_space_over_filemarks(ide_drive_t *drive, short mt_op,
					int mt_count)
{
	idetape_tape_t *tape = drive->driver_data;
	struct gendisk *disk = tape->disk;
	struct ide_atapi_pc pc;
	int retval, count = 0;
	int sprev = !!(tape->caps[4] & 0x20);


	ide_debug_log(IDE_DBG_FUNC, "mt_op: %d, mt_count: %d", mt_op, mt_count);

	if (mt_count == 0)
		return 0;
	if (MTBSF == mt_op || MTBSFM == mt_op) {
		if (!sprev)
			return -EIO;
		mt_count = -mt_count;
	}

	if (tape->chrdev_dir == IDETAPE_DIR_READ) {
		tape->valid = 0;
		if (test_and_clear_bit(ilog2(IDE_AFLAG_FILEMARK),
				       &drive->atapi_flags))
			++count;
		ide_tape_discard_merge_buffer(drive, 0);
	}

	switch (mt_op) {
	case MTFSF:
	case MTBSF:
		idetape_create_space_cmd(&pc, mt_count - count,
					 IDETAPE_SPACE_OVER_FILEMARK);
		return ide_queue_pc_tail(drive, disk, &pc, NULL, 0);
	case MTFSFM:
	case MTBSFM:
		if (!sprev)
			return -EIO;
		retval = idetape_space_over_filemarks(drive, MTFSF,
						      mt_count - count);
		if (retval)
			return retval;
		count = (MTBSFM == mt_op ? 1 : -1);
		return idetape_space_over_filemarks(drive, MTFSF, count);
	default:
		printk(KERN_ERR "ide-tape: MTIO operation %d not supported\n",
				mt_op);
		return -EIO;
	}
}

/*
 * Our character device read / write functions.
 *
 * The tape is optimized to maximize throughput when it is transferring an
 * integral number of the "continuous transfer limit", which is a parameter of
 * the specific tape (26kB on my particular tape, 32kB for Onstream).
 *
 * As of version 1.3 of the driver, the character device provides an abstract
 * continuous view of the media - any mix of block sizes (even 1 byte) on the
 * same backup/restore procedure is supported. The driver will internally
 * convert the requests to the recommended transfer unit, so that an unmatch
 * between the user's block size to the recommended size will only result in a
 * (slightly) increased driver overhead, but will no longer hit performance.
 * This is not applicable to Onstream.
 */
static ssize_t idetape_chrdev_read(struct file *file, char __user *buf,
				   size_t count, loff_t *ppos)
{
	struct ide_tape_obj *tape = file->private_data;
	ide_drive_t *drive = tape->drive;
	size_t done = 0;
	ssize_t ret = 0;
	int rc;

	ide_debug_log(IDE_DBG_FUNC, "count %Zd", count);

	if (tape->chrdev_dir != IDETAPE_DIR_READ) {
		if (test_bit(ilog2(IDE_AFLAG_DETECT_BS), &drive->atapi_flags))
			if (count > tape->blk_size &&
			    (count % tape->blk_size) == 0)
				tape->user_bs_factor = count / tape->blk_size;
	}

	rc = idetape_init_rw(drive, IDETAPE_DIR_READ);
	if (rc < 0)
		return rc;

	while (done < count) {
		size_t todo;

		/* refill if staging buffer is empty */
		if (!tape->valid) {
			/* If we are at a filemark, nothing more to read */
			if (test_bit(ilog2(IDE_AFLAG_FILEMARK),
				     &drive->atapi_flags))
				break;
			/* read */
			if (idetape_queue_rw_tail(drive, REQ_IDETAPE_READ,
						  tape->buffer_size) <= 0)
				break;
		}

		/* copy out */
		todo = min_t(size_t, count - done, tape->valid);
		if (copy_to_user(buf + done, tape->cur, todo))
			ret = -EFAULT;

		tape->cur += todo;
		tape->valid -= todo;
		done += todo;
	}

	if (!done && test_bit(ilog2(IDE_AFLAG_FILEMARK), &drive->atapi_flags)) {
		idetape_space_over_filemarks(drive, MTFSF, 1);
		return 0;
	}

	return ret ? ret : done;
}

static ssize_t idetape_chrdev_write(struct file *file, const char __user *buf,
				     size_t count, loff_t *ppos)
{
	struct ide_tape_obj *tape = file->private_data;
	ide_drive_t *drive = tape->drive;
	size_t done = 0;
	ssize_t ret = 0;
	int rc;

	/* The drive is write protected. */
	if (tape->write_prot)
		return -EACCES;

	ide_debug_log(IDE_DBG_FUNC, "count %Zd", count);

	/* Initialize write operation */
	rc = idetape_init_rw(drive, IDETAPE_DIR_WRITE);
	if (rc < 0)
		return rc;

	while (done < count) {
		size_t todo;

		/* flush if staging buffer is full */
		if (tape->valid == tape->buffer_size &&
		    idetape_queue_rw_tail(drive, REQ_IDETAPE_WRITE,
					  tape->buffer_size) <= 0)
			return rc;

		/* copy in */
		todo = min_t(size_t, count - done,
			     tape->buffer_size - tape->valid);
		if (copy_from_user(tape->cur, buf + done, todo))
			ret = -EFAULT;

		tape->cur += todo;
		tape->valid += todo;
		done += todo;
	}

	return ret ? ret : done;
}

static int idetape_write_filemark(ide_drive_t *drive)
{
	struct ide_tape_obj *tape = drive->driver_data;
	struct ide_atapi_pc pc;

	/* Write a filemark */
	idetape_create_write_filemark_cmd(drive, &pc, 1);
	if (ide_queue_pc_tail(drive, tape->disk, &pc, NULL, 0)) {
		printk(KERN_ERR "ide-tape: Couldn't write a filemark\n");
		return -EIO;
	}
	return 0;
}

/*
 * Called from idetape_chrdev_ioctl when the general mtio MTIOCTOP ioctl is
 * requested.
 *
 * Note: MTBSF and MTBSFM are not supported when the tape doesn't support
 * spacing over filemarks in the reverse direction. In this case, MTFSFM is also
 * usually not supported.
 *
 * The following commands are currently not supported:
 *
 * MTFSS, MTBSS, MTWSM, MTSETDENSITY, MTSETDRVBUFFER, MT_ST_BOOLEANS,
 * MT_ST_WRITE_THRESHOLD.
 */
static int idetape_mtioctop(ide_drive_t *drive, short mt_op, int mt_count)
{
	idetape_tape_t *tape = drive->driver_data;
	struct gendisk *disk = tape->disk;
	struct ide_atapi_pc pc;
	int i, retval;

	ide_debug_log(IDE_DBG_FUNC, "MTIOCTOP ioctl: mt_op: %d, mt_count: %d",
		      mt_op, mt_count);

	switch (mt_op) {
	case MTFSF:
	case MTFSFM:
	case MTBSF:
	case MTBSFM:
		if (!mt_count)
			return 0;
		return idetape_space_over_filemarks(drive, mt_op, mt_count);
	default:
		break;
	}

	switch (mt_op) {
	case MTWEOF:
		if (tape->write_prot)
			return -EACCES;
		ide_tape_discard_merge_buffer(drive, 1);
		for (i = 0; i < mt_count; i++) {
			retval = idetape_write_filemark(drive);
			if (retval)
				return retval;
		}
		return 0;
	case MTREW:
		ide_tape_discard_merge_buffer(drive, 0);
		if (idetape_rewind_tape(drive))
			return -EIO;
		return 0;
	case MTLOAD:
		ide_tape_discard_merge_buffer(drive, 0);
		return ide_do_start_stop(drive, disk, IDETAPE_LU_LOAD_MASK);
	case MTUNLOAD:
	case MTOFFL:
		/*
		 * If door is locked, attempt to unlock before
		 * attempting to eject.
		 */
		if (tape->door_locked) {
			if (!ide_set_media_lock(drive, disk, 0))
				tape->door_locked = DOOR_UNLOCKED;
		}
		ide_tape_discard_merge_buffer(drive, 0);
		retval = ide_do_start_stop(drive, disk, !IDETAPE_LU_LOAD_MASK);
		if (!retval)
			clear_bit(ilog2(IDE_AFLAG_MEDIUM_PRESENT),
				  &drive->atapi_flags);
		return retval;
	case MTNOP:
		ide_tape_discard_merge_buffer(drive, 0);
		return idetape_flush_tape_buffers(drive);
	case MTRETEN:
		ide_tape_discard_merge_buffer(drive, 0);
		return ide_do_start_stop(drive, disk,
			IDETAPE_LU_RETENSION_MASK | IDETAPE_LU_LOAD_MASK);
	case MTEOM:
		idetape_create_space_cmd(&pc, 0, IDETAPE_SPACE_TO_EOD);
		return ide_queue_pc_tail(drive, disk, &pc, NULL, 0);
	case MTERASE:
		(void)idetape_rewind_tape(drive);
		idetape_create_erase_cmd(&pc);
		return ide_queue_pc_tail(drive, disk, &pc, NULL, 0);
	case MTSETBLK:
		if (mt_count) {
			if (mt_count < tape->blk_size ||
			    mt_count % tape->blk_size)
				return -EIO;
			tape->user_bs_factor = mt_count / tape->blk_size;
			clear_bit(ilog2(IDE_AFLAG_DETECT_BS),
				  &drive->atapi_flags);
		} else
			set_bit(ilog2(IDE_AFLAG_DETECT_BS),
				&drive->atapi_flags);
		return 0;
	case MTSEEK:
		ide_tape_discard_merge_buffer(drive, 0);
		return idetape_position_tape(drive,
			mt_count * tape->user_bs_factor, tape->partition, 0);
	case MTSETPART:
		ide_tape_discard_merge_buffer(drive, 0);
		return idetape_position_tape(drive, 0, mt_count, 0);
	case MTFSR:
	case MTBSR:
	case MTLOCK:
		retval = ide_set_media_lock(drive, disk, 1);
		if (retval)
			return retval;
		tape->door_locked = DOOR_EXPLICITLY_LOCKED;
		return 0;
	case MTUNLOCK:
		retval = ide_set_media_lock(drive, disk, 0);
		if (retval)
			return retval;
		tape->door_locked = DOOR_UNLOCKED;
		return 0;
	default:
		printk(KERN_ERR "ide-tape: MTIO operation %d not supported\n",
				mt_op);
		return -EIO;
	}
}

/*
 * Our character device ioctls. General mtio.h magnetic io commands are
 * supported here, and not in the corresponding block interface. Our own
 * ide-tape ioctls are supported on both interfaces.
 */
static long do_idetape_chrdev_ioctl(struct file *file,
				unsigned int cmd, unsigned long arg)
{
	struct ide_tape_obj *tape = file->private_data;
	ide_drive_t *drive = tape->drive;
	struct mtop mtop;
	struct mtget mtget;
	struct mtpos mtpos;
	int block_offset = 0, position = tape->first_frame;
	void __user *argp = (void __user *)arg;

	ide_debug_log(IDE_DBG_FUNC, "cmd: 0x%x", cmd);

	if (tape->chrdev_dir == IDETAPE_DIR_WRITE) {
		ide_tape_flush_merge_buffer(drive);
		idetape_flush_tape_buffers(drive);
	}
	if (cmd == MTIOCGET || cmd == MTIOCPOS) {
		block_offset = tape->valid /
			(tape->blk_size * tape->user_bs_factor);
		position = ide_tape_read_position(drive);
		if (position < 0)
			return -EIO;
	}
	switch (cmd) {
	case MTIOCTOP:
		if (copy_from_user(&mtop, argp, sizeof(struct mtop)))
			return -EFAULT;
		return idetape_mtioctop(drive, mtop.mt_op, mtop.mt_count);
	case MTIOCGET:
		memset(&mtget, 0, sizeof(struct mtget));
		mtget.mt_type = MT_ISSCSI2;
		mtget.mt_blkno = position / tape->user_bs_factor - block_offset;
		mtget.mt_dsreg =
			((tape->blk_size * tape->user_bs_factor)
			 << MT_ST_BLKSIZE_SHIFT) & MT_ST_BLKSIZE_MASK;

		if (tape->drv_write_prot)
			mtget.mt_gstat |= GMT_WR_PROT(0xffffffff);

		if (copy_to_user(argp, &mtget, sizeof(struct mtget)))
			return -EFAULT;
		return 0;
	case MTIOCPOS:
		mtpos.mt_blkno = position / tape->user_bs_factor - block_offset;
		if (copy_to_user(argp, &mtpos, sizeof(struct mtpos)))
			return -EFAULT;
		return 0;
	default:
		if (tape->chrdev_dir == IDETAPE_DIR_READ)
			ide_tape_discard_merge_buffer(drive, 1);
		return idetape_blkdev_ioctl(drive, cmd, arg);
	}
}

static long idetape_chrdev_ioctl(struct file *file,
				unsigned int cmd, unsigned long arg)
{
	long ret;
	mutex_lock(&ide_tape_mutex);
	ret = do_idetape_chrdev_ioctl(file, cmd, arg);
	mutex_unlock(&ide_tape_mutex);
	return ret;
}

/*
 * Do a mode sense page 0 with block descriptor and if it succeeds set the tape
 * block size with the reported value.
 */
static void ide_tape_get_bsize_from_bdesc(ide_drive_t *drive)
{
	idetape_tape_t *tape = drive->driver_data;
	struct ide_atapi_pc pc;
	u8 buf[12];

	idetape_create_mode_sense_cmd(&pc, IDETAPE_BLOCK_DESCRIPTOR);
	if (ide_queue_pc_tail(drive, tape->disk, &pc, buf, pc.req_xfer)) {
		printk(KERN_ERR "ide-tape: Can't get block descriptor\n");
		if (tape->blk_size == 0) {
			printk(KERN_WARNING "ide-tape: Cannot deal with zero "
					    "block size, assuming 32k\n");
			tape->blk_size = 32768;
		}
		return;
	}
	tape->blk_size = (buf[4 + 5] << 16) +
				(buf[4 + 6] << 8)  +
				 buf[4 + 7];
	tape->drv_write_prot = (buf[2] & 0x80) >> 7;

	ide_debug_log(IDE_DBG_FUNC, "blk_size: %d, write_prot: %d",
		      tape->blk_size, tape->drv_write_prot);
}

static int idetape_chrdev_open(struct inode *inode, struct file *filp)
{
	unsigned int minor = iminor(inode), i = minor & ~0xc0;
	ide_drive_t *drive;
	idetape_tape_t *tape;
	int retval;

	if (i >= MAX_HWIFS * MAX_DRIVES)
		return -ENXIO;

	mutex_lock(&idetape_chrdev_mutex);

	tape = ide_tape_get(NULL, true, i);
	if (!tape) {
		mutex_unlock(&idetape_chrdev_mutex);
		return -ENXIO;
	}

	drive = tape->drive;
	filp->private_data = tape;

	ide_debug_log(IDE_DBG_FUNC, "enter");

	/*
	 * We really want to do nonseekable_open(inode, filp); here, but some
	 * versions of tar incorrectly call lseek on tapes and bail out if that
	 * fails.  So we disallow pread() and pwrite(), but permit lseeks.
	 */
	filp->f_mode &= ~(FMODE_PREAD | FMODE_PWRITE);


	if (test_and_set_bit(ilog2(IDE_AFLAG_BUSY), &drive->atapi_flags)) {
		retval = -EBUSY;
		goto out_put_tape;
	}

	retval = idetape_wait_ready(drive, 60 * HZ);
	if (retval) {
		clear_bit(ilog2(IDE_AFLAG_BUSY), &drive->atapi_flags);
		printk(KERN_ERR "ide-tape: %s: drive not ready\n", tape->name);
		goto out_put_tape;
	}

	ide_tape_read_position(drive);
	if (!test_bit(ilog2(IDE_AFLAG_ADDRESS_VALID), &drive->atapi_flags))
		(void)idetape_rewind_tape(drive);

	/* Read block size and write protect status from drive. */
	ide_tape_get_bsize_from_bdesc(drive);

	/* Set write protect flag if device is opened as read-only. */
	if ((filp->f_flags & O_ACCMODE) == O_RDONLY)
		tape->write_prot = 1;
	else
		tape->write_prot = tape->drv_write_prot;

	/* Make sure drive isn't write protected if user wants to write. */
	if (tape->write_prot) {
		if ((filp->f_flags & O_ACCMODE) == O_WRONLY ||
		    (filp->f_flags & O_ACCMODE) == O_RDWR) {
			clear_bit(ilog2(IDE_AFLAG_BUSY), &drive->atapi_flags);
			retval = -EROFS;
			goto out_put_tape;
		}
	}

	/* Lock the tape drive door so user can't eject. */
	if (tape->chrdev_dir == IDETAPE_DIR_NONE) {
		if (!ide_set_media_lock(drive, tape->disk, 1)) {
			if (tape->door_locked != DOOR_EXPLICITLY_LOCKED)
				tape->door_locked = DOOR_LOCKED;
		}
	}
	mutex_unlock(&idetape_chrdev_mutex);

	return 0;

out_put_tape:
	ide_tape_put(tape);

	mutex_unlock(&idetape_chrdev_mutex);

	return retval;
}

static void idetape_write_release(ide_drive_t *drive, unsigned int minor)
{
	idetape_tape_t *tape = drive->driver_data;

	ide_tape_flush_merge_buffer(drive);
	tape->buf = kmalloc(tape->buffer_size, GFP_KERNEL);
	if (tape->buf != NULL) {
		idetape_pad_zeros(drive, tape->blk_size *
				(tape->user_bs_factor - 1));
		kfree(tape->buf);
		tape->buf = NULL;
	}
	idetape_write_filemark(drive);
	idetape_flush_tape_buffers(drive);
	idetape_flush_tape_buffers(drive);
}

static int idetape_chrdev_release(struct inode *inode, struct file *filp)
{
	struct ide_tape_obj *tape = filp->private_data;
	ide_drive_t *drive = tape->drive;
	unsigned int minor = iminor(inode);

	mutex_lock(&idetape_chrdev_mutex);

	tape = drive->driver_data;

	ide_debug_log(IDE_DBG_FUNC, "enter");

	if (tape->chrdev_dir == IDETAPE_DIR_WRITE)
		idetape_write_release(drive, minor);
	if (tape->chrdev_dir == IDETAPE_DIR_READ) {
		if (minor < 128)
			ide_tape_discard_merge_buffer(drive, 1);
	}

	if (minor < 128 && test_bit(ilog2(IDE_AFLAG_MEDIUM_PRESENT),
				    &drive->atapi_flags))
		(void) idetape_rewind_tape(drive);

	if (tape->chrdev_dir == IDETAPE_DIR_NONE) {
		if (tape->door_locked == DOOR_LOCKED) {
			if (!ide_set_media_lock(drive, tape->disk, 0))
				tape->door_locked = DOOR_UNLOCKED;
		}
	}
	clear_bit(ilog2(IDE_AFLAG_BUSY), &drive->atapi_flags);
	ide_tape_put(tape);

	mutex_unlock(&idetape_chrdev_mutex);

	return 0;
}

static void idetape_get_inquiry_results(ide_drive_t *drive)
{
	idetape_tape_t *tape = drive->driver_data;
	struct ide_atapi_pc pc;
	u8 pc_buf[256];
	char fw_rev[4], vendor_id[8], product_id[16];

	idetape_create_inquiry_cmd(&pc);
	if (ide_queue_pc_tail(drive, tape->disk, &pc, pc_buf, pc.req_xfer)) {
		printk(KERN_ERR "ide-tape: %s: can't get INQUIRY results\n",
				tape->name);
		return;
	}
	memcpy(vendor_id, &pc_buf[8], 8);
	memcpy(product_id, &pc_buf[16], 16);
	memcpy(fw_rev, &pc_buf[32], 4);

	ide_fixstring(vendor_id, 8, 0);
	ide_fixstring(product_id, 16, 0);
	ide_fixstring(fw_rev, 4, 0);

	printk(KERN_INFO "ide-tape: %s <-> %s: %.8s %.16s rev %.4s\n",
			drive->name, tape->name, vendor_id, product_id, fw_rev);
}

/*
 * Ask the tape about its various parameters. In particular, we will adjust our
 * data transfer buffer	size to the recommended value as returned by the tape.
 */
static void idetape_get_mode_sense_results(ide_drive_t *drive)
{
	idetape_tape_t *tape = drive->driver_data;
	struct ide_atapi_pc pc;
	u8 buf[24], *caps;
	u8 speed, max_speed;

	idetape_create_mode_sense_cmd(&pc, IDETAPE_CAPABILITIES_PAGE);
	if (ide_queue_pc_tail(drive, tape->disk, &pc, buf, pc.req_xfer)) {
		printk(KERN_ERR "ide-tape: Can't get tape parameters - assuming"
				" some default values\n");
		tape->blk_size = 512;
		put_unaligned(52,   (u16 *)&tape->caps[12]);
		put_unaligned(540,  (u16 *)&tape->caps[14]);
		put_unaligned(6*52, (u16 *)&tape->caps[16]);
		return;
	}
	caps = buf + 4 + buf[3];

	/* convert to host order and save for later use */
	speed = be16_to_cpup((__be16 *)&caps[14]);
	max_speed = be16_to_cpup((__be16 *)&caps[8]);

	*(u16 *)&caps[8] = max_speed;
	*(u16 *)&caps[12] = be16_to_cpup((__be16 *)&caps[12]);
	*(u16 *)&caps[14] = speed;
	*(u16 *)&caps[16] = be16_to_cpup((__be16 *)&caps[16]);

	if (!speed) {
		printk(KERN_INFO "ide-tape: %s: invalid tape speed "
				"(assuming 650KB/sec)\n", drive->name);
		*(u16 *)&caps[14] = 650;
	}
	if (!max_speed) {
		printk(KERN_INFO "ide-tape: %s: invalid max_speed "
				"(assuming 650KB/sec)\n", drive->name);
		*(u16 *)&caps[8] = 650;
	}

	memcpy(&tape->caps, caps, 20);

	/* device lacks locking support according to capabilities page */
	if ((caps[6] & 1) == 0)
		drive->dev_flags &= ~IDE_DFLAG_DOORLOCKING;

	if (caps[7] & 0x02)
		tape->blk_size = 512;
	else if (caps[7] & 0x04)
		tape->blk_size = 1024;
}

#ifdef CONFIG_IDE_PROC_FS
#define ide_tape_devset_get(name, field) \
static int get_##name(ide_drive_t *drive) \
{ \
	idetape_tape_t *tape = drive->driver_data; \
	return tape->field; \
}

#define ide_tape_devset_set(name, field) \
static int set_##name(ide_drive_t *drive, int arg) \
{ \
	idetape_tape_t *tape = drive->driver_data; \
	tape->field = arg; \
	return 0; \
}

#define ide_tape_devset_rw_field(_name, _field) \
ide_tape_devset_get(_name, _field) \
ide_tape_devset_set(_name, _field) \
IDE_DEVSET(_name, DS_SYNC, get_##_name, set_##_name)

#define ide_tape_devset_r_field(_name, _field) \
ide_tape_devset_get(_name, _field) \
IDE_DEVSET(_name, 0, get_##_name, NULL)

static int mulf_tdsc(ide_drive_t *drive)	{ return 1000; }
static int divf_tdsc(ide_drive_t *drive)	{ return   HZ; }
static int divf_buffer(ide_drive_t *drive)	{ return    2; }
static int divf_buffer_size(ide_drive_t *drive)	{ return 1024; }

ide_devset_rw_flag(dsc_overlap, IDE_DFLAG_DSC_OVERLAP);

ide_tape_devset_rw_field(tdsc, best_dsc_rw_freq);

ide_tape_devset_r_field(avg_speed, avg_speed);
ide_tape_devset_r_field(speed, caps[14]);
ide_tape_devset_r_field(buffer, caps[16]);
ide_tape_devset_r_field(buffer_size, buffer_size);

static const struct ide_proc_devset idetape_settings[] = {
	__IDE_PROC_DEVSET(avg_speed,	0, 0xffff, NULL, NULL),
	__IDE_PROC_DEVSET(buffer,	0, 0xffff, NULL, divf_buffer),
	__IDE_PROC_DEVSET(buffer_size,	0, 0xffff, NULL, divf_buffer_size),
	__IDE_PROC_DEVSET(dsc_overlap,	0,      1, NULL, NULL),
	__IDE_PROC_DEVSET(speed,	0, 0xffff, NULL, NULL),
	__IDE_PROC_DEVSET(tdsc,		IDETAPE_DSC_RW_MIN, IDETAPE_DSC_RW_MAX,
					mulf_tdsc, divf_tdsc),
	{ NULL },
};
#endif

/*
 * The function below is called to:
 *
 * 1. Initialize our various state variables.
 * 2. Ask the tape for its capabilities.
 * 3. Allocate a buffer which will be used for data transfer. The buffer size
 * is chosen based on the recommendation which we received in step 2.
 *
 * Note that at this point ide.c already assigned us an irq, so that we can
 * queue requests here and wait for their completion.
 */
static void idetape_setup(ide_drive_t *drive, idetape_tape_t *tape, int minor)
{
	unsigned long t;
	int speed;
	int buffer_size;
	u16 *ctl = (u16 *)&tape->caps[12];

	ide_debug_log(IDE_DBG_FUNC, "minor: %d", minor);

	drive->pc_callback = ide_tape_callback;

	drive->dev_flags |= IDE_DFLAG_DSC_OVERLAP;

	if (drive->hwif->host_flags & IDE_HFLAG_NO_DSC) {
		printk(KERN_INFO "ide-tape: %s: disabling DSC overlap\n",
				 tape->name);
		drive->dev_flags &= ~IDE_DFLAG_DSC_OVERLAP;
	}

	/* Seagate Travan drives do not support DSC overlap. */
	if (strstr((char *)&drive->id[ATA_ID_PROD], "Seagate STT3401"))
		drive->dev_flags &= ~IDE_DFLAG_DSC_OVERLAP;

	tape->minor = minor;
	tape->name[0] = 'h';
	tape->name[1] = 't';
	tape->name[2] = '0' + minor;
	tape->chrdev_dir = IDETAPE_DIR_NONE;

	idetape_get_inquiry_results(drive);
	idetape_get_mode_sense_results(drive);
	ide_tape_get_bsize_from_bdesc(drive);
	tape->user_bs_factor = 1;
	tape->buffer_size = *ctl * tape->blk_size;
	while (tape->buffer_size > 0xffff) {
		printk(KERN_NOTICE "ide-tape: decreasing stage size\n");
		*ctl /= 2;
		tape->buffer_size = *ctl * tape->blk_size;
	}
	buffer_size = tape->buffer_size;

	/* select the "best" DSC read/write polling freq */
	speed = max(*(u16 *)&tape->caps[14], *(u16 *)&tape->caps[8]);

	t = (IDETAPE_FIFO_THRESHOLD * tape->buffer_size * HZ) / (speed * 1000);

	/*
	 * Ensure that the number we got makes sense; limit it within
	 * IDETAPE_DSC_RW_MIN and IDETAPE_DSC_RW_MAX.
	 */
	tape->best_dsc_rw_freq = clamp_t(unsigned long, t, IDETAPE_DSC_RW_MIN,
					 IDETAPE_DSC_RW_MAX);
	printk(KERN_INFO "ide-tape: %s <-> %s: %dKBps, %d*%dkB buffer, "
		"%lums tDSC%s\n",
		drive->name, tape->name, *(u16 *)&tape->caps[14],
		(*(u16 *)&tape->caps[16] * 512) / tape->buffer_size,
		tape->buffer_size / 1024,
		tape->best_dsc_rw_freq * 1000 / HZ,
		(drive->dev_flags & IDE_DFLAG_USING_DMA) ? ", DMA" : "");

	ide_proc_register_driver(drive, tape->driver);
}

static void ide_tape_remove(ide_drive_t *drive)
{
	idetape_tape_t *tape = drive->driver_data;

	ide_proc_unregister_driver(drive, tape->driver);
	device_del(&tape->dev);
	ide_unregister_region(tape->disk);

	mutex_lock(&idetape_ref_mutex);
	put_device(&tape->dev);
	mutex_unlock(&idetape_ref_mutex);
}

static void ide_tape_release(struct device *dev)
{
	struct ide_tape_obj *tape = to_ide_drv(dev, ide_tape_obj);
	ide_drive_t *drive = tape->drive;
	struct gendisk *g = tape->disk;

	BUG_ON(tape->valid);

	drive->dev_flags &= ~IDE_DFLAG_DSC_OVERLAP;
	drive->driver_data = NULL;
	device_destroy(idetape_sysfs_class, MKDEV(IDETAPE_MAJOR, tape->minor));
	device_destroy(idetape_sysfs_class,
			MKDEV(IDETAPE_MAJOR, tape->minor + 128));
	idetape_devs[tape->minor] = NULL;
	g->private_data = NULL;
	put_disk(g);
	kfree(tape);
}

#ifdef CONFIG_IDE_PROC_FS
static int idetape_name_proc_show(struct seq_file *m, void *v)
{
	ide_drive_t	*drive = (ide_drive_t *) m->private;
	idetape_tape_t	*tape = drive->driver_data;

	seq_printf(m, "%s\n", tape->name);
	return 0;
}

static int idetape_name_proc_open(struct inode *inode, struct file *file)
{
	return single_open(file, idetape_name_proc_show, PDE(inode)->data);
}

static const struct file_operations idetape_name_proc_fops = {
	.owner		= THIS_MODULE,
	.open		= idetape_name_proc_open,
	.read		= seq_read,
	.llseek		= seq_lseek,
	.release	= single_release,
};

static ide_proc_entry_t idetape_proc[] = {
	{ "capacity",	S_IFREG|S_IRUGO,	&ide_capacity_proc_fops	},
	{ "name",	S_IFREG|S_IRUGO,	&idetape_name_proc_fops	},
	{}
};

static ide_proc_entry_t *ide_tape_proc_entries(ide_drive_t *drive)
{
	return idetape_proc;
}

static const struct ide_proc_devset *ide_tape_proc_devsets(ide_drive_t *drive)
{
	return idetape_settings;
}
#endif

static int ide_tape_probe(ide_drive_t *);

static struct ide_driver idetape_driver = {
	.gen_driver = {
		.owner		= THIS_MODULE,
		.name		= "ide-tape",
		.bus		= &ide_bus_type,
	},
	.probe			= ide_tape_probe,
	.remove			= ide_tape_remove,
	.version		= IDETAPE_VERSION,
	.do_request		= idetape_do_request,
#ifdef CONFIG_IDE_PROC_FS
	.proc_entries		= ide_tape_proc_entries,
	.proc_devsets		= ide_tape_proc_devsets,
#endif
};

/* Our character device supporting functions, passed to register_chrdev. */
static const struct file_operations idetape_fops = {
	.owner		= THIS_MODULE,
	.read		= idetape_chrdev_read,
	.write		= idetape_chrdev_write,
	.unlocked_ioctl	= idetape_chrdev_ioctl,
	.open		= idetape_chrdev_open,
	.release	= idetape_chrdev_release,
	.llseek		= noop_llseek,
};

static int idetape_open(struct block_device *bdev, fmode_t mode)
{
	struct ide_tape_obj *tape;

<<<<<<< HEAD
	lock_kernel();
	tape = ide_tape_get(bdev->bd_disk, false, 0);
	unlock_kernel();
=======
	mutex_lock(&ide_tape_mutex);
	tape = ide_tape_get(bdev->bd_disk, false, 0);
	mutex_unlock(&ide_tape_mutex);
>>>>>>> 45f53cc9

	if (!tape)
		return -ENXIO;

	return 0;
}

static int idetape_release(struct gendisk *disk, fmode_t mode)
{
	struct ide_tape_obj *tape = ide_drv_g(disk, ide_tape_obj);

<<<<<<< HEAD
	lock_kernel();
	ide_tape_put(tape);
	unlock_kernel();
=======
	mutex_lock(&ide_tape_mutex);
	ide_tape_put(tape);
	mutex_unlock(&ide_tape_mutex);
>>>>>>> 45f53cc9

	return 0;
}

static int idetape_ioctl(struct block_device *bdev, fmode_t mode,
			unsigned int cmd, unsigned long arg)
{
	struct ide_tape_obj *tape = ide_drv_g(bdev->bd_disk, ide_tape_obj);
	ide_drive_t *drive = tape->drive;
	int err;

<<<<<<< HEAD
	lock_kernel();
	err = generic_ide_ioctl(drive, bdev, cmd, arg);
	if (err == -EINVAL)
		err = idetape_blkdev_ioctl(drive, cmd, arg);
	unlock_kernel();
=======
	mutex_lock(&ide_tape_mutex);
	err = generic_ide_ioctl(drive, bdev, cmd, arg);
	if (err == -EINVAL)
		err = idetape_blkdev_ioctl(drive, cmd, arg);
	mutex_unlock(&ide_tape_mutex);
>>>>>>> 45f53cc9

	return err;
}

static const struct block_device_operations idetape_block_ops = {
	.owner		= THIS_MODULE,
	.open		= idetape_open,
	.release	= idetape_release,
	.ioctl		= idetape_ioctl,
};

static int ide_tape_probe(ide_drive_t *drive)
{
	idetape_tape_t *tape;
	struct gendisk *g;
	int minor;

	ide_debug_log(IDE_DBG_FUNC, "enter");

	if (!strstr(DRV_NAME, drive->driver_req))
		goto failed;

	if (drive->media != ide_tape)
		goto failed;

	if ((drive->dev_flags & IDE_DFLAG_ID_READ) &&
	    ide_check_atapi_device(drive, DRV_NAME) == 0) {
		printk(KERN_ERR "ide-tape: %s: not supported by this version of"
				" the driver\n", drive->name);
		goto failed;
	}
	tape = kzalloc(sizeof(idetape_tape_t), GFP_KERNEL);
	if (tape == NULL) {
		printk(KERN_ERR "ide-tape: %s: Can't allocate a tape struct\n",
				drive->name);
		goto failed;
	}

	g = alloc_disk(1 << PARTN_BITS);
	if (!g)
		goto out_free_tape;

	ide_init_disk(g, drive);

	tape->dev.parent = &drive->gendev;
	tape->dev.release = ide_tape_release;
	dev_set_name(&tape->dev, dev_name(&drive->gendev));

	if (device_register(&tape->dev))
		goto out_free_disk;

	tape->drive = drive;
	tape->driver = &idetape_driver;
	tape->disk = g;

	g->private_data = &tape->driver;

	drive->driver_data = tape;

	mutex_lock(&idetape_ref_mutex);
	for (minor = 0; idetape_devs[minor]; minor++)
		;
	idetape_devs[minor] = tape;
	mutex_unlock(&idetape_ref_mutex);

	idetape_setup(drive, tape, minor);

	device_create(idetape_sysfs_class, &drive->gendev,
		      MKDEV(IDETAPE_MAJOR, minor), NULL, "%s", tape->name);
	device_create(idetape_sysfs_class, &drive->gendev,
		      MKDEV(IDETAPE_MAJOR, minor + 128), NULL,
		      "n%s", tape->name);

	g->fops = &idetape_block_ops;
	ide_register_region(g);

	return 0;

out_free_disk:
	put_disk(g);
out_free_tape:
	kfree(tape);
failed:
	return -ENODEV;
}

static void __exit idetape_exit(void)
{
	driver_unregister(&idetape_driver.gen_driver);
	class_destroy(idetape_sysfs_class);
	unregister_chrdev(IDETAPE_MAJOR, "ht");
}

static int __init idetape_init(void)
{
	int error = 1;
	idetape_sysfs_class = class_create(THIS_MODULE, "ide_tape");
	if (IS_ERR(idetape_sysfs_class)) {
		idetape_sysfs_class = NULL;
		printk(KERN_ERR "Unable to create sysfs class for ide tapes\n");
		error = -EBUSY;
		goto out;
	}

	if (register_chrdev(IDETAPE_MAJOR, "ht", &idetape_fops)) {
		printk(KERN_ERR "ide-tape: Failed to register chrdev"
				" interface\n");
		error = -EBUSY;
		goto out_free_class;
	}

	error = driver_register(&idetape_driver.gen_driver);
	if (error)
		goto out_free_driver;

	return 0;

out_free_driver:
	driver_unregister(&idetape_driver.gen_driver);
out_free_class:
	class_destroy(idetape_sysfs_class);
out:
	return error;
}

MODULE_ALIAS("ide:*m-tape*");
module_init(idetape_init);
module_exit(idetape_exit);
MODULE_ALIAS_CHARDEV_MAJOR(IDETAPE_MAJOR);
MODULE_DESCRIPTION("ATAPI Streaming TAPE Driver");
MODULE_LICENSE("GPL");<|MERGE_RESOLUTION|>--- conflicted
+++ resolved
@@ -32,7 +32,6 @@
 #include <linux/errno.h>
 #include <linux/genhd.h>
 #include <linux/seq_file.h>
-#include <linux/smp_lock.h>
 #include <linux/slab.h>
 #include <linux/pci.h>
 #include <linux/ide.h>
@@ -1910,15 +1909,9 @@
 {
 	struct ide_tape_obj *tape;
 
-<<<<<<< HEAD
-	lock_kernel();
-	tape = ide_tape_get(bdev->bd_disk, false, 0);
-	unlock_kernel();
-=======
 	mutex_lock(&ide_tape_mutex);
 	tape = ide_tape_get(bdev->bd_disk, false, 0);
 	mutex_unlock(&ide_tape_mutex);
->>>>>>> 45f53cc9
 
 	if (!tape)
 		return -ENXIO;
@@ -1930,15 +1923,9 @@
 {
 	struct ide_tape_obj *tape = ide_drv_g(disk, ide_tape_obj);
 
-<<<<<<< HEAD
-	lock_kernel();
-	ide_tape_put(tape);
-	unlock_kernel();
-=======
 	mutex_lock(&ide_tape_mutex);
 	ide_tape_put(tape);
 	mutex_unlock(&ide_tape_mutex);
->>>>>>> 45f53cc9
 
 	return 0;
 }
@@ -1950,19 +1937,11 @@
 	ide_drive_t *drive = tape->drive;
 	int err;
 
-<<<<<<< HEAD
-	lock_kernel();
-	err = generic_ide_ioctl(drive, bdev, cmd, arg);
-	if (err == -EINVAL)
-		err = idetape_blkdev_ioctl(drive, cmd, arg);
-	unlock_kernel();
-=======
 	mutex_lock(&ide_tape_mutex);
 	err = generic_ide_ioctl(drive, bdev, cmd, arg);
 	if (err == -EINVAL)
 		err = idetape_blkdev_ioctl(drive, cmd, arg);
 	mutex_unlock(&ide_tape_mutex);
->>>>>>> 45f53cc9
 
 	return err;
 }
