--- conflicted
+++ resolved
@@ -135,33 +135,6 @@
 
 #if defined(CONFIG_NFS_V4_1)
 /*
- *  * CB_SEQUENCE operations will fail until the callback sessionid is set.
- *   */
-int nfs4_set_callback_sessionid(struct nfs_client *clp)
-{
-	struct svc_serv *serv = clp->cl_rpcclient->cl_xprt->bc_serv;
-	struct nfs4_sessionid *bc_sid;
-
-	if (!serv->sv_bc_xprt)
-		return -EINVAL;
-
-	/* on success freed in xprt_free */
-	bc_sid = kmalloc(sizeof(struct nfs4_sessionid), GFP_KERNEL);
-	if (!bc_sid)
-		return -ENOMEM;
-	memcpy(bc_sid->data, &clp->cl_session->sess_id.data,
-		NFS4_MAX_SESSIONID_LEN);
-	spin_lock_bh(&serv->sv_cb_lock);
-	serv->sv_bc_xprt->xpt_bc_sid = bc_sid;
-	spin_unlock_bh(&serv->sv_cb_lock);
-	dprintk("%s set xpt_bc_sid=%u:%u:%u:%u for sv_bc_xprt %p\n", __func__,
-		((u32 *)bc_sid->data)[0], ((u32 *)bc_sid->data)[1],
-		((u32 *)bc_sid->data)[2], ((u32 *)bc_sid->data)[3],
-		serv->sv_bc_xprt);
-	return 0;
-}
-
-/*
  * The callback service for NFSv4.1 callbacks
  */
 static int
@@ -266,10 +239,6 @@
 		struct nfs_callback_data *cb_info)
 {
 }
-int nfs4_set_callback_sessionid(struct nfs_client *clp)
-{
-	return 0;
-}
 #endif /* CONFIG_NFS_V4_1 */
 
 /*
@@ -366,18 +335,12 @@
 	struct rpc_clnt *r = clp->cl_rpcclient;
 	char *p = svc_gss_principal(rqstp);
 
-<<<<<<< HEAD
-	/* No RPC_AUTH_GSS on NFSv4.1 back channel yet */
-	if (clp->cl_minorversion != 0)
-		return SVC_DROP;
-=======
 	if (rqstp->rq_authop->flavour != RPC_AUTH_GSS)
 		return 1;
 
 	/* No RPC_AUTH_GSS on NFSv4.1 back channel yet */
 	if (clp->cl_minorversion != 0)
 		return 0;
->>>>>>> 105e53f8
 	/*
 	 * It might just be a normal user principal, in which case
 	 * userspace won't bother to tell us the name at all.
@@ -395,39 +358,6 @@
 	return 1;
 }
 
-<<<<<<< HEAD
-/* pg_authenticate method helper */
-static struct nfs_client *nfs_cb_find_client(struct svc_rqst *rqstp)
-{
-	struct nfs4_sessionid *sessionid = bc_xprt_sid(rqstp);
-	int is_cb_compound = rqstp->rq_proc == CB_COMPOUND ? 1 : 0;
-
-	dprintk("--> %s rq_proc %d\n", __func__, rqstp->rq_proc);
-	if (svc_is_backchannel(rqstp))
-		/* Sessionid (usually) set after CB_NULL ping */
-		return nfs4_find_client_sessionid(svc_addr(rqstp), sessionid,
-						  is_cb_compound);
-	else
-		/* No callback identifier in pg_authenticate */
-		return nfs4_find_client_no_ident(svc_addr(rqstp));
-}
-
-/* pg_authenticate method for nfsv4 callback threads. */
-static int nfs_callback_authenticate(struct svc_rqst *rqstp)
-{
-	struct nfs_client *clp;
-	RPC_IFDEBUG(char buf[RPC_MAX_ADDRBUFLEN]);
-	int ret = SVC_OK;
-
-	/* Don't talk to strangers */
-	clp = nfs_cb_find_client(rqstp);
-	if (clp == NULL)
-		return SVC_DROP;
-
-	dprintk("%s: %s NFSv4 callback!\n", __func__,
-			svc_print_addr(rqstp, buf, sizeof(buf)));
-
-=======
 /*
  * pg_authenticate method for nfsv4 callback threads.
  *
@@ -439,7 +369,6 @@
  */
 static int nfs_callback_authenticate(struct svc_rqst *rqstp)
 {
->>>>>>> 105e53f8
 	switch (rqstp->rq_authop->flavour) {
 	case RPC_AUTH_NULL:
 		if (rqstp->rq_proc != CB_NULL)
