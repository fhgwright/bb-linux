--- conflicted
+++ resolved
@@ -158,14 +158,7 @@
 {
 	struct inode *inode;
 
-<<<<<<< HEAD
-	if (nd && nd->flags & LOOKUP_RCU)
-		return -ECHILD;
-
-	inode = entry->d_inode;
-=======
 	inode = ACCESS_ONCE(entry->d_inode);
->>>>>>> 0ce790e7
 	if (inode && is_bad_inode(inode))
 		return 0;
 	else if (fuse_dentry_time(entry) < get_jiffies_64()) {
