--- conflicted
+++ resolved
@@ -158,20 +158,4 @@
 #define		XFS_PTAG_SHUTDOWN_LOGERROR	0x00000040
 #define		XFS_PTAG_FSBLOCK_ZERO		0x00000080
 
-<<<<<<< HEAD
-struct xfs_mount;
-
-extern void xfs_hex_dump(void *p, int length);
-
-#define xfs_fs_repair_cmn_err(level, mp, fmt, args...) \
-	xfs_fs_cmn_err(level, mp, fmt "  Unmount and run xfs_repair.", ## args)
-
-#define xfs_fs_mount_cmn_err(f, fmt, args...) \
-	do { \
-		if (!(f & XFS_MFSI_QUIET)) 	\
-			cmn_err(CE_WARN, "XFS: " fmt, ## args); \
-	} while (0)
-
-=======
->>>>>>> 105e53f8
 #endif	/* __XFS_ERROR_H__ */