/*
 * Copyright (c) 2000-2005 Silicon Graphics, Inc.
 * All Rights Reserved.
 *
 * This program is free software; you can redistribute it and/or
 * modify it under the terms of the GNU General Public License as
 * published by the Free Software Foundation.
 *
 * This program is distributed in the hope that it would be useful,
 * but WITHOUT ANY WARRANTY; without even the implied warranty of
 * MERCHANTABILITY or FITNESS FOR A PARTICULAR PURPOSE.  See the
 * GNU General Public License for more details.
 *
 * You should have received a copy of the GNU General Public License
 * along with this program; if not, write the Free Software Foundation,
 * Inc.,  51 Franklin St, Fifth Floor, Boston, MA  02110-1301  USA
 */
#include "xfs.h"
#include "xfs_fs.h"
#include "xfs_bit.h"
#include "xfs_log.h"
#include "xfs_inum.h"
#include "xfs_sb.h"
#include "xfs_ag.h"
#include "xfs_trans.h"
#include "xfs_mount.h"
#include "xfs_bmap_btree.h"
#include "xfs_alloc.h"
#include "xfs_dinode.h"
#include "xfs_inode.h"
#include "xfs_inode_item.h"
#include "xfs_bmap.h"
#include "xfs_error.h"
#include "xfs_vnodeops.h"
#include "xfs_da_btree.h"
#include "xfs_ioctl.h"
#include "xfs_trace.h"

#include <linux/dcache.h>
#include <linux/falloc.h>

static const struct vm_operations_struct xfs_file_vm_ops;

/*
 * Locking primitives for read and write IO paths to ensure we consistently use
 * and order the inode->i_mutex, ip->i_lock and ip->i_iolock.
 */
static inline void
xfs_rw_ilock(
	struct xfs_inode	*ip,
	int			type)
{
	if (type & XFS_IOLOCK_EXCL)
		mutex_lock(&VFS_I(ip)->i_mutex);
	xfs_ilock(ip, type);
}

static inline void
xfs_rw_iunlock(
	struct xfs_inode	*ip,
	int			type)
{
	xfs_iunlock(ip, type);
	if (type & XFS_IOLOCK_EXCL)
		mutex_unlock(&VFS_I(ip)->i_mutex);
}

static inline void
xfs_rw_ilock_demote(
	struct xfs_inode	*ip,
	int			type)
{
	xfs_ilock_demote(ip, type);
	if (type & XFS_IOLOCK_EXCL)
		mutex_unlock(&VFS_I(ip)->i_mutex);
}

/*
 *	xfs_iozero
 *
 *	xfs_iozero clears the specified range of buffer supplied,
 *	and marks all the affected blocks as valid and modified.  If
 *	an affected block is not allocated, it will be allocated.  If
 *	an affected block is not completely overwritten, and is not
 *	valid before the operation, it will be read from disk before
 *	being partially zeroed.
 */
STATIC int
xfs_iozero(
	struct xfs_inode	*ip,	/* inode			*/
	loff_t			pos,	/* offset in file		*/
	size_t			count)	/* size of data to zero		*/
{
	struct page		*page;
	struct address_space	*mapping;
	int			status;

	mapping = VFS_I(ip)->i_mapping;
	do {
		unsigned offset, bytes;
		void *fsdata;

		offset = (pos & (PAGE_CACHE_SIZE -1)); /* Within page */
		bytes = PAGE_CACHE_SIZE - offset;
		if (bytes > count)
			bytes = count;

		status = pagecache_write_begin(NULL, mapping, pos, bytes,
					AOP_FLAG_UNINTERRUPTIBLE,
					&page, &fsdata);
		if (status)
			break;

		zero_user(page, offset, bytes);

		status = pagecache_write_end(NULL, mapping, pos, bytes, bytes,
					page, fsdata);
		WARN_ON(status <= 0); /* can't return less than zero! */
		pos += bytes;
		count -= bytes;
		status = 0;
	} while (count);

	return (-status);
}

STATIC int
xfs_file_fsync(
	struct file		*file,
	int			datasync)
{
	struct inode		*inode = file->f_mapping->host;
	struct xfs_inode	*ip = XFS_I(inode);
	struct xfs_trans	*tp;
	int			error = 0;
	int			log_flushed = 0;

	trace_xfs_file_fsync(ip);

	if (XFS_FORCED_SHUTDOWN(ip->i_mount))
		return -XFS_ERROR(EIO);

	xfs_iflags_clear(ip, XFS_ITRUNCATED);

	xfs_ioend_wait(ip);

	/*
	 * We always need to make sure that the required inode state is safe on
	 * disk.  The inode might be clean but we still might need to force the
	 * log because of committed transactions that haven't hit the disk yet.
	 * Likewise, there could be unflushed non-transactional changes to the
	 * inode core that have to go to disk and this requires us to issue
	 * a synchronous transaction to capture these changes correctly.
	 *
	 * This code relies on the assumption that if the i_update_core field
	 * of the inode is clear and the inode is unpinned then it is clean
	 * and no action is required.
	 */
	xfs_ilock(ip, XFS_ILOCK_SHARED);

	/*
	 * First check if the VFS inode is marked dirty.  All the dirtying
	 * of non-transactional updates no goes through mark_inode_dirty*,
	 * which allows us to distinguish beteeen pure timestamp updates
	 * and i_size updates which need to be caught for fdatasync.
	 * After that also theck for the dirty state in the XFS inode, which
	 * might gets cleared when the inode gets written out via the AIL
	 * or xfs_iflush_cluster.
	 */
	if (((inode->i_state & I_DIRTY_DATASYNC) ||
	    ((inode->i_state & I_DIRTY_SYNC) && !datasync)) &&
	    ip->i_update_core) {
		/*
		 * Kick off a transaction to log the inode core to get the
		 * updates.  The sync transaction will also force the log.
		 */
		xfs_iunlock(ip, XFS_ILOCK_SHARED);
		tp = xfs_trans_alloc(ip->i_mount, XFS_TRANS_FSYNC_TS);
		error = xfs_trans_reserve(tp, 0,
				XFS_FSYNC_TS_LOG_RES(ip->i_mount), 0, 0, 0);
		if (error) {
			xfs_trans_cancel(tp, 0);
			return -error;
		}
		xfs_ilock(ip, XFS_ILOCK_EXCL);

		/*
		 * Note - it's possible that we might have pushed ourselves out
		 * of the way during trans_reserve which would flush the inode.
		 * But there's no guarantee that the inode buffer has actually
		 * gone out yet (it's delwri).	Plus the buffer could be pinned
		 * anyway if it's part of an inode in another recent
		 * transaction.	 So we play it safe and fire off the
		 * transaction anyway.
		 */
		xfs_trans_ijoin(tp, ip);
		xfs_trans_log_inode(tp, ip, XFS_ILOG_CORE);
		xfs_trans_set_sync(tp);
		error = _xfs_trans_commit(tp, 0, &log_flushed);

		xfs_iunlock(ip, XFS_ILOCK_EXCL);
	} else {
		/*
		 * Timestamps/size haven't changed since last inode flush or
		 * inode transaction commit.  That means either nothing got
		 * written or a transaction committed which caught the updates.
		 * If the latter happened and the transaction hasn't hit the
		 * disk yet, the inode will be still be pinned.  If it is,
		 * force the log.
		 */
		if (xfs_ipincount(ip)) {
			error = _xfs_log_force_lsn(ip->i_mount,
					ip->i_itemp->ili_last_lsn,
					XFS_LOG_SYNC, &log_flushed);
		}
		xfs_iunlock(ip, XFS_ILOCK_SHARED);
	}

	if (ip->i_mount->m_flags & XFS_MOUNT_BARRIER) {
		/*
		 * If the log write didn't issue an ordered tag we need
		 * to flush the disk cache for the data device now.
		 */
		if (!log_flushed)
			xfs_blkdev_issue_flush(ip->i_mount->m_ddev_targp);

		/*
		 * If this inode is on the RT dev we need to flush that
		 * cache as well.
		 */
		if (XFS_IS_REALTIME_INODE(ip))
			xfs_blkdev_issue_flush(ip->i_mount->m_rtdev_targp);
	}

	return -error;
}

STATIC ssize_t
xfs_file_aio_read(
	struct kiocb		*iocb,
	const struct iovec	*iovp,
	unsigned long		nr_segs,
	loff_t			pos)
{
	struct file		*file = iocb->ki_filp;
	struct inode		*inode = file->f_mapping->host;
	struct xfs_inode	*ip = XFS_I(inode);
	struct xfs_mount	*mp = ip->i_mount;
	size_t			size = 0;
	ssize_t			ret = 0;
	int			ioflags = 0;
	xfs_fsize_t		n;
	unsigned long		seg;

	XFS_STATS_INC(xs_read_calls);

	BUG_ON(iocb->ki_pos != pos);

	if (unlikely(file->f_flags & O_DIRECT))
		ioflags |= IO_ISDIRECT;
	if (file->f_mode & FMODE_NOCMTIME)
		ioflags |= IO_INVIS;

	/* START copy & waste from filemap.c */
	for (seg = 0; seg < nr_segs; seg++) {
		const struct iovec *iv = &iovp[seg];

		/*
		 * If any segment has a negative length, or the cumulative
		 * length ever wraps negative then return -EINVAL.
		 */
		size += iv->iov_len;
		if (unlikely((ssize_t)(size|iv->iov_len) < 0))
			return XFS_ERROR(-EINVAL);
	}
	/* END copy & waste from filemap.c */

	if (unlikely(ioflags & IO_ISDIRECT)) {
		xfs_buftarg_t	*target =
			XFS_IS_REALTIME_INODE(ip) ?
				mp->m_rtdev_targp : mp->m_ddev_targp;
		if ((iocb->ki_pos & target->bt_smask) ||
		    (size & target->bt_smask)) {
			if (iocb->ki_pos == ip->i_size)
				return 0;
			return -XFS_ERROR(EINVAL);
		}
	}

	n = XFS_MAXIOFFSET(mp) - iocb->ki_pos;
	if (n <= 0 || size == 0)
		return 0;

	if (n < size)
		size = n;

	if (XFS_FORCED_SHUTDOWN(mp))
		return -EIO;

	if (unlikely(ioflags & IO_ISDIRECT)) {
		xfs_rw_ilock(ip, XFS_IOLOCK_EXCL);

		if (inode->i_mapping->nrpages) {
			ret = -xfs_flushinval_pages(ip,
					(iocb->ki_pos & PAGE_CACHE_MASK),
					-1, FI_REMAPF_LOCKED);
			if (ret) {
				xfs_rw_iunlock(ip, XFS_IOLOCK_EXCL);
				return ret;
			}
		}
		xfs_rw_ilock_demote(ip, XFS_IOLOCK_EXCL);
	} else
		xfs_rw_ilock(ip, XFS_IOLOCK_SHARED);

	trace_xfs_file_read(ip, size, iocb->ki_pos, ioflags);

	ret = generic_file_aio_read(iocb, iovp, nr_segs, iocb->ki_pos);
	if (ret > 0)
		XFS_STATS_ADD(xs_read_bytes, ret);

	xfs_rw_iunlock(ip, XFS_IOLOCK_SHARED);
	return ret;
}

STATIC ssize_t
xfs_file_splice_read(
	struct file		*infilp,
	loff_t			*ppos,
	struct pipe_inode_info	*pipe,
	size_t			count,
	unsigned int		flags)
{
	struct xfs_inode	*ip = XFS_I(infilp->f_mapping->host);
	int			ioflags = 0;
	ssize_t			ret;

	XFS_STATS_INC(xs_read_calls);

	if (infilp->f_mode & FMODE_NOCMTIME)
		ioflags |= IO_INVIS;

	if (XFS_FORCED_SHUTDOWN(ip->i_mount))
		return -EIO;

	xfs_rw_ilock(ip, XFS_IOLOCK_SHARED);

	trace_xfs_file_splice_read(ip, count, *ppos, ioflags);

	ret = generic_file_splice_read(infilp, ppos, pipe, count, flags);
	if (ret > 0)
		XFS_STATS_ADD(xs_read_bytes, ret);

	xfs_rw_iunlock(ip, XFS_IOLOCK_SHARED);
	return ret;
}

STATIC void
xfs_aio_write_isize_update(
	struct inode	*inode,
	loff_t		*ppos,
	ssize_t		bytes_written)
{
	struct xfs_inode	*ip = XFS_I(inode);
	xfs_fsize_t		isize = i_size_read(inode);

	if (bytes_written > 0)
		XFS_STATS_ADD(xs_write_bytes, bytes_written);

	if (unlikely(bytes_written < 0 && bytes_written != -EFAULT &&
					*ppos > isize))
		*ppos = isize;

	if (*ppos > ip->i_size) {
		xfs_rw_ilock(ip, XFS_ILOCK_EXCL);
		if (*ppos > ip->i_size)
			ip->i_size = *ppos;
		xfs_rw_iunlock(ip, XFS_ILOCK_EXCL);
	}
}

/*
 * If this was a direct or synchronous I/O that failed (such as ENOSPC) then
<<<<<<< HEAD
 * part of the I/O may have been written to disk before the error occured.  In
=======
 * part of the I/O may have been written to disk before the error occurred.  In
>>>>>>> 105e53f8
 * this case the on-disk file size may have been adjusted beyond the in-memory
 * file size and now needs to be truncated back.
 */
STATIC void
xfs_aio_write_newsize_update(
	struct xfs_inode	*ip)
{
	if (ip->i_new_size) {
		xfs_rw_ilock(ip, XFS_ILOCK_EXCL);
		ip->i_new_size = 0;
		if (ip->i_d.di_size > ip->i_size)
			ip->i_d.di_size = ip->i_size;
		xfs_rw_iunlock(ip, XFS_ILOCK_EXCL);
	}
}

/*
 * xfs_file_splice_write() does not use xfs_rw_ilock() because
 * generic_file_splice_write() takes the i_mutex itself. This, in theory,
 * couuld cause lock inversions between the aio_write path and the splice path
 * if someone is doing concurrent splice(2) based writes and write(2) based
 * writes to the same inode. The only real way to fix this is to re-implement
 * the generic code here with correct locking orders.
 */
STATIC ssize_t
xfs_file_splice_write(
	struct pipe_inode_info	*pipe,
	struct file		*outfilp,
	loff_t			*ppos,
	size_t			count,
	unsigned int		flags)
{
	struct inode		*inode = outfilp->f_mapping->host;
	struct xfs_inode	*ip = XFS_I(inode);
	xfs_fsize_t		new_size;
	int			ioflags = 0;
	ssize_t			ret;

	XFS_STATS_INC(xs_write_calls);

	if (outfilp->f_mode & FMODE_NOCMTIME)
		ioflags |= IO_INVIS;

	if (XFS_FORCED_SHUTDOWN(ip->i_mount))
		return -EIO;

	xfs_ilock(ip, XFS_IOLOCK_EXCL);

	new_size = *ppos + count;

	xfs_ilock(ip, XFS_ILOCK_EXCL);
	if (new_size > ip->i_size)
		ip->i_new_size = new_size;
	xfs_iunlock(ip, XFS_ILOCK_EXCL);

	trace_xfs_file_splice_write(ip, count, *ppos, ioflags);

	ret = generic_file_splice_write(pipe, outfilp, ppos, count, flags);

	xfs_aio_write_isize_update(inode, ppos, ret);
	xfs_aio_write_newsize_update(ip);
	xfs_iunlock(ip, XFS_IOLOCK_EXCL);
	return ret;
}

/*
 * This routine is called to handle zeroing any space in the last
 * block of the file that is beyond the EOF.  We do this since the
 * size is being increased without writing anything to that block
 * and we don't want anyone to read the garbage on the disk.
 */
STATIC int				/* error (positive) */
xfs_zero_last_block(
	xfs_inode_t	*ip,
	xfs_fsize_t	offset,
	xfs_fsize_t	isize)
{
	xfs_fileoff_t	last_fsb;
	xfs_mount_t	*mp = ip->i_mount;
	int		nimaps;
	int		zero_offset;
	int		zero_len;
	int		error = 0;
	xfs_bmbt_irec_t	imap;

	ASSERT(xfs_isilocked(ip, XFS_ILOCK_EXCL));

	zero_offset = XFS_B_FSB_OFFSET(mp, isize);
	if (zero_offset == 0) {
		/*
		 * There are no extra bytes in the last block on disk to
		 * zero, so return.
		 */
		return 0;
	}

	last_fsb = XFS_B_TO_FSBT(mp, isize);
	nimaps = 1;
	error = xfs_bmapi(NULL, ip, last_fsb, 1, 0, NULL, 0, &imap,
			  &nimaps, NULL);
	if (error) {
		return error;
	}
	ASSERT(nimaps > 0);
	/*
	 * If the block underlying isize is just a hole, then there
	 * is nothing to zero.
	 */
	if (imap.br_startblock == HOLESTARTBLOCK) {
		return 0;
	}
	/*
	 * Zero the part of the last block beyond the EOF, and write it
	 * out sync.  We need to drop the ilock while we do this so we
	 * don't deadlock when the buffer cache calls back to us.
	 */
	xfs_iunlock(ip, XFS_ILOCK_EXCL);

	zero_len = mp->m_sb.sb_blocksize - zero_offset;
	if (isize + zero_len > offset)
		zero_len = offset - isize;
	error = xfs_iozero(ip, isize, zero_len);

	xfs_ilock(ip, XFS_ILOCK_EXCL);
	ASSERT(error >= 0);
	return error;
}

/*
 * Zero any on disk space between the current EOF and the new,
 * larger EOF.  This handles the normal case of zeroing the remainder
 * of the last block in the file and the unusual case of zeroing blocks
 * out beyond the size of the file.  This second case only happens
 * with fixed size extents and when the system crashes before the inode
 * size was updated but after blocks were allocated.  If fill is set,
 * then any holes in the range are filled and zeroed.  If not, the holes
 * are left alone as holes.
 */

int					/* error (positive) */
xfs_zero_eof(
	xfs_inode_t	*ip,
	xfs_off_t	offset,		/* starting I/O offset */
	xfs_fsize_t	isize)		/* current inode size */
{
	xfs_mount_t	*mp = ip->i_mount;
	xfs_fileoff_t	start_zero_fsb;
	xfs_fileoff_t	end_zero_fsb;
	xfs_fileoff_t	zero_count_fsb;
	xfs_fileoff_t	last_fsb;
	xfs_fileoff_t	zero_off;
	xfs_fsize_t	zero_len;
	int		nimaps;
	int		error = 0;
	xfs_bmbt_irec_t	imap;

	ASSERT(xfs_isilocked(ip, XFS_ILOCK_EXCL|XFS_IOLOCK_EXCL));
	ASSERT(offset > isize);

	/*
	 * First handle zeroing the block on which isize resides.
	 * We only zero a part of that block so it is handled specially.
	 */
	error = xfs_zero_last_block(ip, offset, isize);
	if (error) {
		ASSERT(xfs_isilocked(ip, XFS_ILOCK_EXCL|XFS_IOLOCK_EXCL));
		return error;
	}

	/*
	 * Calculate the range between the new size and the old
	 * where blocks needing to be zeroed may exist.  To get the
	 * block where the last byte in the file currently resides,
	 * we need to subtract one from the size and truncate back
	 * to a block boundary.  We subtract 1 in case the size is
	 * exactly on a block boundary.
	 */
	last_fsb = isize ? XFS_B_TO_FSBT(mp, isize - 1) : (xfs_fileoff_t)-1;
	start_zero_fsb = XFS_B_TO_FSB(mp, (xfs_ufsize_t)isize);
	end_zero_fsb = XFS_B_TO_FSBT(mp, offset - 1);
	ASSERT((xfs_sfiloff_t)last_fsb < (xfs_sfiloff_t)start_zero_fsb);
	if (last_fsb == end_zero_fsb) {
		/*
		 * The size was only incremented on its last block.
		 * We took care of that above, so just return.
		 */
		return 0;
	}

	ASSERT(start_zero_fsb <= end_zero_fsb);
	while (start_zero_fsb <= end_zero_fsb) {
		nimaps = 1;
		zero_count_fsb = end_zero_fsb - start_zero_fsb + 1;
		error = xfs_bmapi(NULL, ip, start_zero_fsb, zero_count_fsb,
				  0, NULL, 0, &imap, &nimaps, NULL);
		if (error) {
			ASSERT(xfs_isilocked(ip, XFS_ILOCK_EXCL|XFS_IOLOCK_EXCL));
			return error;
		}
		ASSERT(nimaps > 0);

		if (imap.br_state == XFS_EXT_UNWRITTEN ||
		    imap.br_startblock == HOLESTARTBLOCK) {
			/*
			 * This loop handles initializing pages that were
			 * partially initialized by the code below this
			 * loop. It basically zeroes the part of the page
			 * that sits on a hole and sets the page as P_HOLE
			 * and calls remapf if it is a mapped file.
			 */
			start_zero_fsb = imap.br_startoff + imap.br_blockcount;
			ASSERT(start_zero_fsb <= (end_zero_fsb + 1));
			continue;
		}

		/*
		 * There are blocks we need to zero.
		 * Drop the inode lock while we're doing the I/O.
		 * We'll still have the iolock to protect us.
		 */
		xfs_iunlock(ip, XFS_ILOCK_EXCL);

		zero_off = XFS_FSB_TO_B(mp, start_zero_fsb);
		zero_len = XFS_FSB_TO_B(mp, imap.br_blockcount);

		if ((zero_off + zero_len) > offset)
			zero_len = offset - zero_off;

		error = xfs_iozero(ip, zero_off, zero_len);
		if (error) {
			goto out_lock;
		}

		start_zero_fsb = imap.br_startoff + imap.br_blockcount;
		ASSERT(start_zero_fsb <= (end_zero_fsb + 1));

		xfs_ilock(ip, XFS_ILOCK_EXCL);
	}

	return 0;

out_lock:
	xfs_ilock(ip, XFS_ILOCK_EXCL);
	ASSERT(error >= 0);
	return error;
}

/*
 * Common pre-write limit and setup checks.
 *
 * Returns with iolock held according to @iolock.
 */
STATIC ssize_t
xfs_file_aio_write_checks(
	struct file		*file,
	loff_t			*pos,
	size_t			*count,
	int			*iolock)
{
	struct inode		*inode = file->f_mapping->host;
	struct xfs_inode	*ip = XFS_I(inode);
	xfs_fsize_t		new_size;
	int			error = 0;

	error = generic_write_checks(file, pos, count, S_ISBLK(inode->i_mode));
	if (error) {
		xfs_rw_iunlock(ip, XFS_ILOCK_EXCL | *iolock);
		*iolock = 0;
		return error;
	}

	new_size = *pos + *count;
	if (new_size > ip->i_size)
		ip->i_new_size = new_size;

	if (likely(!(file->f_mode & FMODE_NOCMTIME)))
		file_update_time(file);

	/*
	 * If the offset is beyond the size of the file, we need to zero any
	 * blocks that fall between the existing EOF and the start of this
	 * write.
	 */
	if (*pos > ip->i_size)
		error = -xfs_zero_eof(ip, *pos, ip->i_size);

	xfs_rw_iunlock(ip, XFS_ILOCK_EXCL);
	if (error)
		return error;

	/*
	 * If we're writing the file then make sure to clear the setuid and
	 * setgid bits if the process is not being run by root.  This keeps
	 * people from modifying setuid and setgid binaries.
	 */
	return file_remove_suid(file);

}

/*
 * xfs_file_dio_aio_write - handle direct IO writes
 *
 * Lock the inode appropriately to prepare for and issue a direct IO write.
 * By separating it from the buffered write path we remove all the tricky to
 * follow locking changes and looping.
 *
 * If there are cached pages or we're extending the file, we need IOLOCK_EXCL
 * until we're sure the bytes at the new EOF have been zeroed and/or the cached
 * pages are flushed out.
 *
 * In most cases the direct IO writes will be done holding IOLOCK_SHARED
 * allowing them to be done in parallel with reads and other direct IO writes.
 * However, if the IO is not aligned to filesystem blocks, the direct IO layer
 * needs to do sub-block zeroing and that requires serialisation against other
 * direct IOs to the same block. In this case we need to serialise the
 * submission of the unaligned IOs so that we don't get racing block zeroing in
 * the dio layer.  To avoid the problem with aio, we also need to wait for
 * outstanding IOs to complete so that unwritten extent conversion is completed
 * before we try to map the overlapping block. This is currently implemented by
 * hitting it with a big hammer (i.e. xfs_ioend_wait()).
 *
 * Returns with locks held indicated by @iolock and errors indicated by
 * negative return values.
 */
STATIC ssize_t
xfs_file_dio_aio_write(
	struct kiocb		*iocb,
	const struct iovec	*iovp,
	unsigned long		nr_segs,
	loff_t			pos,
	size_t			ocount,
	int			*iolock)
{
	struct file		*file = iocb->ki_filp;
	struct address_space	*mapping = file->f_mapping;
	struct inode		*inode = mapping->host;
	struct xfs_inode	*ip = XFS_I(inode);
	struct xfs_mount	*mp = ip->i_mount;
	ssize_t			ret = 0;
	size_t			count = ocount;
	int			unaligned_io = 0;
	struct xfs_buftarg	*target = XFS_IS_REALTIME_INODE(ip) ?
					mp->m_rtdev_targp : mp->m_ddev_targp;

	*iolock = 0;
	if ((pos & target->bt_smask) || (count & target->bt_smask))
		return -XFS_ERROR(EINVAL);

	if ((pos & mp->m_blockmask) || ((pos + count) & mp->m_blockmask))
		unaligned_io = 1;

	if (unaligned_io || mapping->nrpages || pos > ip->i_size)
		*iolock = XFS_IOLOCK_EXCL;
	else
		*iolock = XFS_IOLOCK_SHARED;
	xfs_rw_ilock(ip, XFS_ILOCK_EXCL | *iolock);

	ret = xfs_file_aio_write_checks(file, &pos, &count, iolock);
	if (ret)
		return ret;

	if (mapping->nrpages) {
		WARN_ON(*iolock != XFS_IOLOCK_EXCL);
		ret = -xfs_flushinval_pages(ip, (pos & PAGE_CACHE_MASK), -1,
							FI_REMAPF_LOCKED);
		if (ret)
			return ret;
	}

	/*
	 * If we are doing unaligned IO, wait for all other IO to drain,
	 * otherwise demote the lock if we had to flush cached pages
	 */
	if (unaligned_io)
		xfs_ioend_wait(ip);
	else if (*iolock == XFS_IOLOCK_EXCL) {
		xfs_rw_ilock_demote(ip, XFS_IOLOCK_EXCL);
		*iolock = XFS_IOLOCK_SHARED;
	}

	trace_xfs_file_direct_write(ip, count, iocb->ki_pos, 0);
	ret = generic_file_direct_write(iocb, iovp,
			&nr_segs, pos, &iocb->ki_pos, count, ocount);

	/* No fallback to buffered IO on errors for XFS. */
	ASSERT(ret < 0 || ret == count);
	return ret;
}

STATIC ssize_t
xfs_file_buffered_aio_write(
	struct kiocb		*iocb,
	const struct iovec	*iovp,
	unsigned long		nr_segs,
	loff_t			pos,
	size_t			ocount,
	int			*iolock)
{
	struct file		*file = iocb->ki_filp;
	struct address_space	*mapping = file->f_mapping;
	struct inode		*inode = mapping->host;
	struct xfs_inode	*ip = XFS_I(inode);
	ssize_t			ret;
	int			enospc = 0;
	size_t			count = ocount;

	*iolock = XFS_IOLOCK_EXCL;
	xfs_rw_ilock(ip, XFS_ILOCK_EXCL | *iolock);

	ret = xfs_file_aio_write_checks(file, &pos, &count, iolock);
	if (ret)
		return ret;

	/* We can write back this queue in page reclaim */
	current->backing_dev_info = mapping->backing_dev_info;

write_retry:
	trace_xfs_file_buffered_write(ip, count, iocb->ki_pos, 0);
	ret = generic_file_buffered_write(iocb, iovp, nr_segs,
			pos, &iocb->ki_pos, count, ret);
	/*
	 * if we just got an ENOSPC, flush the inode now we aren't holding any
	 * page locks and retry *once*
	 */
	if (ret == -ENOSPC && !enospc) {
		ret = -xfs_flush_pages(ip, 0, -1, 0, FI_NONE);
		if (ret)
			return ret;
		enospc = 1;
		goto write_retry;
	}
	current->backing_dev_info = NULL;
	return ret;
}

STATIC ssize_t
xfs_file_aio_write(
	struct kiocb		*iocb,
	const struct iovec	*iovp,
	unsigned long		nr_segs,
	loff_t			pos)
{
	struct file		*file = iocb->ki_filp;
	struct address_space	*mapping = file->f_mapping;
	struct inode		*inode = mapping->host;
	struct xfs_inode	*ip = XFS_I(inode);
	ssize_t			ret;
	int			iolock;
	size_t			ocount = 0;

	XFS_STATS_INC(xs_write_calls);

	BUG_ON(iocb->ki_pos != pos);

	ret = generic_segment_checks(iovp, &nr_segs, &ocount, VERIFY_READ);
	if (ret)
		return ret;

	if (ocount == 0)
		return 0;

	xfs_wait_for_freeze(ip->i_mount, SB_FREEZE_WRITE);

	if (XFS_FORCED_SHUTDOWN(ip->i_mount))
		return -EIO;

	if (unlikely(file->f_flags & O_DIRECT))
		ret = xfs_file_dio_aio_write(iocb, iovp, nr_segs, pos,
						ocount, &iolock);
	else
		ret = xfs_file_buffered_aio_write(iocb, iovp, nr_segs, pos,
						ocount, &iolock);

	xfs_aio_write_isize_update(inode, &iocb->ki_pos, ret);

	if (ret <= 0)
		goto out_unlock;

	/* Handle various SYNC-type writes */
	if ((file->f_flags & O_DSYNC) || IS_SYNC(inode)) {
		loff_t end = pos + ret - 1;
		int error, error2;

		xfs_rw_iunlock(ip, iolock);
		error = filemap_write_and_wait_range(mapping, pos, end);
		xfs_rw_ilock(ip, iolock);

		error2 = -xfs_file_fsync(file,
					 (file->f_flags & __O_SYNC) ? 0 : 1);
		if (error)
			ret = error;
		else if (error2)
			ret = error2;
	}

out_unlock:
	xfs_aio_write_newsize_update(ip);
	xfs_rw_iunlock(ip, iolock);
	return ret;
}

STATIC long
xfs_file_fallocate(
	struct file	*file,
	int		mode,
	loff_t		offset,
	loff_t		len)
{
	struct inode	*inode = file->f_path.dentry->d_inode;
	long		error;
	loff_t		new_size = 0;
	xfs_flock64_t	bf;
	xfs_inode_t	*ip = XFS_I(inode);
	int		cmd = XFS_IOC_RESVSP;
<<<<<<< HEAD
=======
	int		attr_flags = XFS_ATTR_NOLOCK;
>>>>>>> 105e53f8

	if (mode & ~(FALLOC_FL_KEEP_SIZE | FALLOC_FL_PUNCH_HOLE))
		return -EOPNOTSUPP;

	bf.l_whence = 0;
	bf.l_start = offset;
	bf.l_len = len;

	xfs_ilock(ip, XFS_IOLOCK_EXCL);

	if (mode & FALLOC_FL_PUNCH_HOLE)
		cmd = XFS_IOC_UNRESVSP;

	/* check the new inode size is valid before allocating */
	if (!(mode & FALLOC_FL_KEEP_SIZE) &&
	    offset + len > i_size_read(inode)) {
		new_size = offset + len;
		error = inode_newsize_ok(inode, new_size);
		if (error)
			goto out_unlock;
	}

<<<<<<< HEAD
	error = -xfs_change_file_space(ip, cmd, &bf, 0, XFS_ATTR_NOLOCK);
=======
	if (file->f_flags & O_DSYNC)
		attr_flags |= XFS_ATTR_SYNC;

	error = -xfs_change_file_space(ip, cmd, &bf, 0, attr_flags);
>>>>>>> 105e53f8
	if (error)
		goto out_unlock;

	/* Change file size if needed */
	if (new_size) {
		struct iattr iattr;

		iattr.ia_valid = ATTR_SIZE;
		iattr.ia_size = new_size;
		error = -xfs_setattr(ip, &iattr, XFS_ATTR_NOLOCK);
	}

out_unlock:
	xfs_iunlock(ip, XFS_IOLOCK_EXCL);
	return error;
}


STATIC int
xfs_file_open(
	struct inode	*inode,
	struct file	*file)
{
	if (!(file->f_flags & O_LARGEFILE) && i_size_read(inode) > MAX_NON_LFS)
		return -EFBIG;
	if (XFS_FORCED_SHUTDOWN(XFS_M(inode->i_sb)))
		return -EIO;
	return 0;
}

STATIC int
xfs_dir_open(
	struct inode	*inode,
	struct file	*file)
{
	struct xfs_inode *ip = XFS_I(inode);
	int		mode;
	int		error;

	error = xfs_file_open(inode, file);
	if (error)
		return error;

	/*
	 * If there are any blocks, read-ahead block 0 as we're almost
	 * certain to have the next operation be a read there.
	 */
	mode = xfs_ilock_map_shared(ip);
	if (ip->i_d.di_nextents > 0)
		xfs_da_reada_buf(NULL, ip, 0, XFS_DATA_FORK);
	xfs_iunlock(ip, mode);
	return 0;
}

STATIC int
xfs_file_release(
	struct inode	*inode,
	struct file	*filp)
{
	return -xfs_release(XFS_I(inode));
}

STATIC int
xfs_file_readdir(
	struct file	*filp,
	void		*dirent,
	filldir_t	filldir)
{
	struct inode	*inode = filp->f_path.dentry->d_inode;
	xfs_inode_t	*ip = XFS_I(inode);
	int		error;
	size_t		bufsize;

	/*
	 * The Linux API doesn't pass down the total size of the buffer
	 * we read into down to the filesystem.  With the filldir concept
	 * it's not needed for correct information, but the XFS dir2 leaf
	 * code wants an estimate of the buffer size to calculate it's
	 * readahead window and size the buffers used for mapping to
	 * physical blocks.
	 *
	 * Try to give it an estimate that's good enough, maybe at some
	 * point we can change the ->readdir prototype to include the
	 * buffer size.  For now we use the current glibc buffer size.
	 */
	bufsize = (size_t)min_t(loff_t, 32768, ip->i_d.di_size);

	error = xfs_readdir(ip, dirent, bufsize,
				(xfs_off_t *)&filp->f_pos, filldir);
	if (error)
		return -error;
	return 0;
}

STATIC int
xfs_file_mmap(
	struct file	*filp,
	struct vm_area_struct *vma)
{
	vma->vm_ops = &xfs_file_vm_ops;
	vma->vm_flags |= VM_CAN_NONLINEAR;

	file_accessed(filp);
	return 0;
}

/*
 * mmap()d file has taken write protection fault and is being made
 * writable. We can set the page state up correctly for a writable
 * page, which means we can do correct delalloc accounting (ENOSPC
 * checking!) and unwritten extent mapping.
 */
STATIC int
xfs_vm_page_mkwrite(
	struct vm_area_struct	*vma,
	struct vm_fault		*vmf)
{
	return block_page_mkwrite(vma, vmf, xfs_get_blocks);
}

const struct file_operations xfs_file_operations = {
	.llseek		= generic_file_llseek,
	.read		= do_sync_read,
	.write		= do_sync_write,
	.aio_read	= xfs_file_aio_read,
	.aio_write	= xfs_file_aio_write,
	.splice_read	= xfs_file_splice_read,
	.splice_write	= xfs_file_splice_write,
	.unlocked_ioctl	= xfs_file_ioctl,
#ifdef CONFIG_COMPAT
	.compat_ioctl	= xfs_file_compat_ioctl,
#endif
	.mmap		= xfs_file_mmap,
	.open		= xfs_file_open,
	.release	= xfs_file_release,
	.fsync		= xfs_file_fsync,
	.fallocate	= xfs_file_fallocate,
};

const struct file_operations xfs_dir_file_operations = {
	.open		= xfs_dir_open,
	.read		= generic_read_dir,
	.readdir	= xfs_file_readdir,
	.llseek		= generic_file_llseek,
	.unlocked_ioctl	= xfs_file_ioctl,
#ifdef CONFIG_COMPAT
	.compat_ioctl	= xfs_file_compat_ioctl,
#endif
	.fsync		= xfs_file_fsync,
};

static const struct vm_operations_struct xfs_file_vm_ops = {
	.fault		= filemap_fault,
	.page_mkwrite	= xfs_vm_page_mkwrite,
};<|MERGE_RESOLUTION|>--- conflicted
+++ resolved
@@ -381,11 +381,7 @@
 
 /*
  * If this was a direct or synchronous I/O that failed (such as ENOSPC) then
-<<<<<<< HEAD
- * part of the I/O may have been written to disk before the error occured.  In
-=======
  * part of the I/O may have been written to disk before the error occurred.  In
->>>>>>> 105e53f8
  * this case the on-disk file size may have been adjusted beyond the in-memory
  * file size and now needs to be truncated back.
  */
@@ -900,10 +896,7 @@
 	xfs_flock64_t	bf;
 	xfs_inode_t	*ip = XFS_I(inode);
 	int		cmd = XFS_IOC_RESVSP;
-<<<<<<< HEAD
-=======
 	int		attr_flags = XFS_ATTR_NOLOCK;
->>>>>>> 105e53f8
 
 	if (mode & ~(FALLOC_FL_KEEP_SIZE | FALLOC_FL_PUNCH_HOLE))
 		return -EOPNOTSUPP;
@@ -926,14 +919,10 @@
 			goto out_unlock;
 	}
 
-<<<<<<< HEAD
-	error = -xfs_change_file_space(ip, cmd, &bf, 0, XFS_ATTR_NOLOCK);
-=======
 	if (file->f_flags & O_DSYNC)
 		attr_flags |= XFS_ATTR_SYNC;
 
 	error = -xfs_change_file_space(ip, cmd, &bf, 0, attr_flags);
->>>>>>> 105e53f8
 	if (error)
 		goto out_unlock;
 
