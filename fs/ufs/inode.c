--- conflicted
+++ resolved
@@ -527,11 +527,7 @@
 const struct address_space_operations ufs_aops = {
 	.dirty_folio = block_dirty_folio,
 	.invalidate_folio = block_invalidate_folio,
-<<<<<<< HEAD
-	.readpage = ufs_readpage,
-=======
 	.read_folio = ufs_read_folio,
->>>>>>> 88084a3d
 	.writepage = ufs_writepage,
 	.write_begin = ufs_write_begin,
 	.write_end = ufs_write_end,
