/*
 * fs/fs-writeback.c
 *
 * Copyright (C) 2002, Linus Torvalds.
 *
 * Contains all the functions related to writing back and waiting
 * upon dirty inodes against superblocks, and writing back dirty
 * pages against inodes.  ie: data writeback.  Writeout of the
 * inode itself is not handled here.
 *
 * 10Apr2002	Andrew Morton
 *		Split out of fs/inode.c
 *		Additions for address_space-based writeback
 */

#include <linux/kernel.h>
#include <linux/module.h>
#include <linux/spinlock.h>
#include <linux/sched.h>
#include <linux/fs.h>
#include <linux/mm.h>
#include <linux/kthread.h>
#include <linux/freezer.h>
#include <linux/writeback.h>
#include <linux/blkdev.h>
#include <linux/backing-dev.h>
#include <linux/buffer_head.h>
#include "internal.h"

#define inode_to_bdi(inode)	((inode)->i_mapping->backing_dev_info)

/*
 * We don't actually have pdflush, but this one is exported though /proc...
 */
int nr_pdflush_threads;

/*
 * Passed into wb_writeback(), essentially a subset of writeback_control
 */
struct wb_writeback_args {
	long nr_pages;
	struct super_block *sb;
	enum writeback_sync_modes sync_mode;
<<<<<<< HEAD
	int for_kupdate;
	int range_cyclic;
=======
	int for_kupdate:1;
	int range_cyclic:1;
	int for_background:1;
>>>>>>> 71623855
};

/*
 * Work items for the bdi_writeback threads
 */
struct bdi_work {
	struct list_head list;		/* pending work list */
	struct rcu_head rcu_head;	/* for RCU free/clear of work */

	unsigned long seen;		/* threads that have seen this work */
	atomic_t pending;		/* number of threads still to do work */

	struct wb_writeback_args args;	/* writeback arguments */

	unsigned long state;		/* flag bits, see WS_* */
};

enum {
	WS_USED_B = 0,
	WS_ONSTACK_B,
};

#define WS_USED (1 << WS_USED_B)
#define WS_ONSTACK (1 << WS_ONSTACK_B)

static inline bool bdi_work_on_stack(struct bdi_work *work)
{
	return test_bit(WS_ONSTACK_B, &work->state);
}

static inline void bdi_work_init(struct bdi_work *work,
				 struct wb_writeback_args *args)
{
	INIT_RCU_HEAD(&work->rcu_head);
	work->args = *args;
	work->state = WS_USED;
}

/**
 * writeback_in_progress - determine whether there is writeback in progress
 * @bdi: the device's backing_dev_info structure.
 *
 * Determine whether there is writeback waiting to be handled against a
 * backing device.
 */
int writeback_in_progress(struct backing_dev_info *bdi)
{
	return !list_empty(&bdi->work_list);
}

static void bdi_work_clear(struct bdi_work *work)
{
	clear_bit(WS_USED_B, &work->state);
	smp_mb__after_clear_bit();
	/*
	 * work can have disappeared at this point. bit waitq functions
	 * should be able to tolerate this, provided bdi_sched_wait does
	 * not dereference it's pointer argument.
	*/
	wake_up_bit(&work->state, WS_USED_B);
}

static void bdi_work_free(struct rcu_head *head)
{
	struct bdi_work *work = container_of(head, struct bdi_work, rcu_head);

	if (!bdi_work_on_stack(work))
		kfree(work);
	else
		bdi_work_clear(work);
}

static void wb_work_complete(struct bdi_work *work)
{
	const enum writeback_sync_modes sync_mode = work->args.sync_mode;
	int onstack = bdi_work_on_stack(work);

	/*
	 * For allocated work, we can clear the done/seen bit right here.
	 * For on-stack work, we need to postpone both the clear and free
	 * to after the RCU grace period, since the stack could be invalidated
	 * as soon as bdi_work_clear() has done the wakeup.
	 */
	if (!onstack)
		bdi_work_clear(work);
	if (sync_mode == WB_SYNC_NONE || onstack)
		call_rcu(&work->rcu_head, bdi_work_free);
}

static void wb_clear_pending(struct bdi_writeback *wb, struct bdi_work *work)
{
	/*
	 * The caller has retrieved the work arguments from this work,
	 * drop our reference. If this is the last ref, delete and free it
	 */
	if (atomic_dec_and_test(&work->pending)) {
		struct backing_dev_info *bdi = wb->bdi;

		spin_lock(&bdi->wb_lock);
		list_del_rcu(&work->list);
		spin_unlock(&bdi->wb_lock);

		wb_work_complete(work);
	}
}

static void bdi_queue_work(struct backing_dev_info *bdi, struct bdi_work *work)
{
	work->seen = bdi->wb_mask;
	BUG_ON(!work->seen);
	atomic_set(&work->pending, bdi->wb_cnt);
	BUG_ON(!bdi->wb_cnt);

	/*
	 * list_add_tail_rcu() contains the necessary barriers to
	 * make sure the above stores are seen before the item is
	 * noticed on the list
	 */
	spin_lock(&bdi->wb_lock);
	list_add_tail_rcu(&work->list, &bdi->work_list);
	spin_unlock(&bdi->wb_lock);

	/*
	 * If the default thread isn't there, make sure we add it. When
	 * it gets created and wakes up, we'll run this work.
	 */
	if (unlikely(list_empty_careful(&bdi->wb_list)))
		wake_up_process(default_backing_dev_info.wb.task);
	else {
		struct bdi_writeback *wb = &bdi->wb;

		if (wb->task)
			wake_up_process(wb->task);
	}
}

/*
 * Used for on-stack allocated work items. The caller needs to wait until
 * the wb threads have acked the work before it's safe to continue.
 */
static void bdi_wait_on_work_clear(struct bdi_work *work)
{
	wait_on_bit(&work->state, WS_USED_B, bdi_sched_wait,
		    TASK_UNINTERRUPTIBLE);
}

static void bdi_alloc_queue_work(struct backing_dev_info *bdi,
				 struct wb_writeback_args *args)
{
	struct bdi_work *work;

	/*
	 * This is WB_SYNC_NONE writeback, so if allocation fails just
	 * wakeup the thread for old dirty data writeback
	 */
	work = kmalloc(sizeof(*work), GFP_ATOMIC);
	if (work) {
		bdi_work_init(work, args);
		bdi_queue_work(bdi, work);
	} else {
		struct bdi_writeback *wb = &bdi->wb;

		if (wb->task)
			wake_up_process(wb->task);
	}
}

/**
 * bdi_sync_writeback - start and wait for writeback
 * @bdi: the backing device to write from
 * @sb: write inodes from this super_block
 *
 * Description:
 *   This does WB_SYNC_ALL data integrity writeback and waits for the
 *   IO to complete. Callers must hold the sb s_umount semaphore for
 *   reading, to avoid having the super disappear before we are done.
 */
static void bdi_sync_writeback(struct backing_dev_info *bdi,
			       struct super_block *sb)
{
	struct wb_writeback_args args = {
		.sb		= sb,
		.sync_mode	= WB_SYNC_ALL,
		.nr_pages	= LONG_MAX,
		.range_cyclic	= 0,
	};
	struct bdi_work work;

	bdi_work_init(&work, &args);
	work.state |= WS_ONSTACK;

	bdi_queue_work(bdi, &work);
	bdi_wait_on_work_clear(&work);
}

/**
 * bdi_start_writeback - start writeback
 * @bdi: the backing device to write from
 * @nr_pages: the number of pages to write
 *
 * Description:
 *   This does WB_SYNC_NONE opportunistic writeback. The IO is only
 *   started when this function returns, we make no guarentees on
 *   completion. Caller need not hold sb s_umount semaphore.
 *
 */
<<<<<<< HEAD
void bdi_start_writeback(struct backing_dev_info *bdi, long nr_pages)
{
	struct wb_writeback_args args = {
=======
void bdi_start_writeback(struct backing_dev_info *bdi, struct super_block *sb,
			 long nr_pages)
{
	struct wb_writeback_args args = {
		.sb		= sb,
>>>>>>> 71623855
		.sync_mode	= WB_SYNC_NONE,
		.nr_pages	= nr_pages,
		.range_cyclic	= 1,
	};

<<<<<<< HEAD
=======
	/*
	 * We treat @nr_pages=0 as the special case to do background writeback,
	 * ie. to sync pages until the background dirty threshold is reached.
	 */
	if (!nr_pages) {
		args.nr_pages = LONG_MAX;
		args.for_background = 1;
	}

>>>>>>> 71623855
	bdi_alloc_queue_work(bdi, &args);
}

/*
 * Redirty an inode: set its when-it-was dirtied timestamp and move it to the
 * furthest end of its superblock's dirty-inode list.
 *
 * Before stamping the inode's ->dirtied_when, we check to see whether it is
 * already the most-recently-dirtied inode on the b_dirty list.  If that is
 * the case then the inode must have been redirtied while it was being written
 * out and we don't reset its dirtied_when.
 */
static void redirty_tail(struct inode *inode)
{
	struct bdi_writeback *wb = &inode_to_bdi(inode)->wb;

	if (!list_empty(&wb->b_dirty)) {
		struct inode *tail;

		tail = list_entry(wb->b_dirty.next, struct inode, i_list);
		if (time_before(inode->dirtied_when, tail->dirtied_when))
			inode->dirtied_when = jiffies;
	}
	list_move(&inode->i_list, &wb->b_dirty);
}

/*
 * requeue inode for re-scanning after bdi->b_io list is exhausted.
 */
static void requeue_io(struct inode *inode)
{
	struct bdi_writeback *wb = &inode_to_bdi(inode)->wb;

	list_move(&inode->i_list, &wb->b_more_io);
}

static void inode_sync_complete(struct inode *inode)
{
	/*
	 * Prevent speculative execution through spin_unlock(&inode_lock);
	 */
	smp_mb();
	wake_up_bit(&inode->i_state, __I_SYNC);
}

static bool inode_dirtied_after(struct inode *inode, unsigned long t)
{
	bool ret = time_after(inode->dirtied_when, t);
#ifndef CONFIG_64BIT
	/*
	 * For inodes being constantly redirtied, dirtied_when can get stuck.
	 * It _appears_ to be in the future, but is actually in distant past.
	 * This test is necessary to prevent such wrapped-around relative times
	 * from permanently stopping the whole bdi writeback.
	 */
	ret = ret && time_before_eq(inode->dirtied_when, jiffies);
#endif
	return ret;
}

/*
 * Move expired dirty inodes from @delaying_queue to @dispatch_queue.
 */
static void move_expired_inodes(struct list_head *delaying_queue,
			       struct list_head *dispatch_queue,
				unsigned long *older_than_this)
{
	LIST_HEAD(tmp);
	struct list_head *pos, *node;
	struct super_block *sb = NULL;
	struct inode *inode;
	int do_sb_sort = 0;

	while (!list_empty(delaying_queue)) {
		inode = list_entry(delaying_queue->prev, struct inode, i_list);
		if (older_than_this &&
		    inode_dirtied_after(inode, *older_than_this))
			break;
		if (sb && sb != inode->i_sb)
			do_sb_sort = 1;
		sb = inode->i_sb;
		list_move(&inode->i_list, &tmp);
	}

	/* just one sb in list, splice to dispatch_queue and we're done */
	if (!do_sb_sort) {
		list_splice(&tmp, dispatch_queue);
		return;
	}

	/* Move inodes from one superblock together */
	while (!list_empty(&tmp)) {
		inode = list_entry(tmp.prev, struct inode, i_list);
		sb = inode->i_sb;
		list_for_each_prev_safe(pos, node, &tmp) {
			inode = list_entry(pos, struct inode, i_list);
			if (inode->i_sb == sb)
				list_move(&inode->i_list, dispatch_queue);
		}
	}
}

/*
 * Queue all expired dirty inodes for io, eldest first.
 */
static void queue_io(struct bdi_writeback *wb, unsigned long *older_than_this)
{
	list_splice_init(&wb->b_more_io, wb->b_io.prev);
	move_expired_inodes(&wb->b_dirty, &wb->b_io, older_than_this);
}

static int write_inode(struct inode *inode, int sync)
{
	if (inode->i_sb->s_op->write_inode && !is_bad_inode(inode))
		return inode->i_sb->s_op->write_inode(inode, sync);
	return 0;
}

/*
 * Wait for writeback on an inode to complete.
 */
static void inode_wait_for_writeback(struct inode *inode)
{
	DEFINE_WAIT_BIT(wq, &inode->i_state, __I_SYNC);
	wait_queue_head_t *wqh;

	wqh = bit_waitqueue(&inode->i_state, __I_SYNC);
	do {
		spin_unlock(&inode_lock);
		__wait_on_bit(wqh, &wq, inode_wait, TASK_UNINTERRUPTIBLE);
		spin_lock(&inode_lock);
	} while (inode->i_state & I_SYNC);
}

/*
 * Write out an inode's dirty pages.  Called under inode_lock.  Either the
 * caller has ref on the inode (either via __iget or via syscall against an fd)
 * or the inode has I_WILL_FREE set (via generic_forget_inode)
 *
 * If `wait' is set, wait on the writeout.
 *
 * The whole writeout design is quite complex and fragile.  We want to avoid
 * starvation of particular inodes when others are being redirtied, prevent
 * livelocks, etc.
 *
 * Called under inode_lock.
 */
static int
writeback_single_inode(struct inode *inode, struct writeback_control *wbc)
{
	struct address_space *mapping = inode->i_mapping;
	int wait = wbc->sync_mode == WB_SYNC_ALL;
	unsigned dirty;
	int ret;

	if (!atomic_read(&inode->i_count))
		WARN_ON(!(inode->i_state & (I_WILL_FREE|I_FREEING)));
	else
		WARN_ON(inode->i_state & I_WILL_FREE);

	if (inode->i_state & I_SYNC) {
		/*
		 * If this inode is locked for writeback and we are not doing
		 * writeback-for-data-integrity, move it to b_more_io so that
		 * writeback can proceed with the other inodes on s_io.
		 *
		 * We'll have another go at writing back this inode when we
		 * completed a full scan of b_io.
		 */
		if (!wait) {
			requeue_io(inode);
			return 0;
		}

		/*
		 * It's a data-integrity sync.  We must wait.
		 */
		inode_wait_for_writeback(inode);
	}

	BUG_ON(inode->i_state & I_SYNC);

	/* Set I_SYNC, reset I_DIRTY */
	dirty = inode->i_state & I_DIRTY;
	inode->i_state |= I_SYNC;
	inode->i_state &= ~I_DIRTY;

	spin_unlock(&inode_lock);

	ret = do_writepages(mapping, wbc);

	/* Don't write the inode if only I_DIRTY_PAGES was set */
	if (dirty & (I_DIRTY_SYNC | I_DIRTY_DATASYNC)) {
		int err = write_inode(inode, wait);
		if (ret == 0)
			ret = err;
	}

	if (wait) {
		int err = filemap_fdatawait(mapping);
		if (ret == 0)
			ret = err;
	}

	spin_lock(&inode_lock);
	inode->i_state &= ~I_SYNC;
	if (!(inode->i_state & (I_FREEING | I_CLEAR))) {
		if ((inode->i_state & I_DIRTY_PAGES) && wbc->for_kupdate) {
			/*
			 * More pages get dirtied by a fast dirtier.
			 */
			goto select_queue;
		} else if (inode->i_state & I_DIRTY) {
			/*
			 * At least XFS will redirty the inode during the
			 * writeback (delalloc) and on io completion (isize).
			 */
			redirty_tail(inode);
		} else if (mapping_tagged(mapping, PAGECACHE_TAG_DIRTY)) {
			/*
			 * We didn't write back all the pages.  nfs_writepages()
			 * sometimes bales out without doing anything. Redirty
			 * the inode; Move it from b_io onto b_more_io/b_dirty.
			 */
			/*
			 * akpm: if the caller was the kupdate function we put
			 * this inode at the head of b_dirty so it gets first
			 * consideration.  Otherwise, move it to the tail, for
			 * the reasons described there.  I'm not really sure
			 * how much sense this makes.  Presumably I had a good
			 * reasons for doing it this way, and I'd rather not
			 * muck with it at present.
			 */
			if (wbc->for_kupdate) {
				/*
				 * For the kupdate function we move the inode
				 * to b_more_io so it will get more writeout as
				 * soon as the queue becomes uncongested.
				 */
				inode->i_state |= I_DIRTY_PAGES;
select_queue:
				if (wbc->nr_to_write <= 0) {
					/*
					 * slice used up: queue for next turn
					 */
					requeue_io(inode);
				} else {
					/*
					 * somehow blocked: retry later
					 */
					redirty_tail(inode);
				}
			} else {
				/*
				 * Otherwise fully redirty the inode so that
				 * other inodes on this superblock will get some
				 * writeout.  Otherwise heavy writing to one
				 * file would indefinitely suspend writeout of
				 * all the other files.
				 */
				inode->i_state |= I_DIRTY_PAGES;
				redirty_tail(inode);
			}
		} else if (atomic_read(&inode->i_count)) {
			/*
			 * The inode is clean, inuse
			 */
			list_move(&inode->i_list, &inode_in_use);
		} else {
			/*
			 * The inode is clean, unused
			 */
			list_move(&inode->i_list, &inode_unused);
		}
	}
	inode_sync_complete(inode);
	return ret;
}

static void unpin_sb_for_writeback(struct super_block **psb)
{
	struct super_block *sb = *psb;

	if (sb) {
		up_read(&sb->s_umount);
		put_super(sb);
		*psb = NULL;
	}
}

/*
 * For WB_SYNC_NONE writeback, the caller does not have the sb pinned
 * before calling writeback. So make sure that we do pin it, so it doesn't
 * go away while we are writing inodes from it.
 *
 * Returns 0 if the super was successfully pinned (or pinning wasn't needed),
 * 1 if we failed.
 */
static int pin_sb_for_writeback(struct writeback_control *wbc,
<<<<<<< HEAD
				   struct inode *inode)
=======
				struct inode *inode, struct super_block **psb)
>>>>>>> 71623855
{
	struct super_block *sb = inode->i_sb;

	/*
<<<<<<< HEAD
=======
	 * If this sb is already pinned, nothing more to do. If not and
	 * *psb is non-NULL, unpin the old one first
	 */
	if (sb == *psb)
		return 0;
	else if (*psb)
		unpin_sb_for_writeback(psb);

	/*
>>>>>>> 71623855
	 * Caller must already hold the ref for this
	 */
	if (wbc->sync_mode == WB_SYNC_ALL) {
		WARN_ON(!rwsem_is_locked(&sb->s_umount));
		return 0;
	}

	spin_lock(&sb_lock);
	sb->s_count++;
	if (down_read_trylock(&sb->s_umount)) {
		if (sb->s_root) {
			spin_unlock(&sb_lock);
<<<<<<< HEAD
			return 0;
=======
			goto pinned;
>>>>>>> 71623855
		}
		/*
		 * umounted, drop rwsem again and fall through to failure
		 */
		up_read(&sb->s_umount);
	}

	sb->s_count--;
	spin_unlock(&sb_lock);
	return 1;
<<<<<<< HEAD
}

static void unpin_sb_for_writeback(struct writeback_control *wbc,
				   struct inode *inode)
{
	struct super_block *sb = inode->i_sb;

	if (wbc->sync_mode == WB_SYNC_ALL)
		return;

	up_read(&sb->s_umount);
	put_super(sb);
=======
pinned:
	*psb = sb;
	return 0;
>>>>>>> 71623855
}

static void writeback_inodes_wb(struct bdi_writeback *wb,
				struct writeback_control *wbc)
{
<<<<<<< HEAD
	struct super_block *sb = wbc->sb;
=======
	struct super_block *sb = wbc->sb, *pin_sb = NULL;
>>>>>>> 71623855
	const int is_blkdev_sb = sb_is_blkdev_sb(sb);
	const unsigned long start = jiffies;	/* livelock avoidance */

	spin_lock(&inode_lock);

	if (!wbc->for_kupdate || list_empty(&wb->b_io))
		queue_io(wb, wbc->older_than_this);

	while (!list_empty(&wb->b_io)) {
		struct inode *inode = list_entry(wb->b_io.prev,
						struct inode, i_list);
		long pages_skipped;

		/*
		 * super block given and doesn't match, skip this inode
		 */
		if (sb && sb != inode->i_sb) {
			redirty_tail(inode);
			continue;
		}

		if (!bdi_cap_writeback_dirty(wb->bdi)) {
			redirty_tail(inode);
			if (is_blkdev_sb) {
				/*
				 * Dirty memory-backed blockdev: the ramdisk
				 * driver does this.  Skip just this inode
				 */
				continue;
			}
			/*
			 * Dirty memory-backed inode against a filesystem other
			 * than the kernel-internal bdev filesystem.  Skip the
			 * entire superblock.
			 */
			break;
		}

		if (inode->i_state & (I_NEW | I_WILL_FREE)) {
			requeue_io(inode);
			continue;
		}

		if (wbc->nonblocking && bdi_write_congested(wb->bdi)) {
			wbc->encountered_congestion = 1;
			if (!is_blkdev_sb)
				break;		/* Skip a congested fs */
			requeue_io(inode);
			continue;		/* Skip a congested blockdev */
		}

		/*
		 * Was this inode dirtied after sync_sb_inodes was called?
		 * This keeps sync from extra jobs and livelock.
		 */
		if (inode_dirtied_after(inode, start))
			break;

<<<<<<< HEAD
		if (pin_sb_for_writeback(wbc, inode)) {
=======
		if (pin_sb_for_writeback(wbc, inode, &pin_sb)) {
>>>>>>> 71623855
			requeue_io(inode);
			continue;
		}

		BUG_ON(inode->i_state & (I_FREEING | I_CLEAR));
		__iget(inode);
		pages_skipped = wbc->pages_skipped;
		writeback_single_inode(inode, wbc);
<<<<<<< HEAD
		unpin_sb_for_writeback(wbc, inode);
=======
>>>>>>> 71623855
		if (wbc->pages_skipped != pages_skipped) {
			/*
			 * writeback is not making progress due to locked
			 * buffers.  Skip this inode for now.
			 */
			redirty_tail(inode);
		}
		spin_unlock(&inode_lock);
		iput(inode);
		cond_resched();
		spin_lock(&inode_lock);
		if (wbc->nr_to_write <= 0) {
			wbc->more_io = 1;
			break;
		}
		if (!list_empty(&wb->b_more_io))
			wbc->more_io = 1;
	}

<<<<<<< HEAD
	spin_unlock(&inode_lock);
	/* Leave any unwritten inodes on b_io */
}

void writeback_inodes_wbc(struct writeback_control *wbc)
{
	struct backing_dev_info *bdi = wbc->bdi;

	writeback_inodes_wb(&bdi->wb, wbc);
}

/*
 * The maximum number of pages to writeout in a single bdi flush/kupdate
 * operation.  We do this so we don't hold I_SYNC against an inode for
 * enormous amounts of time, which would block a userspace task which has
 * been forced to throttle against that inode.  Also, the code reevaluates
 * the dirty each time it has written this many pages.
 */
#define MAX_WRITEBACK_PAGES     1024

static inline bool over_bground_thresh(void)
{
	unsigned long background_thresh, dirty_thresh;

	get_dirty_limits(&background_thresh, &dirty_thresh, NULL, NULL);

	return (global_page_state(NR_FILE_DIRTY) +
		global_page_state(NR_UNSTABLE_NFS) >= background_thresh);
}

/*
 * Explicit flushing or periodic writeback of "old" data.
 *
 * Define "old": the first time one of an inode's pages is dirtied, we mark the
 * dirtying-time in the inode's address_space.  So this periodic writeback code
 * just walks the superblock inode list, writing back any inodes which are
 * older than a specific point in time.
 *
 * Try to run once per dirty_writeback_interval.  But if a writeback event
 * takes longer than a dirty_writeback_interval interval, then leave a
 * one-second gap.
 *
 * older_than_this takes precedence over nr_to_write.  So we'll only write back
 * all dirty pages if they are all attached to "old" mappings.
 */
static long wb_writeback(struct bdi_writeback *wb,
			 struct wb_writeback_args *args)
{
	struct writeback_control wbc = {
		.bdi			= wb->bdi,
		.sb			= args->sb,
		.sync_mode		= args->sync_mode,
		.older_than_this	= NULL,
		.for_kupdate		= args->for_kupdate,
		.range_cyclic		= args->range_cyclic,
	};
	unsigned long oldest_jif;
	long wrote = 0;

	if (wbc.for_kupdate) {
		wbc.older_than_this = &oldest_jif;
		oldest_jif = jiffies -
				msecs_to_jiffies(dirty_expire_interval * 10);
	}
	if (!wbc.range_cyclic) {
		wbc.range_start = 0;
		wbc.range_end = LLONG_MAX;
	}

	for (;;) {
		/*
		 * Don't flush anything for non-integrity writeback where
		 * no nr_pages was given
		 */
		if (!args->for_kupdate && args->nr_pages <= 0 &&
		     args->sync_mode == WB_SYNC_NONE)
			break;

		/*
		 * If no specific pages were given and this is just a
		 * periodic background writeout and we are below the
		 * background dirty threshold, don't do anything
		 */
		if (args->for_kupdate && args->nr_pages <= 0 &&
		    !over_bground_thresh())
			break;

		wbc.more_io = 0;
		wbc.encountered_congestion = 0;
		wbc.nr_to_write = MAX_WRITEBACK_PAGES;
		wbc.pages_skipped = 0;
		writeback_inodes_wb(wb, &wbc);
		args->nr_pages -= MAX_WRITEBACK_PAGES - wbc.nr_to_write;
		wrote += MAX_WRITEBACK_PAGES - wbc.nr_to_write;

		/*
		 * If we ran out of stuff to write, bail unless more_io got set
		 */
		if (wbc.nr_to_write > 0 || wbc.pages_skipped > 0) {
			if (wbc.more_io && !wbc.for_kupdate)
				continue;
			break;
		}
	}

	return wrote;
}

/*
 * Return the next bdi_work struct that hasn't been processed by this
 * wb thread yet. ->seen is initially set for each thread that exists
 * for this device, when a thread first notices a piece of work it
 * clears its bit. Depending on writeback type, the thread will notify
 * completion on either receiving the work (WB_SYNC_NONE) or after
 * it is done (WB_SYNC_ALL).
 */
static struct bdi_work *get_next_work_item(struct backing_dev_info *bdi,
					   struct bdi_writeback *wb)
{
	struct bdi_work *work, *ret = NULL;

	rcu_read_lock();

	list_for_each_entry_rcu(work, &bdi->work_list, list) {
		if (!test_bit(wb->nr, &work->seen))
			continue;
		clear_bit(wb->nr, &work->seen);

		ret = work;
		break;
	}

	rcu_read_unlock();
	return ret;
}

static long wb_check_old_data_flush(struct bdi_writeback *wb)
{
	unsigned long expired;
	long nr_pages;

	expired = wb->last_old_flush +
			msecs_to_jiffies(dirty_writeback_interval * 10);
	if (time_before(jiffies, expired))
		return 0;

	wb->last_old_flush = jiffies;
	nr_pages = global_page_state(NR_FILE_DIRTY) +
			global_page_state(NR_UNSTABLE_NFS) +
			(inodes_stat.nr_inodes - inodes_stat.nr_unused);

	if (nr_pages) {
		struct wb_writeback_args args = {
			.nr_pages	= nr_pages,
			.sync_mode	= WB_SYNC_NONE,
			.for_kupdate	= 1,
			.range_cyclic	= 1,
		};

		return wb_writeback(wb, &args);
	}

	return 0;
}

/*
 * Retrieve work items and do the writeback they describe
 */
long wb_do_writeback(struct bdi_writeback *wb, int force_wait)
{
	struct backing_dev_info *bdi = wb->bdi;
	struct bdi_work *work;
	long wrote = 0;

	while ((work = get_next_work_item(bdi, wb)) != NULL) {
		struct wb_writeback_args args = work->args;

		/*
		 * Override sync mode, in case we must wait for completion
		 */
		if (force_wait)
			work->args.sync_mode = args.sync_mode = WB_SYNC_ALL;

		/*
		 * If this isn't a data integrity operation, just notify
		 * that we have seen this work and we are now starting it.
		 */
		if (args.sync_mode == WB_SYNC_NONE)
			wb_clear_pending(wb, work);

		wrote += wb_writeback(wb, &args);

		/*
		 * This is a data integrity writeback, so only do the
		 * notification when we have completed the work.
		 */
		if (args.sync_mode == WB_SYNC_ALL)
			wb_clear_pending(wb, work);
	}

	/*
	 * Check for periodic writeback, kupdated() style
	 */
	wrote += wb_check_old_data_flush(wb);

	return wrote;
}

/*
 * Handle writeback of dirty data for the device backed by this bdi. Also
 * wakes up periodically and does kupdated style flushing.
 */
int bdi_writeback_task(struct bdi_writeback *wb)
{
	unsigned long last_active = jiffies;
	unsigned long wait_jiffies = -1UL;
	long pages_written;

	while (!kthread_should_stop()) {
		pages_written = wb_do_writeback(wb, 0);

		if (pages_written)
			last_active = jiffies;
		else if (wait_jiffies != -1UL) {
			unsigned long max_idle;

			/*
			 * Longest period of inactivity that we tolerate. If we
			 * see dirty data again later, the task will get
			 * recreated automatically.
			 */
			max_idle = max(5UL * 60 * HZ, wait_jiffies);
			if (time_after(jiffies, max_idle + last_active))
				break;
		}

		wait_jiffies = msecs_to_jiffies(dirty_writeback_interval * 10);
		schedule_timeout_interruptible(wait_jiffies);
		try_to_freeze();
	}

	return 0;
}

/*
 * Schedule writeback for all backing devices. This does WB_SYNC_NONE
 * writeback, for integrity writeback see bdi_sync_writeback().
 */
static void bdi_writeback_all(struct super_block *sb, long nr_pages)
{
	struct wb_writeback_args args = {
		.sb		= sb,
		.nr_pages	= nr_pages,
		.sync_mode	= WB_SYNC_NONE,
	};
	struct backing_dev_info *bdi;

	rcu_read_lock();

	list_for_each_entry_rcu(bdi, &bdi_list, bdi_list) {
		if (!bdi_has_dirty_io(bdi))
			continue;

		bdi_alloc_queue_work(bdi, &args);
	}

	rcu_read_unlock();
}

/*
 * Start writeback of `nr_pages' pages.  If `nr_pages' is zero, write back
 * the whole world.
 */
void wakeup_flusher_threads(long nr_pages)
{
	if (nr_pages == 0)
		nr_pages = global_page_state(NR_FILE_DIRTY) +
				global_page_state(NR_UNSTABLE_NFS);
	bdi_writeback_all(NULL, nr_pages);
}

static noinline void block_dump___mark_inode_dirty(struct inode *inode)
{
	if (inode->i_ino || strcmp(inode->i_sb->s_id, "bdev")) {
		struct dentry *dentry;
		const char *name = "?";

		dentry = d_find_alias(inode);
		if (dentry) {
			spin_lock(&dentry->d_lock);
			name = (const char *) dentry->d_name.name;
		}
		printk(KERN_DEBUG
		       "%s(%d): dirtied inode %lu (%s) on %s\n",
		       current->comm, task_pid_nr(current), inode->i_ino,
		       name, inode->i_sb->s_id);
		if (dentry) {
			spin_unlock(&dentry->d_lock);
			dput(dentry);
		}
	}
}

/**
 *	__mark_inode_dirty -	internal function
 *	@inode: inode to mark
 *	@flags: what kind of dirty (i.e. I_DIRTY_SYNC)
 *	Mark an inode as dirty. Callers should use mark_inode_dirty or
 *  	mark_inode_dirty_sync.
 *
 * Put the inode on the super block's dirty list.
 *
 * CAREFUL! We mark it dirty unconditionally, but move it onto the
 * dirty list only if it is hashed or if it refers to a blockdev.
 * If it was not hashed, it will never be added to the dirty list
 * even if it is later hashed, as it will have been marked dirty already.
 *
 * In short, make sure you hash any inodes _before_ you start marking
 * them dirty.
 *
 * This function *must* be atomic for the I_DIRTY_PAGES case -
 * set_page_dirty() is called under spinlock in several places.
 *
 * Note that for blockdevs, inode->dirtied_when represents the dirtying time of
 * the block-special inode (/dev/hda1) itself.  And the ->dirtied_when field of
 * the kernel-internal blockdev inode represents the dirtying time of the
 * blockdev's pages.  This is why for I_DIRTY_PAGES we always use
 * page->mapping->host, so the page-dirtying time is recorded in the internal
 * blockdev inode.
 */
void __mark_inode_dirty(struct inode *inode, int flags)
{
	struct super_block *sb = inode->i_sb;

=======
	unpin_sb_for_writeback(&pin_sb);

	spin_unlock(&inode_lock);
	/* Leave any unwritten inodes on b_io */
}

void writeback_inodes_wbc(struct writeback_control *wbc)
{
	struct backing_dev_info *bdi = wbc->bdi;

	writeback_inodes_wb(&bdi->wb, wbc);
}

/*
 * The maximum number of pages to writeout in a single bdi flush/kupdate
 * operation.  We do this so we don't hold I_SYNC against an inode for
 * enormous amounts of time, which would block a userspace task which has
 * been forced to throttle against that inode.  Also, the code reevaluates
 * the dirty each time it has written this many pages.
 */
#define MAX_WRITEBACK_PAGES     1024

static inline bool over_bground_thresh(void)
{
	unsigned long background_thresh, dirty_thresh;

	get_dirty_limits(&background_thresh, &dirty_thresh, NULL, NULL);

	return (global_page_state(NR_FILE_DIRTY) +
		global_page_state(NR_UNSTABLE_NFS) >= background_thresh);
}

/*
 * Explicit flushing or periodic writeback of "old" data.
 *
 * Define "old": the first time one of an inode's pages is dirtied, we mark the
 * dirtying-time in the inode's address_space.  So this periodic writeback code
 * just walks the superblock inode list, writing back any inodes which are
 * older than a specific point in time.
 *
 * Try to run once per dirty_writeback_interval.  But if a writeback event
 * takes longer than a dirty_writeback_interval interval, then leave a
 * one-second gap.
 *
 * older_than_this takes precedence over nr_to_write.  So we'll only write back
 * all dirty pages if they are all attached to "old" mappings.
 */
static long wb_writeback(struct bdi_writeback *wb,
			 struct wb_writeback_args *args)
{
	struct writeback_control wbc = {
		.bdi			= wb->bdi,
		.sb			= args->sb,
		.sync_mode		= args->sync_mode,
		.older_than_this	= NULL,
		.for_kupdate		= args->for_kupdate,
		.range_cyclic		= args->range_cyclic,
	};
	unsigned long oldest_jif;
	long wrote = 0;
	struct inode *inode;

	if (wbc.for_kupdate) {
		wbc.older_than_this = &oldest_jif;
		oldest_jif = jiffies -
				msecs_to_jiffies(dirty_expire_interval * 10);
	}
	if (!wbc.range_cyclic) {
		wbc.range_start = 0;
		wbc.range_end = LLONG_MAX;
	}

	for (;;) {
		/*
		 * Stop writeback when nr_pages has been consumed
		 */
		if (args->nr_pages <= 0)
			break;

		/*
		 * For background writeout, stop when we are below the
		 * background dirty threshold
		 */
		if (args->for_background && !over_bground_thresh())
			break;

		wbc.more_io = 0;
		wbc.encountered_congestion = 0;
		wbc.nr_to_write = MAX_WRITEBACK_PAGES;
		wbc.pages_skipped = 0;
		writeback_inodes_wb(wb, &wbc);
		args->nr_pages -= MAX_WRITEBACK_PAGES - wbc.nr_to_write;
		wrote += MAX_WRITEBACK_PAGES - wbc.nr_to_write;

		/*
		 * If we consumed everything, see if we have more
		 */
		if (wbc.nr_to_write <= 0)
			continue;
		/*
		 * Didn't write everything and we don't have more IO, bail
		 */
		if (!wbc.more_io)
			break;
		/*
		 * Did we write something? Try for more
		 */
		if (wbc.nr_to_write < MAX_WRITEBACK_PAGES)
			continue;
		/*
		 * Nothing written. Wait for some inode to
		 * become available for writeback. Otherwise
		 * we'll just busyloop.
		 */
		spin_lock(&inode_lock);
		if (!list_empty(&wb->b_more_io))  {
			inode = list_entry(wb->b_more_io.prev,
						struct inode, i_list);
			inode_wait_for_writeback(inode);
		}
		spin_unlock(&inode_lock);
	}

	return wrote;
}

/*
 * Return the next bdi_work struct that hasn't been processed by this
 * wb thread yet. ->seen is initially set for each thread that exists
 * for this device, when a thread first notices a piece of work it
 * clears its bit. Depending on writeback type, the thread will notify
 * completion on either receiving the work (WB_SYNC_NONE) or after
 * it is done (WB_SYNC_ALL).
 */
static struct bdi_work *get_next_work_item(struct backing_dev_info *bdi,
					   struct bdi_writeback *wb)
{
	struct bdi_work *work, *ret = NULL;

	rcu_read_lock();

	list_for_each_entry_rcu(work, &bdi->work_list, list) {
		if (!test_bit(wb->nr, &work->seen))
			continue;
		clear_bit(wb->nr, &work->seen);

		ret = work;
		break;
	}

	rcu_read_unlock();
	return ret;
}

static long wb_check_old_data_flush(struct bdi_writeback *wb)
{
	unsigned long expired;
	long nr_pages;

	expired = wb->last_old_flush +
			msecs_to_jiffies(dirty_writeback_interval * 10);
	if (time_before(jiffies, expired))
		return 0;

	wb->last_old_flush = jiffies;
	nr_pages = global_page_state(NR_FILE_DIRTY) +
			global_page_state(NR_UNSTABLE_NFS) +
			(inodes_stat.nr_inodes - inodes_stat.nr_unused);

	if (nr_pages) {
		struct wb_writeback_args args = {
			.nr_pages	= nr_pages,
			.sync_mode	= WB_SYNC_NONE,
			.for_kupdate	= 1,
			.range_cyclic	= 1,
		};

		return wb_writeback(wb, &args);
	}

	return 0;
}

/*
 * Retrieve work items and do the writeback they describe
 */
long wb_do_writeback(struct bdi_writeback *wb, int force_wait)
{
	struct backing_dev_info *bdi = wb->bdi;
	struct bdi_work *work;
	long wrote = 0;

	while ((work = get_next_work_item(bdi, wb)) != NULL) {
		struct wb_writeback_args args = work->args;

		/*
		 * Override sync mode, in case we must wait for completion
		 */
		if (force_wait)
			work->args.sync_mode = args.sync_mode = WB_SYNC_ALL;

		/*
		 * If this isn't a data integrity operation, just notify
		 * that we have seen this work and we are now starting it.
		 */
		if (args.sync_mode == WB_SYNC_NONE)
			wb_clear_pending(wb, work);

		wrote += wb_writeback(wb, &args);

		/*
		 * This is a data integrity writeback, so only do the
		 * notification when we have completed the work.
		 */
		if (args.sync_mode == WB_SYNC_ALL)
			wb_clear_pending(wb, work);
	}

	/*
	 * Check for periodic writeback, kupdated() style
	 */
	wrote += wb_check_old_data_flush(wb);

	return wrote;
}

/*
 * Handle writeback of dirty data for the device backed by this bdi. Also
 * wakes up periodically and does kupdated style flushing.
 */
int bdi_writeback_task(struct bdi_writeback *wb)
{
	unsigned long last_active = jiffies;
	unsigned long wait_jiffies = -1UL;
	long pages_written;

	while (!kthread_should_stop()) {
		pages_written = wb_do_writeback(wb, 0);

		if (pages_written)
			last_active = jiffies;
		else if (wait_jiffies != -1UL) {
			unsigned long max_idle;

			/*
			 * Longest period of inactivity that we tolerate. If we
			 * see dirty data again later, the task will get
			 * recreated automatically.
			 */
			max_idle = max(5UL * 60 * HZ, wait_jiffies);
			if (time_after(jiffies, max_idle + last_active))
				break;
		}

		wait_jiffies = msecs_to_jiffies(dirty_writeback_interval * 10);
		schedule_timeout_interruptible(wait_jiffies);
		try_to_freeze();
	}

	return 0;
}

/*
 * Schedule writeback for all backing devices. This does WB_SYNC_NONE
 * writeback, for integrity writeback see bdi_sync_writeback().
 */
static void bdi_writeback_all(struct super_block *sb, long nr_pages)
{
	struct wb_writeback_args args = {
		.sb		= sb,
		.nr_pages	= nr_pages,
		.sync_mode	= WB_SYNC_NONE,
	};
	struct backing_dev_info *bdi;

	rcu_read_lock();

	list_for_each_entry_rcu(bdi, &bdi_list, bdi_list) {
		if (!bdi_has_dirty_io(bdi))
			continue;

		bdi_alloc_queue_work(bdi, &args);
	}

	rcu_read_unlock();
}

/*
 * Start writeback of `nr_pages' pages.  If `nr_pages' is zero, write back
 * the whole world.
 */
void wakeup_flusher_threads(long nr_pages)
{
	if (nr_pages == 0)
		nr_pages = global_page_state(NR_FILE_DIRTY) +
				global_page_state(NR_UNSTABLE_NFS);
	bdi_writeback_all(NULL, nr_pages);
}

static noinline void block_dump___mark_inode_dirty(struct inode *inode)
{
	if (inode->i_ino || strcmp(inode->i_sb->s_id, "bdev")) {
		struct dentry *dentry;
		const char *name = "?";

		dentry = d_find_alias(inode);
		if (dentry) {
			spin_lock(&dentry->d_lock);
			name = (const char *) dentry->d_name.name;
		}
		printk(KERN_DEBUG
		       "%s(%d): dirtied inode %lu (%s) on %s\n",
		       current->comm, task_pid_nr(current), inode->i_ino,
		       name, inode->i_sb->s_id);
		if (dentry) {
			spin_unlock(&dentry->d_lock);
			dput(dentry);
		}
	}
}

/**
 *	__mark_inode_dirty -	internal function
 *	@inode: inode to mark
 *	@flags: what kind of dirty (i.e. I_DIRTY_SYNC)
 *	Mark an inode as dirty. Callers should use mark_inode_dirty or
 *  	mark_inode_dirty_sync.
 *
 * Put the inode on the super block's dirty list.
 *
 * CAREFUL! We mark it dirty unconditionally, but move it onto the
 * dirty list only if it is hashed or if it refers to a blockdev.
 * If it was not hashed, it will never be added to the dirty list
 * even if it is later hashed, as it will have been marked dirty already.
 *
 * In short, make sure you hash any inodes _before_ you start marking
 * them dirty.
 *
 * This function *must* be atomic for the I_DIRTY_PAGES case -
 * set_page_dirty() is called under spinlock in several places.
 *
 * Note that for blockdevs, inode->dirtied_when represents the dirtying time of
 * the block-special inode (/dev/hda1) itself.  And the ->dirtied_when field of
 * the kernel-internal blockdev inode represents the dirtying time of the
 * blockdev's pages.  This is why for I_DIRTY_PAGES we always use
 * page->mapping->host, so the page-dirtying time is recorded in the internal
 * blockdev inode.
 */
void __mark_inode_dirty(struct inode *inode, int flags)
{
	struct super_block *sb = inode->i_sb;

>>>>>>> 71623855
	/*
	 * Don't do this for I_DIRTY_PAGES - that doesn't actually
	 * dirty the inode itself
	 */
	if (flags & (I_DIRTY_SYNC | I_DIRTY_DATASYNC)) {
		if (sb->s_op->dirty_inode)
			sb->s_op->dirty_inode(inode);
	}

	/*
	 * make sure that changes are seen by all cpus before we test i_state
	 * -- mikulas
	 */
	smp_mb();

	/* avoid the locking if we can */
	if ((inode->i_state & flags) == flags)
		return;

	if (unlikely(block_dump))
		block_dump___mark_inode_dirty(inode);

	spin_lock(&inode_lock);
	if ((inode->i_state & flags) != flags) {
		const int was_dirty = inode->i_state & I_DIRTY;

		inode->i_state |= flags;

		/*
		 * If the inode is being synced, just update its dirty state.
		 * The unlocker will place the inode on the appropriate
		 * superblock list, based upon its state.
		 */
		if (inode->i_state & I_SYNC)
			goto out;

		/*
		 * Only add valid (hashed) inodes to the superblock's
		 * dirty list.  Add blockdev inodes as well.
		 */
		if (!S_ISBLK(inode->i_mode)) {
			if (hlist_unhashed(&inode->i_hash))
				goto out;
		}
		if (inode->i_state & (I_FREEING|I_CLEAR))
			goto out;

		/*
		 * If the inode was already on b_dirty/b_io/b_more_io, don't
		 * reposition it (that would break b_dirty time-ordering).
		 */
		if (!was_dirty) {
			struct bdi_writeback *wb = &inode_to_bdi(inode)->wb;
			struct backing_dev_info *bdi = wb->bdi;

			if (bdi_cap_writeback_dirty(bdi) &&
			    !test_bit(BDI_registered, &bdi->state)) {
				WARN_ON(1);
				printk(KERN_ERR "bdi-%s not registered\n",
								bdi->name);
			}

			inode->dirtied_when = jiffies;
			list_move(&inode->i_list, &wb->b_dirty);
		}
	}
out:
	spin_unlock(&inode_lock);
}
EXPORT_SYMBOL(__mark_inode_dirty);

/*
 * Write out a superblock's list of dirty inodes.  A wait will be performed
 * upon no inodes, all inodes or the final one, depending upon sync_mode.
 *
 * If older_than_this is non-NULL, then only write out inodes which
 * had their first dirtying at a time earlier than *older_than_this.
<<<<<<< HEAD
 *
 * If we're a pdlfush thread, then implement pdflush collision avoidance
 * against the entire list.
=======
>>>>>>> 71623855
 *
 * If `bdi' is non-zero then we're being asked to writeback a specific queue.
 * This function assumes that the blockdev superblock's inodes are backed by
 * a variety of queues, so all inodes are searched.  For other superblocks,
 * assume that all inodes are backed by the same queue.
 *
 * The inodes to be written are parked on bdi->b_io.  They are moved back onto
 * bdi->b_dirty as they are selected for writing.  This way, none can be missed
 * on the writer throttling path, and we get decent balancing between many
 * throttled threads: we don't want them all piling up on inode_sync_wait.
 */
static void wait_sb_inodes(struct super_block *sb)
{
	struct inode *inode, *old_inode = NULL;

	/*
	 * We need to be protected against the filesystem going from
	 * r/o to r/w or vice versa.
	 */
	WARN_ON(!rwsem_is_locked(&sb->s_umount));

	spin_lock(&inode_lock);

	/*
	 * Data integrity sync. Must wait for all pages under writeback,
	 * because there may have been pages dirtied before our sync
	 * call, but which had writeout started before we write it out.
	 * In which case, the inode may not be on the dirty list, but
	 * we still have to wait for that writeout.
	 */
	list_for_each_entry(inode, &sb->s_inodes, i_sb_list) {
		struct address_space *mapping;

		if (inode->i_state & (I_FREEING|I_CLEAR|I_WILL_FREE|I_NEW))
			continue;
		mapping = inode->i_mapping;
		if (mapping->nrpages == 0)
			continue;
		__iget(inode);
		spin_unlock(&inode_lock);
		/*
		 * We hold a reference to 'inode' so it couldn't have
		 * been removed from s_inodes list while we dropped the
		 * inode_lock.  We cannot iput the inode now as we can
		 * be holding the last reference and we cannot iput it
		 * under inode_lock. So we keep the reference and iput
		 * it later.
		 */
		iput(old_inode);
		old_inode = inode;

		filemap_fdatawait(mapping);
<<<<<<< HEAD

		cond_resched();

		spin_lock(&inode_lock);
	}
	spin_unlock(&inode_lock);
	iput(old_inode);
}

=======

		cond_resched();

		spin_lock(&inode_lock);
	}
	spin_unlock(&inode_lock);
	iput(old_inode);
}

>>>>>>> 71623855
/**
 * writeback_inodes_sb	-	writeback dirty inodes from given super_block
 * @sb: the superblock
 *
 * Start writeback on some inodes on this super_block. No guarantees are made
 * on how many (if any) will be written, and this function does not wait
 * for IO completion of submitted IO. The number of pages submitted is
 * returned.
 */
void writeback_inodes_sb(struct super_block *sb)
{
	unsigned long nr_dirty = global_page_state(NR_FILE_DIRTY);
	unsigned long nr_unstable = global_page_state(NR_UNSTABLE_NFS);
	long nr_to_write;

	nr_to_write = nr_dirty + nr_unstable +
			(inodes_stat.nr_inodes - inodes_stat.nr_unused);

<<<<<<< HEAD
	bdi_writeback_all(sb, nr_to_write);
}
EXPORT_SYMBOL(writeback_inodes_sb);

/**
 * sync_inodes_sb	-	sync sb inode pages
 * @sb: the superblock
 *
 * This function writes and waits on any dirty inode belonging to this
 * super_block. The number of pages synced is returned.
 */
void sync_inodes_sb(struct super_block *sb)
{
	bdi_sync_writeback(sb->s_bdi, sb);
	wait_sb_inodes(sb);
}
=======
	bdi_start_writeback(sb->s_bdi, sb, nr_to_write);
}
EXPORT_SYMBOL(writeback_inodes_sb);

/**
 * sync_inodes_sb	-	sync sb inode pages
 * @sb: the superblock
 *
 * This function writes and waits on any dirty inode belonging to this
 * super_block. The number of pages synced is returned.
 */
void sync_inodes_sb(struct super_block *sb)
{
	bdi_sync_writeback(sb->s_bdi, sb);
	wait_sb_inodes(sb);
}
>>>>>>> 71623855
EXPORT_SYMBOL(sync_inodes_sb);

/**
 * write_inode_now	-	write an inode to disk
 * @inode: inode to write to disk
 * @sync: whether the write should be synchronous or not
 *
 * This function commits an inode to disk immediately if it is dirty. This is
 * primarily needed by knfsd.
 *
 * The caller must either have a ref on the inode or must have set I_WILL_FREE.
 */
int write_inode_now(struct inode *inode, int sync)
{
	int ret;
	struct writeback_control wbc = {
		.nr_to_write = LONG_MAX,
		.sync_mode = sync ? WB_SYNC_ALL : WB_SYNC_NONE,
		.range_start = 0,
		.range_end = LLONG_MAX,
	};

	if (!mapping_cap_writeback_dirty(inode->i_mapping))
		wbc.nr_to_write = 0;

	might_sleep();
	spin_lock(&inode_lock);
	ret = writeback_single_inode(inode, &wbc);
	spin_unlock(&inode_lock);
	if (sync)
		inode_sync_wait(inode);
	return ret;
}
EXPORT_SYMBOL(write_inode_now);

/**
 * sync_inode - write an inode and its pages to disk.
 * @inode: the inode to sync
 * @wbc: controls the writeback mode
 *
 * sync_inode() will write an inode and its pages to disk.  It will also
 * correctly update the inode on its superblock's dirty inode lists and will
 * update inode->i_state.
 *
 * The caller must have a ref on the inode.
 */
int sync_inode(struct inode *inode, struct writeback_control *wbc)
{
	int ret;

	spin_lock(&inode_lock);
	ret = writeback_single_inode(inode, wbc);
	spin_unlock(&inode_lock);
	return ret;
}
EXPORT_SYMBOL(sync_inode);<|MERGE_RESOLUTION|>--- conflicted
+++ resolved
@@ -41,14 +41,9 @@
 	long nr_pages;
 	struct super_block *sb;
 	enum writeback_sync_modes sync_mode;
-<<<<<<< HEAD
-	int for_kupdate;
-	int range_cyclic;
-=======
 	int for_kupdate:1;
 	int range_cyclic:1;
 	int for_background:1;
->>>>>>> 71623855
 };
 
 /*
@@ -255,24 +250,16 @@
  *   completion. Caller need not hold sb s_umount semaphore.
  *
  */
-<<<<<<< HEAD
-void bdi_start_writeback(struct backing_dev_info *bdi, long nr_pages)
-{
-	struct wb_writeback_args args = {
-=======
 void bdi_start_writeback(struct backing_dev_info *bdi, struct super_block *sb,
 			 long nr_pages)
 {
 	struct wb_writeback_args args = {
 		.sb		= sb,
->>>>>>> 71623855
 		.sync_mode	= WB_SYNC_NONE,
 		.nr_pages	= nr_pages,
 		.range_cyclic	= 1,
 	};
 
-<<<<<<< HEAD
-=======
 	/*
 	 * We treat @nr_pages=0 as the special case to do background writeback,
 	 * ie. to sync pages until the background dirty threshold is reached.
@@ -282,7 +269,6 @@
 		args.for_background = 1;
 	}
 
->>>>>>> 71623855
 	bdi_alloc_queue_work(bdi, &args);
 }
 
@@ -582,17 +568,11 @@
  * 1 if we failed.
  */
 static int pin_sb_for_writeback(struct writeback_control *wbc,
-<<<<<<< HEAD
-				   struct inode *inode)
-=======
 				struct inode *inode, struct super_block **psb)
->>>>>>> 71623855
 {
 	struct super_block *sb = inode->i_sb;
 
 	/*
-<<<<<<< HEAD
-=======
 	 * If this sb is already pinned, nothing more to do. If not and
 	 * *psb is non-NULL, unpin the old one first
 	 */
@@ -602,7 +582,6 @@
 		unpin_sb_for_writeback(psb);
 
 	/*
->>>>>>> 71623855
 	 * Caller must already hold the ref for this
 	 */
 	if (wbc->sync_mode == WB_SYNC_ALL) {
@@ -615,11 +594,7 @@
 	if (down_read_trylock(&sb->s_umount)) {
 		if (sb->s_root) {
 			spin_unlock(&sb_lock);
-<<<<<<< HEAD
-			return 0;
-=======
 			goto pinned;
->>>>>>> 71623855
 		}
 		/*
 		 * umounted, drop rwsem again and fall through to failure
@@ -630,34 +605,15 @@
 	sb->s_count--;
 	spin_unlock(&sb_lock);
 	return 1;
-<<<<<<< HEAD
-}
-
-static void unpin_sb_for_writeback(struct writeback_control *wbc,
-				   struct inode *inode)
-{
-	struct super_block *sb = inode->i_sb;
-
-	if (wbc->sync_mode == WB_SYNC_ALL)
-		return;
-
-	up_read(&sb->s_umount);
-	put_super(sb);
-=======
 pinned:
 	*psb = sb;
 	return 0;
->>>>>>> 71623855
 }
 
 static void writeback_inodes_wb(struct bdi_writeback *wb,
 				struct writeback_control *wbc)
 {
-<<<<<<< HEAD
-	struct super_block *sb = wbc->sb;
-=======
 	struct super_block *sb = wbc->sb, *pin_sb = NULL;
->>>>>>> 71623855
 	const int is_blkdev_sb = sb_is_blkdev_sb(sb);
 	const unsigned long start = jiffies;	/* livelock avoidance */
 
@@ -716,11 +672,7 @@
 		if (inode_dirtied_after(inode, start))
 			break;
 
-<<<<<<< HEAD
-		if (pin_sb_for_writeback(wbc, inode)) {
-=======
 		if (pin_sb_for_writeback(wbc, inode, &pin_sb)) {
->>>>>>> 71623855
 			requeue_io(inode);
 			continue;
 		}
@@ -729,10 +681,6 @@
 		__iget(inode);
 		pages_skipped = wbc->pages_skipped;
 		writeback_single_inode(inode, wbc);
-<<<<<<< HEAD
-		unpin_sb_for_writeback(wbc, inode);
-=======
->>>>>>> 71623855
 		if (wbc->pages_skipped != pages_skipped) {
 			/*
 			 * writeback is not making progress due to locked
@@ -752,342 +700,6 @@
 			wbc->more_io = 1;
 	}
 
-<<<<<<< HEAD
-	spin_unlock(&inode_lock);
-	/* Leave any unwritten inodes on b_io */
-}
-
-void writeback_inodes_wbc(struct writeback_control *wbc)
-{
-	struct backing_dev_info *bdi = wbc->bdi;
-
-	writeback_inodes_wb(&bdi->wb, wbc);
-}
-
-/*
- * The maximum number of pages to writeout in a single bdi flush/kupdate
- * operation.  We do this so we don't hold I_SYNC against an inode for
- * enormous amounts of time, which would block a userspace task which has
- * been forced to throttle against that inode.  Also, the code reevaluates
- * the dirty each time it has written this many pages.
- */
-#define MAX_WRITEBACK_PAGES     1024
-
-static inline bool over_bground_thresh(void)
-{
-	unsigned long background_thresh, dirty_thresh;
-
-	get_dirty_limits(&background_thresh, &dirty_thresh, NULL, NULL);
-
-	return (global_page_state(NR_FILE_DIRTY) +
-		global_page_state(NR_UNSTABLE_NFS) >= background_thresh);
-}
-
-/*
- * Explicit flushing or periodic writeback of "old" data.
- *
- * Define "old": the first time one of an inode's pages is dirtied, we mark the
- * dirtying-time in the inode's address_space.  So this periodic writeback code
- * just walks the superblock inode list, writing back any inodes which are
- * older than a specific point in time.
- *
- * Try to run once per dirty_writeback_interval.  But if a writeback event
- * takes longer than a dirty_writeback_interval interval, then leave a
- * one-second gap.
- *
- * older_than_this takes precedence over nr_to_write.  So we'll only write back
- * all dirty pages if they are all attached to "old" mappings.
- */
-static long wb_writeback(struct bdi_writeback *wb,
-			 struct wb_writeback_args *args)
-{
-	struct writeback_control wbc = {
-		.bdi			= wb->bdi,
-		.sb			= args->sb,
-		.sync_mode		= args->sync_mode,
-		.older_than_this	= NULL,
-		.for_kupdate		= args->for_kupdate,
-		.range_cyclic		= args->range_cyclic,
-	};
-	unsigned long oldest_jif;
-	long wrote = 0;
-
-	if (wbc.for_kupdate) {
-		wbc.older_than_this = &oldest_jif;
-		oldest_jif = jiffies -
-				msecs_to_jiffies(dirty_expire_interval * 10);
-	}
-	if (!wbc.range_cyclic) {
-		wbc.range_start = 0;
-		wbc.range_end = LLONG_MAX;
-	}
-
-	for (;;) {
-		/*
-		 * Don't flush anything for non-integrity writeback where
-		 * no nr_pages was given
-		 */
-		if (!args->for_kupdate && args->nr_pages <= 0 &&
-		     args->sync_mode == WB_SYNC_NONE)
-			break;
-
-		/*
-		 * If no specific pages were given and this is just a
-		 * periodic background writeout and we are below the
-		 * background dirty threshold, don't do anything
-		 */
-		if (args->for_kupdate && args->nr_pages <= 0 &&
-		    !over_bground_thresh())
-			break;
-
-		wbc.more_io = 0;
-		wbc.encountered_congestion = 0;
-		wbc.nr_to_write = MAX_WRITEBACK_PAGES;
-		wbc.pages_skipped = 0;
-		writeback_inodes_wb(wb, &wbc);
-		args->nr_pages -= MAX_WRITEBACK_PAGES - wbc.nr_to_write;
-		wrote += MAX_WRITEBACK_PAGES - wbc.nr_to_write;
-
-		/*
-		 * If we ran out of stuff to write, bail unless more_io got set
-		 */
-		if (wbc.nr_to_write > 0 || wbc.pages_skipped > 0) {
-			if (wbc.more_io && !wbc.for_kupdate)
-				continue;
-			break;
-		}
-	}
-
-	return wrote;
-}
-
-/*
- * Return the next bdi_work struct that hasn't been processed by this
- * wb thread yet. ->seen is initially set for each thread that exists
- * for this device, when a thread first notices a piece of work it
- * clears its bit. Depending on writeback type, the thread will notify
- * completion on either receiving the work (WB_SYNC_NONE) or after
- * it is done (WB_SYNC_ALL).
- */
-static struct bdi_work *get_next_work_item(struct backing_dev_info *bdi,
-					   struct bdi_writeback *wb)
-{
-	struct bdi_work *work, *ret = NULL;
-
-	rcu_read_lock();
-
-	list_for_each_entry_rcu(work, &bdi->work_list, list) {
-		if (!test_bit(wb->nr, &work->seen))
-			continue;
-		clear_bit(wb->nr, &work->seen);
-
-		ret = work;
-		break;
-	}
-
-	rcu_read_unlock();
-	return ret;
-}
-
-static long wb_check_old_data_flush(struct bdi_writeback *wb)
-{
-	unsigned long expired;
-	long nr_pages;
-
-	expired = wb->last_old_flush +
-			msecs_to_jiffies(dirty_writeback_interval * 10);
-	if (time_before(jiffies, expired))
-		return 0;
-
-	wb->last_old_flush = jiffies;
-	nr_pages = global_page_state(NR_FILE_DIRTY) +
-			global_page_state(NR_UNSTABLE_NFS) +
-			(inodes_stat.nr_inodes - inodes_stat.nr_unused);
-
-	if (nr_pages) {
-		struct wb_writeback_args args = {
-			.nr_pages	= nr_pages,
-			.sync_mode	= WB_SYNC_NONE,
-			.for_kupdate	= 1,
-			.range_cyclic	= 1,
-		};
-
-		return wb_writeback(wb, &args);
-	}
-
-	return 0;
-}
-
-/*
- * Retrieve work items and do the writeback they describe
- */
-long wb_do_writeback(struct bdi_writeback *wb, int force_wait)
-{
-	struct backing_dev_info *bdi = wb->bdi;
-	struct bdi_work *work;
-	long wrote = 0;
-
-	while ((work = get_next_work_item(bdi, wb)) != NULL) {
-		struct wb_writeback_args args = work->args;
-
-		/*
-		 * Override sync mode, in case we must wait for completion
-		 */
-		if (force_wait)
-			work->args.sync_mode = args.sync_mode = WB_SYNC_ALL;
-
-		/*
-		 * If this isn't a data integrity operation, just notify
-		 * that we have seen this work and we are now starting it.
-		 */
-		if (args.sync_mode == WB_SYNC_NONE)
-			wb_clear_pending(wb, work);
-
-		wrote += wb_writeback(wb, &args);
-
-		/*
-		 * This is a data integrity writeback, so only do the
-		 * notification when we have completed the work.
-		 */
-		if (args.sync_mode == WB_SYNC_ALL)
-			wb_clear_pending(wb, work);
-	}
-
-	/*
-	 * Check for periodic writeback, kupdated() style
-	 */
-	wrote += wb_check_old_data_flush(wb);
-
-	return wrote;
-}
-
-/*
- * Handle writeback of dirty data for the device backed by this bdi. Also
- * wakes up periodically and does kupdated style flushing.
- */
-int bdi_writeback_task(struct bdi_writeback *wb)
-{
-	unsigned long last_active = jiffies;
-	unsigned long wait_jiffies = -1UL;
-	long pages_written;
-
-	while (!kthread_should_stop()) {
-		pages_written = wb_do_writeback(wb, 0);
-
-		if (pages_written)
-			last_active = jiffies;
-		else if (wait_jiffies != -1UL) {
-			unsigned long max_idle;
-
-			/*
-			 * Longest period of inactivity that we tolerate. If we
-			 * see dirty data again later, the task will get
-			 * recreated automatically.
-			 */
-			max_idle = max(5UL * 60 * HZ, wait_jiffies);
-			if (time_after(jiffies, max_idle + last_active))
-				break;
-		}
-
-		wait_jiffies = msecs_to_jiffies(dirty_writeback_interval * 10);
-		schedule_timeout_interruptible(wait_jiffies);
-		try_to_freeze();
-	}
-
-	return 0;
-}
-
-/*
- * Schedule writeback for all backing devices. This does WB_SYNC_NONE
- * writeback, for integrity writeback see bdi_sync_writeback().
- */
-static void bdi_writeback_all(struct super_block *sb, long nr_pages)
-{
-	struct wb_writeback_args args = {
-		.sb		= sb,
-		.nr_pages	= nr_pages,
-		.sync_mode	= WB_SYNC_NONE,
-	};
-	struct backing_dev_info *bdi;
-
-	rcu_read_lock();
-
-	list_for_each_entry_rcu(bdi, &bdi_list, bdi_list) {
-		if (!bdi_has_dirty_io(bdi))
-			continue;
-
-		bdi_alloc_queue_work(bdi, &args);
-	}
-
-	rcu_read_unlock();
-}
-
-/*
- * Start writeback of `nr_pages' pages.  If `nr_pages' is zero, write back
- * the whole world.
- */
-void wakeup_flusher_threads(long nr_pages)
-{
-	if (nr_pages == 0)
-		nr_pages = global_page_state(NR_FILE_DIRTY) +
-				global_page_state(NR_UNSTABLE_NFS);
-	bdi_writeback_all(NULL, nr_pages);
-}
-
-static noinline void block_dump___mark_inode_dirty(struct inode *inode)
-{
-	if (inode->i_ino || strcmp(inode->i_sb->s_id, "bdev")) {
-		struct dentry *dentry;
-		const char *name = "?";
-
-		dentry = d_find_alias(inode);
-		if (dentry) {
-			spin_lock(&dentry->d_lock);
-			name = (const char *) dentry->d_name.name;
-		}
-		printk(KERN_DEBUG
-		       "%s(%d): dirtied inode %lu (%s) on %s\n",
-		       current->comm, task_pid_nr(current), inode->i_ino,
-		       name, inode->i_sb->s_id);
-		if (dentry) {
-			spin_unlock(&dentry->d_lock);
-			dput(dentry);
-		}
-	}
-}
-
-/**
- *	__mark_inode_dirty -	internal function
- *	@inode: inode to mark
- *	@flags: what kind of dirty (i.e. I_DIRTY_SYNC)
- *	Mark an inode as dirty. Callers should use mark_inode_dirty or
- *  	mark_inode_dirty_sync.
- *
- * Put the inode on the super block's dirty list.
- *
- * CAREFUL! We mark it dirty unconditionally, but move it onto the
- * dirty list only if it is hashed or if it refers to a blockdev.
- * If it was not hashed, it will never be added to the dirty list
- * even if it is later hashed, as it will have been marked dirty already.
- *
- * In short, make sure you hash any inodes _before_ you start marking
- * them dirty.
- *
- * This function *must* be atomic for the I_DIRTY_PAGES case -
- * set_page_dirty() is called under spinlock in several places.
- *
- * Note that for blockdevs, inode->dirtied_when represents the dirtying time of
- * the block-special inode (/dev/hda1) itself.  And the ->dirtied_when field of
- * the kernel-internal blockdev inode represents the dirtying time of the
- * blockdev's pages.  This is why for I_DIRTY_PAGES we always use
- * page->mapping->host, so the page-dirtying time is recorded in the internal
- * blockdev inode.
- */
-void __mark_inode_dirty(struct inode *inode, int flags)
-{
-	struct super_block *sb = inode->i_sb;
-
-=======
 	unpin_sb_for_writeback(&pin_sb);
 
 	spin_unlock(&inode_lock);
@@ -1440,7 +1052,6 @@
 {
 	struct super_block *sb = inode->i_sb;
 
->>>>>>> 71623855
 	/*
 	 * Don't do this for I_DIRTY_PAGES - that doesn't actually
 	 * dirty the inode itself
@@ -1518,12 +1129,6 @@
  *
  * If older_than_this is non-NULL, then only write out inodes which
  * had their first dirtying at a time earlier than *older_than_this.
-<<<<<<< HEAD
- *
- * If we're a pdlfush thread, then implement pdflush collision avoidance
- * against the entire list.
-=======
->>>>>>> 71623855
  *
  * If `bdi' is non-zero then we're being asked to writeback a specific queue.
  * This function assumes that the blockdev superblock's inodes are backed by
@@ -1576,7 +1181,6 @@
 		old_inode = inode;
 
 		filemap_fdatawait(mapping);
-<<<<<<< HEAD
 
 		cond_resched();
 
@@ -1586,17 +1190,6 @@
 	iput(old_inode);
 }
 
-=======
-
-		cond_resched();
-
-		spin_lock(&inode_lock);
-	}
-	spin_unlock(&inode_lock);
-	iput(old_inode);
-}
-
->>>>>>> 71623855
 /**
  * writeback_inodes_sb	-	writeback dirty inodes from given super_block
  * @sb: the superblock
@@ -1615,8 +1208,7 @@
 	nr_to_write = nr_dirty + nr_unstable +
 			(inodes_stat.nr_inodes - inodes_stat.nr_unused);
 
-<<<<<<< HEAD
-	bdi_writeback_all(sb, nr_to_write);
+	bdi_start_writeback(sb->s_bdi, sb, nr_to_write);
 }
 EXPORT_SYMBOL(writeback_inodes_sb);
 
@@ -1632,24 +1224,6 @@
 	bdi_sync_writeback(sb->s_bdi, sb);
 	wait_sb_inodes(sb);
 }
-=======
-	bdi_start_writeback(sb->s_bdi, sb, nr_to_write);
-}
-EXPORT_SYMBOL(writeback_inodes_sb);
-
-/**
- * sync_inodes_sb	-	sync sb inode pages
- * @sb: the superblock
- *
- * This function writes and waits on any dirty inode belonging to this
- * super_block. The number of pages synced is returned.
- */
-void sync_inodes_sb(struct super_block *sb)
-{
-	bdi_sync_writeback(sb->s_bdi, sb);
-	wait_sb_inodes(sb);
-}
->>>>>>> 71623855
 EXPORT_SYMBOL(sync_inodes_sb);
 
 /**
