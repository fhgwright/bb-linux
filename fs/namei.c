--- conflicted
+++ resolved
@@ -709,8 +709,6 @@
 {
 	if (!nd->root.mnt)
 		get_fs_root(current->fs, &nd->root);
-<<<<<<< HEAD
-=======
 }
 
 static int link_path_walk(const char *, struct nameidata *);
@@ -726,16 +724,12 @@
 			nd->root = fs->root;
 		} while (read_seqcount_retry(&fs->seq, seq));
 	}
->>>>>>> 3cbea436
 }
 
 static __always_inline int __vfs_follow_link(struct nameidata *nd, const char *link)
 {
-<<<<<<< HEAD
-=======
 	int ret;
 
->>>>>>> 3cbea436
 	if (IS_ERR(link))
 		goto fail;
 
@@ -747,12 +741,8 @@
 	}
 	nd->inode = nd->path.dentry->d_inode;
 
-<<<<<<< HEAD
-	return link_path_walk(link, nd);
-=======
 	ret = link_path_walk(link, nd);
 	return ret;
->>>>>>> 3cbea436
 fail:
 	path_put(&nd->path);
 	return PTR_ERR(link);
@@ -768,35 +758,20 @@
 static inline void path_to_nameidata(const struct path *path,
 					struct nameidata *nd)
 {
-<<<<<<< HEAD
-	dput(nd->path.dentry);
-	if (nd->path.mnt != path->mnt) {
-		mntput(nd->path.mnt);
-		nd->path.mnt = path->mnt;
-	}
-=======
 	if (!(nd->flags & LOOKUP_RCU)) {
 		dput(nd->path.dentry);
 		if (nd->path.mnt != path->mnt)
 			mntput(nd->path.mnt);
 	}
 	nd->path.mnt = path->mnt;
->>>>>>> 3cbea436
 	nd->path.dentry = path->dentry;
 }
 
 static __always_inline int
-<<<<<<< HEAD
-__do_follow_link(struct path *path, struct nameidata *nd, void **p)
-{
-	int error;
-	struct dentry *dentry = path->dentry;
-=======
 __do_follow_link(const struct path *link, struct nameidata *nd, void **p)
 {
 	int error;
 	struct dentry *dentry = link->dentry;
->>>>>>> 3cbea436
 
 	touch_atime(link->mnt, dentry);
 	nd_set_link(nd, NULL);
@@ -1234,35 +1209,6 @@
 }
 
 /*
- * Allocate a dentry with name and parent, and perform a parent
- * directory ->lookup on it. Returns the new dentry, or ERR_PTR
- * on error. parent->d_inode->i_mutex must be held. d_lookup must
- * have verified that no child exists while under i_mutex.
- */
-static struct dentry *d_alloc_and_lookup(struct dentry *parent,
-				struct qstr *name, struct nameidata *nd)
-{
-	struct inode *inode = parent->d_inode;
-	struct dentry *dentry;
-	struct dentry *old;
-
-	/* Don't create child dentry for a dead directory. */
-	if (unlikely(IS_DEADDIR(inode)))
-		return ERR_PTR(-ENOENT);
-
-	dentry = d_alloc(parent, name);
-	if (unlikely(!dentry))
-		return ERR_PTR(-ENOMEM);
-
-	old = inode->i_op->lookup(inode, dentry, nd);
-	if (unlikely(old)) {
-		dput(dentry);
-		dentry = old;
-	}
-	return dentry;
-}
-
-/*
  *  It's more convoluted than I'd like it to be, but... it's still fairly
  *  small and for now I'd prefer to have fast path as straight as possible.
  *  It _is_ time-critical.
@@ -1290,13 +1236,6 @@
 	 * of a false negative due to a concurrent rename, we're going to
 	 * do the non-racy lookup, below.
 	 */
-<<<<<<< HEAD
-	dentry = __d_lookup(nd->path.dentry, name);
-	if (!dentry)
-		goto need_lookup;
-found:
-	if (dentry->d_op && dentry->d_op->d_revalidate)
-=======
 	if (nd->flags & LOOKUP_RCU) {
 		unsigned seq;
 
@@ -1328,7 +1267,6 @@
 		goto need_lookup;
 found:
 	if (dentry->d_flags & DCACHE_OP_REVALIDATE)
->>>>>>> 3cbea436
 		goto need_revalidate;
 done:
 	path->mnt = mnt;
@@ -1383,17 +1321,6 @@
 
 fail:
 	return PTR_ERR(dentry);
-}
-
-/*
- * This is a temporary kludge to deal with "automount" symlinks; proper
- * solution is to trigger them on follow_mount(), so that do_lookup()
- * would DTRT.  To be killed before 2.6.34-final.
- */
-static inline int follow_on_final(struct inode *inode, unsigned lookup_flags)
-{
-	return inode && unlikely(inode->i_op->follow_link) &&
-		((lookup_flags & LOOKUP_FOLLOW) || S_ISDIR(inode->i_mode));
 }
 
 /*
@@ -1534,16 +1461,11 @@
 		err = do_lookup(nd, &this, &next, &inode);
 		if (err)
 			break;
-<<<<<<< HEAD
-		inode = next.dentry->d_inode;
-		if (follow_on_final(inode, lookup_flags)) {
-=======
 		if (inode && unlikely(inode->i_op->follow_link) &&
 		    (lookup_flags & LOOKUP_FOLLOW)) {
 			if (nameidata_dentry_drop_rcu_maybe(nd, next.dentry))
 				return -ECHILD;
 			BUG_ON(inode != next.dentry->d_inode);
->>>>>>> 3cbea436
 			err = do_follow_link(&next, nd);
 			if (err)
 				goto return_err;
@@ -1888,11 +1810,7 @@
 	struct dentry *dentry;
 	int err;
 
-<<<<<<< HEAD
-	err = exec_permission(inode);
-=======
 	err = exec_permission(inode, 0);
->>>>>>> 3cbea436
 	if (err)
 		return ERR_PTR(err);
 
@@ -2329,11 +2247,7 @@
 	}
 	if (!IS_ERR(filp)) {
 		if (will_truncate) {
-<<<<<<< HEAD
-			error = handle_truncate(&nd->path);
-=======
 			error = handle_truncate(filp);
->>>>>>> 3cbea436
 			if (error) {
 				fput(filp);
 				filp = ERR_PTR(error);
@@ -2357,12 +2271,9 @@
 	return ERR_PTR(error);
 }
 
-<<<<<<< HEAD
-=======
 /*
  * Handle O_CREAT case for do_filp_open
  */
->>>>>>> 3cbea436
 static struct file *do_last(struct nameidata *nd, struct path *path,
 			    int open_flag, int acc_mode,
 			    int mode, const char *pathname)
@@ -2376,69 +2287,27 @@
 		follow_dotdot(nd);
 		dir = nd->path.dentry;
 	case LAST_DOT:
-<<<<<<< HEAD
-		if (nd->path.mnt->mnt_sb->s_type->fs_flags & FS_REVAL_DOT) {
-			if (!dir->d_op->d_revalidate(dir, nd)) {
-				error = -ESTALE;
-=======
 		if (need_reval_dot(dir)) {
 			int status = d_revalidate(nd->path.dentry, nd);
 			if (!status)
 				status = -ESTALE;
 			if (status < 0) {
 				error = status;
->>>>>>> 3cbea436
 				goto exit;
 			}
 		}
 		/* fallthrough */
 	case LAST_ROOT:
-<<<<<<< HEAD
-		if (open_flag & O_CREAT)
-			goto exit;
-		/* fallthrough */
-=======
 		goto exit;
->>>>>>> 3cbea436
 	case LAST_BIND:
 		audit_inode(pathname, dir);
 		goto ok;
 	}
 
 	/* trailing slashes? */
-<<<<<<< HEAD
-	if (nd->last.name[nd->last.len]) {
-		if (open_flag & O_CREAT)
-			goto exit;
-		nd->flags |= LOOKUP_DIRECTORY | LOOKUP_FOLLOW;
-	}
-
-	/* just plain open? */
-	if (!(open_flag & O_CREAT)) {
-		error = do_lookup(nd, &nd->last, path);
-		if (error)
-			goto exit;
-		error = -ENOENT;
-		if (!path->dentry->d_inode)
-			goto exit_dput;
-		if (path->dentry->d_inode->i_op->follow_link)
-			return NULL;
-		error = -ENOTDIR;
-		if (nd->flags & LOOKUP_DIRECTORY) {
-			if (!path->dentry->d_inode->i_op->lookup)
-				goto exit_dput;
-		}
-		path_to_nameidata(path, nd);
-		audit_inode(pathname, nd->path.dentry);
-		goto ok;
-	}
-
-	/* OK, it's O_CREAT */
-=======
 	if (nd->last.name[nd->last.len])
 		goto exit;
 
->>>>>>> 3cbea436
 	mutex_lock(&dir->d_inode->i_mutex);
 
 	path->dentry = lookup_hash(nd);
@@ -2495,17 +2364,9 @@
 	if (open_flag & O_EXCL)
 		goto exit_dput;
 
-<<<<<<< HEAD
-	if (__follow_mount(path)) {
-		error = -ELOOP;
-		if (open_flag & O_NOFOLLOW)
-			goto exit_dput;
-	}
-=======
 	error = follow_managed(path, nd->flags);
 	if (error < 0)
 		goto exit_dput;
->>>>>>> 3cbea436
 
 	error = -ENOENT;
 	if (!path->dentry->d_inode)
@@ -2515,14 +2376,9 @@
 		return NULL;
 
 	path_to_nameidata(path, nd);
-<<<<<<< HEAD
-	error = -EISDIR;
-	if (S_ISDIR(path->dentry->d_inode->i_mode))
-=======
 	nd->inode = path->dentry->d_inode;
 	error = -EISDIR;
 	if (S_ISDIR(nd->inode->i_mode))
->>>>>>> 3cbea436
 		goto exit;
 ok:
 	filp = finish_open(nd, open_flag, acc_mode);
@@ -2553,21 +2409,14 @@
 	struct path path;
 	int count = 0;
 	int flag = open_to_namei_flags(open_flag);
-<<<<<<< HEAD
-	int force_reval = 0;
-=======
 	int flags;
->>>>>>> 3cbea436
 
 	if (!(open_flag & O_CREAT))
 		mode = 0;
 
-<<<<<<< HEAD
-=======
 	/* Must never be set by userspace */
 	open_flag &= ~FMODE_NONOTIFY;
 
->>>>>>> 3cbea436
 	/*
 	 * O_SYNC is implemented as __O_SYNC|O_DSYNC.  As many places only
 	 * check for O_DSYNC if the need any syncing at all we enforce it's
@@ -2589,56 +2438,6 @@
 	if (open_flag & O_APPEND)
 		acc_mode |= MAY_APPEND;
 
-<<<<<<< HEAD
-	/* find the parent */
-reval:
-	error = path_init(dfd, pathname, LOOKUP_PARENT, &nd);
-	if (error)
-		return ERR_PTR(error);
-	if (force_reval)
-		nd.flags |= LOOKUP_REVAL;
-
-	current->total_link_count = 0;
-	error = link_path_walk(pathname, &nd);
-	if (error) {
-		filp = ERR_PTR(error);
-		goto out;
-	}
-	if (unlikely(!audit_dummy_context()) && (open_flag & O_CREAT))
-		audit_inode(pathname, nd.path.dentry);
-
-	/*
-	 * We have the parent and last component.
-	 */
-
-	error = -ENFILE;
-	filp = get_empty_filp();
-	if (filp == NULL)
-		goto exit_parent;
-	nd.intent.open.file = filp;
-	filp->f_flags = open_flag;
-	nd.intent.open.flags = flag;
-	nd.intent.open.create_mode = mode;
-	nd.flags &= ~LOOKUP_PARENT;
-	nd.flags |= LOOKUP_OPEN;
-	if (open_flag & O_CREAT) {
-		nd.flags |= LOOKUP_CREATE;
-		if (open_flag & O_EXCL)
-			nd.flags |= LOOKUP_EXCL;
-	}
-	if (open_flag & O_DIRECTORY)
-		nd.flags |= LOOKUP_DIRECTORY;
-	if (!(open_flag & O_NOFOLLOW))
-		nd.flags |= LOOKUP_FOLLOW;
-	filp = do_last(&nd, &path, open_flag, acc_mode, mode, pathname);
-	while (unlikely(!filp)) { /* trailing symlink */
-		struct path holder;
-		struct inode *inode = path.dentry->d_inode;
-		void *cookie;
-		error = -ELOOP;
-		/* S_ISDIR part is a temporary automount kludge */
-		if (!(nd.flags & LOOKUP_FOLLOW) && !S_ISDIR(inode->i_mode))
-=======
 	flags = LOOKUP_OPEN;
 	if (open_flag & O_CREAT) {
 		flags |= LOOKUP_CREATE;
@@ -2717,7 +2516,6 @@
 		void *cookie;
 		error = -ELOOP;
 		if (!(nd.flags & LOOKUP_FOLLOW))
->>>>>>> 3cbea436
 			goto exit_dput;
 		if (count++ == 32)
 			goto exit_dput;
@@ -2733,27 +2531,6 @@
 		 * just set LAST_BIND.
 		 */
 		nd.flags |= LOOKUP_PARENT;
-<<<<<<< HEAD
-		error = security_inode_follow_link(path.dentry, &nd);
-		if (error)
-			goto exit_dput;
-		error = __do_follow_link(&path, &nd, &cookie);
-		if (unlikely(error)) {
-			/* nd.path had been dropped */
-			if (!IS_ERR(cookie) && inode->i_op->put_link)
-				inode->i_op->put_link(path.dentry, &nd, cookie);
-			path_put(&path);
-			release_open_intent(&nd);
-			filp = ERR_PTR(error);
-			goto out;
-		}
-		holder = path;
-		nd.flags &= ~LOOKUP_PARENT;
-		filp = do_last(&nd, &path, open_flag, acc_mode, mode, pathname);
-		if (inode->i_op->put_link)
-			inode->i_op->put_link(holder.dentry, &nd, cookie);
-		path_put(&holder);
-=======
 		error = security_inode_follow_link(link.dentry, &nd);
 		if (error)
 			goto exit_dput;
@@ -2770,36 +2547,21 @@
 		if (linki->i_op->put_link)
 			linki->i_op->put_link(link.dentry, &nd, cookie);
 		path_put(&link);
->>>>>>> 3cbea436
 	}
 out:
 	if (nd.root.mnt)
 		path_put(&nd.root);
-<<<<<<< HEAD
-	if (filp == ERR_PTR(-ESTALE) && !force_reval) {
-		force_reval = 1;
-		goto reval;
-	}
-=======
 	if (filp == ERR_PTR(-ESTALE) && !(flags & LOOKUP_REVAL))
 		goto reval;
->>>>>>> 3cbea436
 	return filp;
 
 exit_dput:
 	path_put_conditional(&path, &nd);
-<<<<<<< HEAD
-	if (!IS_ERR(nd.intent.open.file))
-		release_open_intent(&nd);
-exit_parent:
-	path_put(&nd.path);
-=======
 out_path:
 	path_put(&nd.path);
 out_filp:
 	if (!IS_ERR(nd.intent.open.file))
 		release_open_intent(&nd);
->>>>>>> 3cbea436
 	filp = ERR_PTR(error);
 	goto out;
 }
