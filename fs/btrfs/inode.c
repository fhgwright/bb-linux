--- conflicted
+++ resolved
@@ -5799,13 +5799,9 @@
 		inode->i_ctime = CURRENT_TIME;
 		BTRFS_I(inode)->flags |= BTRFS_INODE_PREALLOC;
 		if (!(mode & FALLOC_FL_KEEP_SIZE) &&
-<<<<<<< HEAD
-		    cur_offset > inode->i_size) {
-=======
 			(actual_len > inode->i_size) &&
 			(cur_offset > inode->i_size)) {
 
->>>>>>> 9d3415a8
 			if (cur_offset > actual_len)
 				i_size  = actual_len;
 			else
