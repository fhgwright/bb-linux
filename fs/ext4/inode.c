/*
 *  linux/fs/ext4/inode.c
 *
 * Copyright (C) 1992, 1993, 1994, 1995
 * Remy Card (card@masi.ibp.fr)
 * Laboratoire MASI - Institut Blaise Pascal
 * Universite Pierre et Marie Curie (Paris VI)
 *
 *  from
 *
 *  linux/fs/minix/inode.c
 *
 *  Copyright (C) 1991, 1992  Linus Torvalds
 *
 *  Goal-directed block allocation by Stephen Tweedie
 *	(sct@redhat.com), 1993, 1998
 *  Big-endian to little-endian byte-swapping/bitmaps by
 *        David S. Miller (davem@caip.rutgers.edu), 1995
 *  64-bit file support on 64-bit platforms by Jakub Jelinek
 *	(jj@sunsite.ms.mff.cuni.cz)
 *
 *  Assorted race fixes, rewrite of ext4_get_block() by Al Viro, 2000
 */

#include <linux/module.h>
#include <linux/fs.h>
#include <linux/time.h>
#include <linux/jbd2.h>
#include <linux/highuid.h>
#include <linux/pagemap.h>
#include <linux/quotaops.h>
#include <linux/string.h>
#include <linux/buffer_head.h>
#include <linux/writeback.h>
#include <linux/pagevec.h>
#include <linux/mpage.h>
#include <linux/namei.h>
#include <linux/uio.h>
#include <linux/bio.h>
#include <linux/workqueue.h>
#include <linux/kernel.h>

#include "ext4_jbd2.h"
#include "xattr.h"
#include "acl.h"
#include "ext4_extents.h"

#include <trace/events/ext4.h>

#define MPAGE_DA_EXTENT_TAIL 0x01

static inline int ext4_begin_ordered_truncate(struct inode *inode,
					      loff_t new_size)
{
	return jbd2_journal_begin_ordered_truncate(
					EXT4_SB(inode->i_sb)->s_journal,
					&EXT4_I(inode)->jinode,
					new_size);
}

static void ext4_invalidatepage(struct page *page, unsigned long offset);

/*
 * Test whether an inode is a fast symlink.
 */
static int ext4_inode_is_fast_symlink(struct inode *inode)
{
	int ea_blocks = EXT4_I(inode)->i_file_acl ?
		(inode->i_sb->s_blocksize >> 9) : 0;

	return (S_ISLNK(inode->i_mode) && inode->i_blocks - ea_blocks == 0);
}

/*
 * Work out how many blocks we need to proceed with the next chunk of a
 * truncate transaction.
 */
static unsigned long blocks_for_truncate(struct inode *inode)
{
	ext4_lblk_t needed;

	needed = inode->i_blocks >> (inode->i_sb->s_blocksize_bits - 9);

	/* Give ourselves just enough room to cope with inodes in which
	 * i_blocks is corrupt: we've seen disk corruptions in the past
	 * which resulted in random data in an inode which looked enough
	 * like a regular file for ext4 to try to delete it.  Things
	 * will go a bit crazy if that happens, but at least we should
	 * try not to panic the whole kernel. */
	if (needed < 2)
		needed = 2;

	/* But we need to bound the transaction so we don't overflow the
	 * journal. */
	if (needed > EXT4_MAX_TRANS_DATA)
		needed = EXT4_MAX_TRANS_DATA;

	return EXT4_DATA_TRANS_BLOCKS(inode->i_sb) + needed;
}

/*
 * Truncate transactions can be complex and absolutely huge.  So we need to
 * be able to restart the transaction at a conventient checkpoint to make
 * sure we don't overflow the journal.
 *
 * start_transaction gets us a new handle for a truncate transaction,
 * and extend_transaction tries to extend the existing one a bit.  If
 * extend fails, we need to propagate the failure up and restart the
 * transaction in the top-level truncate loop. --sct
 */
static handle_t *start_transaction(struct inode *inode)
{
	handle_t *result;

	result = ext4_journal_start(inode, blocks_for_truncate(inode));
	if (!IS_ERR(result))
		return result;

	ext4_std_error(inode->i_sb, PTR_ERR(result));
	return result;
}

/*
 * Try to extend this transaction for the purposes of truncation.
 *
 * Returns 0 if we managed to create more room.  If we can't create more
 * room, and the transaction must be restarted we return 1.
 */
static int try_to_extend_transaction(handle_t *handle, struct inode *inode)
{
	if (!ext4_handle_valid(handle))
		return 0;
	if (ext4_handle_has_enough_credits(handle, EXT4_RESERVE_TRANS_BLOCKS+1))
		return 0;
	if (!ext4_journal_extend(handle, blocks_for_truncate(inode)))
		return 0;
	return 1;
}

/*
 * Restart the transaction associated with *handle.  This does a commit,
 * so before we call here everything must be consistently dirtied against
 * this transaction.
 */
int ext4_truncate_restart_trans(handle_t *handle, struct inode *inode,
				 int nblocks)
{
	int ret;

	/*
	 * Drop i_data_sem to avoid deadlock with ext4_get_blocks At this
	 * moment, get_block can be called only for blocks inside i_size since
	 * page cache has been already dropped and writes are blocked by
	 * i_mutex. So we can safely drop the i_data_sem here.
	 */
	BUG_ON(EXT4_JOURNAL(inode) == NULL);
	jbd_debug(2, "restarting handle %p\n", handle);
	up_write(&EXT4_I(inode)->i_data_sem);
	ret = ext4_journal_restart(handle, blocks_for_truncate(inode));
	down_write(&EXT4_I(inode)->i_data_sem);
	ext4_discard_preallocations(inode);

	return ret;
}

/*
 * Called at the last iput() if i_nlink is zero.
 */
void ext4_delete_inode(struct inode *inode)
{
	handle_t *handle;
	int err;

	if (!is_bad_inode(inode))
		dquot_initialize(inode);

	if (ext4_should_order_data(inode))
		ext4_begin_ordered_truncate(inode, 0);
	truncate_inode_pages(&inode->i_data, 0);

	if (is_bad_inode(inode))
		goto no_delete;

	handle = ext4_journal_start(inode, blocks_for_truncate(inode)+3);
	if (IS_ERR(handle)) {
		ext4_std_error(inode->i_sb, PTR_ERR(handle));
		/*
		 * If we're going to skip the normal cleanup, we still need to
		 * make sure that the in-core orphan linked list is properly
		 * cleaned up.
		 */
		ext4_orphan_del(NULL, inode);
		goto no_delete;
	}

	if (IS_SYNC(inode))
		ext4_handle_sync(handle);
	inode->i_size = 0;
	err = ext4_mark_inode_dirty(handle, inode);
	if (err) {
		ext4_warning(inode->i_sb,
			     "couldn't mark inode dirty (err %d)", err);
		goto stop_handle;
	}
	if (inode->i_blocks)
		ext4_truncate(inode);

	/*
	 * ext4_ext_truncate() doesn't reserve any slop when it
	 * restarts journal transactions; therefore there may not be
	 * enough credits left in the handle to remove the inode from
	 * the orphan list and set the dtime field.
	 */
	if (!ext4_handle_has_enough_credits(handle, 3)) {
		err = ext4_journal_extend(handle, 3);
		if (err > 0)
			err = ext4_journal_restart(handle, 3);
		if (err != 0) {
			ext4_warning(inode->i_sb,
				     "couldn't extend journal (err %d)", err);
		stop_handle:
			ext4_journal_stop(handle);
			goto no_delete;
		}
	}

	/*
	 * Kill off the orphan record which ext4_truncate created.
	 * AKPM: I think this can be inside the above `if'.
	 * Note that ext4_orphan_del() has to be able to cope with the
	 * deletion of a non-existent orphan - this is because we don't
	 * know if ext4_truncate() actually created an orphan record.
	 * (Well, we could do this if we need to, but heck - it works)
	 */
	ext4_orphan_del(handle, inode);
	EXT4_I(inode)->i_dtime	= get_seconds();

	/*
	 * One subtle ordering requirement: if anything has gone wrong
	 * (transaction abort, IO errors, whatever), then we can still
	 * do these next steps (the fs will already have been marked as
	 * having errors), but we can't free the inode if the mark_dirty
	 * fails.
	 */
	if (ext4_mark_inode_dirty(handle, inode))
		/* If that failed, just do the required in-core inode clear. */
		clear_inode(inode);
	else
		ext4_free_inode(handle, inode);
	ext4_journal_stop(handle);
	return;
no_delete:
	clear_inode(inode);	/* We must guarantee clearing of inode... */
}

typedef struct {
	__le32	*p;
	__le32	key;
	struct buffer_head *bh;
} Indirect;

static inline void add_chain(Indirect *p, struct buffer_head *bh, __le32 *v)
{
	p->key = *(p->p = v);
	p->bh = bh;
}

/**
 *	ext4_block_to_path - parse the block number into array of offsets
 *	@inode: inode in question (we are only interested in its superblock)
 *	@i_block: block number to be parsed
 *	@offsets: array to store the offsets in
 *	@boundary: set this non-zero if the referred-to block is likely to be
 *	       followed (on disk) by an indirect block.
 *
 *	To store the locations of file's data ext4 uses a data structure common
 *	for UNIX filesystems - tree of pointers anchored in the inode, with
 *	data blocks at leaves and indirect blocks in intermediate nodes.
 *	This function translates the block number into path in that tree -
 *	return value is the path length and @offsets[n] is the offset of
 *	pointer to (n+1)th node in the nth one. If @block is out of range
 *	(negative or too large) warning is printed and zero returned.
 *
 *	Note: function doesn't find node addresses, so no IO is needed. All
 *	we need to know is the capacity of indirect blocks (taken from the
 *	inode->i_sb).
 */

/*
 * Portability note: the last comparison (check that we fit into triple
 * indirect block) is spelled differently, because otherwise on an
 * architecture with 32-bit longs and 8Kb pages we might get into trouble
 * if our filesystem had 8Kb blocks. We might use long long, but that would
 * kill us on x86. Oh, well, at least the sign propagation does not matter -
 * i_block would have to be negative in the very beginning, so we would not
 * get there at all.
 */

static int ext4_block_to_path(struct inode *inode,
			      ext4_lblk_t i_block,
			      ext4_lblk_t offsets[4], int *boundary)
{
	int ptrs = EXT4_ADDR_PER_BLOCK(inode->i_sb);
	int ptrs_bits = EXT4_ADDR_PER_BLOCK_BITS(inode->i_sb);
	const long direct_blocks = EXT4_NDIR_BLOCKS,
		indirect_blocks = ptrs,
		double_blocks = (1 << (ptrs_bits * 2));
	int n = 0;
	int final = 0;

	if (i_block < direct_blocks) {
		offsets[n++] = i_block;
		final = direct_blocks;
	} else if ((i_block -= direct_blocks) < indirect_blocks) {
		offsets[n++] = EXT4_IND_BLOCK;
		offsets[n++] = i_block;
		final = ptrs;
	} else if ((i_block -= indirect_blocks) < double_blocks) {
		offsets[n++] = EXT4_DIND_BLOCK;
		offsets[n++] = i_block >> ptrs_bits;
		offsets[n++] = i_block & (ptrs - 1);
		final = ptrs;
	} else if (((i_block -= double_blocks) >> (ptrs_bits * 2)) < ptrs) {
		offsets[n++] = EXT4_TIND_BLOCK;
		offsets[n++] = i_block >> (ptrs_bits * 2);
		offsets[n++] = (i_block >> ptrs_bits) & (ptrs - 1);
		offsets[n++] = i_block & (ptrs - 1);
		final = ptrs;
	} else {
		ext4_warning(inode->i_sb, "block %lu > max in inode %lu",
			     i_block + direct_blocks +
			     indirect_blocks + double_blocks, inode->i_ino);
	}
	if (boundary)
		*boundary = final - 1 - (i_block & (ptrs - 1));
	return n;
}

static int __ext4_check_blockref(const char *function, struct inode *inode,
				 __le32 *p, unsigned int max)
{
	__le32 *bref = p;
	unsigned int blk;

	while (bref < p+max) {
		blk = le32_to_cpu(*bref++);
		if (blk &&
		    unlikely(!ext4_data_block_valid(EXT4_SB(inode->i_sb),
						    blk, 1))) {
			__ext4_error(inode->i_sb, function,
				   "invalid block reference %u "
				   "in inode #%lu", blk, inode->i_ino);
			return -EIO;
		}
	}
	return 0;
}


#define ext4_check_indirect_blockref(inode, bh)                         \
	__ext4_check_blockref(__func__, inode, (__le32 *)(bh)->b_data,  \
			      EXT4_ADDR_PER_BLOCK((inode)->i_sb))

#define ext4_check_inode_blockref(inode)                                \
	__ext4_check_blockref(__func__, inode, EXT4_I(inode)->i_data,   \
			      EXT4_NDIR_BLOCKS)

/**
 *	ext4_get_branch - read the chain of indirect blocks leading to data
 *	@inode: inode in question
 *	@depth: depth of the chain (1 - direct pointer, etc.)
 *	@offsets: offsets of pointers in inode/indirect blocks
 *	@chain: place to store the result
 *	@err: here we store the error value
 *
 *	Function fills the array of triples <key, p, bh> and returns %NULL
 *	if everything went OK or the pointer to the last filled triple
 *	(incomplete one) otherwise. Upon the return chain[i].key contains
 *	the number of (i+1)-th block in the chain (as it is stored in memory,
 *	i.e. little-endian 32-bit), chain[i].p contains the address of that
 *	number (it points into struct inode for i==0 and into the bh->b_data
 *	for i>0) and chain[i].bh points to the buffer_head of i-th indirect
 *	block for i>0 and NULL for i==0. In other words, it holds the block
 *	numbers of the chain, addresses they were taken from (and where we can
 *	verify that chain did not change) and buffer_heads hosting these
 *	numbers.
 *
 *	Function stops when it stumbles upon zero pointer (absent block)
 *		(pointer to last triple returned, *@err == 0)
 *	or when it gets an IO error reading an indirect block
 *		(ditto, *@err == -EIO)
 *	or when it reads all @depth-1 indirect blocks successfully and finds
 *	the whole chain, all way to the data (returns %NULL, *err == 0).
 *
 *      Need to be called with
 *      down_read(&EXT4_I(inode)->i_data_sem)
 */
static Indirect *ext4_get_branch(struct inode *inode, int depth,
				 ext4_lblk_t  *offsets,
				 Indirect chain[4], int *err)
{
	struct super_block *sb = inode->i_sb;
	Indirect *p = chain;
	struct buffer_head *bh;

	*err = 0;
	/* i_data is not going away, no lock needed */
	add_chain(chain, NULL, EXT4_I(inode)->i_data + *offsets);
	if (!p->key)
		goto no_block;
	while (--depth) {
		bh = sb_getblk(sb, le32_to_cpu(p->key));
		if (unlikely(!bh))
			goto failure;

		if (!bh_uptodate_or_lock(bh)) {
			if (bh_submit_read(bh) < 0) {
				put_bh(bh);
				goto failure;
			}
			/* validate block references */
			if (ext4_check_indirect_blockref(inode, bh)) {
				put_bh(bh);
				goto failure;
			}
		}

		add_chain(++p, bh, (__le32 *)bh->b_data + *++offsets);
		/* Reader: end */
		if (!p->key)
			goto no_block;
	}
	return NULL;

failure:
	*err = -EIO;
no_block:
	return p;
}

/**
 *	ext4_find_near - find a place for allocation with sufficient locality
 *	@inode: owner
 *	@ind: descriptor of indirect block.
 *
 *	This function returns the preferred place for block allocation.
 *	It is used when heuristic for sequential allocation fails.
 *	Rules are:
 *	  + if there is a block to the left of our position - allocate near it.
 *	  + if pointer will live in indirect block - allocate near that block.
 *	  + if pointer will live in inode - allocate in the same
 *	    cylinder group.
 *
 * In the latter case we colour the starting block by the callers PID to
 * prevent it from clashing with concurrent allocations for a different inode
 * in the same block group.   The PID is used here so that functionally related
 * files will be close-by on-disk.
 *
 *	Caller must make sure that @ind is valid and will stay that way.
 */
static ext4_fsblk_t ext4_find_near(struct inode *inode, Indirect *ind)
{
	struct ext4_inode_info *ei = EXT4_I(inode);
	__le32 *start = ind->bh ? (__le32 *) ind->bh->b_data : ei->i_data;
	__le32 *p;
	ext4_fsblk_t bg_start;
	ext4_fsblk_t last_block;
	ext4_grpblk_t colour;
	ext4_group_t block_group;
	int flex_size = ext4_flex_bg_size(EXT4_SB(inode->i_sb));

	/* Try to find previous block */
	for (p = ind->p - 1; p >= start; p--) {
		if (*p)
			return le32_to_cpu(*p);
	}

	/* No such thing, so let's try location of indirect block */
	if (ind->bh)
		return ind->bh->b_blocknr;

	/*
	 * It is going to be referred to from the inode itself? OK, just put it
	 * into the same cylinder group then.
	 */
	block_group = ei->i_block_group;
	if (flex_size >= EXT4_FLEX_SIZE_DIR_ALLOC_SCHEME) {
		block_group &= ~(flex_size-1);
		if (S_ISREG(inode->i_mode))
			block_group++;
	}
	bg_start = ext4_group_first_block_no(inode->i_sb, block_group);
	last_block = ext4_blocks_count(EXT4_SB(inode->i_sb)->s_es) - 1;

	/*
	 * If we are doing delayed allocation, we don't need take
	 * colour into account.
	 */
	if (test_opt(inode->i_sb, DELALLOC))
		return bg_start;

	if (bg_start + EXT4_BLOCKS_PER_GROUP(inode->i_sb) <= last_block)
		colour = (current->pid % 16) *
			(EXT4_BLOCKS_PER_GROUP(inode->i_sb) / 16);
	else
		colour = (current->pid % 16) * ((last_block - bg_start) / 16);
	return bg_start + colour;
}

/**
 *	ext4_find_goal - find a preferred place for allocation.
 *	@inode: owner
 *	@block:  block we want
 *	@partial: pointer to the last triple within a chain
 *
 *	Normally this function find the preferred place for block allocation,
 *	returns it.
 *	Because this is only used for non-extent files, we limit the block nr
 *	to 32 bits.
 */
static ext4_fsblk_t ext4_find_goal(struct inode *inode, ext4_lblk_t block,
				   Indirect *partial)
{
	ext4_fsblk_t goal;

	/*
	 * XXX need to get goal block from mballoc's data structures
	 */

	goal = ext4_find_near(inode, partial);
	goal = goal & EXT4_MAX_BLOCK_FILE_PHYS;
	return goal;
}

/**
 *	ext4_blks_to_allocate: Look up the block map and count the number
 *	of direct blocks need to be allocated for the given branch.
 *
 *	@branch: chain of indirect blocks
 *	@k: number of blocks need for indirect blocks
 *	@blks: number of data blocks to be mapped.
 *	@blocks_to_boundary:  the offset in the indirect block
 *
 *	return the total number of blocks to be allocate, including the
 *	direct and indirect blocks.
 */
static int ext4_blks_to_allocate(Indirect *branch, int k, unsigned int blks,
				 int blocks_to_boundary)
{
	unsigned int count = 0;

	/*
	 * Simple case, [t,d]Indirect block(s) has not allocated yet
	 * then it's clear blocks on that path have not allocated
	 */
	if (k > 0) {
		/* right now we don't handle cross boundary allocation */
		if (blks < blocks_to_boundary + 1)
			count += blks;
		else
			count += blocks_to_boundary + 1;
		return count;
	}

	count++;
	while (count < blks && count <= blocks_to_boundary &&
		le32_to_cpu(*(branch[0].p + count)) == 0) {
		count++;
	}
	return count;
}

/**
 *	ext4_alloc_blocks: multiple allocate blocks needed for a branch
 *	@indirect_blks: the number of blocks need to allocate for indirect
 *			blocks
 *
 *	@new_blocks: on return it will store the new block numbers for
 *	the indirect blocks(if needed) and the first direct block,
 *	@blks:	on return it will store the total number of allocated
 *		direct blocks
 */
static int ext4_alloc_blocks(handle_t *handle, struct inode *inode,
			     ext4_lblk_t iblock, ext4_fsblk_t goal,
			     int indirect_blks, int blks,
			     ext4_fsblk_t new_blocks[4], int *err)
{
	struct ext4_allocation_request ar;
	int target, i;
	unsigned long count = 0, blk_allocated = 0;
	int index = 0;
	ext4_fsblk_t current_block = 0;
	int ret = 0;

	/*
	 * Here we try to allocate the requested multiple blocks at once,
	 * on a best-effort basis.
	 * To build a branch, we should allocate blocks for
	 * the indirect blocks(if not allocated yet), and at least
	 * the first direct block of this branch.  That's the
	 * minimum number of blocks need to allocate(required)
	 */
	/* first we try to allocate the indirect blocks */
	target = indirect_blks;
	while (target > 0) {
		count = target;
		/* allocating blocks for indirect blocks and direct blocks */
		current_block = ext4_new_meta_blocks(handle, inode,
							goal, &count, err);
		if (*err)
			goto failed_out;

		if (unlikely(current_block + count > EXT4_MAX_BLOCK_FILE_PHYS)) {
			EXT4_ERROR_INODE(inode,
					 "current_block %llu + count %lu > %d!",
					 current_block, count,
					 EXT4_MAX_BLOCK_FILE_PHYS);
			*err = -EIO;
			goto failed_out;
		}

		target -= count;
		/* allocate blocks for indirect blocks */
		while (index < indirect_blks && count) {
			new_blocks[index++] = current_block++;
			count--;
		}
		if (count > 0) {
			/*
			 * save the new block number
			 * for the first direct block
			 */
			new_blocks[index] = current_block;
			printk(KERN_INFO "%s returned more blocks than "
						"requested\n", __func__);
			WARN_ON(1);
			break;
		}
	}

	target = blks - count ;
	blk_allocated = count;
	if (!target)
		goto allocated;
	/* Now allocate data blocks */
	memset(&ar, 0, sizeof(ar));
	ar.inode = inode;
	ar.goal = goal;
	ar.len = target;
	ar.logical = iblock;
	if (S_ISREG(inode->i_mode))
		/* enable in-core preallocation only for regular files */
		ar.flags = EXT4_MB_HINT_DATA;

	current_block = ext4_mb_new_blocks(handle, &ar, err);
	if (unlikely(current_block + ar.len > EXT4_MAX_BLOCK_FILE_PHYS)) {
		EXT4_ERROR_INODE(inode,
				 "current_block %llu + ar.len %d > %d!",
				 current_block, ar.len,
				 EXT4_MAX_BLOCK_FILE_PHYS);
		*err = -EIO;
		goto failed_out;
	}

	if (*err && (target == blks)) {
		/*
		 * if the allocation failed and we didn't allocate
		 * any blocks before
		 */
		goto failed_out;
	}
	if (!*err) {
		if (target == blks) {
			/*
			 * save the new block number
			 * for the first direct block
			 */
			new_blocks[index] = current_block;
		}
		blk_allocated += ar.len;
	}
allocated:
	/* total number of blocks allocated for direct blocks */
	ret = blk_allocated;
	*err = 0;
	return ret;
failed_out:
	for (i = 0; i < index; i++)
		ext4_free_blocks(handle, inode, 0, new_blocks[i], 1, 0);
	return ret;
}

/**
 *	ext4_alloc_branch - allocate and set up a chain of blocks.
 *	@inode: owner
 *	@indirect_blks: number of allocated indirect blocks
 *	@blks: number of allocated direct blocks
 *	@offsets: offsets (in the blocks) to store the pointers to next.
 *	@branch: place to store the chain in.
 *
 *	This function allocates blocks, zeroes out all but the last one,
 *	links them into chain and (if we are synchronous) writes them to disk.
 *	In other words, it prepares a branch that can be spliced onto the
 *	inode. It stores the information about that chain in the branch[], in
 *	the same format as ext4_get_branch() would do. We are calling it after
 *	we had read the existing part of chain and partial points to the last
 *	triple of that (one with zero ->key). Upon the exit we have the same
 *	picture as after the successful ext4_get_block(), except that in one
 *	place chain is disconnected - *branch->p is still zero (we did not
 *	set the last link), but branch->key contains the number that should
 *	be placed into *branch->p to fill that gap.
 *
 *	If allocation fails we free all blocks we've allocated (and forget
 *	their buffer_heads) and return the error value the from failed
 *	ext4_alloc_block() (normally -ENOSPC). Otherwise we set the chain
 *	as described above and return 0.
 */
static int ext4_alloc_branch(handle_t *handle, struct inode *inode,
			     ext4_lblk_t iblock, int indirect_blks,
			     int *blks, ext4_fsblk_t goal,
			     ext4_lblk_t *offsets, Indirect *branch)
{
	int blocksize = inode->i_sb->s_blocksize;
	int i, n = 0;
	int err = 0;
	struct buffer_head *bh;
	int num;
	ext4_fsblk_t new_blocks[4];
	ext4_fsblk_t current_block;

	num = ext4_alloc_blocks(handle, inode, iblock, goal, indirect_blks,
				*blks, new_blocks, &err);
	if (err)
		return err;

	branch[0].key = cpu_to_le32(new_blocks[0]);
	/*
	 * metadata blocks and data blocks are allocated.
	 */
	for (n = 1; n <= indirect_blks;  n++) {
		/*
		 * Get buffer_head for parent block, zero it out
		 * and set the pointer to new one, then send
		 * parent to disk.
		 */
		bh = sb_getblk(inode->i_sb, new_blocks[n-1]);
		branch[n].bh = bh;
		lock_buffer(bh);
		BUFFER_TRACE(bh, "call get_create_access");
		err = ext4_journal_get_create_access(handle, bh);
		if (err) {
			/* Don't brelse(bh) here; it's done in
			 * ext4_journal_forget() below */
			unlock_buffer(bh);
			goto failed;
		}

		memset(bh->b_data, 0, blocksize);
		branch[n].p = (__le32 *) bh->b_data + offsets[n];
		branch[n].key = cpu_to_le32(new_blocks[n]);
		*branch[n].p = branch[n].key;
		if (n == indirect_blks) {
			current_block = new_blocks[n];
			/*
			 * End of chain, update the last new metablock of
			 * the chain to point to the new allocated
			 * data blocks numbers
			 */
			for (i = 1; i < num; i++)
				*(branch[n].p + i) = cpu_to_le32(++current_block);
		}
		BUFFER_TRACE(bh, "marking uptodate");
		set_buffer_uptodate(bh);
		unlock_buffer(bh);

		BUFFER_TRACE(bh, "call ext4_handle_dirty_metadata");
		err = ext4_handle_dirty_metadata(handle, inode, bh);
		if (err)
			goto failed;
	}
	*blks = num;
	return err;
failed:
	/* Allocation failed, free what we already allocated */
	ext4_free_blocks(handle, inode, 0, new_blocks[0], 1, 0);
	for (i = 1; i <= n ; i++) {
		/* 
		 * branch[i].bh is newly allocated, so there is no
		 * need to revoke the block, which is why we don't
		 * need to set EXT4_FREE_BLOCKS_METADATA.
		 */
		ext4_free_blocks(handle, inode, 0, new_blocks[i], 1,
				 EXT4_FREE_BLOCKS_FORGET);
	}
	for (i = n+1; i < indirect_blks; i++)
		ext4_free_blocks(handle, inode, 0, new_blocks[i], 1, 0);

	ext4_free_blocks(handle, inode, 0, new_blocks[i], num, 0);

	return err;
}

/**
 * ext4_splice_branch - splice the allocated branch onto inode.
 * @inode: owner
 * @block: (logical) number of block we are adding
 * @chain: chain of indirect blocks (with a missing link - see
 *	ext4_alloc_branch)
 * @where: location of missing link
 * @num:   number of indirect blocks we are adding
 * @blks:  number of direct blocks we are adding
 *
 * This function fills the missing link and does all housekeeping needed in
 * inode (->i_blocks, etc.). In case of success we end up with the full
 * chain to new block and return 0.
 */
static int ext4_splice_branch(handle_t *handle, struct inode *inode,
			      ext4_lblk_t block, Indirect *where, int num,
			      int blks)
{
	int i;
	int err = 0;
	ext4_fsblk_t current_block;

	/*
	 * If we're splicing into a [td]indirect block (as opposed to the
	 * inode) then we need to get write access to the [td]indirect block
	 * before the splice.
	 */
	if (where->bh) {
		BUFFER_TRACE(where->bh, "get_write_access");
		err = ext4_journal_get_write_access(handle, where->bh);
		if (err)
			goto err_out;
	}
	/* That's it */

	*where->p = where->key;

	/*
	 * Update the host buffer_head or inode to point to more just allocated
	 * direct blocks blocks
	 */
	if (num == 0 && blks > 1) {
		current_block = le32_to_cpu(where->key) + 1;
		for (i = 1; i < blks; i++)
			*(where->p + i) = cpu_to_le32(current_block++);
	}

	/* We are done with atomic stuff, now do the rest of housekeeping */
	/* had we spliced it onto indirect block? */
	if (where->bh) {
		/*
		 * If we spliced it onto an indirect block, we haven't
		 * altered the inode.  Note however that if it is being spliced
		 * onto an indirect block at the very end of the file (the
		 * file is growing) then we *will* alter the inode to reflect
		 * the new i_size.  But that is not done here - it is done in
		 * generic_commit_write->__mark_inode_dirty->ext4_dirty_inode.
		 */
		jbd_debug(5, "splicing indirect only\n");
		BUFFER_TRACE(where->bh, "call ext4_handle_dirty_metadata");
		err = ext4_handle_dirty_metadata(handle, inode, where->bh);
		if (err)
			goto err_out;
	} else {
		/*
		 * OK, we spliced it into the inode itself on a direct block.
		 */
		ext4_mark_inode_dirty(handle, inode);
		jbd_debug(5, "splicing direct\n");
	}
	return err;

err_out:
	for (i = 1; i <= num; i++) {
		/* 
		 * branch[i].bh is newly allocated, so there is no
		 * need to revoke the block, which is why we don't
		 * need to set EXT4_FREE_BLOCKS_METADATA.
		 */
		ext4_free_blocks(handle, inode, where[i].bh, 0, 1,
				 EXT4_FREE_BLOCKS_FORGET);
	}
	ext4_free_blocks(handle, inode, 0, le32_to_cpu(where[num].key),
			 blks, 0);

	return err;
}

/*
 * The ext4_ind_get_blocks() function handles non-extents inodes
 * (i.e., using the traditional indirect/double-indirect i_blocks
 * scheme) for ext4_get_blocks().
 *
 * Allocation strategy is simple: if we have to allocate something, we will
 * have to go the whole way to leaf. So let's do it before attaching anything
 * to tree, set linkage between the newborn blocks, write them if sync is
 * required, recheck the path, free and repeat if check fails, otherwise
 * set the last missing link (that will protect us from any truncate-generated
 * removals - all blocks on the path are immune now) and possibly force the
 * write on the parent block.
 * That has a nice additional property: no special recovery from the failed
 * allocations is needed - we simply release blocks and do not touch anything
 * reachable from inode.
 *
 * `handle' can be NULL if create == 0.
 *
 * return > 0, # of blocks mapped or allocated.
 * return = 0, if plain lookup failed.
 * return < 0, error case.
 *
 * The ext4_ind_get_blocks() function should be called with
 * down_write(&EXT4_I(inode)->i_data_sem) if allocating filesystem
 * blocks (i.e., flags has EXT4_GET_BLOCKS_CREATE set) or
 * down_read(&EXT4_I(inode)->i_data_sem) if not allocating file system
 * blocks.
 */
static int ext4_ind_get_blocks(handle_t *handle, struct inode *inode,
			       ext4_lblk_t iblock, unsigned int maxblocks,
			       struct buffer_head *bh_result,
			       int flags)
{
	int err = -EIO;
	ext4_lblk_t offsets[4];
	Indirect chain[4];
	Indirect *partial;
	ext4_fsblk_t goal;
	int indirect_blks;
	int blocks_to_boundary = 0;
	int depth;
	int count = 0;
	ext4_fsblk_t first_block = 0;

	J_ASSERT(!(EXT4_I(inode)->i_flags & EXT4_EXTENTS_FL));
	J_ASSERT(handle != NULL || (flags & EXT4_GET_BLOCKS_CREATE) == 0);
	depth = ext4_block_to_path(inode, iblock, offsets,
				   &blocks_to_boundary);

	if (depth == 0)
		goto out;

	partial = ext4_get_branch(inode, depth, offsets, chain, &err);

	/* Simplest case - block found, no allocation needed */
	if (!partial) {
		first_block = le32_to_cpu(chain[depth - 1].key);
		clear_buffer_new(bh_result);
		count++;
		/*map more blocks*/
		while (count < maxblocks && count <= blocks_to_boundary) {
			ext4_fsblk_t blk;

			blk = le32_to_cpu(*(chain[depth-1].p + count));

			if (blk == first_block + count)
				count++;
			else
				break;
		}
		goto got_it;
	}

	/* Next simple case - plain lookup or failed read of indirect block */
	if ((flags & EXT4_GET_BLOCKS_CREATE) == 0 || err == -EIO)
		goto cleanup;

	/*
	 * Okay, we need to do block allocation.
	*/
	goal = ext4_find_goal(inode, iblock, partial);

	/* the number of blocks need to allocate for [d,t]indirect blocks */
	indirect_blks = (chain + depth) - partial - 1;

	/*
	 * Next look up the indirect map to count the totoal number of
	 * direct blocks to allocate for this branch.
	 */
	count = ext4_blks_to_allocate(partial, indirect_blks,
					maxblocks, blocks_to_boundary);
	/*
	 * Block out ext4_truncate while we alter the tree
	 */
	err = ext4_alloc_branch(handle, inode, iblock, indirect_blks,
				&count, goal,
				offsets + (partial - chain), partial);

	/*
	 * The ext4_splice_branch call will free and forget any buffers
	 * on the new chain if there is a failure, but that risks using
	 * up transaction credits, especially for bitmaps where the
	 * credits cannot be returned.  Can we handle this somehow?  We
	 * may need to return -EAGAIN upwards in the worst case.  --sct
	 */
	if (!err)
		err = ext4_splice_branch(handle, inode, iblock,
					 partial, indirect_blks, count);
	if (err)
		goto cleanup;

	set_buffer_new(bh_result);

	ext4_update_inode_fsync_trans(handle, inode, 1);
got_it:
	map_bh(bh_result, inode->i_sb, le32_to_cpu(chain[depth-1].key));
	if (count > blocks_to_boundary)
		set_buffer_boundary(bh_result);
	err = count;
	/* Clean up and exit */
	partial = chain + depth - 1;	/* the whole chain */
cleanup:
	while (partial > chain) {
		BUFFER_TRACE(partial->bh, "call brelse");
		brelse(partial->bh);
		partial--;
	}
	BUFFER_TRACE(bh_result, "returned");
out:
	return err;
}

#ifdef CONFIG_QUOTA
qsize_t *ext4_get_reserved_space(struct inode *inode)
{
	return &EXT4_I(inode)->i_reserved_quota;
}
#endif

/*
 * Calculate the number of metadata blocks need to reserve
 * to allocate a new block at @lblocks for non extent file based file
 */
static int ext4_indirect_calc_metadata_amount(struct inode *inode,
					      sector_t lblock)
{
	struct ext4_inode_info *ei = EXT4_I(inode);
	int dind_mask = EXT4_ADDR_PER_BLOCK(inode->i_sb) - 1;
	int blk_bits;

	if (lblock < EXT4_NDIR_BLOCKS)
		return 0;

	lblock -= EXT4_NDIR_BLOCKS;

	if (ei->i_da_metadata_calc_len &&
	    (lblock & dind_mask) == ei->i_da_metadata_calc_last_lblock) {
		ei->i_da_metadata_calc_len++;
		return 0;
	}
	ei->i_da_metadata_calc_last_lblock = lblock & dind_mask;
	ei->i_da_metadata_calc_len = 1;
	blk_bits = roundup_pow_of_two(lblock + 1);
	return (blk_bits / EXT4_ADDR_PER_BLOCK_BITS(inode->i_sb)) + 1;
}

/*
 * Calculate the number of metadata blocks need to reserve
 * to allocate a block located at @lblock
 */
static int ext4_calc_metadata_amount(struct inode *inode, sector_t lblock)
{
	if (EXT4_I(inode)->i_flags & EXT4_EXTENTS_FL)
		return ext4_ext_calc_metadata_amount(inode, lblock);

	return ext4_indirect_calc_metadata_amount(inode, lblock);
}

/*
 * Called with i_data_sem down, which is important since we can call
 * ext4_discard_preallocations() from here.
 */
void ext4_da_update_reserve_space(struct inode *inode,
					int used, int quota_claim)
{
	struct ext4_sb_info *sbi = EXT4_SB(inode->i_sb);
	struct ext4_inode_info *ei = EXT4_I(inode);
	int mdb_free = 0, allocated_meta_blocks = 0;

	spin_lock(&ei->i_block_reservation_lock);
	trace_ext4_da_update_reserve_space(inode, used);
	if (unlikely(used > ei->i_reserved_data_blocks)) {
		ext4_msg(inode->i_sb, KERN_NOTICE, "%s: ino %lu, used %d "
			 "with only %d reserved data blocks\n",
			 __func__, inode->i_ino, used,
			 ei->i_reserved_data_blocks);
		WARN_ON(1);
		used = ei->i_reserved_data_blocks;
	}

	/* Update per-inode reservations */
	ei->i_reserved_data_blocks -= used;
	used += ei->i_allocated_meta_blocks;
	ei->i_reserved_meta_blocks -= ei->i_allocated_meta_blocks;
	allocated_meta_blocks = ei->i_allocated_meta_blocks;
	ei->i_allocated_meta_blocks = 0;
	percpu_counter_sub(&sbi->s_dirtyblocks_counter, used);

	if (ei->i_reserved_data_blocks == 0) {
		/*
		 * We can release all of the reserved metadata blocks
		 * only when we have written all of the delayed
		 * allocation blocks.
		 */
		mdb_free = ei->i_reserved_meta_blocks;
		ei->i_reserved_meta_blocks = 0;
		ei->i_da_metadata_calc_len = 0;
		percpu_counter_sub(&sbi->s_dirtyblocks_counter, mdb_free);
	}
	spin_unlock(&EXT4_I(inode)->i_block_reservation_lock);

	/* Update quota subsystem */
	if (quota_claim) {
<<<<<<< HEAD
		vfs_dq_claim_block(inode, used);
		if (mdb_free)
			vfs_dq_release_reservation_block(inode, mdb_free);
=======
		dquot_claim_block(inode, used);
		if (mdb_free)
			dquot_release_reservation_block(inode, mdb_free);
>>>>>>> 55c63bd2
	} else {
		/*
		 * We did fallocate with an offset that is already delayed
		 * allocated. So on delayed allocated writeback we should
		 * not update the quota for allocated blocks. But then
		 * converting an fallocate region to initialized region would
		 * have caused a metadata allocation. So claim quota for
		 * that
		 */
		if (allocated_meta_blocks)
<<<<<<< HEAD
			vfs_dq_claim_block(inode, allocated_meta_blocks);
		vfs_dq_release_reservation_block(inode, mdb_free + used);
=======
			dquot_claim_block(inode, allocated_meta_blocks);
		dquot_release_reservation_block(inode, mdb_free + used);
>>>>>>> 55c63bd2
	}

	/*
	 * If we have done all the pending block allocations and if
	 * there aren't any writers on the inode, we can discard the
	 * inode's preallocations.
	 */
	if ((ei->i_reserved_data_blocks == 0) &&
	    (atomic_read(&inode->i_writecount) == 0))
		ext4_discard_preallocations(inode);
}

static int check_block_validity(struct inode *inode, const char *msg,
				sector_t logical, sector_t phys, int len)
{
	if (!ext4_data_block_valid(EXT4_SB(inode->i_sb), phys, len)) {
		__ext4_error(inode->i_sb, msg,
			   "inode #%lu logical block %llu mapped to %llu "
			   "(size %d)", inode->i_ino,
			   (unsigned long long) logical,
			   (unsigned long long) phys, len);
		return -EIO;
	}
	return 0;
}

/*
 * Return the number of contiguous dirty pages in a given inode
 * starting at page frame idx.
 */
static pgoff_t ext4_num_dirty_pages(struct inode *inode, pgoff_t idx,
				    unsigned int max_pages)
{
	struct address_space *mapping = inode->i_mapping;
	pgoff_t	index;
	struct pagevec pvec;
	pgoff_t num = 0;
	int i, nr_pages, done = 0;

	if (max_pages == 0)
		return 0;
	pagevec_init(&pvec, 0);
	while (!done) {
		index = idx;
		nr_pages = pagevec_lookup_tag(&pvec, mapping, &index,
					      PAGECACHE_TAG_DIRTY,
					      (pgoff_t)PAGEVEC_SIZE);
		if (nr_pages == 0)
			break;
		for (i = 0; i < nr_pages; i++) {
			struct page *page = pvec.pages[i];
			struct buffer_head *bh, *head;

			lock_page(page);
			if (unlikely(page->mapping != mapping) ||
			    !PageDirty(page) ||
			    PageWriteback(page) ||
			    page->index != idx) {
				done = 1;
				unlock_page(page);
				break;
			}
			if (page_has_buffers(page)) {
				bh = head = page_buffers(page);
				do {
					if (!buffer_delay(bh) &&
					    !buffer_unwritten(bh))
						done = 1;
					bh = bh->b_this_page;
				} while (!done && (bh != head));
			}
			unlock_page(page);
			if (done)
				break;
			idx++;
			num++;
			if (num >= max_pages)
				break;
		}
		pagevec_release(&pvec);
	}
	return num;
}

/*
 * The ext4_get_blocks() function tries to look up the requested blocks,
 * and returns if the blocks are already mapped.
 *
 * Otherwise it takes the write lock of the i_data_sem and allocate blocks
 * and store the allocated blocks in the result buffer head and mark it
 * mapped.
 *
 * If file type is extents based, it will call ext4_ext_get_blocks(),
 * Otherwise, call with ext4_ind_get_blocks() to handle indirect mapping
 * based files
 *
 * On success, it returns the number of blocks being mapped or allocate.
 * if create==0 and the blocks are pre-allocated and uninitialized block,
 * the result buffer head is unmapped. If the create ==1, it will make sure
 * the buffer head is mapped.
 *
 * It returns 0 if plain look up failed (blocks have not been allocated), in
 * that casem, buffer head is unmapped
 *
 * It returns the error in case of allocation failure.
 */
int ext4_get_blocks(handle_t *handle, struct inode *inode, sector_t block,
		    unsigned int max_blocks, struct buffer_head *bh,
		    int flags)
{
	int retval;

	clear_buffer_mapped(bh);
	clear_buffer_unwritten(bh);

	ext_debug("ext4_get_blocks(): inode %lu, flag %d, max_blocks %u,"
		  "logical block %lu\n", inode->i_ino, flags, max_blocks,
		  (unsigned long)block);
	/*
	 * Try to see if we can get the block without requesting a new
	 * file system block.
	 */
	down_read((&EXT4_I(inode)->i_data_sem));
	if (EXT4_I(inode)->i_flags & EXT4_EXTENTS_FL) {
		retval =  ext4_ext_get_blocks(handle, inode, block, max_blocks,
				bh, 0);
	} else {
		retval = ext4_ind_get_blocks(handle, inode, block, max_blocks,
					     bh, 0);
	}
	up_read((&EXT4_I(inode)->i_data_sem));

	if (retval > 0 && buffer_mapped(bh)) {
		int ret = check_block_validity(inode, "file system corruption",
					       block, bh->b_blocknr, retval);
		if (ret != 0)
			return ret;
	}

	/* If it is only a block(s) look up */
	if ((flags & EXT4_GET_BLOCKS_CREATE) == 0)
		return retval;

	/*
	 * Returns if the blocks have already allocated
	 *
	 * Note that if blocks have been preallocated
	 * ext4_ext_get_block() returns th create = 0
	 * with buffer head unmapped.
	 */
	if (retval > 0 && buffer_mapped(bh))
		return retval;

	/*
	 * When we call get_blocks without the create flag, the
	 * BH_Unwritten flag could have gotten set if the blocks
	 * requested were part of a uninitialized extent.  We need to
	 * clear this flag now that we are committed to convert all or
	 * part of the uninitialized extent to be an initialized
	 * extent.  This is because we need to avoid the combination
	 * of BH_Unwritten and BH_Mapped flags being simultaneously
	 * set on the buffer_head.
	 */
	clear_buffer_unwritten(bh);

	/*
	 * New blocks allocate and/or writing to uninitialized extent
	 * will possibly result in updating i_data, so we take
	 * the write lock of i_data_sem, and call get_blocks()
	 * with create == 1 flag.
	 */
	down_write((&EXT4_I(inode)->i_data_sem));

	/*
	 * if the caller is from delayed allocation writeout path
	 * we have already reserved fs blocks for allocation
	 * let the underlying get_block() function know to
	 * avoid double accounting
	 */
	if (flags & EXT4_GET_BLOCKS_DELALLOC_RESERVE)
		EXT4_I(inode)->i_delalloc_reserved_flag = 1;
	/*
	 * We need to check for EXT4 here because migrate
	 * could have changed the inode type in between
	 */
	if (EXT4_I(inode)->i_flags & EXT4_EXTENTS_FL) {
		retval =  ext4_ext_get_blocks(handle, inode, block, max_blocks,
					      bh, flags);
	} else {
		retval = ext4_ind_get_blocks(handle, inode, block,
					     max_blocks, bh, flags);

		if (retval > 0 && buffer_new(bh)) {
			/*
			 * We allocated new blocks which will result in
			 * i_data's format changing.  Force the migrate
			 * to fail by clearing migrate flags
			 */
			ext4_clear_inode_state(inode, EXT4_STATE_EXT_MIGRATE);
		}

		/*
		 * Update reserved blocks/metadata blocks after successful
		 * block allocation which had been deferred till now. We don't
		 * support fallocate for non extent files. So we can update
		 * reserve space here.
		 */
		if ((retval > 0) &&
			(flags & EXT4_GET_BLOCKS_DELALLOC_RESERVE))
			ext4_da_update_reserve_space(inode, retval, 1);
	}
	if (flags & EXT4_GET_BLOCKS_DELALLOC_RESERVE)
		EXT4_I(inode)->i_delalloc_reserved_flag = 0;

	up_write((&EXT4_I(inode)->i_data_sem));
	if (retval > 0 && buffer_mapped(bh)) {
		int ret = check_block_validity(inode, "file system "
					       "corruption after allocation",
					       block, bh->b_blocknr, retval);
		if (ret != 0)
			return ret;
	}
	return retval;
}

/* Maximum number of blocks we map for direct IO at once. */
#define DIO_MAX_BLOCKS 4096

int ext4_get_block(struct inode *inode, sector_t iblock,
		   struct buffer_head *bh_result, int create)
{
	handle_t *handle = ext4_journal_current_handle();
	int ret = 0, started = 0;
	unsigned max_blocks = bh_result->b_size >> inode->i_blkbits;
	int dio_credits;

	if (create && !handle) {
		/* Direct IO write... */
		if (max_blocks > DIO_MAX_BLOCKS)
			max_blocks = DIO_MAX_BLOCKS;
		dio_credits = ext4_chunk_trans_blocks(inode, max_blocks);
		handle = ext4_journal_start(inode, dio_credits);
		if (IS_ERR(handle)) {
			ret = PTR_ERR(handle);
			goto out;
		}
		started = 1;
	}

	ret = ext4_get_blocks(handle, inode, iblock, max_blocks, bh_result,
			      create ? EXT4_GET_BLOCKS_CREATE : 0);
	if (ret > 0) {
		bh_result->b_size = (ret << inode->i_blkbits);
		ret = 0;
	}
	if (started)
		ext4_journal_stop(handle);
out:
	return ret;
}

/*
 * `handle' can be NULL if create is zero
 */
struct buffer_head *ext4_getblk(handle_t *handle, struct inode *inode,
				ext4_lblk_t block, int create, int *errp)
{
	struct buffer_head dummy;
	int fatal = 0, err;
	int flags = 0;

	J_ASSERT(handle != NULL || create == 0);

	dummy.b_state = 0;
	dummy.b_blocknr = -1000;
	buffer_trace_init(&dummy.b_history);
	if (create)
		flags |= EXT4_GET_BLOCKS_CREATE;
	err = ext4_get_blocks(handle, inode, block, 1, &dummy, flags);
	/*
	 * ext4_get_blocks() returns number of blocks mapped. 0 in
	 * case of a HOLE.
	 */
	if (err > 0) {
		if (err > 1)
			WARN_ON(1);
		err = 0;
	}
	*errp = err;
	if (!err && buffer_mapped(&dummy)) {
		struct buffer_head *bh;
		bh = sb_getblk(inode->i_sb, dummy.b_blocknr);
		if (!bh) {
			*errp = -EIO;
			goto err;
		}
		if (buffer_new(&dummy)) {
			J_ASSERT(create != 0);
			J_ASSERT(handle != NULL);

			/*
			 * Now that we do not always journal data, we should
			 * keep in mind whether this should always journal the
			 * new buffer as metadata.  For now, regular file
			 * writes use ext4_get_block instead, so it's not a
			 * problem.
			 */
			lock_buffer(bh);
			BUFFER_TRACE(bh, "call get_create_access");
			fatal = ext4_journal_get_create_access(handle, bh);
			if (!fatal && !buffer_uptodate(bh)) {
				memset(bh->b_data, 0, inode->i_sb->s_blocksize);
				set_buffer_uptodate(bh);
			}
			unlock_buffer(bh);
			BUFFER_TRACE(bh, "call ext4_handle_dirty_metadata");
			err = ext4_handle_dirty_metadata(handle, inode, bh);
			if (!fatal)
				fatal = err;
		} else {
			BUFFER_TRACE(bh, "not a new buffer");
		}
		if (fatal) {
			*errp = fatal;
			brelse(bh);
			bh = NULL;
		}
		return bh;
	}
err:
	return NULL;
}

struct buffer_head *ext4_bread(handle_t *handle, struct inode *inode,
			       ext4_lblk_t block, int create, int *err)
{
	struct buffer_head *bh;

	bh = ext4_getblk(handle, inode, block, create, err);
	if (!bh)
		return bh;
	if (buffer_uptodate(bh))
		return bh;
	ll_rw_block(READ_META, 1, &bh);
	wait_on_buffer(bh);
	if (buffer_uptodate(bh))
		return bh;
	put_bh(bh);
	*err = -EIO;
	return NULL;
}

static int walk_page_buffers(handle_t *handle,
			     struct buffer_head *head,
			     unsigned from,
			     unsigned to,
			     int *partial,
			     int (*fn)(handle_t *handle,
				       struct buffer_head *bh))
{
	struct buffer_head *bh;
	unsigned block_start, block_end;
	unsigned blocksize = head->b_size;
	int err, ret = 0;
	struct buffer_head *next;

	for (bh = head, block_start = 0;
	     ret == 0 && (bh != head || !block_start);
	     block_start = block_end, bh = next) {
		next = bh->b_this_page;
		block_end = block_start + blocksize;
		if (block_end <= from || block_start >= to) {
			if (partial && !buffer_uptodate(bh))
				*partial = 1;
			continue;
		}
		err = (*fn)(handle, bh);
		if (!ret)
			ret = err;
	}
	return ret;
}

/*
 * To preserve ordering, it is essential that the hole instantiation and
 * the data write be encapsulated in a single transaction.  We cannot
 * close off a transaction and start a new one between the ext4_get_block()
 * and the commit_write().  So doing the jbd2_journal_start at the start of
 * prepare_write() is the right place.
 *
 * Also, this function can nest inside ext4_writepage() ->
 * block_write_full_page(). In that case, we *know* that ext4_writepage()
 * has generated enough buffer credits to do the whole page.  So we won't
 * block on the journal in that case, which is good, because the caller may
 * be PF_MEMALLOC.
 *
 * By accident, ext4 can be reentered when a transaction is open via
 * quota file writes.  If we were to commit the transaction while thus
 * reentered, there can be a deadlock - we would be holding a quota
 * lock, and the commit would never complete if another thread had a
 * transaction open and was blocking on the quota lock - a ranking
 * violation.
 *
 * So what we do is to rely on the fact that jbd2_journal_stop/journal_start
 * will _not_ run commit under these circumstances because handle->h_ref
 * is elevated.  We'll still have enough credits for the tiny quotafile
 * write.
 */
static int do_journal_get_write_access(handle_t *handle,
				       struct buffer_head *bh)
{
	if (!buffer_mapped(bh) || buffer_freed(bh))
		return 0;
	return ext4_journal_get_write_access(handle, bh);
}

/*
 * Truncate blocks that were not used by write. We have to truncate the
 * pagecache as well so that corresponding buffers get properly unmapped.
 */
static void ext4_truncate_failed_write(struct inode *inode)
{
	truncate_inode_pages(inode->i_mapping, inode->i_size);
	ext4_truncate(inode);
}

static int ext4_get_block_write(struct inode *inode, sector_t iblock,
		   struct buffer_head *bh_result, int create);
static int ext4_write_begin(struct file *file, struct address_space *mapping,
			    loff_t pos, unsigned len, unsigned flags,
			    struct page **pagep, void **fsdata)
{
	struct inode *inode = mapping->host;
	int ret, needed_blocks;
	handle_t *handle;
	int retries = 0;
	struct page *page;
	pgoff_t index;
	unsigned from, to;

	trace_ext4_write_begin(inode, pos, len, flags);
	/*
	 * Reserve one block more for addition to orphan list in case
	 * we allocate blocks but write fails for some reason
	 */
	needed_blocks = ext4_writepage_trans_blocks(inode) + 1;
	index = pos >> PAGE_CACHE_SHIFT;
	from = pos & (PAGE_CACHE_SIZE - 1);
	to = from + len;

retry:
	handle = ext4_journal_start(inode, needed_blocks);
	if (IS_ERR(handle)) {
		ret = PTR_ERR(handle);
		goto out;
	}

	/* We cannot recurse into the filesystem as the transaction is already
	 * started */
	flags |= AOP_FLAG_NOFS;

	page = grab_cache_page_write_begin(mapping, index, flags);
	if (!page) {
		ext4_journal_stop(handle);
		ret = -ENOMEM;
		goto out;
	}
	*pagep = page;

	if (ext4_should_dioread_nolock(inode))
		ret = block_write_begin(file, mapping, pos, len, flags, pagep,
				fsdata, ext4_get_block_write);
	else
		ret = block_write_begin(file, mapping, pos, len, flags, pagep,
				fsdata, ext4_get_block);

	if (!ret && ext4_should_journal_data(inode)) {
		ret = walk_page_buffers(handle, page_buffers(page),
				from, to, NULL, do_journal_get_write_access);
	}

	if (ret) {
		unlock_page(page);
		page_cache_release(page);
		/*
		 * block_write_begin may have instantiated a few blocks
		 * outside i_size.  Trim these off again. Don't need
		 * i_size_read because we hold i_mutex.
		 *
		 * Add inode to orphan list in case we crash before
		 * truncate finishes
		 */
		if (pos + len > inode->i_size && ext4_can_truncate(inode))
			ext4_orphan_add(handle, inode);

		ext4_journal_stop(handle);
		if (pos + len > inode->i_size) {
			ext4_truncate_failed_write(inode);
			/*
			 * If truncate failed early the inode might
			 * still be on the orphan list; we need to
			 * make sure the inode is removed from the
			 * orphan list in that case.
			 */
			if (inode->i_nlink)
				ext4_orphan_del(NULL, inode);
		}
	}

	if (ret == -ENOSPC && ext4_should_retry_alloc(inode->i_sb, &retries))
		goto retry;
out:
	return ret;
}

/* For write_end() in data=journal mode */
static int write_end_fn(handle_t *handle, struct buffer_head *bh)
{
	if (!buffer_mapped(bh) || buffer_freed(bh))
		return 0;
	set_buffer_uptodate(bh);
	return ext4_handle_dirty_metadata(handle, NULL, bh);
}

static int ext4_generic_write_end(struct file *file,
				  struct address_space *mapping,
				  loff_t pos, unsigned len, unsigned copied,
				  struct page *page, void *fsdata)
{
	int i_size_changed = 0;
	struct inode *inode = mapping->host;
	handle_t *handle = ext4_journal_current_handle();

	copied = block_write_end(file, mapping, pos, len, copied, page, fsdata);

	/*
	 * No need to use i_size_read() here, the i_size
	 * cannot change under us because we hold i_mutex.
	 *
	 * But it's important to update i_size while still holding page lock:
	 * page writeout could otherwise come in and zero beyond i_size.
	 */
	if (pos + copied > inode->i_size) {
		i_size_write(inode, pos + copied);
		i_size_changed = 1;
	}

	if (pos + copied >  EXT4_I(inode)->i_disksize) {
		/* We need to mark inode dirty even if
		 * new_i_size is less that inode->i_size
		 * bu greater than i_disksize.(hint delalloc)
		 */
		ext4_update_i_disksize(inode, (pos + copied));
		i_size_changed = 1;
	}
	unlock_page(page);
	page_cache_release(page);

	/*
	 * Don't mark the inode dirty under page lock. First, it unnecessarily
	 * makes the holding time of page lock longer. Second, it forces lock
	 * ordering of page lock and transaction start for journaling
	 * filesystems.
	 */
	if (i_size_changed)
		ext4_mark_inode_dirty(handle, inode);

	return copied;
}

/*
 * We need to pick up the new inode size which generic_commit_write gave us
 * `file' can be NULL - eg, when called from page_symlink().
 *
 * ext4 never places buffers on inode->i_mapping->private_list.  metadata
 * buffers are managed internally.
 */
static int ext4_ordered_write_end(struct file *file,
				  struct address_space *mapping,
				  loff_t pos, unsigned len, unsigned copied,
				  struct page *page, void *fsdata)
{
	handle_t *handle = ext4_journal_current_handle();
	struct inode *inode = mapping->host;
	int ret = 0, ret2;

	trace_ext4_ordered_write_end(inode, pos, len, copied);
	ret = ext4_jbd2_file_inode(handle, inode);

	if (ret == 0) {
		ret2 = ext4_generic_write_end(file, mapping, pos, len, copied,
							page, fsdata);
		copied = ret2;
		if (pos + len > inode->i_size && ext4_can_truncate(inode))
			/* if we have allocated more blocks and copied
			 * less. We will have blocks allocated outside
			 * inode->i_size. So truncate them
			 */
			ext4_orphan_add(handle, inode);
		if (ret2 < 0)
			ret = ret2;
	}
	ret2 = ext4_journal_stop(handle);
	if (!ret)
		ret = ret2;

	if (pos + len > inode->i_size) {
		ext4_truncate_failed_write(inode);
		/*
		 * If truncate failed early the inode might still be
		 * on the orphan list; we need to make sure the inode
		 * is removed from the orphan list in that case.
		 */
		if (inode->i_nlink)
			ext4_orphan_del(NULL, inode);
	}


	return ret ? ret : copied;
}

static int ext4_writeback_write_end(struct file *file,
				    struct address_space *mapping,
				    loff_t pos, unsigned len, unsigned copied,
				    struct page *page, void *fsdata)
{
	handle_t *handle = ext4_journal_current_handle();
	struct inode *inode = mapping->host;
	int ret = 0, ret2;

	trace_ext4_writeback_write_end(inode, pos, len, copied);
	ret2 = ext4_generic_write_end(file, mapping, pos, len, copied,
							page, fsdata);
	copied = ret2;
	if (pos + len > inode->i_size && ext4_can_truncate(inode))
		/* if we have allocated more blocks and copied
		 * less. We will have blocks allocated outside
		 * inode->i_size. So truncate them
		 */
		ext4_orphan_add(handle, inode);

	if (ret2 < 0)
		ret = ret2;

	ret2 = ext4_journal_stop(handle);
	if (!ret)
		ret = ret2;

	if (pos + len > inode->i_size) {
		ext4_truncate_failed_write(inode);
		/*
		 * If truncate failed early the inode might still be
		 * on the orphan list; we need to make sure the inode
		 * is removed from the orphan list in that case.
		 */
		if (inode->i_nlink)
			ext4_orphan_del(NULL, inode);
	}

	return ret ? ret : copied;
}

static int ext4_journalled_write_end(struct file *file,
				     struct address_space *mapping,
				     loff_t pos, unsigned len, unsigned copied,
				     struct page *page, void *fsdata)
{
	handle_t *handle = ext4_journal_current_handle();
	struct inode *inode = mapping->host;
	int ret = 0, ret2;
	int partial = 0;
	unsigned from, to;
	loff_t new_i_size;

	trace_ext4_journalled_write_end(inode, pos, len, copied);
	from = pos & (PAGE_CACHE_SIZE - 1);
	to = from + len;

	if (copied < len) {
		if (!PageUptodate(page))
			copied = 0;
		page_zero_new_buffers(page, from+copied, to);
	}

	ret = walk_page_buffers(handle, page_buffers(page), from,
				to, &partial, write_end_fn);
	if (!partial)
		SetPageUptodate(page);
	new_i_size = pos + copied;
	if (new_i_size > inode->i_size)
		i_size_write(inode, pos+copied);
	ext4_set_inode_state(inode, EXT4_STATE_JDATA);
	if (new_i_size > EXT4_I(inode)->i_disksize) {
		ext4_update_i_disksize(inode, new_i_size);
		ret2 = ext4_mark_inode_dirty(handle, inode);
		if (!ret)
			ret = ret2;
	}

	unlock_page(page);
	page_cache_release(page);
	if (pos + len > inode->i_size && ext4_can_truncate(inode))
		/* if we have allocated more blocks and copied
		 * less. We will have blocks allocated outside
		 * inode->i_size. So truncate them
		 */
		ext4_orphan_add(handle, inode);

	ret2 = ext4_journal_stop(handle);
	if (!ret)
		ret = ret2;
	if (pos + len > inode->i_size) {
		ext4_truncate_failed_write(inode);
		/*
		 * If truncate failed early the inode might still be
		 * on the orphan list; we need to make sure the inode
		 * is removed from the orphan list in that case.
		 */
		if (inode->i_nlink)
			ext4_orphan_del(NULL, inode);
	}

	return ret ? ret : copied;
}

/*
 * Reserve a single block located at lblock
 */
static int ext4_da_reserve_space(struct inode *inode, sector_t lblock)
{
	int retries = 0;
	struct ext4_sb_info *sbi = EXT4_SB(inode->i_sb);
	struct ext4_inode_info *ei = EXT4_I(inode);
	unsigned long md_needed, md_reserved;
	int ret;

	/*
	 * recalculate the amount of metadata blocks to reserve
	 * in order to allocate nrblocks
	 * worse case is one extent per block
	 */
repeat:
	spin_lock(&ei->i_block_reservation_lock);
	md_reserved = ei->i_reserved_meta_blocks;
	md_needed = ext4_calc_metadata_amount(inode, lblock);
	trace_ext4_da_reserve_space(inode, md_needed);
	spin_unlock(&ei->i_block_reservation_lock);

	/*
	 * Make quota reservation here to prevent quota overflow
	 * later. Real quota accounting is done at pages writeout
	 * time.
	 */
<<<<<<< HEAD
	if (vfs_dq_reserve_block(inode, md_needed + 1))
		return -EDQUOT;
=======
	ret = dquot_reserve_block(inode, md_needed + 1);
	if (ret)
		return ret;
>>>>>>> 55c63bd2

	if (ext4_claim_free_blocks(sbi, md_needed + 1)) {
		dquot_release_reservation_block(inode, md_needed + 1);
		if (ext4_should_retry_alloc(inode->i_sb, &retries)) {
			yield();
			goto repeat;
		}
		return -ENOSPC;
	}
	spin_lock(&ei->i_block_reservation_lock);
	ei->i_reserved_data_blocks++;
	ei->i_reserved_meta_blocks += md_needed;
	spin_unlock(&ei->i_block_reservation_lock);

	return 0;       /* success */
}

static void ext4_da_release_space(struct inode *inode, int to_free)
{
	struct ext4_sb_info *sbi = EXT4_SB(inode->i_sb);
	struct ext4_inode_info *ei = EXT4_I(inode);

	if (!to_free)
		return;		/* Nothing to release, exit */

	spin_lock(&EXT4_I(inode)->i_block_reservation_lock);

	if (unlikely(to_free > ei->i_reserved_data_blocks)) {
		/*
		 * if there aren't enough reserved blocks, then the
		 * counter is messed up somewhere.  Since this
		 * function is called from invalidate page, it's
		 * harmless to return without any action.
		 */
		ext4_msg(inode->i_sb, KERN_NOTICE, "ext4_da_release_space: "
			 "ino %lu, to_free %d with only %d reserved "
			 "data blocks\n", inode->i_ino, to_free,
			 ei->i_reserved_data_blocks);
		WARN_ON(1);
		to_free = ei->i_reserved_data_blocks;
	}
	ei->i_reserved_data_blocks -= to_free;

	if (ei->i_reserved_data_blocks == 0) {
		/*
		 * We can release all of the reserved metadata blocks
		 * only when we have written all of the delayed
		 * allocation blocks.
		 */
		to_free += ei->i_reserved_meta_blocks;
		ei->i_reserved_meta_blocks = 0;
		ei->i_da_metadata_calc_len = 0;
	}

	/* update fs dirty blocks counter */
	percpu_counter_sub(&sbi->s_dirtyblocks_counter, to_free);

	spin_unlock(&EXT4_I(inode)->i_block_reservation_lock);

	dquot_release_reservation_block(inode, to_free);
}

static void ext4_da_page_release_reservation(struct page *page,
					     unsigned long offset)
{
	int to_release = 0;
	struct buffer_head *head, *bh;
	unsigned int curr_off = 0;

	head = page_buffers(page);
	bh = head;
	do {
		unsigned int next_off = curr_off + bh->b_size;

		if ((offset <= curr_off) && (buffer_delay(bh))) {
			to_release++;
			clear_buffer_delay(bh);
		}
		curr_off = next_off;
	} while ((bh = bh->b_this_page) != head);
	ext4_da_release_space(page->mapping->host, to_release);
}

/*
 * Delayed allocation stuff
 */

/*
 * mpage_da_submit_io - walks through extent of pages and try to write
 * them with writepage() call back
 *
 * @mpd->inode: inode
 * @mpd->first_page: first page of the extent
 * @mpd->next_page: page after the last page of the extent
 *
 * By the time mpage_da_submit_io() is called we expect all blocks
 * to be allocated. this may be wrong if allocation failed.
 *
 * As pages are already locked by write_cache_pages(), we can't use it
 */
static int mpage_da_submit_io(struct mpage_da_data *mpd)
{
	long pages_skipped;
	struct pagevec pvec;
	unsigned long index, end;
	int ret = 0, err, nr_pages, i;
	struct inode *inode = mpd->inode;
	struct address_space *mapping = inode->i_mapping;

	BUG_ON(mpd->next_page <= mpd->first_page);
	/*
	 * We need to start from the first_page to the next_page - 1
	 * to make sure we also write the mapped dirty buffer_heads.
	 * If we look at mpd->b_blocknr we would only be looking
	 * at the currently mapped buffer_heads.
	 */
	index = mpd->first_page;
	end = mpd->next_page - 1;

	pagevec_init(&pvec, 0);
	while (index <= end) {
		nr_pages = pagevec_lookup(&pvec, mapping, index, PAGEVEC_SIZE);
		if (nr_pages == 0)
			break;
		for (i = 0; i < nr_pages; i++) {
			struct page *page = pvec.pages[i];

			index = page->index;
			if (index > end)
				break;
			index++;

			BUG_ON(!PageLocked(page));
			BUG_ON(PageWriteback(page));

			pages_skipped = mpd->wbc->pages_skipped;
			err = mapping->a_ops->writepage(page, mpd->wbc);
			if (!err && (pages_skipped == mpd->wbc->pages_skipped))
				/*
				 * have successfully written the page
				 * without skipping the same
				 */
				mpd->pages_written++;
			/*
			 * In error case, we have to continue because
			 * remaining pages are still locked
			 * XXX: unlock and re-dirty them?
			 */
			if (ret == 0)
				ret = err;
		}
		pagevec_release(&pvec);
	}
	return ret;
}

/*
 * mpage_put_bnr_to_bhs - walk blocks and assign them actual numbers
 *
 * @mpd->inode - inode to walk through
 * @exbh->b_blocknr - first block on a disk
 * @exbh->b_size - amount of space in bytes
 * @logical - first logical block to start assignment with
 *
 * the function goes through all passed space and put actual disk
 * block numbers into buffer heads, dropping BH_Delay and BH_Unwritten
 */
static void mpage_put_bnr_to_bhs(struct mpage_da_data *mpd, sector_t logical,
				 struct buffer_head *exbh)
{
	struct inode *inode = mpd->inode;
	struct address_space *mapping = inode->i_mapping;
	int blocks = exbh->b_size >> inode->i_blkbits;
	sector_t pblock = exbh->b_blocknr, cur_logical;
	struct buffer_head *head, *bh;
	pgoff_t index, end;
	struct pagevec pvec;
	int nr_pages, i;

	index = logical >> (PAGE_CACHE_SHIFT - inode->i_blkbits);
	end = (logical + blocks - 1) >> (PAGE_CACHE_SHIFT - inode->i_blkbits);
	cur_logical = index << (PAGE_CACHE_SHIFT - inode->i_blkbits);

	pagevec_init(&pvec, 0);

	while (index <= end) {
		/* XXX: optimize tail */
		nr_pages = pagevec_lookup(&pvec, mapping, index, PAGEVEC_SIZE);
		if (nr_pages == 0)
			break;
		for (i = 0; i < nr_pages; i++) {
			struct page *page = pvec.pages[i];

			index = page->index;
			if (index > end)
				break;
			index++;

			BUG_ON(!PageLocked(page));
			BUG_ON(PageWriteback(page));
			BUG_ON(!page_has_buffers(page));

			bh = page_buffers(page);
			head = bh;

			/* skip blocks out of the range */
			do {
				if (cur_logical >= logical)
					break;
				cur_logical++;
			} while ((bh = bh->b_this_page) != head);

			do {
				if (cur_logical >= logical + blocks)
					break;

				if (buffer_delay(bh) ||
						buffer_unwritten(bh)) {

					BUG_ON(bh->b_bdev != inode->i_sb->s_bdev);

					if (buffer_delay(bh)) {
						clear_buffer_delay(bh);
						bh->b_blocknr = pblock;
					} else {
						/*
						 * unwritten already should have
						 * blocknr assigned. Verify that
						 */
						clear_buffer_unwritten(bh);
						BUG_ON(bh->b_blocknr != pblock);
					}

				} else if (buffer_mapped(bh))
					BUG_ON(bh->b_blocknr != pblock);

				if (buffer_uninit(exbh))
					set_buffer_uninit(bh);
				cur_logical++;
				pblock++;
			} while ((bh = bh->b_this_page) != head);
		}
		pagevec_release(&pvec);
	}
}


/*
 * __unmap_underlying_blocks - just a helper function to unmap
 * set of blocks described by @bh
 */
static inline void __unmap_underlying_blocks(struct inode *inode,
					     struct buffer_head *bh)
{
	struct block_device *bdev = inode->i_sb->s_bdev;
	int blocks, i;

	blocks = bh->b_size >> inode->i_blkbits;
	for (i = 0; i < blocks; i++)
		unmap_underlying_metadata(bdev, bh->b_blocknr + i);
}

static void ext4_da_block_invalidatepages(struct mpage_da_data *mpd,
					sector_t logical, long blk_cnt)
{
	int nr_pages, i;
	pgoff_t index, end;
	struct pagevec pvec;
	struct inode *inode = mpd->inode;
	struct address_space *mapping = inode->i_mapping;

	index = logical >> (PAGE_CACHE_SHIFT - inode->i_blkbits);
	end   = (logical + blk_cnt - 1) >>
				(PAGE_CACHE_SHIFT - inode->i_blkbits);
	while (index <= end) {
		nr_pages = pagevec_lookup(&pvec, mapping, index, PAGEVEC_SIZE);
		if (nr_pages == 0)
			break;
		for (i = 0; i < nr_pages; i++) {
			struct page *page = pvec.pages[i];
			if (page->index > end)
				break;
			BUG_ON(!PageLocked(page));
			BUG_ON(PageWriteback(page));
			block_invalidatepage(page, 0);
			ClearPageUptodate(page);
			unlock_page(page);
		}
		index = pvec.pages[nr_pages - 1]->index + 1;
		pagevec_release(&pvec);
	}
	return;
}

static void ext4_print_free_blocks(struct inode *inode)
{
	struct ext4_sb_info *sbi = EXT4_SB(inode->i_sb);
	printk(KERN_CRIT "Total free blocks count %lld\n",
	       ext4_count_free_blocks(inode->i_sb));
	printk(KERN_CRIT "Free/Dirty block details\n");
	printk(KERN_CRIT "free_blocks=%lld\n",
	       (long long) percpu_counter_sum(&sbi->s_freeblocks_counter));
	printk(KERN_CRIT "dirty_blocks=%lld\n",
	       (long long) percpu_counter_sum(&sbi->s_dirtyblocks_counter));
	printk(KERN_CRIT "Block reservation details\n");
	printk(KERN_CRIT "i_reserved_data_blocks=%u\n",
	       EXT4_I(inode)->i_reserved_data_blocks);
	printk(KERN_CRIT "i_reserved_meta_blocks=%u\n",
	       EXT4_I(inode)->i_reserved_meta_blocks);
	return;
}

/*
 * mpage_da_map_blocks - go through given space
 *
 * @mpd - bh describing space
 *
 * The function skips space we know is already mapped to disk blocks.
 *
 */
static int mpage_da_map_blocks(struct mpage_da_data *mpd)
{
	int err, blks, get_blocks_flags;
	struct buffer_head new;
	sector_t next = mpd->b_blocknr;
	unsigned max_blocks = mpd->b_size >> mpd->inode->i_blkbits;
	loff_t disksize = EXT4_I(mpd->inode)->i_disksize;
	handle_t *handle = NULL;

	/*
	 * We consider only non-mapped and non-allocated blocks
	 */
	if ((mpd->b_state  & (1 << BH_Mapped)) &&
		!(mpd->b_state & (1 << BH_Delay)) &&
		!(mpd->b_state & (1 << BH_Unwritten)))
		return 0;

	/*
	 * If we didn't accumulate anything to write simply return
	 */
	if (!mpd->b_size)
		return 0;

	handle = ext4_journal_current_handle();
	BUG_ON(!handle);

	/*
	 * Call ext4_get_blocks() to allocate any delayed allocation
	 * blocks, or to convert an uninitialized extent to be
	 * initialized (in the case where we have written into
	 * one or more preallocated blocks).
	 *
	 * We pass in the magic EXT4_GET_BLOCKS_DELALLOC_RESERVE to
	 * indicate that we are on the delayed allocation path.  This
	 * affects functions in many different parts of the allocation
	 * call path.  This flag exists primarily because we don't
	 * want to change *many* call functions, so ext4_get_blocks()
	 * will set the magic i_delalloc_reserved_flag once the
	 * inode's allocation semaphore is taken.
	 *
	 * If the blocks in questions were delalloc blocks, set
	 * EXT4_GET_BLOCKS_DELALLOC_RESERVE so the delalloc accounting
	 * variables are updated after the blocks have been allocated.
	 */
	new.b_state = 0;
	get_blocks_flags = EXT4_GET_BLOCKS_CREATE;
<<<<<<< HEAD
=======
	if (ext4_should_dioread_nolock(mpd->inode))
		get_blocks_flags |= EXT4_GET_BLOCKS_IO_CREATE_EXT;
>>>>>>> 55c63bd2
	if (mpd->b_state & (1 << BH_Delay))
		get_blocks_flags |= EXT4_GET_BLOCKS_DELALLOC_RESERVE;

	blks = ext4_get_blocks(handle, mpd->inode, next, max_blocks,
			       &new, get_blocks_flags);
	if (blks < 0) {
		err = blks;
		/*
		 * If get block returns with error we simply
		 * return. Later writepage will redirty the page and
		 * writepages will find the dirty page again
		 */
		if (err == -EAGAIN)
			return 0;

		if (err == -ENOSPC &&
		    ext4_count_free_blocks(mpd->inode->i_sb)) {
			mpd->retval = err;
			return 0;
		}

		/*
		 * get block failure will cause us to loop in
		 * writepages, because a_ops->writepage won't be able
		 * to make progress. The page will be redirtied by
		 * writepage and writepages will again try to write
		 * the same.
		 */
		ext4_msg(mpd->inode->i_sb, KERN_CRIT,
			 "delayed block allocation failed for inode %lu at "
			 "logical offset %llu with max blocks %zd with "
			 "error %d\n", mpd->inode->i_ino,
			 (unsigned long long) next,
			 mpd->b_size >> mpd->inode->i_blkbits, err);
		printk(KERN_CRIT "This should not happen!!  "
		       "Data will be lost\n");
		if (err == -ENOSPC) {
			ext4_print_free_blocks(mpd->inode);
		}
		/* invalidate all the pages */
		ext4_da_block_invalidatepages(mpd, next,
				mpd->b_size >> mpd->inode->i_blkbits);
		return err;
	}
	BUG_ON(blks == 0);

	new.b_size = (blks << mpd->inode->i_blkbits);

	if (buffer_new(&new))
		__unmap_underlying_blocks(mpd->inode, &new);

	/*
	 * If blocks are delayed marked, we need to
	 * put actual blocknr and drop delayed bit
	 */
	if ((mpd->b_state & (1 << BH_Delay)) ||
	    (mpd->b_state & (1 << BH_Unwritten)))
		mpage_put_bnr_to_bhs(mpd, next, &new);

	if (ext4_should_order_data(mpd->inode)) {
		err = ext4_jbd2_file_inode(handle, mpd->inode);
		if (err)
			return err;
	}

	/*
	 * Update on-disk size along with block allocation.
	 */
	disksize = ((loff_t) next + blks) << mpd->inode->i_blkbits;
	if (disksize > i_size_read(mpd->inode))
		disksize = i_size_read(mpd->inode);
	if (disksize > EXT4_I(mpd->inode)->i_disksize) {
		ext4_update_i_disksize(mpd->inode, disksize);
		return ext4_mark_inode_dirty(handle, mpd->inode);
	}

	return 0;
}

#define BH_FLAGS ((1 << BH_Uptodate) | (1 << BH_Mapped) | \
		(1 << BH_Delay) | (1 << BH_Unwritten))

/*
 * mpage_add_bh_to_extent - try to add one more block to extent of blocks
 *
 * @mpd->lbh - extent of blocks
 * @logical - logical number of the block in the file
 * @bh - bh of the block (used to access block's state)
 *
 * the function is used to collect contig. blocks in same state
 */
static void mpage_add_bh_to_extent(struct mpage_da_data *mpd,
				   sector_t logical, size_t b_size,
				   unsigned long b_state)
{
	sector_t next;
	int nrblocks = mpd->b_size >> mpd->inode->i_blkbits;

	/* check if thereserved journal credits might overflow */
	if (!(EXT4_I(mpd->inode)->i_flags & EXT4_EXTENTS_FL)) {
		if (nrblocks >= EXT4_MAX_TRANS_DATA) {
			/*
			 * With non-extent format we are limited by the journal
			 * credit available.  Total credit needed to insert
			 * nrblocks contiguous blocks is dependent on the
			 * nrblocks.  So limit nrblocks.
			 */
			goto flush_it;
		} else if ((nrblocks + (b_size >> mpd->inode->i_blkbits)) >
				EXT4_MAX_TRANS_DATA) {
			/*
			 * Adding the new buffer_head would make it cross the
			 * allowed limit for which we have journal credit
			 * reserved. So limit the new bh->b_size
			 */
			b_size = (EXT4_MAX_TRANS_DATA - nrblocks) <<
						mpd->inode->i_blkbits;
			/* we will do mpage_da_submit_io in the next loop */
		}
	}
	/*
	 * First block in the extent
	 */
	if (mpd->b_size == 0) {
		mpd->b_blocknr = logical;
		mpd->b_size = b_size;
		mpd->b_state = b_state & BH_FLAGS;
		return;
	}

	next = mpd->b_blocknr + nrblocks;
	/*
	 * Can we merge the block to our big extent?
	 */
	if (logical == next && (b_state & BH_FLAGS) == mpd->b_state) {
		mpd->b_size += b_size;
		return;
	}

flush_it:
	/*
	 * We couldn't merge the block to our extent, so we
	 * need to flush current  extent and start new one
	 */
	if (mpage_da_map_blocks(mpd) == 0)
		mpage_da_submit_io(mpd);
	mpd->io_done = 1;
	return;
}

static int ext4_bh_delay_or_unwritten(handle_t *handle, struct buffer_head *bh)
{
	return (buffer_delay(bh) || buffer_unwritten(bh)) && buffer_dirty(bh);
}

/*
 * __mpage_da_writepage - finds extent of pages and blocks
 *
 * @page: page to consider
 * @wbc: not used, we just follow rules
 * @data: context
 *
 * The function finds extents of pages and scan them for all blocks.
 */
static int __mpage_da_writepage(struct page *page,
				struct writeback_control *wbc, void *data)
{
	struct mpage_da_data *mpd = data;
	struct inode *inode = mpd->inode;
	struct buffer_head *bh, *head;
	sector_t logical;

	if (mpd->io_done) {
		/*
		 * Rest of the page in the page_vec
		 * redirty then and skip then. We will
		 * try to write them again after
		 * starting a new transaction
		 */
		redirty_page_for_writepage(wbc, page);
		unlock_page(page);
		return MPAGE_DA_EXTENT_TAIL;
	}
	/*
	 * Can we merge this page to current extent?
	 */
	if (mpd->next_page != page->index) {
		/*
		 * Nope, we can't. So, we map non-allocated blocks
		 * and start IO on them using writepage()
		 */
		if (mpd->next_page != mpd->first_page) {
			if (mpage_da_map_blocks(mpd) == 0)
				mpage_da_submit_io(mpd);
			/*
			 * skip rest of the page in the page_vec
			 */
			mpd->io_done = 1;
			redirty_page_for_writepage(wbc, page);
			unlock_page(page);
			return MPAGE_DA_EXTENT_TAIL;
		}

		/*
		 * Start next extent of pages ...
		 */
		mpd->first_page = page->index;

		/*
		 * ... and blocks
		 */
		mpd->b_size = 0;
		mpd->b_state = 0;
		mpd->b_blocknr = 0;
	}

	mpd->next_page = page->index + 1;
	logical = (sector_t) page->index <<
		  (PAGE_CACHE_SHIFT - inode->i_blkbits);

	if (!page_has_buffers(page)) {
		mpage_add_bh_to_extent(mpd, logical, PAGE_CACHE_SIZE,
				       (1 << BH_Dirty) | (1 << BH_Uptodate));
		if (mpd->io_done)
			return MPAGE_DA_EXTENT_TAIL;
	} else {
		/*
		 * Page with regular buffer heads, just add all dirty ones
		 */
		head = page_buffers(page);
		bh = head;
		do {
			BUG_ON(buffer_locked(bh));
			/*
			 * We need to try to allocate
			 * unmapped blocks in the same page.
			 * Otherwise we won't make progress
			 * with the page in ext4_writepage
			 */
			if (ext4_bh_delay_or_unwritten(NULL, bh)) {
				mpage_add_bh_to_extent(mpd, logical,
						       bh->b_size,
						       bh->b_state);
				if (mpd->io_done)
					return MPAGE_DA_EXTENT_TAIL;
			} else if (buffer_dirty(bh) && (buffer_mapped(bh))) {
				/*
				 * mapped dirty buffer. We need to update
				 * the b_state because we look at
				 * b_state in mpage_da_map_blocks. We don't
				 * update b_size because if we find an
				 * unmapped buffer_head later we need to
				 * use the b_state flag of that buffer_head.
				 */
				if (mpd->b_size == 0)
					mpd->b_state = bh->b_state & BH_FLAGS;
			}
			logical++;
		} while ((bh = bh->b_this_page) != head);
	}

	return 0;
}

/*
 * This is a special get_blocks_t callback which is used by
 * ext4_da_write_begin().  It will either return mapped block or
 * reserve space for a single block.
 *
 * For delayed buffer_head we have BH_Mapped, BH_New, BH_Delay set.
 * We also have b_blocknr = -1 and b_bdev initialized properly
 *
 * For unwritten buffer_head we have BH_Mapped, BH_New, BH_Unwritten set.
 * We also have b_blocknr = physicalblock mapping unwritten extent and b_bdev
 * initialized properly.
 */
static int ext4_da_get_block_prep(struct inode *inode, sector_t iblock,
				  struct buffer_head *bh_result, int create)
{
	int ret = 0;
	sector_t invalid_block = ~((sector_t) 0xffff);

	if (invalid_block < ext4_blocks_count(EXT4_SB(inode->i_sb)->s_es))
		invalid_block = ~0;

	BUG_ON(create == 0);
	BUG_ON(bh_result->b_size != inode->i_sb->s_blocksize);

	/*
	 * first, we need to know whether the block is allocated already
	 * preallocated blocks are unmapped but should treated
	 * the same as allocated blocks.
	 */
	ret = ext4_get_blocks(NULL, inode, iblock, 1,  bh_result, 0);
	if ((ret == 0) && !buffer_delay(bh_result)) {
		/* the block isn't (pre)allocated yet, let's reserve space */
		/*
		 * XXX: __block_prepare_write() unmaps passed block,
		 * is it OK?
		 */
		ret = ext4_da_reserve_space(inode, iblock);
		if (ret)
			/* not enough space to reserve */
			return ret;

		map_bh(bh_result, inode->i_sb, invalid_block);
		set_buffer_new(bh_result);
		set_buffer_delay(bh_result);
	} else if (ret > 0) {
		bh_result->b_size = (ret << inode->i_blkbits);
		if (buffer_unwritten(bh_result)) {
			/* A delayed write to unwritten bh should
			 * be marked new and mapped.  Mapped ensures
			 * that we don't do get_block multiple times
			 * when we write to the same offset and new
			 * ensures that we do proper zero out for
			 * partial write.
			 */
			set_buffer_new(bh_result);
			set_buffer_mapped(bh_result);
		}
		ret = 0;
	}

	return ret;
}

/*
 * This function is used as a standard get_block_t calback function
 * when there is no desire to allocate any blocks.  It is used as a
 * callback function for block_prepare_write(), nobh_writepage(), and
 * block_write_full_page().  These functions should only try to map a
 * single block at a time.
 *
 * Since this function doesn't do block allocations even if the caller
 * requests it by passing in create=1, it is critically important that
 * any caller checks to make sure that any buffer heads are returned
 * by this function are either all already mapped or marked for
 * delayed allocation before calling nobh_writepage() or
 * block_write_full_page().  Otherwise, b_blocknr could be left
 * unitialized, and the page write functions will be taken by
 * surprise.
 */
static int noalloc_get_block_write(struct inode *inode, sector_t iblock,
				   struct buffer_head *bh_result, int create)
{
	int ret = 0;
	unsigned max_blocks = bh_result->b_size >> inode->i_blkbits;

	BUG_ON(bh_result->b_size != inode->i_sb->s_blocksize);

	/*
	 * we don't want to do block allocation in writepage
	 * so call get_block_wrap with create = 0
	 */
	ret = ext4_get_blocks(NULL, inode, iblock, max_blocks, bh_result, 0);
	if (ret > 0) {
		bh_result->b_size = (ret << inode->i_blkbits);
		ret = 0;
	}
	return ret;
}

static int bget_one(handle_t *handle, struct buffer_head *bh)
{
	get_bh(bh);
	return 0;
}

static int bput_one(handle_t *handle, struct buffer_head *bh)
{
	put_bh(bh);
	return 0;
}

static int __ext4_journalled_writepage(struct page *page,
				       unsigned int len)
{
	struct address_space *mapping = page->mapping;
	struct inode *inode = mapping->host;
	struct buffer_head *page_bufs;
	handle_t *handle = NULL;
	int ret = 0;
	int err;

	page_bufs = page_buffers(page);
	BUG_ON(!page_bufs);
	walk_page_buffers(handle, page_bufs, 0, len, NULL, bget_one);
	/* As soon as we unlock the page, it can go away, but we have
	 * references to buffers so we are safe */
	unlock_page(page);

	handle = ext4_journal_start(inode, ext4_writepage_trans_blocks(inode));
	if (IS_ERR(handle)) {
		ret = PTR_ERR(handle);
		goto out;
	}

	ret = walk_page_buffers(handle, page_bufs, 0, len, NULL,
				do_journal_get_write_access);

	err = walk_page_buffers(handle, page_bufs, 0, len, NULL,
				write_end_fn);
	if (ret == 0)
		ret = err;
	err = ext4_journal_stop(handle);
	if (!ret)
		ret = err;

	walk_page_buffers(handle, page_bufs, 0, len, NULL, bput_one);
	ext4_set_inode_state(inode, EXT4_STATE_JDATA);
out:
	return ret;
}

static int ext4_set_bh_endio(struct buffer_head *bh, struct inode *inode);
static void ext4_end_io_buffer_write(struct buffer_head *bh, int uptodate);

/*
 * Note that we don't need to start a transaction unless we're journaling data
 * because we should have holes filled from ext4_page_mkwrite(). We even don't
 * need to file the inode to the transaction's list in ordered mode because if
 * we are writing back data added by write(), the inode is already there and if
 * we are writing back data modified via mmap(), noone guarantees in which
 * transaction the data will hit the disk. In case we are journaling data, we
 * cannot start transaction directly because transaction start ranks above page
 * lock so we have to do some magic.
 *
 * This function can get called via...
 *   - ext4_da_writepages after taking page lock (have journal handle)
 *   - journal_submit_inode_data_buffers (no journal handle)
 *   - shrink_page_list via pdflush (no journal handle)
 *   - grab_page_cache when doing write_begin (have journal handle)
 *
 * We don't do any block allocation in this function. If we have page with
 * multiple blocks we need to write those buffer_heads that are mapped. This
 * is important for mmaped based write. So if we do with blocksize 1K
 * truncate(f, 1024);
 * a = mmap(f, 0, 4096);
 * a[0] = 'a';
 * truncate(f, 4096);
 * we have in the page first buffer_head mapped via page_mkwrite call back
 * but other bufer_heads would be unmapped but dirty(dirty done via the
 * do_wp_page). So writepage should write the first block. If we modify
 * the mmap area beyond 1024 we will again get a page_fault and the
 * page_mkwrite callback will do the block allocation and mark the
 * buffer_heads mapped.
 *
 * We redirty the page if we have any buffer_heads that is either delay or
 * unwritten in the page.
 *
 * We can get recursively called as show below.
 *
 *	ext4_writepage() -> kmalloc() -> __alloc_pages() -> page_launder() ->
 *		ext4_writepage()
 *
 * But since we don't do any block allocation we should not deadlock.
 * Page also have the dirty flag cleared so we don't get recurive page_lock.
 */
static int ext4_writepage(struct page *page,
			  struct writeback_control *wbc)
{
	int ret = 0;
	loff_t size;
	unsigned int len;
	struct buffer_head *page_bufs = NULL;
	struct inode *inode = page->mapping->host;

	trace_ext4_writepage(inode, page);
	size = i_size_read(inode);
	if (page->index == size >> PAGE_CACHE_SHIFT)
		len = size & ~PAGE_CACHE_MASK;
	else
		len = PAGE_CACHE_SIZE;

	if (page_has_buffers(page)) {
		page_bufs = page_buffers(page);
		if (walk_page_buffers(NULL, page_bufs, 0, len, NULL,
					ext4_bh_delay_or_unwritten)) {
			/*
			 * We don't want to do  block allocation
			 * So redirty the page and return
			 * We may reach here when we do a journal commit
			 * via journal_submit_inode_data_buffers.
			 * If we don't have mapping block we just ignore
			 * them. We can also reach here via shrink_page_list
			 */
			redirty_page_for_writepage(wbc, page);
			unlock_page(page);
			return 0;
		}
	} else {
		/*
		 * The test for page_has_buffers() is subtle:
		 * We know the page is dirty but it lost buffers. That means
		 * that at some moment in time after write_begin()/write_end()
		 * has been called all buffers have been clean and thus they
		 * must have been written at least once. So they are all
		 * mapped and we can happily proceed with mapping them
		 * and writing the page.
		 *
		 * Try to initialize the buffer_heads and check whether
		 * all are mapped and non delay. We don't want to
		 * do block allocation here.
		 */
		ret = block_prepare_write(page, 0, len,
					  noalloc_get_block_write);
		if (!ret) {
			page_bufs = page_buffers(page);
			/* check whether all are mapped and non delay */
			if (walk_page_buffers(NULL, page_bufs, 0, len, NULL,
						ext4_bh_delay_or_unwritten)) {
				redirty_page_for_writepage(wbc, page);
				unlock_page(page);
				return 0;
			}
		} else {
			/*
			 * We can't do block allocation here
			 * so just redity the page and unlock
			 * and return
			 */
			redirty_page_for_writepage(wbc, page);
			unlock_page(page);
			return 0;
		}
		/* now mark the buffer_heads as dirty and uptodate */
		block_commit_write(page, 0, len);
	}

	if (PageChecked(page) && ext4_should_journal_data(inode)) {
		/*
		 * It's mmapped pagecache.  Add buffers and journal it.  There
		 * doesn't seem much point in redirtying the page here.
		 */
		ClearPageChecked(page);
		return __ext4_journalled_writepage(page, len);
	}

	if (test_opt(inode->i_sb, NOBH) && ext4_should_writeback_data(inode))
		ret = nobh_writepage(page, noalloc_get_block_write, wbc);
	else if (page_bufs && buffer_uninit(page_bufs)) {
		ext4_set_bh_endio(page_bufs, inode);
		ret = block_write_full_page_endio(page, noalloc_get_block_write,
					    wbc, ext4_end_io_buffer_write);
	} else
		ret = block_write_full_page(page, noalloc_get_block_write,
					    wbc);

	return ret;
}

/*
 * This is called via ext4_da_writepages() to
 * calulate the total number of credits to reserve to fit
 * a single extent allocation into a single transaction,
 * ext4_da_writpeages() will loop calling this before
 * the block allocation.
 */

static int ext4_da_writepages_trans_blocks(struct inode *inode)
{
	int max_blocks = EXT4_I(inode)->i_reserved_data_blocks;

	/*
	 * With non-extent format the journal credit needed to
	 * insert nrblocks contiguous block is dependent on
	 * number of contiguous block. So we will limit
	 * number of contiguous block to a sane value
	 */
	if (!(EXT4_I(inode)->i_flags & EXT4_EXTENTS_FL) &&
	    (max_blocks > EXT4_MAX_TRANS_DATA))
		max_blocks = EXT4_MAX_TRANS_DATA;

	return ext4_chunk_trans_blocks(inode, max_blocks);
}

static int ext4_da_writepages(struct address_space *mapping,
			      struct writeback_control *wbc)
{
	pgoff_t	index;
	int range_whole = 0;
	handle_t *handle = NULL;
	struct mpage_da_data mpd;
	struct inode *inode = mapping->host;
	int no_nrwrite_index_update;
	int pages_written = 0;
	long pages_skipped;
	unsigned int max_pages;
	int range_cyclic, cycled = 1, io_done = 0;
	int needed_blocks, ret = 0;
	long desired_nr_to_write, nr_to_writebump = 0;
	loff_t range_start = wbc->range_start;
	struct ext4_sb_info *sbi = EXT4_SB(mapping->host->i_sb);

	trace_ext4_da_writepages(inode, wbc);

	/*
	 * No pages to write? This is mainly a kludge to avoid starting
	 * a transaction for special inodes like journal inode on last iput()
	 * because that could violate lock ordering on umount
	 */
	if (!mapping->nrpages || !mapping_tagged(mapping, PAGECACHE_TAG_DIRTY))
		return 0;

	/*
	 * If the filesystem has aborted, it is read-only, so return
	 * right away instead of dumping stack traces later on that
	 * will obscure the real source of the problem.  We test
	 * EXT4_MF_FS_ABORTED instead of sb->s_flag's MS_RDONLY because
	 * the latter could be true if the filesystem is mounted
	 * read-only, and in that case, ext4_da_writepages should
	 * *never* be called, so if that ever happens, we would want
	 * the stack trace.
	 */
	if (unlikely(sbi->s_mount_flags & EXT4_MF_FS_ABORTED))
		return -EROFS;

	if (wbc->range_start == 0 && wbc->range_end == LLONG_MAX)
		range_whole = 1;

	range_cyclic = wbc->range_cyclic;
	if (wbc->range_cyclic) {
		index = mapping->writeback_index;
		if (index)
			cycled = 0;
		wbc->range_start = index << PAGE_CACHE_SHIFT;
		wbc->range_end  = LLONG_MAX;
		wbc->range_cyclic = 0;
	} else
		index = wbc->range_start >> PAGE_CACHE_SHIFT;

	/*
	 * This works around two forms of stupidity.  The first is in
	 * the writeback code, which caps the maximum number of pages
	 * written to be 1024 pages.  This is wrong on multiple
	 * levels; different architectues have a different page size,
	 * which changes the maximum amount of data which gets
	 * written.  Secondly, 4 megabytes is way too small.  XFS
	 * forces this value to be 16 megabytes by multiplying
	 * nr_to_write parameter by four, and then relies on its
	 * allocator to allocate larger extents to make them
	 * contiguous.  Unfortunately this brings us to the second
	 * stupidity, which is that ext4's mballoc code only allocates
	 * at most 2048 blocks.  So we force contiguous writes up to
	 * the number of dirty blocks in the inode, or
	 * sbi->max_writeback_mb_bump whichever is smaller.
	 */
	max_pages = sbi->s_max_writeback_mb_bump << (20 - PAGE_CACHE_SHIFT);
	if (!range_cyclic && range_whole)
		desired_nr_to_write = wbc->nr_to_write * 8;
	else
		desired_nr_to_write = ext4_num_dirty_pages(inode, index,
							   max_pages);
	if (desired_nr_to_write > max_pages)
		desired_nr_to_write = max_pages;

	if (wbc->nr_to_write < desired_nr_to_write) {
		nr_to_writebump = desired_nr_to_write - wbc->nr_to_write;
		wbc->nr_to_write = desired_nr_to_write;
	}

	mpd.wbc = wbc;
	mpd.inode = mapping->host;

	/*
	 * we don't want write_cache_pages to update
	 * nr_to_write and writeback_index
	 */
	no_nrwrite_index_update = wbc->no_nrwrite_index_update;
	wbc->no_nrwrite_index_update = 1;
	pages_skipped = wbc->pages_skipped;

retry:
	while (!ret && wbc->nr_to_write > 0) {

		/*
		 * we  insert one extent at a time. So we need
		 * credit needed for single extent allocation.
		 * journalled mode is currently not supported
		 * by delalloc
		 */
		BUG_ON(ext4_should_journal_data(inode));
		needed_blocks = ext4_da_writepages_trans_blocks(inode);

		/* start a new transaction*/
		handle = ext4_journal_start(inode, needed_blocks);
		if (IS_ERR(handle)) {
			ret = PTR_ERR(handle);
			ext4_msg(inode->i_sb, KERN_CRIT, "%s: jbd2_start: "
			       "%ld pages, ino %lu; err %d\n", __func__,
				wbc->nr_to_write, inode->i_ino, ret);
			goto out_writepages;
		}

		/*
		 * Now call __mpage_da_writepage to find the next
		 * contiguous region of logical blocks that need
		 * blocks to be allocated by ext4.  We don't actually
		 * submit the blocks for I/O here, even though
		 * write_cache_pages thinks it will, and will set the
		 * pages as clean for write before calling
		 * __mpage_da_writepage().
		 */
		mpd.b_size = 0;
		mpd.b_state = 0;
		mpd.b_blocknr = 0;
		mpd.first_page = 0;
		mpd.next_page = 0;
		mpd.io_done = 0;
		mpd.pages_written = 0;
		mpd.retval = 0;
		ret = write_cache_pages(mapping, wbc, __mpage_da_writepage,
					&mpd);
		/*
		 * If we have a contiguous extent of pages and we
		 * haven't done the I/O yet, map the blocks and submit
		 * them for I/O.
		 */
		if (!mpd.io_done && mpd.next_page != mpd.first_page) {
			if (mpage_da_map_blocks(&mpd) == 0)
				mpage_da_submit_io(&mpd);
			mpd.io_done = 1;
			ret = MPAGE_DA_EXTENT_TAIL;
		}
		trace_ext4_da_write_pages(inode, &mpd);
		wbc->nr_to_write -= mpd.pages_written;

		ext4_journal_stop(handle);

		if ((mpd.retval == -ENOSPC) && sbi->s_journal) {
			/* commit the transaction which would
			 * free blocks released in the transaction
			 * and try again
			 */
			jbd2_journal_force_commit_nested(sbi->s_journal);
			wbc->pages_skipped = pages_skipped;
			ret = 0;
		} else if (ret == MPAGE_DA_EXTENT_TAIL) {
			/*
			 * got one extent now try with
			 * rest of the pages
			 */
			pages_written += mpd.pages_written;
			wbc->pages_skipped = pages_skipped;
			ret = 0;
			io_done = 1;
		} else if (wbc->nr_to_write)
			/*
			 * There is no more writeout needed
			 * or we requested for a noblocking writeout
			 * and we found the device congested
			 */
			break;
	}
	if (!io_done && !cycled) {
		cycled = 1;
		index = 0;
		wbc->range_start = index << PAGE_CACHE_SHIFT;
		wbc->range_end  = mapping->writeback_index - 1;
		goto retry;
	}
	if (pages_skipped != wbc->pages_skipped)
		ext4_msg(inode->i_sb, KERN_CRIT,
			 "This should not happen leaving %s "
			 "with nr_to_write = %ld ret = %d\n",
			 __func__, wbc->nr_to_write, ret);

	/* Update index */
	index += pages_written;
	wbc->range_cyclic = range_cyclic;
	if (wbc->range_cyclic || (range_whole && wbc->nr_to_write > 0))
		/*
		 * set the writeback_index so that range_cyclic
		 * mode will write it back later
		 */
		mapping->writeback_index = index;

out_writepages:
	if (!no_nrwrite_index_update)
		wbc->no_nrwrite_index_update = 0;
	wbc->nr_to_write -= nr_to_writebump;
	wbc->range_start = range_start;
	trace_ext4_da_writepages_result(inode, wbc, ret, pages_written);
	return ret;
}

#define FALL_BACK_TO_NONDELALLOC 1
static int ext4_nonda_switch(struct super_block *sb)
{
	s64 free_blocks, dirty_blocks;
	struct ext4_sb_info *sbi = EXT4_SB(sb);

	/*
	 * switch to non delalloc mode if we are running low
	 * on free block. The free block accounting via percpu
	 * counters can get slightly wrong with percpu_counter_batch getting
	 * accumulated on each CPU without updating global counters
	 * Delalloc need an accurate free block accounting. So switch
	 * to non delalloc when we are near to error range.
	 */
	free_blocks  = percpu_counter_read_positive(&sbi->s_freeblocks_counter);
	dirty_blocks = percpu_counter_read_positive(&sbi->s_dirtyblocks_counter);
	if (2 * free_blocks < 3 * dirty_blocks ||
		free_blocks < (dirty_blocks + EXT4_FREEBLOCKS_WATERMARK)) {
		/*
		 * free block count is less than 150% of dirty blocks
		 * or free blocks is less than watermark
		 */
		return 1;
	}
	/*
	 * Even if we don't switch but are nearing capacity,
	 * start pushing delalloc when 1/2 of free blocks are dirty.
	 */
	if (free_blocks < 2 * dirty_blocks)
		writeback_inodes_sb_if_idle(sb);

	return 0;
}

static int ext4_da_write_begin(struct file *file, struct address_space *mapping,
			       loff_t pos, unsigned len, unsigned flags,
			       struct page **pagep, void **fsdata)
{
	int ret, retries = 0, quota_retries = 0;
	struct page *page;
	pgoff_t index;
	unsigned from, to;
	struct inode *inode = mapping->host;
	handle_t *handle;

	index = pos >> PAGE_CACHE_SHIFT;
	from = pos & (PAGE_CACHE_SIZE - 1);
	to = from + len;

	if (ext4_nonda_switch(inode->i_sb)) {
		*fsdata = (void *)FALL_BACK_TO_NONDELALLOC;
		return ext4_write_begin(file, mapping, pos,
					len, flags, pagep, fsdata);
	}
	*fsdata = (void *)0;
	trace_ext4_da_write_begin(inode, pos, len, flags);
retry:
	/*
	 * With delayed allocation, we don't log the i_disksize update
	 * if there is delayed block allocation. But we still need
	 * to journalling the i_disksize update if writes to the end
	 * of file which has an already mapped buffer.
	 */
	handle = ext4_journal_start(inode, 1);
	if (IS_ERR(handle)) {
		ret = PTR_ERR(handle);
		goto out;
	}
	/* We cannot recurse into the filesystem as the transaction is already
	 * started */
	flags |= AOP_FLAG_NOFS;

	page = grab_cache_page_write_begin(mapping, index, flags);
	if (!page) {
		ext4_journal_stop(handle);
		ret = -ENOMEM;
		goto out;
	}
	*pagep = page;

	ret = block_write_begin(file, mapping, pos, len, flags, pagep, fsdata,
				ext4_da_get_block_prep);
	if (ret < 0) {
		unlock_page(page);
		ext4_journal_stop(handle);
		page_cache_release(page);
		/*
		 * block_write_begin may have instantiated a few blocks
		 * outside i_size.  Trim these off again. Don't need
		 * i_size_read because we hold i_mutex.
		 */
		if (pos + len > inode->i_size)
			ext4_truncate_failed_write(inode);
	}

	if (ret == -ENOSPC && ext4_should_retry_alloc(inode->i_sb, &retries))
		goto retry;

	if ((ret == -EDQUOT) &&
	    EXT4_I(inode)->i_reserved_meta_blocks &&
	    (quota_retries++ < 3)) {
		/*
		 * Since we often over-estimate the number of meta
		 * data blocks required, we may sometimes get a
		 * spurios out of quota error even though there would
		 * be enough space once we write the data blocks and
		 * find out how many meta data blocks were _really_
		 * required.  So try forcing the inode write to see if
		 * that helps.
		 */
		write_inode_now(inode, (quota_retries == 3));
		goto retry;
	}
out:
	return ret;
}

/*
 * Check if we should update i_disksize
 * when write to the end of file but not require block allocation
 */
static int ext4_da_should_update_i_disksize(struct page *page,
					    unsigned long offset)
{
	struct buffer_head *bh;
	struct inode *inode = page->mapping->host;
	unsigned int idx;
	int i;

	bh = page_buffers(page);
	idx = offset >> inode->i_blkbits;

	for (i = 0; i < idx; i++)
		bh = bh->b_this_page;

	if (!buffer_mapped(bh) || (buffer_delay(bh)) || buffer_unwritten(bh))
		return 0;
	return 1;
}

static int ext4_da_write_end(struct file *file,
			     struct address_space *mapping,
			     loff_t pos, unsigned len, unsigned copied,
			     struct page *page, void *fsdata)
{
	struct inode *inode = mapping->host;
	int ret = 0, ret2;
	handle_t *handle = ext4_journal_current_handle();
	loff_t new_i_size;
	unsigned long start, end;
	int write_mode = (int)(unsigned long)fsdata;

	if (write_mode == FALL_BACK_TO_NONDELALLOC) {
		if (ext4_should_order_data(inode)) {
			return ext4_ordered_write_end(file, mapping, pos,
					len, copied, page, fsdata);
		} else if (ext4_should_writeback_data(inode)) {
			return ext4_writeback_write_end(file, mapping, pos,
					len, copied, page, fsdata);
		} else {
			BUG();
		}
	}

	trace_ext4_da_write_end(inode, pos, len, copied);
	start = pos & (PAGE_CACHE_SIZE - 1);
	end = start + copied - 1;

	/*
	 * generic_write_end() will run mark_inode_dirty() if i_size
	 * changes.  So let's piggyback the i_disksize mark_inode_dirty
	 * into that.
	 */

	new_i_size = pos + copied;
	if (new_i_size > EXT4_I(inode)->i_disksize) {
		if (ext4_da_should_update_i_disksize(page, end)) {
			down_write(&EXT4_I(inode)->i_data_sem);
			if (new_i_size > EXT4_I(inode)->i_disksize) {
				/*
				 * Updating i_disksize when extending file
				 * without needing block allocation
				 */
				if (ext4_should_order_data(inode))
					ret = ext4_jbd2_file_inode(handle,
								   inode);

				EXT4_I(inode)->i_disksize = new_i_size;
			}
			up_write(&EXT4_I(inode)->i_data_sem);
			/* We need to mark inode dirty even if
			 * new_i_size is less that inode->i_size
			 * bu greater than i_disksize.(hint delalloc)
			 */
			ext4_mark_inode_dirty(handle, inode);
		}
	}
	ret2 = generic_write_end(file, mapping, pos, len, copied,
							page, fsdata);
	copied = ret2;
	if (ret2 < 0)
		ret = ret2;
	ret2 = ext4_journal_stop(handle);
	if (!ret)
		ret = ret2;

	return ret ? ret : copied;
}

static void ext4_da_invalidatepage(struct page *page, unsigned long offset)
{
	/*
	 * Drop reserved blocks
	 */
	BUG_ON(!PageLocked(page));
	if (!page_has_buffers(page))
		goto out;

	ext4_da_page_release_reservation(page, offset);

out:
	ext4_invalidatepage(page, offset);

	return;
}

/*
 * Force all delayed allocation blocks to be allocated for a given inode.
 */
int ext4_alloc_da_blocks(struct inode *inode)
{
	trace_ext4_alloc_da_blocks(inode);

	if (!EXT4_I(inode)->i_reserved_data_blocks &&
	    !EXT4_I(inode)->i_reserved_meta_blocks)
		return 0;

	/*
	 * We do something simple for now.  The filemap_flush() will
	 * also start triggering a write of the data blocks, which is
	 * not strictly speaking necessary (and for users of
	 * laptop_mode, not even desirable).  However, to do otherwise
	 * would require replicating code paths in:
	 *
	 * ext4_da_writepages() ->
	 *    write_cache_pages() ---> (via passed in callback function)
	 *        __mpage_da_writepage() -->
	 *           mpage_add_bh_to_extent()
	 *           mpage_da_map_blocks()
	 *
	 * The problem is that write_cache_pages(), located in
	 * mm/page-writeback.c, marks pages clean in preparation for
	 * doing I/O, which is not desirable if we're not planning on
	 * doing I/O at all.
	 *
	 * We could call write_cache_pages(), and then redirty all of
	 * the pages by calling redirty_page_for_writeback() but that
	 * would be ugly in the extreme.  So instead we would need to
	 * replicate parts of the code in the above functions,
	 * simplifying them becuase we wouldn't actually intend to
	 * write out the pages, but rather only collect contiguous
	 * logical block extents, call the multi-block allocator, and
	 * then update the buffer heads with the block allocations.
	 *
	 * For now, though, we'll cheat by calling filemap_flush(),
	 * which will map the blocks, and start the I/O, but not
	 * actually wait for the I/O to complete.
	 */
	return filemap_flush(inode->i_mapping);
}

/*
 * bmap() is special.  It gets used by applications such as lilo and by
 * the swapper to find the on-disk block of a specific piece of data.
 *
 * Naturally, this is dangerous if the block concerned is still in the
 * journal.  If somebody makes a swapfile on an ext4 data-journaling
 * filesystem and enables swap, then they may get a nasty shock when the
 * data getting swapped to that swapfile suddenly gets overwritten by
 * the original zero's written out previously to the journal and
 * awaiting writeback in the kernel's buffer cache.
 *
 * So, if we see any bmap calls here on a modified, data-journaled file,
 * take extra steps to flush any blocks which might be in the cache.
 */
static sector_t ext4_bmap(struct address_space *mapping, sector_t block)
{
	struct inode *inode = mapping->host;
	journal_t *journal;
	int err;

	if (mapping_tagged(mapping, PAGECACHE_TAG_DIRTY) &&
			test_opt(inode->i_sb, DELALLOC)) {
		/*
		 * With delalloc we want to sync the file
		 * so that we can make sure we allocate
		 * blocks for file
		 */
		filemap_write_and_wait(mapping);
	}

	if (EXT4_JOURNAL(inode) &&
	    ext4_test_inode_state(inode, EXT4_STATE_JDATA)) {
		/*
		 * This is a REALLY heavyweight approach, but the use of
		 * bmap on dirty files is expected to be extremely rare:
		 * only if we run lilo or swapon on a freshly made file
		 * do we expect this to happen.
		 *
		 * (bmap requires CAP_SYS_RAWIO so this does not
		 * represent an unprivileged user DOS attack --- we'd be
		 * in trouble if mortal users could trigger this path at
		 * will.)
		 *
		 * NB. EXT4_STATE_JDATA is not set on files other than
		 * regular files.  If somebody wants to bmap a directory
		 * or symlink and gets confused because the buffer
		 * hasn't yet been flushed to disk, they deserve
		 * everything they get.
		 */

		ext4_clear_inode_state(inode, EXT4_STATE_JDATA);
		journal = EXT4_JOURNAL(inode);
		jbd2_journal_lock_updates(journal);
		err = jbd2_journal_flush(journal);
		jbd2_journal_unlock_updates(journal);

		if (err)
			return 0;
	}

	return generic_block_bmap(mapping, block, ext4_get_block);
}

static int ext4_readpage(struct file *file, struct page *page)
{
	return mpage_readpage(page, ext4_get_block);
}

static int
ext4_readpages(struct file *file, struct address_space *mapping,
		struct list_head *pages, unsigned nr_pages)
{
	return mpage_readpages(mapping, pages, nr_pages, ext4_get_block);
}

static void ext4_free_io_end(ext4_io_end_t *io)
{
	BUG_ON(!io);
	if (io->page)
		put_page(io->page);
	iput(io->inode);
	kfree(io);
}

static void ext4_invalidatepage_free_endio(struct page *page, unsigned long offset)
{
	struct buffer_head *head, *bh;
	unsigned int curr_off = 0;

	if (!page_has_buffers(page))
		return;
	head = bh = page_buffers(page);
	do {
		if (offset <= curr_off && test_clear_buffer_uninit(bh)
					&& bh->b_private) {
			ext4_free_io_end(bh->b_private);
			bh->b_private = NULL;
			bh->b_end_io = NULL;
		}
		curr_off = curr_off + bh->b_size;
		bh = bh->b_this_page;
	} while (bh != head);
}

static void ext4_invalidatepage(struct page *page, unsigned long offset)
{
	journal_t *journal = EXT4_JOURNAL(page->mapping->host);

	/*
	 * free any io_end structure allocated for buffers to be discarded
	 */
	if (ext4_should_dioread_nolock(page->mapping->host))
		ext4_invalidatepage_free_endio(page, offset);
	/*
	 * If it's a full truncate we just forget about the pending dirtying
	 */
	if (offset == 0)
		ClearPageChecked(page);

	if (journal)
		jbd2_journal_invalidatepage(journal, page, offset);
	else
		block_invalidatepage(page, offset);
}

static int ext4_releasepage(struct page *page, gfp_t wait)
{
	journal_t *journal = EXT4_JOURNAL(page->mapping->host);

	WARN_ON(PageChecked(page));
	if (!page_has_buffers(page))
		return 0;
	if (journal)
		return jbd2_journal_try_to_free_buffers(journal, page, wait);
	else
		return try_to_free_buffers(page);
}

/*
 * O_DIRECT for ext3 (or indirect map) based files
 *
 * If the O_DIRECT write will extend the file then add this inode to the
 * orphan list.  So recovery will truncate it back to the original size
 * if the machine crashes during the write.
 *
 * If the O_DIRECT write is intantiating holes inside i_size and the machine
 * crashes then stale disk data _may_ be exposed inside the file. But current
 * VFS code falls back into buffered path in that case so we are safe.
 */
static ssize_t ext4_ind_direct_IO(int rw, struct kiocb *iocb,
			      const struct iovec *iov, loff_t offset,
			      unsigned long nr_segs)
{
	struct file *file = iocb->ki_filp;
	struct inode *inode = file->f_mapping->host;
	struct ext4_inode_info *ei = EXT4_I(inode);
	handle_t *handle;
	ssize_t ret;
	int orphan = 0;
	size_t count = iov_length(iov, nr_segs);
	int retries = 0;

	if (rw == WRITE) {
		loff_t final_size = offset + count;

		if (final_size > inode->i_size) {
			/* Credits for sb + inode write */
			handle = ext4_journal_start(inode, 2);
			if (IS_ERR(handle)) {
				ret = PTR_ERR(handle);
				goto out;
			}
			ret = ext4_orphan_add(handle, inode);
			if (ret) {
				ext4_journal_stop(handle);
				goto out;
			}
			orphan = 1;
			ei->i_disksize = inode->i_size;
			ext4_journal_stop(handle);
		}
	}

retry:
	if (rw == READ && ext4_should_dioread_nolock(inode))
		ret = blockdev_direct_IO_no_locking(rw, iocb, inode,
				 inode->i_sb->s_bdev, iov,
				 offset, nr_segs,
				 ext4_get_block, NULL);
	else
		ret = blockdev_direct_IO(rw, iocb, inode,
				 inode->i_sb->s_bdev, iov,
				 offset, nr_segs,
				 ext4_get_block, NULL);
	if (ret == -ENOSPC && ext4_should_retry_alloc(inode->i_sb, &retries))
		goto retry;

	if (orphan) {
		int err;

		/* Credits for sb + inode write */
		handle = ext4_journal_start(inode, 2);
		if (IS_ERR(handle)) {
			/* This is really bad luck. We've written the data
			 * but cannot extend i_size. Bail out and pretend
			 * the write failed... */
			ret = PTR_ERR(handle);
			if (inode->i_nlink)
				ext4_orphan_del(NULL, inode);

			goto out;
		}
		if (inode->i_nlink)
			ext4_orphan_del(handle, inode);
		if (ret > 0) {
			loff_t end = offset + ret;
			if (end > inode->i_size) {
				ei->i_disksize = end;
				i_size_write(inode, end);
				/*
				 * We're going to return a positive `ret'
				 * here due to non-zero-length I/O, so there's
				 * no way of reporting error returns from
				 * ext4_mark_inode_dirty() to userspace.  So
				 * ignore it.
				 */
				ext4_mark_inode_dirty(handle, inode);
			}
		}
		err = ext4_journal_stop(handle);
		if (ret == 0)
			ret = err;
	}
out:
	return ret;
}

static int ext4_get_block_write(struct inode *inode, sector_t iblock,
		   struct buffer_head *bh_result, int create)
{
	handle_t *handle = ext4_journal_current_handle();
	int ret = 0;
	unsigned max_blocks = bh_result->b_size >> inode->i_blkbits;
	int dio_credits;
	int started = 0;

	ext4_debug("ext4_get_block_write: inode %lu, create flag %d\n",
		   inode->i_ino, create);
	/*
	 * ext4_get_block in prepare for a DIO write or buffer write.
	 * We allocate an uinitialized extent if blocks haven't been allocated.
	 * The extent will be converted to initialized after IO complete.
	 */
	create = EXT4_GET_BLOCKS_IO_CREATE_EXT;

	if (!handle) {
		if (max_blocks > DIO_MAX_BLOCKS)
			max_blocks = DIO_MAX_BLOCKS;
		dio_credits = ext4_chunk_trans_blocks(inode, max_blocks);
		handle = ext4_journal_start(inode, dio_credits);
		if (IS_ERR(handle)) {
			ret = PTR_ERR(handle);
			goto out;
		}
		started = 1;
	}

	ret = ext4_get_blocks(handle, inode, iblock, max_blocks, bh_result,
			      create);
	if (ret > 0) {
		bh_result->b_size = (ret << inode->i_blkbits);
		ret = 0;
	}
	if (started)
		ext4_journal_stop(handle);
out:
	return ret;
}

static void dump_completed_IO(struct inode * inode)
{
#ifdef	EXT4_DEBUG
	struct list_head *cur, *before, *after;
	ext4_io_end_t *io, *io0, *io1;
	unsigned long flags;

	if (list_empty(&EXT4_I(inode)->i_completed_io_list)){
		ext4_debug("inode %lu completed_io list is empty\n", inode->i_ino);
		return;
	}

	ext4_debug("Dump inode %lu completed_io list \n", inode->i_ino);
	spin_lock_irqsave(&EXT4_I(inode)->i_completed_io_lock, flags);
	list_for_each_entry(io, &EXT4_I(inode)->i_completed_io_list, list){
		cur = &io->list;
		before = cur->prev;
		io0 = container_of(before, ext4_io_end_t, list);
		after = cur->next;
		io1 = container_of(after, ext4_io_end_t, list);

		ext4_debug("io 0x%p from inode %lu,prev 0x%p,next 0x%p\n",
			    io, inode->i_ino, io0, io1);
	}
	spin_unlock_irqrestore(&EXT4_I(inode)->i_completed_io_lock, flags);
#endif
}

/*
 * check a range of space and convert unwritten extents to written.
 */
static int ext4_end_io_nolock(ext4_io_end_t *io)
{
	struct inode *inode = io->inode;
	loff_t offset = io->offset;
	ssize_t size = io->size;
	int ret = 0;

	ext4_debug("ext4_end_io_nolock: io 0x%p from inode %lu,list->next 0x%p,"
		   "list->prev 0x%p\n",
	           io, inode->i_ino, io->list.next, io->list.prev);

	if (list_empty(&io->list))
		return ret;

	if (io->flag != EXT4_IO_UNWRITTEN)
		return ret;

	ret = ext4_convert_unwritten_extents(inode, offset, size);
	if (ret < 0) {
		printk(KERN_EMERG "%s: failed to convert unwritten"
			"extents to written extents, error is %d"
			" io is still on inode %lu aio dio list\n",
                       __func__, ret, inode->i_ino);
		return ret;
	}

	/* clear the DIO AIO unwritten flag */
	io->flag = 0;
	return ret;
}

/*
 * work on completed aio dio IO, to convert unwritten extents to extents
 */
static void ext4_end_io_work(struct work_struct *work)
{
	ext4_io_end_t		*io = container_of(work, ext4_io_end_t, work);
	struct inode		*inode = io->inode;
	struct ext4_inode_info	*ei = EXT4_I(inode);
	unsigned long		flags;
	int			ret;

	mutex_lock(&inode->i_mutex);
	ret = ext4_end_io_nolock(io);
	if (ret < 0) {
		mutex_unlock(&inode->i_mutex);
		return;
	}

	spin_lock_irqsave(&ei->i_completed_io_lock, flags);
	if (!list_empty(&io->list))
		list_del_init(&io->list);
	spin_unlock_irqrestore(&ei->i_completed_io_lock, flags);
	mutex_unlock(&inode->i_mutex);
	ext4_free_io_end(io);
}

/*
 * This function is called from ext4_sync_file().
 *
 * When IO is completed, the work to convert unwritten extents to
 * written is queued on workqueue but may not get immediately
 * scheduled. When fsync is called, we need to ensure the
 * conversion is complete before fsync returns.
 * The inode keeps track of a list of pending/completed IO that
 * might needs to do the conversion. This function walks through
 * the list and convert the related unwritten extents for completed IO
 * to written.
 * The function return the number of pending IOs on success.
 */
int flush_completed_IO(struct inode *inode)
{
	ext4_io_end_t *io;
	struct ext4_inode_info *ei = EXT4_I(inode);
	unsigned long flags;
	int ret = 0;
	int ret2 = 0;

	if (list_empty(&ei->i_completed_io_list))
		return ret;

	dump_completed_IO(inode);
	spin_lock_irqsave(&ei->i_completed_io_lock, flags);
	while (!list_empty(&ei->i_completed_io_list)){
		io = list_entry(ei->i_completed_io_list.next,
				ext4_io_end_t, list);
		/*
		 * Calling ext4_end_io_nolock() to convert completed
		 * IO to written.
		 *
		 * When ext4_sync_file() is called, run_queue() may already
		 * about to flush the work corresponding to this io structure.
		 * It will be upset if it founds the io structure related
		 * to the work-to-be schedule is freed.
		 *
		 * Thus we need to keep the io structure still valid here after
		 * convertion finished. The io structure has a flag to
		 * avoid double converting from both fsync and background work
		 * queue work.
		 */
		spin_unlock_irqrestore(&ei->i_completed_io_lock, flags);
		ret = ext4_end_io_nolock(io);
		spin_lock_irqsave(&ei->i_completed_io_lock, flags);
		if (ret < 0)
			ret2 = ret;
		else
			list_del_init(&io->list);
	}
	spin_unlock_irqrestore(&ei->i_completed_io_lock, flags);
	return (ret2 < 0) ? ret2 : 0;
}

static ext4_io_end_t *ext4_init_io_end (struct inode *inode, gfp_t flags)
{
	ext4_io_end_t *io = NULL;

	io = kmalloc(sizeof(*io), flags);

	if (io) {
		igrab(inode);
		io->inode = inode;
		io->flag = 0;
		io->offset = 0;
		io->size = 0;
		io->page = NULL;
		INIT_WORK(&io->work, ext4_end_io_work);
		INIT_LIST_HEAD(&io->list);
	}

	return io;
}

static void ext4_end_io_dio(struct kiocb *iocb, loff_t offset,
			    ssize_t size, void *private)
{
        ext4_io_end_t *io_end = iocb->private;
	struct workqueue_struct *wq;
	unsigned long flags;
	struct ext4_inode_info *ei;

	/* if not async direct IO or dio with 0 bytes write, just return */
	if (!io_end || !size)
		return;

	ext_debug("ext4_end_io_dio(): io_end 0x%p"
		  "for inode %lu, iocb 0x%p, offset %llu, size %llu\n",
 		  iocb->private, io_end->inode->i_ino, iocb, offset,
		  size);

	/* if not aio dio with unwritten extents, just free io and return */
	if (io_end->flag != EXT4_IO_UNWRITTEN){
		ext4_free_io_end(io_end);
		iocb->private = NULL;
		return;
	}

	io_end->offset = offset;
	io_end->size = size;
	io_end->flag = EXT4_IO_UNWRITTEN;
	wq = EXT4_SB(io_end->inode->i_sb)->dio_unwritten_wq;

	/* queue the work to convert unwritten extents to written */
	queue_work(wq, &io_end->work);

	/* Add the io_end to per-inode completed aio dio list*/
	ei = EXT4_I(io_end->inode);
	spin_lock_irqsave(&ei->i_completed_io_lock, flags);
	list_add_tail(&io_end->list, &ei->i_completed_io_list);
	spin_unlock_irqrestore(&ei->i_completed_io_lock, flags);
	iocb->private = NULL;
}

static void ext4_end_io_buffer_write(struct buffer_head *bh, int uptodate)
{
	ext4_io_end_t *io_end = bh->b_private;
	struct workqueue_struct *wq;
	struct inode *inode;
	unsigned long flags;

	if (!test_clear_buffer_uninit(bh) || !io_end)
		goto out;

	if (!(io_end->inode->i_sb->s_flags & MS_ACTIVE)) {
		printk("sb umounted, discard end_io request for inode %lu\n",
			io_end->inode->i_ino);
		ext4_free_io_end(io_end);
		goto out;
	}

	io_end->flag = EXT4_IO_UNWRITTEN;
	inode = io_end->inode;

	/* Add the io_end to per-inode completed io list*/
	spin_lock_irqsave(&EXT4_I(inode)->i_completed_io_lock, flags);
	list_add_tail(&io_end->list, &EXT4_I(inode)->i_completed_io_list);
	spin_unlock_irqrestore(&EXT4_I(inode)->i_completed_io_lock, flags);

	wq = EXT4_SB(inode->i_sb)->dio_unwritten_wq;
	/* queue the work to convert unwritten extents to written */
	queue_work(wq, &io_end->work);
out:
	bh->b_private = NULL;
	bh->b_end_io = NULL;
	clear_buffer_uninit(bh);
	end_buffer_async_write(bh, uptodate);
}

static int ext4_set_bh_endio(struct buffer_head *bh, struct inode *inode)
{
	ext4_io_end_t *io_end;
	struct page *page = bh->b_page;
	loff_t offset = (sector_t)page->index << PAGE_CACHE_SHIFT;
	size_t size = bh->b_size;

retry:
	io_end = ext4_init_io_end(inode, GFP_ATOMIC);
	if (!io_end) {
		if (printk_ratelimit())
			printk(KERN_WARNING "%s: allocation fail\n", __func__);
		schedule();
		goto retry;
	}
	io_end->offset = offset;
	io_end->size = size;
	/*
	 * We need to hold a reference to the page to make sure it
	 * doesn't get evicted before ext4_end_io_work() has a chance
	 * to convert the extent from written to unwritten.
	 */
	io_end->page = page;
	get_page(io_end->page);

	bh->b_private = io_end;
	bh->b_end_io = ext4_end_io_buffer_write;
	return 0;
}

/*
 * For ext4 extent files, ext4 will do direct-io write to holes,
 * preallocated extents, and those write extend the file, no need to
 * fall back to buffered IO.
 *
 * For holes, we fallocate those blocks, mark them as unintialized
 * If those blocks were preallocated, we mark sure they are splited, but
 * still keep the range to write as unintialized.
 *
 * The unwrritten extents will be converted to written when DIO is completed.
 * For async direct IO, since the IO may still pending when return, we
 * set up an end_io call back function, which will do the convertion
 * when async direct IO completed.
 *
 * If the O_DIRECT write will extend the file then add this inode to the
 * orphan list.  So recovery will truncate it back to the original size
 * if the machine crashes during the write.
 *
 */
static ssize_t ext4_ext_direct_IO(int rw, struct kiocb *iocb,
			      const struct iovec *iov, loff_t offset,
			      unsigned long nr_segs)
{
	struct file *file = iocb->ki_filp;
	struct inode *inode = file->f_mapping->host;
	ssize_t ret;
	size_t count = iov_length(iov, nr_segs);

	loff_t final_size = offset + count;
	if (rw == WRITE && final_size <= inode->i_size) {
		/*
 		 * We could direct write to holes and fallocate.
		 *
 		 * Allocated blocks to fill the hole are marked as uninitialized
 		 * to prevent paralel buffered read to expose the stale data
 		 * before DIO complete the data IO.
		 *
 		 * As to previously fallocated extents, ext4 get_block
 		 * will just simply mark the buffer mapped but still
 		 * keep the extents uninitialized.
 		 *
		 * for non AIO case, we will convert those unwritten extents
		 * to written after return back from blockdev_direct_IO.
		 *
		 * for async DIO, the conversion needs to be defered when
		 * the IO is completed. The ext4 end_io callback function
		 * will be called to take care of the conversion work.
		 * Here for async case, we allocate an io_end structure to
		 * hook to the iocb.
 		 */
		iocb->private = NULL;
		EXT4_I(inode)->cur_aio_dio = NULL;
		if (!is_sync_kiocb(iocb)) {
			iocb->private = ext4_init_io_end(inode, GFP_NOFS);
			if (!iocb->private)
				return -ENOMEM;
			/*
			 * we save the io structure for current async
			 * direct IO, so that later ext4_get_blocks()
			 * could flag the io structure whether there
			 * is a unwritten extents needs to be converted
			 * when IO is completed.
			 */
			EXT4_I(inode)->cur_aio_dio = iocb->private;
		}

		ret = blockdev_direct_IO(rw, iocb, inode,
					 inode->i_sb->s_bdev, iov,
					 offset, nr_segs,
					 ext4_get_block_write,
					 ext4_end_io_dio);
		if (iocb->private)
			EXT4_I(inode)->cur_aio_dio = NULL;
		/*
		 * The io_end structure takes a reference to the inode,
		 * that structure needs to be destroyed and the
		 * reference to the inode need to be dropped, when IO is
		 * complete, even with 0 byte write, or failed.
		 *
		 * In the successful AIO DIO case, the io_end structure will be
		 * desctroyed and the reference to the inode will be dropped
		 * after the end_io call back function is called.
		 *
		 * In the case there is 0 byte write, or error case, since
		 * VFS direct IO won't invoke the end_io call back function,
		 * we need to free the end_io structure here.
		 */
		if (ret != -EIOCBQUEUED && ret <= 0 && iocb->private) {
			ext4_free_io_end(iocb->private);
			iocb->private = NULL;
		} else if (ret > 0 && ext4_test_inode_state(inode,
						EXT4_STATE_DIO_UNWRITTEN)) {
			int err;
			/*
			 * for non AIO case, since the IO is already
			 * completed, we could do the convertion right here
			 */
			err = ext4_convert_unwritten_extents(inode,
							     offset, ret);
			if (err < 0)
				ret = err;
			ext4_clear_inode_state(inode, EXT4_STATE_DIO_UNWRITTEN);
		}
		return ret;
	}

	/* for write the the end of file case, we fall back to old way */
	return ext4_ind_direct_IO(rw, iocb, iov, offset, nr_segs);
}

static ssize_t ext4_direct_IO(int rw, struct kiocb *iocb,
			      const struct iovec *iov, loff_t offset,
			      unsigned long nr_segs)
{
	struct file *file = iocb->ki_filp;
	struct inode *inode = file->f_mapping->host;

	if (EXT4_I(inode)->i_flags & EXT4_EXTENTS_FL)
		return ext4_ext_direct_IO(rw, iocb, iov, offset, nr_segs);

	return ext4_ind_direct_IO(rw, iocb, iov, offset, nr_segs);
}

/*
 * Pages can be marked dirty completely asynchronously from ext4's journalling
 * activity.  By filemap_sync_pte(), try_to_unmap_one(), etc.  We cannot do
 * much here because ->set_page_dirty is called under VFS locks.  The page is
 * not necessarily locked.
 *
 * We cannot just dirty the page and leave attached buffers clean, because the
 * buffers' dirty state is "definitive".  We cannot just set the buffers dirty
 * or jbddirty because all the journalling code will explode.
 *
 * So what we do is to mark the page "pending dirty" and next time writepage
 * is called, propagate that into the buffers appropriately.
 */
static int ext4_journalled_set_page_dirty(struct page *page)
{
	SetPageChecked(page);
	return __set_page_dirty_nobuffers(page);
}

static const struct address_space_operations ext4_ordered_aops = {
	.readpage		= ext4_readpage,
	.readpages		= ext4_readpages,
	.writepage		= ext4_writepage,
	.sync_page		= block_sync_page,
	.write_begin		= ext4_write_begin,
	.write_end		= ext4_ordered_write_end,
	.bmap			= ext4_bmap,
	.invalidatepage		= ext4_invalidatepage,
	.releasepage		= ext4_releasepage,
	.direct_IO		= ext4_direct_IO,
	.migratepage		= buffer_migrate_page,
	.is_partially_uptodate  = block_is_partially_uptodate,
	.error_remove_page	= generic_error_remove_page,
};

static const struct address_space_operations ext4_writeback_aops = {
	.readpage		= ext4_readpage,
	.readpages		= ext4_readpages,
	.writepage		= ext4_writepage,
	.sync_page		= block_sync_page,
	.write_begin		= ext4_write_begin,
	.write_end		= ext4_writeback_write_end,
	.bmap			= ext4_bmap,
	.invalidatepage		= ext4_invalidatepage,
	.releasepage		= ext4_releasepage,
	.direct_IO		= ext4_direct_IO,
	.migratepage		= buffer_migrate_page,
	.is_partially_uptodate  = block_is_partially_uptodate,
	.error_remove_page	= generic_error_remove_page,
};

static const struct address_space_operations ext4_journalled_aops = {
	.readpage		= ext4_readpage,
	.readpages		= ext4_readpages,
	.writepage		= ext4_writepage,
	.sync_page		= block_sync_page,
	.write_begin		= ext4_write_begin,
	.write_end		= ext4_journalled_write_end,
	.set_page_dirty		= ext4_journalled_set_page_dirty,
	.bmap			= ext4_bmap,
	.invalidatepage		= ext4_invalidatepage,
	.releasepage		= ext4_releasepage,
	.is_partially_uptodate  = block_is_partially_uptodate,
	.error_remove_page	= generic_error_remove_page,
};

static const struct address_space_operations ext4_da_aops = {
	.readpage		= ext4_readpage,
	.readpages		= ext4_readpages,
	.writepage		= ext4_writepage,
	.writepages		= ext4_da_writepages,
	.sync_page		= block_sync_page,
	.write_begin		= ext4_da_write_begin,
	.write_end		= ext4_da_write_end,
	.bmap			= ext4_bmap,
	.invalidatepage		= ext4_da_invalidatepage,
	.releasepage		= ext4_releasepage,
	.direct_IO		= ext4_direct_IO,
	.migratepage		= buffer_migrate_page,
	.is_partially_uptodate  = block_is_partially_uptodate,
	.error_remove_page	= generic_error_remove_page,
};

void ext4_set_aops(struct inode *inode)
{
	if (ext4_should_order_data(inode) &&
		test_opt(inode->i_sb, DELALLOC))
		inode->i_mapping->a_ops = &ext4_da_aops;
	else if (ext4_should_order_data(inode))
		inode->i_mapping->a_ops = &ext4_ordered_aops;
	else if (ext4_should_writeback_data(inode) &&
		 test_opt(inode->i_sb, DELALLOC))
		inode->i_mapping->a_ops = &ext4_da_aops;
	else if (ext4_should_writeback_data(inode))
		inode->i_mapping->a_ops = &ext4_writeback_aops;
	else
		inode->i_mapping->a_ops = &ext4_journalled_aops;
}

/*
 * ext4_block_truncate_page() zeroes out a mapping from file offset `from'
 * up to the end of the block which corresponds to `from'.
 * This required during truncate. We need to physically zero the tail end
 * of that block so it doesn't yield old data if the file is later grown.
 */
int ext4_block_truncate_page(handle_t *handle,
		struct address_space *mapping, loff_t from)
{
	ext4_fsblk_t index = from >> PAGE_CACHE_SHIFT;
	unsigned offset = from & (PAGE_CACHE_SIZE-1);
	unsigned blocksize, length, pos;
	ext4_lblk_t iblock;
	struct inode *inode = mapping->host;
	struct buffer_head *bh;
	struct page *page;
	int err = 0;

	page = find_or_create_page(mapping, from >> PAGE_CACHE_SHIFT,
				   mapping_gfp_mask(mapping) & ~__GFP_FS);
	if (!page)
		return -EINVAL;

	blocksize = inode->i_sb->s_blocksize;
	length = blocksize - (offset & (blocksize - 1));
	iblock = index << (PAGE_CACHE_SHIFT - inode->i_sb->s_blocksize_bits);

	/*
	 * For "nobh" option,  we can only work if we don't need to
	 * read-in the page - otherwise we create buffers to do the IO.
	 */
	if (!page_has_buffers(page) && test_opt(inode->i_sb, NOBH) &&
	     ext4_should_writeback_data(inode) && PageUptodate(page)) {
		zero_user(page, offset, length);
		set_page_dirty(page);
		goto unlock;
	}

	if (!page_has_buffers(page))
		create_empty_buffers(page, blocksize, 0);

	/* Find the buffer that contains "offset" */
	bh = page_buffers(page);
	pos = blocksize;
	while (offset >= pos) {
		bh = bh->b_this_page;
		iblock++;
		pos += blocksize;
	}

	err = 0;
	if (buffer_freed(bh)) {
		BUFFER_TRACE(bh, "freed: skip");
		goto unlock;
	}

	if (!buffer_mapped(bh)) {
		BUFFER_TRACE(bh, "unmapped");
		ext4_get_block(inode, iblock, bh, 0);
		/* unmapped? It's a hole - nothing to do */
		if (!buffer_mapped(bh)) {
			BUFFER_TRACE(bh, "still unmapped");
			goto unlock;
		}
	}

	/* Ok, it's mapped. Make sure it's up-to-date */
	if (PageUptodate(page))
		set_buffer_uptodate(bh);

	if (!buffer_uptodate(bh)) {
		err = -EIO;
		ll_rw_block(READ, 1, &bh);
		wait_on_buffer(bh);
		/* Uhhuh. Read error. Complain and punt. */
		if (!buffer_uptodate(bh))
			goto unlock;
	}

	if (ext4_should_journal_data(inode)) {
		BUFFER_TRACE(bh, "get write access");
		err = ext4_journal_get_write_access(handle, bh);
		if (err)
			goto unlock;
	}

	zero_user(page, offset, length);

	BUFFER_TRACE(bh, "zeroed end of block");

	err = 0;
	if (ext4_should_journal_data(inode)) {
		err = ext4_handle_dirty_metadata(handle, inode, bh);
	} else {
		if (ext4_should_order_data(inode))
			err = ext4_jbd2_file_inode(handle, inode);
		mark_buffer_dirty(bh);
	}

unlock:
	unlock_page(page);
	page_cache_release(page);
	return err;
}

/*
 * Probably it should be a library function... search for first non-zero word
 * or memcmp with zero_page, whatever is better for particular architecture.
 * Linus?
 */
static inline int all_zeroes(__le32 *p, __le32 *q)
{
	while (p < q)
		if (*p++)
			return 0;
	return 1;
}

/**
 *	ext4_find_shared - find the indirect blocks for partial truncation.
 *	@inode:	  inode in question
 *	@depth:	  depth of the affected branch
 *	@offsets: offsets of pointers in that branch (see ext4_block_to_path)
 *	@chain:	  place to store the pointers to partial indirect blocks
 *	@top:	  place to the (detached) top of branch
 *
 *	This is a helper function used by ext4_truncate().
 *
 *	When we do truncate() we may have to clean the ends of several
 *	indirect blocks but leave the blocks themselves alive. Block is
 *	partially truncated if some data below the new i_size is refered
 *	from it (and it is on the path to the first completely truncated
 *	data block, indeed).  We have to free the top of that path along
 *	with everything to the right of the path. Since no allocation
 *	past the truncation point is possible until ext4_truncate()
 *	finishes, we may safely do the latter, but top of branch may
 *	require special attention - pageout below the truncation point
 *	might try to populate it.
 *
 *	We atomically detach the top of branch from the tree, store the
 *	block number of its root in *@top, pointers to buffer_heads of
 *	partially truncated blocks - in @chain[].bh and pointers to
 *	their last elements that should not be removed - in
 *	@chain[].p. Return value is the pointer to last filled element
 *	of @chain.
 *
 *	The work left to caller to do the actual freeing of subtrees:
 *		a) free the subtree starting from *@top
 *		b) free the subtrees whose roots are stored in
 *			(@chain[i].p+1 .. end of @chain[i].bh->b_data)
 *		c) free the subtrees growing from the inode past the @chain[0].
 *			(no partially truncated stuff there).  */

static Indirect *ext4_find_shared(struct inode *inode, int depth,
				  ext4_lblk_t offsets[4], Indirect chain[4],
				  __le32 *top)
{
	Indirect *partial, *p;
	int k, err;

	*top = 0;
	/* Make k index the deepest non-null offset + 1 */
	for (k = depth; k > 1 && !offsets[k-1]; k--)
		;
	partial = ext4_get_branch(inode, k, offsets, chain, &err);
	/* Writer: pointers */
	if (!partial)
		partial = chain + k-1;
	/*
	 * If the branch acquired continuation since we've looked at it -
	 * fine, it should all survive and (new) top doesn't belong to us.
	 */
	if (!partial->key && *partial->p)
		/* Writer: end */
		goto no_top;
	for (p = partial; (p > chain) && all_zeroes((__le32 *) p->bh->b_data, p->p); p--)
		;
	/*
	 * OK, we've found the last block that must survive. The rest of our
	 * branch should be detached before unlocking. However, if that rest
	 * of branch is all ours and does not grow immediately from the inode
	 * it's easier to cheat and just decrement partial->p.
	 */
	if (p == chain + k - 1 && p > chain) {
		p->p--;
	} else {
		*top = *p->p;
		/* Nope, don't do this in ext4.  Must leave the tree intact */
#if 0
		*p->p = 0;
#endif
	}
	/* Writer: end */

	while (partial > p) {
		brelse(partial->bh);
		partial--;
	}
no_top:
	return partial;
}

/*
 * Zero a number of block pointers in either an inode or an indirect block.
 * If we restart the transaction we must again get write access to the
 * indirect block for further modification.
 *
 * We release `count' blocks on disk, but (last - first) may be greater
 * than `count' because there can be holes in there.
 */
static int ext4_clear_blocks(handle_t *handle, struct inode *inode,
			     struct buffer_head *bh,
			     ext4_fsblk_t block_to_free,
			     unsigned long count, __le32 *first,
			     __le32 *last)
{
	__le32 *p;
	int	flags = EXT4_FREE_BLOCKS_FORGET | EXT4_FREE_BLOCKS_VALIDATED;

	if (S_ISDIR(inode->i_mode) || S_ISLNK(inode->i_mode))
		flags |= EXT4_FREE_BLOCKS_METADATA;

	if (!ext4_data_block_valid(EXT4_SB(inode->i_sb), block_to_free,
				   count)) {
		ext4_error(inode->i_sb, "inode #%lu: "
			   "attempt to clear blocks %llu len %lu, invalid",
			   inode->i_ino, (unsigned long long) block_to_free,
			   count);
		return 1;
	}

	if (try_to_extend_transaction(handle, inode)) {
		if (bh) {
			BUFFER_TRACE(bh, "call ext4_handle_dirty_metadata");
			ext4_handle_dirty_metadata(handle, inode, bh);
		}
		ext4_mark_inode_dirty(handle, inode);
		ext4_truncate_restart_trans(handle, inode,
					    blocks_for_truncate(inode));
		if (bh) {
			BUFFER_TRACE(bh, "retaking write access");
			ext4_journal_get_write_access(handle, bh);
		}
	}

	for (p = first; p < last; p++)
		*p = 0;

	ext4_free_blocks(handle, inode, 0, block_to_free, count, flags);
	return 0;
}

/**
 * ext4_free_data - free a list of data blocks
 * @handle:	handle for this transaction
 * @inode:	inode we are dealing with
 * @this_bh:	indirect buffer_head which contains *@first and *@last
 * @first:	array of block numbers
 * @last:	points immediately past the end of array
 *
 * We are freeing all blocks refered from that array (numbers are stored as
 * little-endian 32-bit) and updating @inode->i_blocks appropriately.
 *
 * We accumulate contiguous runs of blocks to free.  Conveniently, if these
 * blocks are contiguous then releasing them at one time will only affect one
 * or two bitmap blocks (+ group descriptor(s) and superblock) and we won't
 * actually use a lot of journal space.
 *
 * @this_bh will be %NULL if @first and @last point into the inode's direct
 * block pointers.
 */
static void ext4_free_data(handle_t *handle, struct inode *inode,
			   struct buffer_head *this_bh,
			   __le32 *first, __le32 *last)
{
	ext4_fsblk_t block_to_free = 0;    /* Starting block # of a run */
	unsigned long count = 0;	    /* Number of blocks in the run */
	__le32 *block_to_free_p = NULL;	    /* Pointer into inode/ind
					       corresponding to
					       block_to_free */
	ext4_fsblk_t nr;		    /* Current block # */
	__le32 *p;			    /* Pointer into inode/ind
					       for current block */
	int err;

	if (this_bh) {				/* For indirect block */
		BUFFER_TRACE(this_bh, "get_write_access");
		err = ext4_journal_get_write_access(handle, this_bh);
		/* Important: if we can't update the indirect pointers
		 * to the blocks, we can't free them. */
		if (err)
			return;
	}

	for (p = first; p < last; p++) {
		nr = le32_to_cpu(*p);
		if (nr) {
			/* accumulate blocks to free if they're contiguous */
			if (count == 0) {
				block_to_free = nr;
				block_to_free_p = p;
				count = 1;
			} else if (nr == block_to_free + count) {
				count++;
			} else {
				if (ext4_clear_blocks(handle, inode, this_bh,
						      block_to_free, count,
						      block_to_free_p, p))
					break;
				block_to_free = nr;
				block_to_free_p = p;
				count = 1;
			}
		}
	}

	if (count > 0)
		ext4_clear_blocks(handle, inode, this_bh, block_to_free,
				  count, block_to_free_p, p);

	if (this_bh) {
		BUFFER_TRACE(this_bh, "call ext4_handle_dirty_metadata");

		/*
		 * The buffer head should have an attached journal head at this
		 * point. However, if the data is corrupted and an indirect
		 * block pointed to itself, it would have been detached when
		 * the block was cleared. Check for this instead of OOPSing.
		 */
		if ((EXT4_JOURNAL(inode) == NULL) || bh2jh(this_bh))
			ext4_handle_dirty_metadata(handle, inode, this_bh);
		else
			ext4_error(inode->i_sb,
				   "circular indirect block detected, "
				   "inode=%lu, block=%llu",
				   inode->i_ino,
				   (unsigned long long) this_bh->b_blocknr);
	}
}

/**
 *	ext4_free_branches - free an array of branches
 *	@handle: JBD handle for this transaction
 *	@inode:	inode we are dealing with
 *	@parent_bh: the buffer_head which contains *@first and *@last
 *	@first:	array of block numbers
 *	@last:	pointer immediately past the end of array
 *	@depth:	depth of the branches to free
 *
 *	We are freeing all blocks refered from these branches (numbers are
 *	stored as little-endian 32-bit) and updating @inode->i_blocks
 *	appropriately.
 */
static void ext4_free_branches(handle_t *handle, struct inode *inode,
			       struct buffer_head *parent_bh,
			       __le32 *first, __le32 *last, int depth)
{
	ext4_fsblk_t nr;
	__le32 *p;

	if (ext4_handle_is_aborted(handle))
		return;

	if (depth--) {
		struct buffer_head *bh;
		int addr_per_block = EXT4_ADDR_PER_BLOCK(inode->i_sb);
		p = last;
		while (--p >= first) {
			nr = le32_to_cpu(*p);
			if (!nr)
				continue;		/* A hole */

			if (!ext4_data_block_valid(EXT4_SB(inode->i_sb),
						   nr, 1)) {
				ext4_error(inode->i_sb,
					   "indirect mapped block in inode "
					   "#%lu invalid (level %d, blk #%lu)",
					   inode->i_ino, depth,
					   (unsigned long) nr);
				break;
			}

			/* Go read the buffer for the next level down */
			bh = sb_bread(inode->i_sb, nr);

			/*
			 * A read failure? Report error and clear slot
			 * (should be rare).
			 */
			if (!bh) {
				ext4_error(inode->i_sb,
					   "Read failure, inode=%lu, block=%llu",
					   inode->i_ino, nr);
				continue;
			}

			/* This zaps the entire block.  Bottom up. */
			BUFFER_TRACE(bh, "free child branches");
			ext4_free_branches(handle, inode, bh,
					(__le32 *) bh->b_data,
					(__le32 *) bh->b_data + addr_per_block,
					depth);

			/*
			 * We've probably journalled the indirect block several
			 * times during the truncate.  But it's no longer
			 * needed and we now drop it from the transaction via
			 * jbd2_journal_revoke().
			 *
			 * That's easy if it's exclusively part of this
			 * transaction.  But if it's part of the committing
			 * transaction then jbd2_journal_forget() will simply
			 * brelse() it.  That means that if the underlying
			 * block is reallocated in ext4_get_block(),
			 * unmap_underlying_metadata() will find this block
			 * and will try to get rid of it.  damn, damn.
			 *
			 * If this block has already been committed to the
			 * journal, a revoke record will be written.  And
			 * revoke records must be emitted *before* clearing
			 * this block's bit in the bitmaps.
			 */
			ext4_forget(handle, 1, inode, bh, bh->b_blocknr);

			/*
			 * Everything below this this pointer has been
			 * released.  Now let this top-of-subtree go.
			 *
			 * We want the freeing of this indirect block to be
			 * atomic in the journal with the updating of the
			 * bitmap block which owns it.  So make some room in
			 * the journal.
			 *
			 * We zero the parent pointer *after* freeing its
			 * pointee in the bitmaps, so if extend_transaction()
			 * for some reason fails to put the bitmap changes and
			 * the release into the same transaction, recovery
			 * will merely complain about releasing a free block,
			 * rather than leaking blocks.
			 */
			if (ext4_handle_is_aborted(handle))
				return;
			if (try_to_extend_transaction(handle, inode)) {
				ext4_mark_inode_dirty(handle, inode);
				ext4_truncate_restart_trans(handle, inode,
					    blocks_for_truncate(inode));
			}

			ext4_free_blocks(handle, inode, 0, nr, 1,
					 EXT4_FREE_BLOCKS_METADATA);

			if (parent_bh) {
				/*
				 * The block which we have just freed is
				 * pointed to by an indirect block: journal it
				 */
				BUFFER_TRACE(parent_bh, "get_write_access");
				if (!ext4_journal_get_write_access(handle,
								   parent_bh)){
					*p = 0;
					BUFFER_TRACE(parent_bh,
					"call ext4_handle_dirty_metadata");
					ext4_handle_dirty_metadata(handle,
								   inode,
								   parent_bh);
				}
			}
		}
	} else {
		/* We have reached the bottom of the tree. */
		BUFFER_TRACE(parent_bh, "free data blocks");
		ext4_free_data(handle, inode, parent_bh, first, last);
	}
}

int ext4_can_truncate(struct inode *inode)
{
	if (IS_APPEND(inode) || IS_IMMUTABLE(inode))
		return 0;
	if (S_ISREG(inode->i_mode))
		return 1;
	if (S_ISDIR(inode->i_mode))
		return 1;
	if (S_ISLNK(inode->i_mode))
		return !ext4_inode_is_fast_symlink(inode);
	return 0;
}

/*
 * ext4_truncate()
 *
 * We block out ext4_get_block() block instantiations across the entire
 * transaction, and VFS/VM ensures that ext4_truncate() cannot run
 * simultaneously on behalf of the same inode.
 *
 * As we work through the truncate and commmit bits of it to the journal there
 * is one core, guiding principle: the file's tree must always be consistent on
 * disk.  We must be able to restart the truncate after a crash.
 *
 * The file's tree may be transiently inconsistent in memory (although it
 * probably isn't), but whenever we close off and commit a journal transaction,
 * the contents of (the filesystem + the journal) must be consistent and
 * restartable.  It's pretty simple, really: bottom up, right to left (although
 * left-to-right works OK too).
 *
 * Note that at recovery time, journal replay occurs *before* the restart of
 * truncate against the orphan inode list.
 *
 * The committed inode has the new, desired i_size (which is the same as
 * i_disksize in this case).  After a crash, ext4_orphan_cleanup() will see
 * that this inode's truncate did not complete and it will again call
 * ext4_truncate() to have another go.  So there will be instantiated blocks
 * to the right of the truncation point in a crashed ext4 filesystem.  But
 * that's fine - as long as they are linked from the inode, the post-crash
 * ext4_truncate() run will find them and release them.
 */
void ext4_truncate(struct inode *inode)
{
	handle_t *handle;
	struct ext4_inode_info *ei = EXT4_I(inode);
	__le32 *i_data = ei->i_data;
	int addr_per_block = EXT4_ADDR_PER_BLOCK(inode->i_sb);
	struct address_space *mapping = inode->i_mapping;
	ext4_lblk_t offsets[4];
	Indirect chain[4];
	Indirect *partial;
	__le32 nr = 0;
	int n;
	ext4_lblk_t last_block;
	unsigned blocksize = inode->i_sb->s_blocksize;

	if (!ext4_can_truncate(inode))
		return;

	EXT4_I(inode)->i_flags &= ~EXT4_EOFBLOCKS_FL;

	if (inode->i_size == 0 && !test_opt(inode->i_sb, NO_AUTO_DA_ALLOC))
		ext4_set_inode_state(inode, EXT4_STATE_DA_ALLOC_CLOSE);

	if (EXT4_I(inode)->i_flags & EXT4_EXTENTS_FL) {
		ext4_ext_truncate(inode);
		return;
	}

	handle = start_transaction(inode);
	if (IS_ERR(handle))
		return;		/* AKPM: return what? */

	last_block = (inode->i_size + blocksize-1)
					>> EXT4_BLOCK_SIZE_BITS(inode->i_sb);

	if (inode->i_size & (blocksize - 1))
		if (ext4_block_truncate_page(handle, mapping, inode->i_size))
			goto out_stop;

	n = ext4_block_to_path(inode, last_block, offsets, NULL);
	if (n == 0)
		goto out_stop;	/* error */

	/*
	 * OK.  This truncate is going to happen.  We add the inode to the
	 * orphan list, so that if this truncate spans multiple transactions,
	 * and we crash, we will resume the truncate when the filesystem
	 * recovers.  It also marks the inode dirty, to catch the new size.
	 *
	 * Implication: the file must always be in a sane, consistent
	 * truncatable state while each transaction commits.
	 */
	if (ext4_orphan_add(handle, inode))
		goto out_stop;

	/*
	 * From here we block out all ext4_get_block() callers who want to
	 * modify the block allocation tree.
	 */
	down_write(&ei->i_data_sem);

	ext4_discard_preallocations(inode);

	/*
	 * The orphan list entry will now protect us from any crash which
	 * occurs before the truncate completes, so it is now safe to propagate
	 * the new, shorter inode size (held for now in i_size) into the
	 * on-disk inode. We do this via i_disksize, which is the value which
	 * ext4 *really* writes onto the disk inode.
	 */
	ei->i_disksize = inode->i_size;

	if (n == 1) {		/* direct blocks */
		ext4_free_data(handle, inode, NULL, i_data+offsets[0],
			       i_data + EXT4_NDIR_BLOCKS);
		goto do_indirects;
	}

	partial = ext4_find_shared(inode, n, offsets, chain, &nr);
	/* Kill the top of shared branch (not detached) */
	if (nr) {
		if (partial == chain) {
			/* Shared branch grows from the inode */
			ext4_free_branches(handle, inode, NULL,
					   &nr, &nr+1, (chain+n-1) - partial);
			*partial->p = 0;
			/*
			 * We mark the inode dirty prior to restart,
			 * and prior to stop.  No need for it here.
			 */
		} else {
			/* Shared branch grows from an indirect block */
			BUFFER_TRACE(partial->bh, "get_write_access");
			ext4_free_branches(handle, inode, partial->bh,
					partial->p,
					partial->p+1, (chain+n-1) - partial);
		}
	}
	/* Clear the ends of indirect blocks on the shared branch */
	while (partial > chain) {
		ext4_free_branches(handle, inode, partial->bh, partial->p + 1,
				   (__le32*)partial->bh->b_data+addr_per_block,
				   (chain+n-1) - partial);
		BUFFER_TRACE(partial->bh, "call brelse");
		brelse(partial->bh);
		partial--;
	}
do_indirects:
	/* Kill the remaining (whole) subtrees */
	switch (offsets[0]) {
	default:
		nr = i_data[EXT4_IND_BLOCK];
		if (nr) {
			ext4_free_branches(handle, inode, NULL, &nr, &nr+1, 1);
			i_data[EXT4_IND_BLOCK] = 0;
		}
	case EXT4_IND_BLOCK:
		nr = i_data[EXT4_DIND_BLOCK];
		if (nr) {
			ext4_free_branches(handle, inode, NULL, &nr, &nr+1, 2);
			i_data[EXT4_DIND_BLOCK] = 0;
		}
	case EXT4_DIND_BLOCK:
		nr = i_data[EXT4_TIND_BLOCK];
		if (nr) {
			ext4_free_branches(handle, inode, NULL, &nr, &nr+1, 3);
			i_data[EXT4_TIND_BLOCK] = 0;
		}
	case EXT4_TIND_BLOCK:
		;
	}

	up_write(&ei->i_data_sem);
	inode->i_mtime = inode->i_ctime = ext4_current_time(inode);
	ext4_mark_inode_dirty(handle, inode);

	/*
	 * In a multi-transaction truncate, we only make the final transaction
	 * synchronous
	 */
	if (IS_SYNC(inode))
		ext4_handle_sync(handle);
out_stop:
	/*
	 * If this was a simple ftruncate(), and the file will remain alive
	 * then we need to clear up the orphan record which we created above.
	 * However, if this was a real unlink then we were called by
	 * ext4_delete_inode(), and we allow that function to clean up the
	 * orphan info for us.
	 */
	if (inode->i_nlink)
		ext4_orphan_del(handle, inode);

	ext4_journal_stop(handle);
}

/*
 * ext4_get_inode_loc returns with an extra refcount against the inode's
 * underlying buffer_head on success. If 'in_mem' is true, we have all
 * data in memory that is needed to recreate the on-disk version of this
 * inode.
 */
static int __ext4_get_inode_loc(struct inode *inode,
				struct ext4_iloc *iloc, int in_mem)
{
	struct ext4_group_desc	*gdp;
	struct buffer_head	*bh;
	struct super_block	*sb = inode->i_sb;
	ext4_fsblk_t		block;
	int			inodes_per_block, inode_offset;

	iloc->bh = NULL;
	if (!ext4_valid_inum(sb, inode->i_ino))
		return -EIO;

	iloc->block_group = (inode->i_ino - 1) / EXT4_INODES_PER_GROUP(sb);
	gdp = ext4_get_group_desc(sb, iloc->block_group, NULL);
	if (!gdp)
		return -EIO;

	/*
	 * Figure out the offset within the block group inode table
	 */
	inodes_per_block = (EXT4_BLOCK_SIZE(sb) / EXT4_INODE_SIZE(sb));
	inode_offset = ((inode->i_ino - 1) %
			EXT4_INODES_PER_GROUP(sb));
	block = ext4_inode_table(sb, gdp) + (inode_offset / inodes_per_block);
	iloc->offset = (inode_offset % inodes_per_block) * EXT4_INODE_SIZE(sb);

	bh = sb_getblk(sb, block);
	if (!bh) {
		ext4_error(sb, "unable to read inode block - "
			   "inode=%lu, block=%llu", inode->i_ino, block);
		return -EIO;
	}
	if (!buffer_uptodate(bh)) {
		lock_buffer(bh);

		/*
		 * If the buffer has the write error flag, we have failed
		 * to write out another inode in the same block.  In this
		 * case, we don't have to read the block because we may
		 * read the old inode data successfully.
		 */
		if (buffer_write_io_error(bh) && !buffer_uptodate(bh))
			set_buffer_uptodate(bh);

		if (buffer_uptodate(bh)) {
			/* someone brought it uptodate while we waited */
			unlock_buffer(bh);
			goto has_buffer;
		}

		/*
		 * If we have all information of the inode in memory and this
		 * is the only valid inode in the block, we need not read the
		 * block.
		 */
		if (in_mem) {
			struct buffer_head *bitmap_bh;
			int i, start;

			start = inode_offset & ~(inodes_per_block - 1);

			/* Is the inode bitmap in cache? */
			bitmap_bh = sb_getblk(sb, ext4_inode_bitmap(sb, gdp));
			if (!bitmap_bh)
				goto make_io;

			/*
			 * If the inode bitmap isn't in cache then the
			 * optimisation may end up performing two reads instead
			 * of one, so skip it.
			 */
			if (!buffer_uptodate(bitmap_bh)) {
				brelse(bitmap_bh);
				goto make_io;
			}
			for (i = start; i < start + inodes_per_block; i++) {
				if (i == inode_offset)
					continue;
				if (ext4_test_bit(i, bitmap_bh->b_data))
					break;
			}
			brelse(bitmap_bh);
			if (i == start + inodes_per_block) {
				/* all other inodes are free, so skip I/O */
				memset(bh->b_data, 0, bh->b_size);
				set_buffer_uptodate(bh);
				unlock_buffer(bh);
				goto has_buffer;
			}
		}

make_io:
		/*
		 * If we need to do any I/O, try to pre-readahead extra
		 * blocks from the inode table.
		 */
		if (EXT4_SB(sb)->s_inode_readahead_blks) {
			ext4_fsblk_t b, end, table;
			unsigned num;

			table = ext4_inode_table(sb, gdp);
			/* s_inode_readahead_blks is always a power of 2 */
			b = block & ~(EXT4_SB(sb)->s_inode_readahead_blks-1);
			if (table > b)
				b = table;
			end = b + EXT4_SB(sb)->s_inode_readahead_blks;
			num = EXT4_INODES_PER_GROUP(sb);
			if (EXT4_HAS_RO_COMPAT_FEATURE(sb,
				       EXT4_FEATURE_RO_COMPAT_GDT_CSUM))
				num -= ext4_itable_unused_count(sb, gdp);
			table += num / inodes_per_block;
			if (end > table)
				end = table;
			while (b <= end)
				sb_breadahead(sb, b++);
		}

		/*
		 * There are other valid inodes in the buffer, this inode
		 * has in-inode xattrs, or we don't have this inode in memory.
		 * Read the block from disk.
		 */
		get_bh(bh);
		bh->b_end_io = end_buffer_read_sync;
		submit_bh(READ_META, bh);
		wait_on_buffer(bh);
		if (!buffer_uptodate(bh)) {
			ext4_error(sb, "unable to read inode block - inode=%lu,"
				   " block=%llu", inode->i_ino, block);
			brelse(bh);
			return -EIO;
		}
	}
has_buffer:
	iloc->bh = bh;
	return 0;
}

int ext4_get_inode_loc(struct inode *inode, struct ext4_iloc *iloc)
{
	/* We have all inode data except xattrs in memory here. */
	return __ext4_get_inode_loc(inode, iloc,
		!ext4_test_inode_state(inode, EXT4_STATE_XATTR));
}

void ext4_set_inode_flags(struct inode *inode)
{
	unsigned int flags = EXT4_I(inode)->i_flags;

	inode->i_flags &= ~(S_SYNC|S_APPEND|S_IMMUTABLE|S_NOATIME|S_DIRSYNC);
	if (flags & EXT4_SYNC_FL)
		inode->i_flags |= S_SYNC;
	if (flags & EXT4_APPEND_FL)
		inode->i_flags |= S_APPEND;
	if (flags & EXT4_IMMUTABLE_FL)
		inode->i_flags |= S_IMMUTABLE;
	if (flags & EXT4_NOATIME_FL)
		inode->i_flags |= S_NOATIME;
	if (flags & EXT4_DIRSYNC_FL)
		inode->i_flags |= S_DIRSYNC;
}

/* Propagate flags from i_flags to EXT4_I(inode)->i_flags */
void ext4_get_inode_flags(struct ext4_inode_info *ei)
{
	unsigned int flags = ei->vfs_inode.i_flags;

	ei->i_flags &= ~(EXT4_SYNC_FL|EXT4_APPEND_FL|
			EXT4_IMMUTABLE_FL|EXT4_NOATIME_FL|EXT4_DIRSYNC_FL);
	if (flags & S_SYNC)
		ei->i_flags |= EXT4_SYNC_FL;
	if (flags & S_APPEND)
		ei->i_flags |= EXT4_APPEND_FL;
	if (flags & S_IMMUTABLE)
		ei->i_flags |= EXT4_IMMUTABLE_FL;
	if (flags & S_NOATIME)
		ei->i_flags |= EXT4_NOATIME_FL;
	if (flags & S_DIRSYNC)
		ei->i_flags |= EXT4_DIRSYNC_FL;
}

static blkcnt_t ext4_inode_blocks(struct ext4_inode *raw_inode,
				  struct ext4_inode_info *ei)
{
	blkcnt_t i_blocks ;
	struct inode *inode = &(ei->vfs_inode);
	struct super_block *sb = inode->i_sb;

	if (EXT4_HAS_RO_COMPAT_FEATURE(sb,
				EXT4_FEATURE_RO_COMPAT_HUGE_FILE)) {
		/* we are using combined 48 bit field */
		i_blocks = ((u64)le16_to_cpu(raw_inode->i_blocks_high)) << 32 |
					le32_to_cpu(raw_inode->i_blocks_lo);
		if (ei->i_flags & EXT4_HUGE_FILE_FL) {
			/* i_blocks represent file system block size */
			return i_blocks  << (inode->i_blkbits - 9);
		} else {
			return i_blocks;
		}
	} else {
		return le32_to_cpu(raw_inode->i_blocks_lo);
	}
}

struct inode *ext4_iget(struct super_block *sb, unsigned long ino)
{
	struct ext4_iloc iloc;
	struct ext4_inode *raw_inode;
	struct ext4_inode_info *ei;
	struct inode *inode;
	journal_t *journal = EXT4_SB(sb)->s_journal;
	long ret;
	int block;

	inode = iget_locked(sb, ino);
	if (!inode)
		return ERR_PTR(-ENOMEM);
	if (!(inode->i_state & I_NEW))
		return inode;

	ei = EXT4_I(inode);
	iloc.bh = 0;

	ret = __ext4_get_inode_loc(inode, &iloc, 0);
	if (ret < 0)
		goto bad_inode;
	raw_inode = ext4_raw_inode(&iloc);
	inode->i_mode = le16_to_cpu(raw_inode->i_mode);
	inode->i_uid = (uid_t)le16_to_cpu(raw_inode->i_uid_low);
	inode->i_gid = (gid_t)le16_to_cpu(raw_inode->i_gid_low);
	if (!(test_opt(inode->i_sb, NO_UID32))) {
		inode->i_uid |= le16_to_cpu(raw_inode->i_uid_high) << 16;
		inode->i_gid |= le16_to_cpu(raw_inode->i_gid_high) << 16;
	}
	inode->i_nlink = le16_to_cpu(raw_inode->i_links_count);

	ei->i_state_flags = 0;
	ei->i_dir_start_lookup = 0;
	ei->i_dtime = le32_to_cpu(raw_inode->i_dtime);
	/* We now have enough fields to check if the inode was active or not.
	 * This is needed because nfsd might try to access dead inodes
	 * the test is that same one that e2fsck uses
	 * NeilBrown 1999oct15
	 */
	if (inode->i_nlink == 0) {
		if (inode->i_mode == 0 ||
		    !(EXT4_SB(inode->i_sb)->s_mount_state & EXT4_ORPHAN_FS)) {
			/* this inode is deleted */
			ret = -ESTALE;
			goto bad_inode;
		}
		/* The only unlinked inodes we let through here have
		 * valid i_mode and are being read by the orphan
		 * recovery code: that's fine, we're about to complete
		 * the process of deleting those. */
	}
	ei->i_flags = le32_to_cpu(raw_inode->i_flags);
	inode->i_blocks = ext4_inode_blocks(raw_inode, ei);
	ei->i_file_acl = le32_to_cpu(raw_inode->i_file_acl_lo);
	if (EXT4_HAS_INCOMPAT_FEATURE(sb, EXT4_FEATURE_INCOMPAT_64BIT))
		ei->i_file_acl |=
			((__u64)le16_to_cpu(raw_inode->i_file_acl_high)) << 32;
	inode->i_size = ext4_isize(raw_inode);
	ei->i_disksize = inode->i_size;
#ifdef CONFIG_QUOTA
	ei->i_reserved_quota = 0;
#endif
	inode->i_generation = le32_to_cpu(raw_inode->i_generation);
	ei->i_block_group = iloc.block_group;
	ei->i_last_alloc_group = ~0;
	/*
	 * NOTE! The in-memory inode i_data array is in little-endian order
	 * even on big-endian machines: we do NOT byteswap the block numbers!
	 */
	for (block = 0; block < EXT4_N_BLOCKS; block++)
		ei->i_data[block] = raw_inode->i_block[block];
	INIT_LIST_HEAD(&ei->i_orphan);

	/*
	 * Set transaction id's of transactions that have to be committed
	 * to finish f[data]sync. We set them to currently running transaction
	 * as we cannot be sure that the inode or some of its metadata isn't
	 * part of the transaction - the inode could have been reclaimed and
	 * now it is reread from disk.
	 */
	if (journal) {
		transaction_t *transaction;
		tid_t tid;

		spin_lock(&journal->j_state_lock);
		if (journal->j_running_transaction)
			transaction = journal->j_running_transaction;
		else
			transaction = journal->j_committing_transaction;
		if (transaction)
			tid = transaction->t_tid;
		else
			tid = journal->j_commit_sequence;
		spin_unlock(&journal->j_state_lock);
		ei->i_sync_tid = tid;
		ei->i_datasync_tid = tid;
	}

	if (EXT4_INODE_SIZE(inode->i_sb) > EXT4_GOOD_OLD_INODE_SIZE) {
		ei->i_extra_isize = le16_to_cpu(raw_inode->i_extra_isize);
		if (EXT4_GOOD_OLD_INODE_SIZE + ei->i_extra_isize >
		    EXT4_INODE_SIZE(inode->i_sb)) {
			ret = -EIO;
			goto bad_inode;
		}
		if (ei->i_extra_isize == 0) {
			/* The extra space is currently unused. Use it. */
			ei->i_extra_isize = sizeof(struct ext4_inode) -
					    EXT4_GOOD_OLD_INODE_SIZE;
		} else {
			__le32 *magic = (void *)raw_inode +
					EXT4_GOOD_OLD_INODE_SIZE +
					ei->i_extra_isize;
			if (*magic == cpu_to_le32(EXT4_XATTR_MAGIC))
				ext4_set_inode_state(inode, EXT4_STATE_XATTR);
		}
	} else
		ei->i_extra_isize = 0;

	EXT4_INODE_GET_XTIME(i_ctime, inode, raw_inode);
	EXT4_INODE_GET_XTIME(i_mtime, inode, raw_inode);
	EXT4_INODE_GET_XTIME(i_atime, inode, raw_inode);
	EXT4_EINODE_GET_XTIME(i_crtime, ei, raw_inode);

	inode->i_version = le32_to_cpu(raw_inode->i_disk_version);
	if (EXT4_INODE_SIZE(inode->i_sb) > EXT4_GOOD_OLD_INODE_SIZE) {
		if (EXT4_FITS_IN_INODE(raw_inode, ei, i_version_hi))
			inode->i_version |=
			(__u64)(le32_to_cpu(raw_inode->i_version_hi)) << 32;
	}

	ret = 0;
	if (ei->i_file_acl &&
	    !ext4_data_block_valid(EXT4_SB(sb), ei->i_file_acl, 1)) {
		ext4_error(sb, "bad extended attribute block %llu inode #%lu",
			   ei->i_file_acl, inode->i_ino);
		ret = -EIO;
		goto bad_inode;
	} else if (ei->i_flags & EXT4_EXTENTS_FL) {
		if (S_ISREG(inode->i_mode) || S_ISDIR(inode->i_mode) ||
		    (S_ISLNK(inode->i_mode) &&
		     !ext4_inode_is_fast_symlink(inode)))
			/* Validate extent which is part of inode */
			ret = ext4_ext_check_inode(inode);
	} else if (S_ISREG(inode->i_mode) || S_ISDIR(inode->i_mode) ||
		   (S_ISLNK(inode->i_mode) &&
		    !ext4_inode_is_fast_symlink(inode))) {
		/* Validate block references which are part of inode */
		ret = ext4_check_inode_blockref(inode);
	}
	if (ret)
		goto bad_inode;

	if (S_ISREG(inode->i_mode)) {
		inode->i_op = &ext4_file_inode_operations;
		inode->i_fop = &ext4_file_operations;
		ext4_set_aops(inode);
	} else if (S_ISDIR(inode->i_mode)) {
		inode->i_op = &ext4_dir_inode_operations;
		inode->i_fop = &ext4_dir_operations;
	} else if (S_ISLNK(inode->i_mode)) {
		if (ext4_inode_is_fast_symlink(inode)) {
			inode->i_op = &ext4_fast_symlink_inode_operations;
			nd_terminate_link(ei->i_data, inode->i_size,
				sizeof(ei->i_data) - 1);
		} else {
			inode->i_op = &ext4_symlink_inode_operations;
			ext4_set_aops(inode);
		}
	} else if (S_ISCHR(inode->i_mode) || S_ISBLK(inode->i_mode) ||
	      S_ISFIFO(inode->i_mode) || S_ISSOCK(inode->i_mode)) {
		inode->i_op = &ext4_special_inode_operations;
		if (raw_inode->i_block[0])
			init_special_inode(inode, inode->i_mode,
			   old_decode_dev(le32_to_cpu(raw_inode->i_block[0])));
		else
			init_special_inode(inode, inode->i_mode,
			   new_decode_dev(le32_to_cpu(raw_inode->i_block[1])));
	} else {
		ret = -EIO;
		ext4_error(inode->i_sb, "bogus i_mode (%o) for inode=%lu",
			   inode->i_mode, inode->i_ino);
		goto bad_inode;
	}
	brelse(iloc.bh);
	ext4_set_inode_flags(inode);
	unlock_new_inode(inode);
	return inode;

bad_inode:
	brelse(iloc.bh);
	iget_failed(inode);
	return ERR_PTR(ret);
}

static int ext4_inode_blocks_set(handle_t *handle,
				struct ext4_inode *raw_inode,
				struct ext4_inode_info *ei)
{
	struct inode *inode = &(ei->vfs_inode);
	u64 i_blocks = inode->i_blocks;
	struct super_block *sb = inode->i_sb;

	if (i_blocks <= ~0U) {
		/*
		 * i_blocks can be represnted in a 32 bit variable
		 * as multiple of 512 bytes
		 */
		raw_inode->i_blocks_lo   = cpu_to_le32(i_blocks);
		raw_inode->i_blocks_high = 0;
		ei->i_flags &= ~EXT4_HUGE_FILE_FL;
		return 0;
	}
	if (!EXT4_HAS_RO_COMPAT_FEATURE(sb, EXT4_FEATURE_RO_COMPAT_HUGE_FILE))
		return -EFBIG;

	if (i_blocks <= 0xffffffffffffULL) {
		/*
		 * i_blocks can be represented in a 48 bit variable
		 * as multiple of 512 bytes
		 */
		raw_inode->i_blocks_lo   = cpu_to_le32(i_blocks);
		raw_inode->i_blocks_high = cpu_to_le16(i_blocks >> 32);
		ei->i_flags &= ~EXT4_HUGE_FILE_FL;
	} else {
		ei->i_flags |= EXT4_HUGE_FILE_FL;
		/* i_block is stored in file system block size */
		i_blocks = i_blocks >> (inode->i_blkbits - 9);
		raw_inode->i_blocks_lo   = cpu_to_le32(i_blocks);
		raw_inode->i_blocks_high = cpu_to_le16(i_blocks >> 32);
	}
	return 0;
}

/*
 * Post the struct inode info into an on-disk inode location in the
 * buffer-cache.  This gobbles the caller's reference to the
 * buffer_head in the inode location struct.
 *
 * The caller must have write access to iloc->bh.
 */
static int ext4_do_update_inode(handle_t *handle,
				struct inode *inode,
				struct ext4_iloc *iloc)
{
	struct ext4_inode *raw_inode = ext4_raw_inode(iloc);
	struct ext4_inode_info *ei = EXT4_I(inode);
	struct buffer_head *bh = iloc->bh;
	int err = 0, rc, block;

	/* For fields not not tracking in the in-memory inode,
	 * initialise them to zero for new inodes. */
	if (ext4_test_inode_state(inode, EXT4_STATE_NEW))
		memset(raw_inode, 0, EXT4_SB(inode->i_sb)->s_inode_size);

	ext4_get_inode_flags(ei);
	raw_inode->i_mode = cpu_to_le16(inode->i_mode);
	if (!(test_opt(inode->i_sb, NO_UID32))) {
		raw_inode->i_uid_low = cpu_to_le16(low_16_bits(inode->i_uid));
		raw_inode->i_gid_low = cpu_to_le16(low_16_bits(inode->i_gid));
/*
 * Fix up interoperability with old kernels. Otherwise, old inodes get
 * re-used with the upper 16 bits of the uid/gid intact
 */
		if (!ei->i_dtime) {
			raw_inode->i_uid_high =
				cpu_to_le16(high_16_bits(inode->i_uid));
			raw_inode->i_gid_high =
				cpu_to_le16(high_16_bits(inode->i_gid));
		} else {
			raw_inode->i_uid_high = 0;
			raw_inode->i_gid_high = 0;
		}
	} else {
		raw_inode->i_uid_low =
			cpu_to_le16(fs_high2lowuid(inode->i_uid));
		raw_inode->i_gid_low =
			cpu_to_le16(fs_high2lowgid(inode->i_gid));
		raw_inode->i_uid_high = 0;
		raw_inode->i_gid_high = 0;
	}
	raw_inode->i_links_count = cpu_to_le16(inode->i_nlink);

	EXT4_INODE_SET_XTIME(i_ctime, inode, raw_inode);
	EXT4_INODE_SET_XTIME(i_mtime, inode, raw_inode);
	EXT4_INODE_SET_XTIME(i_atime, inode, raw_inode);
	EXT4_EINODE_SET_XTIME(i_crtime, ei, raw_inode);

	if (ext4_inode_blocks_set(handle, raw_inode, ei))
		goto out_brelse;
	raw_inode->i_dtime = cpu_to_le32(ei->i_dtime);
	raw_inode->i_flags = cpu_to_le32(ei->i_flags);
	if (EXT4_SB(inode->i_sb)->s_es->s_creator_os !=
	    cpu_to_le32(EXT4_OS_HURD))
		raw_inode->i_file_acl_high =
			cpu_to_le16(ei->i_file_acl >> 32);
	raw_inode->i_file_acl_lo = cpu_to_le32(ei->i_file_acl);
	ext4_isize_set(raw_inode, ei->i_disksize);
	if (ei->i_disksize > 0x7fffffffULL) {
		struct super_block *sb = inode->i_sb;
		if (!EXT4_HAS_RO_COMPAT_FEATURE(sb,
				EXT4_FEATURE_RO_COMPAT_LARGE_FILE) ||
				EXT4_SB(sb)->s_es->s_rev_level ==
				cpu_to_le32(EXT4_GOOD_OLD_REV)) {
			/* If this is the first large file
			 * created, add a flag to the superblock.
			 */
			err = ext4_journal_get_write_access(handle,
					EXT4_SB(sb)->s_sbh);
			if (err)
				goto out_brelse;
			ext4_update_dynamic_rev(sb);
			EXT4_SET_RO_COMPAT_FEATURE(sb,
					EXT4_FEATURE_RO_COMPAT_LARGE_FILE);
			sb->s_dirt = 1;
			ext4_handle_sync(handle);
			err = ext4_handle_dirty_metadata(handle, NULL,
					EXT4_SB(sb)->s_sbh);
		}
	}
	raw_inode->i_generation = cpu_to_le32(inode->i_generation);
	if (S_ISCHR(inode->i_mode) || S_ISBLK(inode->i_mode)) {
		if (old_valid_dev(inode->i_rdev)) {
			raw_inode->i_block[0] =
				cpu_to_le32(old_encode_dev(inode->i_rdev));
			raw_inode->i_block[1] = 0;
		} else {
			raw_inode->i_block[0] = 0;
			raw_inode->i_block[1] =
				cpu_to_le32(new_encode_dev(inode->i_rdev));
			raw_inode->i_block[2] = 0;
		}
	} else
		for (block = 0; block < EXT4_N_BLOCKS; block++)
			raw_inode->i_block[block] = ei->i_data[block];

	raw_inode->i_disk_version = cpu_to_le32(inode->i_version);
	if (ei->i_extra_isize) {
		if (EXT4_FITS_IN_INODE(raw_inode, ei, i_version_hi))
			raw_inode->i_version_hi =
			cpu_to_le32(inode->i_version >> 32);
		raw_inode->i_extra_isize = cpu_to_le16(ei->i_extra_isize);
	}

	BUFFER_TRACE(bh, "call ext4_handle_dirty_metadata");
	rc = ext4_handle_dirty_metadata(handle, NULL, bh);
	if (!err)
		err = rc;
	ext4_clear_inode_state(inode, EXT4_STATE_NEW);

	ext4_update_inode_fsync_trans(handle, inode, 0);
out_brelse:
	brelse(bh);
	ext4_std_error(inode->i_sb, err);
	return err;
}

/*
 * ext4_write_inode()
 *
 * We are called from a few places:
 *
 * - Within generic_file_write() for O_SYNC files.
 *   Here, there will be no transaction running. We wait for any running
 *   trasnaction to commit.
 *
 * - Within sys_sync(), kupdate and such.
 *   We wait on commit, if tol to.
 *
 * - Within prune_icache() (PF_MEMALLOC == true)
 *   Here we simply return.  We can't afford to block kswapd on the
 *   journal commit.
 *
 * In all cases it is actually safe for us to return without doing anything,
 * because the inode has been copied into a raw inode buffer in
 * ext4_mark_inode_dirty().  This is a correctness thing for O_SYNC and for
 * knfsd.
 *
 * Note that we are absolutely dependent upon all inode dirtiers doing the
 * right thing: they *must* call mark_inode_dirty() after dirtying info in
 * which we are interested.
 *
 * It would be a bug for them to not do this.  The code:
 *
 *	mark_inode_dirty(inode)
 *	stuff();
 *	inode->i_size = expr;
 *
 * is in error because a kswapd-driven write_inode() could occur while
 * `stuff()' is running, and the new i_size will be lost.  Plus the inode
 * will no longer be on the superblock's dirty inode list.
 */
int ext4_write_inode(struct inode *inode, struct writeback_control *wbc)
{
	int err;

	if (current->flags & PF_MEMALLOC)
		return 0;

	if (EXT4_SB(inode->i_sb)->s_journal) {
		if (ext4_journal_current_handle()) {
			jbd_debug(1, "called recursively, non-PF_MEMALLOC!\n");
			dump_stack();
			return -EIO;
		}

		if (wbc->sync_mode != WB_SYNC_ALL)
			return 0;

		err = ext4_force_commit(inode->i_sb);
	} else {
		struct ext4_iloc iloc;

		err = ext4_get_inode_loc(inode, &iloc);
		if (err)
			return err;
		if (wbc->sync_mode == WB_SYNC_ALL)
			sync_dirty_buffer(iloc.bh);
		if (buffer_req(iloc.bh) && !buffer_uptodate(iloc.bh)) {
			ext4_error(inode->i_sb, "IO error syncing inode, "
				   "inode=%lu, block=%llu", inode->i_ino,
				   (unsigned long long)iloc.bh->b_blocknr);
			err = -EIO;
		}
	}
	return err;
}

/*
 * ext4_setattr()
 *
 * Called from notify_change.
 *
 * We want to trap VFS attempts to truncate the file as soon as
 * possible.  In particular, we want to make sure that when the VFS
 * shrinks i_size, we put the inode on the orphan list and modify
 * i_disksize immediately, so that during the subsequent flushing of
 * dirty pages and freeing of disk blocks, we can guarantee that any
 * commit will leave the blocks being flushed in an unused state on
 * disk.  (On recovery, the inode will get truncated and the blocks will
 * be freed, so we have a strong guarantee that no future commit will
 * leave these blocks visible to the user.)
 *
 * Another thing we have to assure is that if we are in ordered mode
 * and inode is still attached to the committing transaction, we must
 * we start writeout of all the dirty pages which are being truncated.
 * This way we are sure that all the data written in the previous
 * transaction are already on disk (truncate waits for pages under
 * writeback).
 *
 * Called with inode->i_mutex down.
 */
int ext4_setattr(struct dentry *dentry, struct iattr *attr)
{
	struct inode *inode = dentry->d_inode;
	int error, rc = 0;
	const unsigned int ia_valid = attr->ia_valid;

	error = inode_change_ok(inode, attr);
	if (error)
		return error;

	if (ia_valid & ATTR_SIZE)
		dquot_initialize(inode);
	if ((ia_valid & ATTR_UID && attr->ia_uid != inode->i_uid) ||
		(ia_valid & ATTR_GID && attr->ia_gid != inode->i_gid)) {
		handle_t *handle;

		/* (user+group)*(old+new) structure, inode write (sb,
		 * inode block, ? - but truncate inode update has it) */
		handle = ext4_journal_start(inode, (EXT4_MAXQUOTAS_INIT_BLOCKS(inode->i_sb)+
					EXT4_MAXQUOTAS_DEL_BLOCKS(inode->i_sb))+3);
		if (IS_ERR(handle)) {
			error = PTR_ERR(handle);
			goto err_out;
		}
		error = dquot_transfer(inode, attr);
		if (error) {
			ext4_journal_stop(handle);
			return error;
		}
		/* Update corresponding info in inode so that everything is in
		 * one transaction */
		if (attr->ia_valid & ATTR_UID)
			inode->i_uid = attr->ia_uid;
		if (attr->ia_valid & ATTR_GID)
			inode->i_gid = attr->ia_gid;
		error = ext4_mark_inode_dirty(handle, inode);
		ext4_journal_stop(handle);
	}

	if (attr->ia_valid & ATTR_SIZE) {
		if (!(EXT4_I(inode)->i_flags & EXT4_EXTENTS_FL)) {
			struct ext4_sb_info *sbi = EXT4_SB(inode->i_sb);

			if (attr->ia_size > sbi->s_bitmap_maxbytes) {
				error = -EFBIG;
				goto err_out;
			}
		}
	}

	if (S_ISREG(inode->i_mode) &&
	    attr->ia_valid & ATTR_SIZE &&
	    (attr->ia_size < inode->i_size ||
	     (EXT4_I(inode)->i_flags & EXT4_EOFBLOCKS_FL))) {
		handle_t *handle;

		handle = ext4_journal_start(inode, 3);
		if (IS_ERR(handle)) {
			error = PTR_ERR(handle);
			goto err_out;
		}

		error = ext4_orphan_add(handle, inode);
		EXT4_I(inode)->i_disksize = attr->ia_size;
		rc = ext4_mark_inode_dirty(handle, inode);
		if (!error)
			error = rc;
		ext4_journal_stop(handle);

		if (ext4_should_order_data(inode)) {
			error = ext4_begin_ordered_truncate(inode,
							    attr->ia_size);
			if (error) {
				/* Do as much error cleanup as possible */
				handle = ext4_journal_start(inode, 3);
				if (IS_ERR(handle)) {
					ext4_orphan_del(NULL, inode);
					goto err_out;
				}
				ext4_orphan_del(handle, inode);
				ext4_journal_stop(handle);
				goto err_out;
			}
		}
		/* ext4_truncate will clear the flag */
		if ((EXT4_I(inode)->i_flags & EXT4_EOFBLOCKS_FL))
			ext4_truncate(inode);
	}

	rc = inode_setattr(inode, attr);

	/* If inode_setattr's call to ext4_truncate failed to get a
	 * transaction handle at all, we need to clean up the in-core
	 * orphan list manually. */
	if (inode->i_nlink)
		ext4_orphan_del(NULL, inode);

	if (!rc && (ia_valid & ATTR_MODE))
		rc = ext4_acl_chmod(inode);

err_out:
	ext4_std_error(inode->i_sb, error);
	if (!error)
		error = rc;
	return error;
}

int ext4_getattr(struct vfsmount *mnt, struct dentry *dentry,
		 struct kstat *stat)
{
	struct inode *inode;
	unsigned long delalloc_blocks;

	inode = dentry->d_inode;
	generic_fillattr(inode, stat);

	/*
	 * We can't update i_blocks if the block allocation is delayed
	 * otherwise in the case of system crash before the real block
	 * allocation is done, we will have i_blocks inconsistent with
	 * on-disk file blocks.
	 * We always keep i_blocks updated together with real
	 * allocation. But to not confuse with user, stat
	 * will return the blocks that include the delayed allocation
	 * blocks for this file.
	 */
	spin_lock(&EXT4_I(inode)->i_block_reservation_lock);
	delalloc_blocks = EXT4_I(inode)->i_reserved_data_blocks;
	spin_unlock(&EXT4_I(inode)->i_block_reservation_lock);

	stat->blocks += (delalloc_blocks << inode->i_sb->s_blocksize_bits)>>9;
	return 0;
}

static int ext4_indirect_trans_blocks(struct inode *inode, int nrblocks,
				      int chunk)
{
	int indirects;

	/* if nrblocks are contiguous */
	if (chunk) {
		/*
		 * With N contiguous data blocks, it need at most
		 * N/EXT4_ADDR_PER_BLOCK(inode->i_sb) indirect blocks
		 * 2 dindirect blocks
		 * 1 tindirect block
		 */
		indirects = nrblocks / EXT4_ADDR_PER_BLOCK(inode->i_sb);
		return indirects + 3;
	}
	/*
	 * if nrblocks are not contiguous, worse case, each block touch
	 * a indirect block, and each indirect block touch a double indirect
	 * block, plus a triple indirect block
	 */
	indirects = nrblocks * 2 + 1;
	return indirects;
}

static int ext4_index_trans_blocks(struct inode *inode, int nrblocks, int chunk)
{
	if (!(EXT4_I(inode)->i_flags & EXT4_EXTENTS_FL))
		return ext4_indirect_trans_blocks(inode, nrblocks, chunk);
	return ext4_ext_index_trans_blocks(inode, nrblocks, chunk);
}

/*
 * Account for index blocks, block groups bitmaps and block group
 * descriptor blocks if modify datablocks and index blocks
 * worse case, the indexs blocks spread over different block groups
 *
 * If datablocks are discontiguous, they are possible to spread over
 * different block groups too. If they are contiuguous, with flexbg,
 * they could still across block group boundary.
 *
 * Also account for superblock, inode, quota and xattr blocks
 */
int ext4_meta_trans_blocks(struct inode *inode, int nrblocks, int chunk)
{
	ext4_group_t groups, ngroups = ext4_get_groups_count(inode->i_sb);
	int gdpblocks;
	int idxblocks;
	int ret = 0;

	/*
	 * How many index blocks need to touch to modify nrblocks?
	 * The "Chunk" flag indicating whether the nrblocks is
	 * physically contiguous on disk
	 *
	 * For Direct IO and fallocate, they calls get_block to allocate
	 * one single extent at a time, so they could set the "Chunk" flag
	 */
	idxblocks = ext4_index_trans_blocks(inode, nrblocks, chunk);

	ret = idxblocks;

	/*
	 * Now let's see how many group bitmaps and group descriptors need
	 * to account
	 */
	groups = idxblocks;
	if (chunk)
		groups += 1;
	else
		groups += nrblocks;

	gdpblocks = groups;
	if (groups > ngroups)
		groups = ngroups;
	if (groups > EXT4_SB(inode->i_sb)->s_gdb_count)
		gdpblocks = EXT4_SB(inode->i_sb)->s_gdb_count;

	/* bitmaps and block group descriptor blocks */
	ret += groups + gdpblocks;

	/* Blocks for super block, inode, quota and xattr blocks */
	ret += EXT4_META_TRANS_BLOCKS(inode->i_sb);

	return ret;
}

/*
 * Calulate the total number of credits to reserve to fit
 * the modification of a single pages into a single transaction,
 * which may include multiple chunks of block allocations.
 *
 * This could be called via ext4_write_begin()
 *
 * We need to consider the worse case, when
 * one new block per extent.
 */
int ext4_writepage_trans_blocks(struct inode *inode)
{
	int bpp = ext4_journal_blocks_per_page(inode);
	int ret;

	ret = ext4_meta_trans_blocks(inode, bpp, 0);

	/* Account for data blocks for journalled mode */
	if (ext4_should_journal_data(inode))
		ret += bpp;
	return ret;
}

/*
 * Calculate the journal credits for a chunk of data modification.
 *
 * This is called from DIO, fallocate or whoever calling
 * ext4_get_blocks() to map/allocate a chunk of contiguous disk blocks.
 *
 * journal buffers for data blocks are not included here, as DIO
 * and fallocate do no need to journal data buffers.
 */
int ext4_chunk_trans_blocks(struct inode *inode, int nrblocks)
{
	return ext4_meta_trans_blocks(inode, nrblocks, 1);
}

/*
 * The caller must have previously called ext4_reserve_inode_write().
 * Give this, we know that the caller already has write access to iloc->bh.
 */
int ext4_mark_iloc_dirty(handle_t *handle,
			 struct inode *inode, struct ext4_iloc *iloc)
{
	int err = 0;

	if (test_opt(inode->i_sb, I_VERSION))
		inode_inc_iversion(inode);

	/* the do_update_inode consumes one bh->b_count */
	get_bh(iloc->bh);

	/* ext4_do_update_inode() does jbd2_journal_dirty_metadata */
	err = ext4_do_update_inode(handle, inode, iloc);
	put_bh(iloc->bh);
	return err;
}

/*
 * On success, We end up with an outstanding reference count against
 * iloc->bh.  This _must_ be cleaned up later.
 */

int
ext4_reserve_inode_write(handle_t *handle, struct inode *inode,
			 struct ext4_iloc *iloc)
{
	int err;

	err = ext4_get_inode_loc(inode, iloc);
	if (!err) {
		BUFFER_TRACE(iloc->bh, "get_write_access");
		err = ext4_journal_get_write_access(handle, iloc->bh);
		if (err) {
			brelse(iloc->bh);
			iloc->bh = NULL;
		}
	}
	ext4_std_error(inode->i_sb, err);
	return err;
}

/*
 * Expand an inode by new_extra_isize bytes.
 * Returns 0 on success or negative error number on failure.
 */
static int ext4_expand_extra_isize(struct inode *inode,
				   unsigned int new_extra_isize,
				   struct ext4_iloc iloc,
				   handle_t *handle)
{
	struct ext4_inode *raw_inode;
	struct ext4_xattr_ibody_header *header;
	struct ext4_xattr_entry *entry;

	if (EXT4_I(inode)->i_extra_isize >= new_extra_isize)
		return 0;

	raw_inode = ext4_raw_inode(&iloc);

	header = IHDR(inode, raw_inode);
	entry = IFIRST(header);

	/* No extended attributes present */
	if (!ext4_test_inode_state(inode, EXT4_STATE_XATTR) ||
	    header->h_magic != cpu_to_le32(EXT4_XATTR_MAGIC)) {
		memset((void *)raw_inode + EXT4_GOOD_OLD_INODE_SIZE, 0,
			new_extra_isize);
		EXT4_I(inode)->i_extra_isize = new_extra_isize;
		return 0;
	}

	/* try to expand with EAs present */
	return ext4_expand_extra_isize_ea(inode, new_extra_isize,
					  raw_inode, handle);
}

/*
 * What we do here is to mark the in-core inode as clean with respect to inode
 * dirtiness (it may still be data-dirty).
 * This means that the in-core inode may be reaped by prune_icache
 * without having to perform any I/O.  This is a very good thing,
 * because *any* task may call prune_icache - even ones which
 * have a transaction open against a different journal.
 *
 * Is this cheating?  Not really.  Sure, we haven't written the
 * inode out, but prune_icache isn't a user-visible syncing function.
 * Whenever the user wants stuff synced (sys_sync, sys_msync, sys_fsync)
 * we start and wait on commits.
 *
 * Is this efficient/effective?  Well, we're being nice to the system
 * by cleaning up our inodes proactively so they can be reaped
 * without I/O.  But we are potentially leaving up to five seconds'
 * worth of inodes floating about which prune_icache wants us to
 * write out.  One way to fix that would be to get prune_icache()
 * to do a write_super() to free up some memory.  It has the desired
 * effect.
 */
int ext4_mark_inode_dirty(handle_t *handle, struct inode *inode)
{
	struct ext4_iloc iloc;
	struct ext4_sb_info *sbi = EXT4_SB(inode->i_sb);
	static unsigned int mnt_count;
	int err, ret;

	might_sleep();
	err = ext4_reserve_inode_write(handle, inode, &iloc);
	if (ext4_handle_valid(handle) &&
	    EXT4_I(inode)->i_extra_isize < sbi->s_want_extra_isize &&
	    !ext4_test_inode_state(inode, EXT4_STATE_NO_EXPAND)) {
		/*
		 * We need extra buffer credits since we may write into EA block
		 * with this same handle. If journal_extend fails, then it will
		 * only result in a minor loss of functionality for that inode.
		 * If this is felt to be critical, then e2fsck should be run to
		 * force a large enough s_min_extra_isize.
		 */
		if ((jbd2_journal_extend(handle,
			     EXT4_DATA_TRANS_BLOCKS(inode->i_sb))) == 0) {
			ret = ext4_expand_extra_isize(inode,
						      sbi->s_want_extra_isize,
						      iloc, handle);
			if (ret) {
				ext4_set_inode_state(inode,
						     EXT4_STATE_NO_EXPAND);
				if (mnt_count !=
					le16_to_cpu(sbi->s_es->s_mnt_count)) {
					ext4_warning(inode->i_sb,
					"Unable to expand inode %lu. Delete"
					" some EAs or run e2fsck.",
					inode->i_ino);
					mnt_count =
					  le16_to_cpu(sbi->s_es->s_mnt_count);
				}
			}
		}
	}
	if (!err)
		err = ext4_mark_iloc_dirty(handle, inode, &iloc);
	return err;
}

/*
 * ext4_dirty_inode() is called from __mark_inode_dirty()
 *
 * We're really interested in the case where a file is being extended.
 * i_size has been changed by generic_commit_write() and we thus need
 * to include the updated inode in the current transaction.
 *
 * Also, dquot_alloc_block() will always dirty the inode when blocks
 * are allocated to the file.
 *
 * If the inode is marked synchronous, we don't honour that here - doing
 * so would cause a commit on atime updates, which we don't bother doing.
 * We handle synchronous inodes at the highest possible level.
 */
void ext4_dirty_inode(struct inode *inode)
{
	handle_t *handle;

	handle = ext4_journal_start(inode, 2);
	if (IS_ERR(handle))
		goto out;

	ext4_mark_inode_dirty(handle, inode);

	ext4_journal_stop(handle);
out:
	return;
}

#if 0
/*
 * Bind an inode's backing buffer_head into this transaction, to prevent
 * it from being flushed to disk early.  Unlike
 * ext4_reserve_inode_write, this leaves behind no bh reference and
 * returns no iloc structure, so the caller needs to repeat the iloc
 * lookup to mark the inode dirty later.
 */
static int ext4_pin_inode(handle_t *handle, struct inode *inode)
{
	struct ext4_iloc iloc;

	int err = 0;
	if (handle) {
		err = ext4_get_inode_loc(inode, &iloc);
		if (!err) {
			BUFFER_TRACE(iloc.bh, "get_write_access");
			err = jbd2_journal_get_write_access(handle, iloc.bh);
			if (!err)
				err = ext4_handle_dirty_metadata(handle,
								 NULL,
								 iloc.bh);
			brelse(iloc.bh);
		}
	}
	ext4_std_error(inode->i_sb, err);
	return err;
}
#endif

int ext4_change_inode_journal_flag(struct inode *inode, int val)
{
	journal_t *journal;
	handle_t *handle;
	int err;

	/*
	 * We have to be very careful here: changing a data block's
	 * journaling status dynamically is dangerous.  If we write a
	 * data block to the journal, change the status and then delete
	 * that block, we risk forgetting to revoke the old log record
	 * from the journal and so a subsequent replay can corrupt data.
	 * So, first we make sure that the journal is empty and that
	 * nobody is changing anything.
	 */

	journal = EXT4_JOURNAL(inode);
	if (!journal)
		return 0;
	if (is_journal_aborted(journal))
		return -EROFS;

	jbd2_journal_lock_updates(journal);
	jbd2_journal_flush(journal);

	/*
	 * OK, there are no updates running now, and all cached data is
	 * synced to disk.  We are now in a completely consistent state
	 * which doesn't have anything in the journal, and we know that
	 * no filesystem updates are running, so it is safe to modify
	 * the inode's in-core data-journaling state flag now.
	 */

	if (val)
		EXT4_I(inode)->i_flags |= EXT4_JOURNAL_DATA_FL;
	else
		EXT4_I(inode)->i_flags &= ~EXT4_JOURNAL_DATA_FL;
	ext4_set_aops(inode);

	jbd2_journal_unlock_updates(journal);

	/* Finally we can mark the inode as dirty. */

	handle = ext4_journal_start(inode, 1);
	if (IS_ERR(handle))
		return PTR_ERR(handle);

	err = ext4_mark_inode_dirty(handle, inode);
	ext4_handle_sync(handle);
	ext4_journal_stop(handle);
	ext4_std_error(inode->i_sb, err);

	return err;
}

static int ext4_bh_unmapped(handle_t *handle, struct buffer_head *bh)
{
	return !buffer_mapped(bh);
}

int ext4_page_mkwrite(struct vm_area_struct *vma, struct vm_fault *vmf)
{
	struct page *page = vmf->page;
	loff_t size;
	unsigned long len;
	int ret = -EINVAL;
	void *fsdata;
	struct file *file = vma->vm_file;
	struct inode *inode = file->f_path.dentry->d_inode;
	struct address_space *mapping = inode->i_mapping;

	/*
	 * Get i_alloc_sem to stop truncates messing with the inode. We cannot
	 * get i_mutex because we are already holding mmap_sem.
	 */
	down_read(&inode->i_alloc_sem);
	size = i_size_read(inode);
	if (page->mapping != mapping || size <= page_offset(page)
	    || !PageUptodate(page)) {
		/* page got truncated from under us? */
		goto out_unlock;
	}
	ret = 0;
	if (PageMappedToDisk(page))
		goto out_unlock;

	if (page->index == size >> PAGE_CACHE_SHIFT)
		len = size & ~PAGE_CACHE_MASK;
	else
		len = PAGE_CACHE_SIZE;

	lock_page(page);
	/*
	 * return if we have all the buffers mapped. This avoid
	 * the need to call write_begin/write_end which does a
	 * journal_start/journal_stop which can block and take
	 * long time
	 */
	if (page_has_buffers(page)) {
		if (!walk_page_buffers(NULL, page_buffers(page), 0, len, NULL,
					ext4_bh_unmapped)) {
			unlock_page(page);
			goto out_unlock;
		}
	}
	unlock_page(page);
	/*
	 * OK, we need to fill the hole... Do write_begin write_end
	 * to do block allocation/reservation.We are not holding
	 * inode.i__mutex here. That allow * parallel write_begin,
	 * write_end call. lock_page prevent this from happening
	 * on the same page though
	 */
	ret = mapping->a_ops->write_begin(file, mapping, page_offset(page),
			len, AOP_FLAG_UNINTERRUPTIBLE, &page, &fsdata);
	if (ret < 0)
		goto out_unlock;
	ret = mapping->a_ops->write_end(file, mapping, page_offset(page),
			len, len, page, fsdata);
	if (ret < 0)
		goto out_unlock;
	ret = 0;
out_unlock:
	if (ret)
		ret = VM_FAULT_SIGBUS;
	up_read(&inode->i_alloc_sem);
	return ret;
}<|MERGE_RESOLUTION|>--- conflicted
+++ resolved
@@ -1111,15 +1111,9 @@
 
 	/* Update quota subsystem */
 	if (quota_claim) {
-<<<<<<< HEAD
-		vfs_dq_claim_block(inode, used);
-		if (mdb_free)
-			vfs_dq_release_reservation_block(inode, mdb_free);
-=======
 		dquot_claim_block(inode, used);
 		if (mdb_free)
 			dquot_release_reservation_block(inode, mdb_free);
->>>>>>> 55c63bd2
 	} else {
 		/*
 		 * We did fallocate with an offset that is already delayed
@@ -1130,13 +1124,8 @@
 		 * that
 		 */
 		if (allocated_meta_blocks)
-<<<<<<< HEAD
-			vfs_dq_claim_block(inode, allocated_meta_blocks);
-		vfs_dq_release_reservation_block(inode, mdb_free + used);
-=======
 			dquot_claim_block(inode, allocated_meta_blocks);
 		dquot_release_reservation_block(inode, mdb_free + used);
->>>>>>> 55c63bd2
 	}
 
 	/*
@@ -1890,14 +1879,9 @@
 	 * later. Real quota accounting is done at pages writeout
 	 * time.
 	 */
-<<<<<<< HEAD
-	if (vfs_dq_reserve_block(inode, md_needed + 1))
-		return -EDQUOT;
-=======
 	ret = dquot_reserve_block(inode, md_needed + 1);
 	if (ret)
 		return ret;
->>>>>>> 55c63bd2
 
 	if (ext4_claim_free_blocks(sbi, md_needed + 1)) {
 		dquot_release_reservation_block(inode, md_needed + 1);
@@ -2264,11 +2248,8 @@
 	 */
 	new.b_state = 0;
 	get_blocks_flags = EXT4_GET_BLOCKS_CREATE;
-<<<<<<< HEAD
-=======
 	if (ext4_should_dioread_nolock(mpd->inode))
 		get_blocks_flags |= EXT4_GET_BLOCKS_IO_CREATE_EXT;
->>>>>>> 55c63bd2
 	if (mpd->b_state & (1 << BH_Delay))
 		get_blocks_flags |= EXT4_GET_BLOCKS_DELALLOC_RESERVE;
 
