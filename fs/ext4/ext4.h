--- conflicted
+++ resolved
@@ -848,10 +848,7 @@
 	atomic_t i_ioend_count;	/* Number of outstanding io_end structs */
 	/* current io_end structure for async DIO write*/
 	ext4_io_end_t *cur_aio_dio;
-<<<<<<< HEAD
-=======
 	atomic_t i_aiodio_unwritten; /* Nr. of inflight conversions pending */
->>>>>>> 105e53f8
 
 	spinlock_t i_block_reservation_lock;
 
@@ -926,11 +923,7 @@
 #define test_opt2(sb, opt)		(EXT4_SB(sb)->s_mount_opt2 & \
 					 EXT4_MOUNT2_##opt)
 
-<<<<<<< HEAD
-#define ext4_set_bit			ext2_set_bit
-=======
 #define ext4_set_bit			__test_and_set_bit_le
->>>>>>> 105e53f8
 #define ext4_set_bit_atomic		ext2_set_bit_atomic
 #define ext4_clear_bit			__test_and_clear_bit_le
 #define ext4_clear_bit_atomic		ext2_clear_bit_atomic
@@ -1261,8 +1254,6 @@
 static inline void ext4_clear_inode_##name(struct inode *inode, int bit) \
 {									\
 	clear_bit(bit + (offset), &EXT4_I(inode)->i_##field);		\
-<<<<<<< HEAD
-=======
 }
 
 EXT4_INODE_BIT_FNS(flag, flags, 0)
@@ -1272,25 +1263,10 @@
 static inline void ext4_clear_state_flags(struct ext4_inode_info *ei)
 {
 	(ei)->i_state_flags = 0;
->>>>>>> 105e53f8
 }
 #else
 EXT4_INODE_BIT_FNS(state, flags, 32)
 
-<<<<<<< HEAD
-EXT4_INODE_BIT_FNS(flag, flags, 0)
-#if (BITS_PER_LONG < 64)
-EXT4_INODE_BIT_FNS(state, state_flags, 0)
-
-static inline void ext4_clear_state_flags(struct ext4_inode_info *ei)
-{
-	(ei)->i_state_flags = 0;
-}
-#else
-EXT4_INODE_BIT_FNS(state, flags, 32)
-
-=======
->>>>>>> 105e53f8
 static inline void ext4_clear_state_flags(struct ext4_inode_info *ei)
 {
 	/* We depend on the fact that callers will set i_flags */
