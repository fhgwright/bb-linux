/*
 *  linux/fs/read_write.c
 *
 *  Copyright (C) 1991, 1992  Linus Torvalds
 */

#include <linux/slab.h> 
#include <linux/stat.h>
#include <linux/fcntl.h>
#include <linux/file.h>
#include <linux/uio.h>
#include <linux/fsnotify.h>
#include <linux/security.h>
#include <linux/module.h>
#include <linux/syscalls.h>
#include <linux/pagemap.h>
#include <linux/splice.h>
#include "read_write.h"

#include <asm/uaccess.h>
#include <asm/unistd.h>

const struct file_operations generic_ro_fops = {
	.llseek		= generic_file_llseek,
	.read		= do_sync_read,
	.aio_read	= generic_file_aio_read,
	.mmap		= generic_file_readonly_mmap,
	.splice_read	= generic_file_splice_read,
};

EXPORT_SYMBOL(generic_ro_fops);

<<<<<<< HEAD
static int
__negative_fpos_check(struct file *file, loff_t pos, size_t count)
{
	/*
	 * pos or pos+count is negative here, check overflow.
	 * too big "count" will be caught in rw_verify_area().
	 */
	if ((pos < 0) && (pos + count < pos))
		return -EOVERFLOW;
	if (file->f_mode & FMODE_UNSIGNED_OFFSET)
		return 0;
	return -EINVAL;
=======
static inline int unsigned_offsets(struct file *file)
{
	return file->f_mode & FMODE_UNSIGNED_OFFSET;
>>>>>>> 3cbea436
}

/**
 * generic_file_llseek_unlocked - lockless generic llseek implementation
 * @file:	file structure to seek on
 * @offset:	file offset to seek to
 * @origin:	type of seek
 *
 * Updates the file offset to the value specified by @offset and @origin.
 * Locking must be provided by the caller.
 */
loff_t
generic_file_llseek_unlocked(struct file *file, loff_t offset, int origin)
{
	struct inode *inode = file->f_mapping->host;

	switch (origin) {
	case SEEK_END:
		offset += inode->i_size;
		break;
	case SEEK_CUR:
		/*
		 * Here we special-case the lseek(fd, 0, SEEK_CUR)
		 * position-querying operation.  Avoid rewriting the "same"
		 * f_pos value back to the file because a concurrent read(),
		 * write() or lseek() might have altered it
		 */
		if (offset == 0)
			return file->f_pos;
		offset += file->f_pos;
		break;
	}

<<<<<<< HEAD
	if (offset < 0 && __negative_fpos_check(file, offset, 0))
=======
	if (offset < 0 && !unsigned_offsets(file))
>>>>>>> 3cbea436
		return -EINVAL;
	if (offset > inode->i_sb->s_maxbytes)
		return -EINVAL;

	/* Special lock needed here? */
	if (offset != file->f_pos) {
		file->f_pos = offset;
		file->f_version = 0;
	}

	return offset;
}
EXPORT_SYMBOL(generic_file_llseek_unlocked);

/**
 * generic_file_llseek - generic llseek implementation for regular files
 * @file:	file structure to seek on
 * @offset:	file offset to seek to
 * @origin:	type of seek
 *
 * This is a generic implemenation of ->llseek useable for all normal local
 * filesystems.  It just updates the file offset to the value specified by
 * @offset and @origin under i_mutex.
 */
loff_t generic_file_llseek(struct file *file, loff_t offset, int origin)
{
	loff_t rval;

	mutex_lock(&file->f_dentry->d_inode->i_mutex);
	rval = generic_file_llseek_unlocked(file, offset, origin);
	mutex_unlock(&file->f_dentry->d_inode->i_mutex);

	return rval;
}
EXPORT_SYMBOL(generic_file_llseek);

/**
 * noop_llseek - No Operation Performed llseek implementation
 * @file:	file structure to seek on
 * @offset:	file offset to seek to
 * @origin:	type of seek
 *
 * This is an implementation of ->llseek useable for the rare special case when
 * userspace expects the seek to succeed but the (device) file is actually not
 * able to perform the seek. In this case you use noop_llseek() instead of
 * falling back to the default implementation of ->llseek.
 */
loff_t noop_llseek(struct file *file, loff_t offset, int origin)
{
	return file->f_pos;
}
EXPORT_SYMBOL(noop_llseek);

loff_t no_llseek(struct file *file, loff_t offset, int origin)
{
	return -ESPIPE;
}
EXPORT_SYMBOL(no_llseek);

loff_t default_llseek(struct file *file, loff_t offset, int origin)
{
	loff_t retval;

	mutex_lock(&file->f_dentry->d_inode->i_mutex);
	switch (origin) {
		case SEEK_END:
			offset += i_size_read(file->f_path.dentry->d_inode);
			break;
		case SEEK_CUR:
			if (offset == 0) {
				retval = file->f_pos;
				goto out;
			}
			offset += file->f_pos;
	}
	retval = -EINVAL;
<<<<<<< HEAD
	if (offset >= 0 || !__negative_fpos_check(file, offset, 0)) {
=======
	if (offset >= 0 || unsigned_offsets(file)) {
>>>>>>> 3cbea436
		if (offset != file->f_pos) {
			file->f_pos = offset;
			file->f_version = 0;
		}
		retval = offset;
	}
out:
	mutex_unlock(&file->f_dentry->d_inode->i_mutex);
	return retval;
}
EXPORT_SYMBOL(default_llseek);

loff_t vfs_llseek(struct file *file, loff_t offset, int origin)
{
	loff_t (*fn)(struct file *, loff_t, int);

	fn = no_llseek;
	if (file->f_mode & FMODE_LSEEK) {
		if (file->f_op && file->f_op->llseek)
			fn = file->f_op->llseek;
	}
	return fn(file, offset, origin);
}
EXPORT_SYMBOL(vfs_llseek);

SYSCALL_DEFINE3(lseek, unsigned int, fd, off_t, offset, unsigned int, origin)
{
	off_t retval;
	struct file * file;
	int fput_needed;

	retval = -EBADF;
	file = fget_light(fd, &fput_needed);
	if (!file)
		goto bad;

	retval = -EINVAL;
	if (origin <= SEEK_MAX) {
		loff_t res = vfs_llseek(file, offset, origin);
		retval = res;
		if (res != (loff_t)retval)
			retval = -EOVERFLOW;	/* LFS: should only happen on 32 bit platforms */
	}
	fput_light(file, fput_needed);
bad:
	return retval;
}

#ifdef __ARCH_WANT_SYS_LLSEEK
SYSCALL_DEFINE5(llseek, unsigned int, fd, unsigned long, offset_high,
		unsigned long, offset_low, loff_t __user *, result,
		unsigned int, origin)
{
	int retval;
	struct file * file;
	loff_t offset;
	int fput_needed;

	retval = -EBADF;
	file = fget_light(fd, &fput_needed);
	if (!file)
		goto bad;

	retval = -EINVAL;
	if (origin > SEEK_MAX)
		goto out_putf;

	offset = vfs_llseek(file, ((loff_t) offset_high << 32) | offset_low,
			origin);

	retval = (int)offset;
	if (offset >= 0) {
		retval = -EFAULT;
		if (!copy_to_user(result, &offset, sizeof(offset)))
			retval = 0;
	}
out_putf:
	fput_light(file, fput_needed);
bad:
	return retval;
}
#endif


/*
 * rw_verify_area doesn't like huge counts. We limit
 * them to something that fits in "int" so that others
 * won't have to do range checks all the time.
 */
int rw_verify_area(int read_write, struct file *file, loff_t *ppos, size_t count)
{
	struct inode *inode;
	loff_t pos;
	int retval = -EINVAL;

	inode = file->f_path.dentry->d_inode;
	if (unlikely((ssize_t) count < 0))
		return retval;
	pos = *ppos;
<<<<<<< HEAD
	if (unlikely((pos < 0) || (loff_t) (pos + count) < 0)) {
		retval = __negative_fpos_check(file, pos, count);
		if (retval)
=======
	if (unlikely(pos < 0)) {
		if (!unsigned_offsets(file))
			return retval;
		if (count >= -pos) /* both values are in 0..LLONG_MAX */
			return -EOVERFLOW;
	} else if (unlikely((loff_t) (pos + count) < 0)) {
		if (!unsigned_offsets(file))
>>>>>>> 3cbea436
			return retval;
	}

	if (unlikely(inode->i_flock && mandatory_lock(inode))) {
		retval = locks_mandatory_area(
			read_write == READ ? FLOCK_VERIFY_READ : FLOCK_VERIFY_WRITE,
			inode, file, pos, count);
		if (retval < 0)
			return retval;
	}
	retval = security_file_permission(file,
				read_write == READ ? MAY_READ : MAY_WRITE);
	if (retval)
		return retval;
	return count > MAX_RW_COUNT ? MAX_RW_COUNT : count;
}

static void wait_on_retry_sync_kiocb(struct kiocb *iocb)
{
	set_current_state(TASK_UNINTERRUPTIBLE);
	if (!kiocbIsKicked(iocb))
		schedule();
	else
		kiocbClearKicked(iocb);
	__set_current_state(TASK_RUNNING);
}

ssize_t do_sync_read(struct file *filp, char __user *buf, size_t len, loff_t *ppos)
{
	struct iovec iov = { .iov_base = buf, .iov_len = len };
	struct kiocb kiocb;
	ssize_t ret;

	init_sync_kiocb(&kiocb, filp);
	kiocb.ki_pos = *ppos;
	kiocb.ki_left = len;
	kiocb.ki_nbytes = len;

	for (;;) {
		ret = filp->f_op->aio_read(&kiocb, &iov, 1, kiocb.ki_pos);
		if (ret != -EIOCBRETRY)
			break;
		wait_on_retry_sync_kiocb(&kiocb);
	}

	if (-EIOCBQUEUED == ret)
		ret = wait_on_sync_kiocb(&kiocb);
	*ppos = kiocb.ki_pos;
	return ret;
}

EXPORT_SYMBOL(do_sync_read);

ssize_t vfs_read(struct file *file, char __user *buf, size_t count, loff_t *pos)
{
	ssize_t ret;

	if (!(file->f_mode & FMODE_READ))
		return -EBADF;
	if (!file->f_op || (!file->f_op->read && !file->f_op->aio_read))
		return -EINVAL;
	if (unlikely(!access_ok(VERIFY_WRITE, buf, count)))
		return -EFAULT;

	ret = rw_verify_area(READ, file, pos, count);
	if (ret >= 0) {
		count = ret;
		if (file->f_op->read)
			ret = file->f_op->read(file, buf, count, pos);
		else
			ret = do_sync_read(file, buf, count, pos);
		if (ret > 0) {
			fsnotify_access(file);
			add_rchar(current, ret);
		}
		inc_syscr(current);
	}

	return ret;
}

EXPORT_SYMBOL(vfs_read);

ssize_t do_sync_write(struct file *filp, const char __user *buf, size_t len, loff_t *ppos)
{
	struct iovec iov = { .iov_base = (void __user *)buf, .iov_len = len };
	struct kiocb kiocb;
	ssize_t ret;

	init_sync_kiocb(&kiocb, filp);
	kiocb.ki_pos = *ppos;
	kiocb.ki_left = len;
	kiocb.ki_nbytes = len;

	for (;;) {
		ret = filp->f_op->aio_write(&kiocb, &iov, 1, kiocb.ki_pos);
		if (ret != -EIOCBRETRY)
			break;
		wait_on_retry_sync_kiocb(&kiocb);
	}

	if (-EIOCBQUEUED == ret)
		ret = wait_on_sync_kiocb(&kiocb);
	*ppos = kiocb.ki_pos;
	return ret;
}

EXPORT_SYMBOL(do_sync_write);

ssize_t vfs_write(struct file *file, const char __user *buf, size_t count, loff_t *pos)
{
	ssize_t ret;

	if (!(file->f_mode & FMODE_WRITE))
		return -EBADF;
	if (!file->f_op || (!file->f_op->write && !file->f_op->aio_write))
		return -EINVAL;
	if (unlikely(!access_ok(VERIFY_READ, buf, count)))
		return -EFAULT;

	ret = rw_verify_area(WRITE, file, pos, count);
	if (ret >= 0) {
		count = ret;
		if (file->f_op->write)
			ret = file->f_op->write(file, buf, count, pos);
		else
			ret = do_sync_write(file, buf, count, pos);
		if (ret > 0) {
			fsnotify_modify(file);
			add_wchar(current, ret);
		}
		inc_syscw(current);
	}

	return ret;
}

EXPORT_SYMBOL(vfs_write);

static inline loff_t file_pos_read(struct file *file)
{
	return file->f_pos;
}

static inline void file_pos_write(struct file *file, loff_t pos)
{
	file->f_pos = pos;
}

SYSCALL_DEFINE3(read, unsigned int, fd, char __user *, buf, size_t, count)
{
	struct file *file;
	ssize_t ret = -EBADF;
	int fput_needed;

	file = fget_light(fd, &fput_needed);
	if (file) {
		loff_t pos = file_pos_read(file);
		ret = vfs_read(file, buf, count, &pos);
		file_pos_write(file, pos);
		fput_light(file, fput_needed);
	}

	return ret;
}

SYSCALL_DEFINE3(write, unsigned int, fd, const char __user *, buf,
		size_t, count)
{
	struct file *file;
	ssize_t ret = -EBADF;
	int fput_needed;

	file = fget_light(fd, &fput_needed);
	if (file) {
		loff_t pos = file_pos_read(file);
		ret = vfs_write(file, buf, count, &pos);
		file_pos_write(file, pos);
		fput_light(file, fput_needed);
	}

	return ret;
}

SYSCALL_DEFINE(pread64)(unsigned int fd, char __user *buf,
			size_t count, loff_t pos)
{
	struct file *file;
	ssize_t ret = -EBADF;
	int fput_needed;

	if (pos < 0)
		return -EINVAL;

	file = fget_light(fd, &fput_needed);
	if (file) {
		ret = -ESPIPE;
		if (file->f_mode & FMODE_PREAD)
			ret = vfs_read(file, buf, count, &pos);
		fput_light(file, fput_needed);
	}

	return ret;
}
#ifdef CONFIG_HAVE_SYSCALL_WRAPPERS
asmlinkage long SyS_pread64(long fd, long buf, long count, loff_t pos)
{
	return SYSC_pread64((unsigned int) fd, (char __user *) buf,
			    (size_t) count, pos);
}
SYSCALL_ALIAS(sys_pread64, SyS_pread64);
#endif

SYSCALL_DEFINE(pwrite64)(unsigned int fd, const char __user *buf,
			 size_t count, loff_t pos)
{
	struct file *file;
	ssize_t ret = -EBADF;
	int fput_needed;

	if (pos < 0)
		return -EINVAL;

	file = fget_light(fd, &fput_needed);
	if (file) {
		ret = -ESPIPE;
		if (file->f_mode & FMODE_PWRITE)  
			ret = vfs_write(file, buf, count, &pos);
		fput_light(file, fput_needed);
	}

	return ret;
}
#ifdef CONFIG_HAVE_SYSCALL_WRAPPERS
asmlinkage long SyS_pwrite64(long fd, long buf, long count, loff_t pos)
{
	return SYSC_pwrite64((unsigned int) fd, (const char __user *) buf,
			     (size_t) count, pos);
}
SYSCALL_ALIAS(sys_pwrite64, SyS_pwrite64);
#endif

/*
 * Reduce an iovec's length in-place.  Return the resulting number of segments
 */
unsigned long iov_shorten(struct iovec *iov, unsigned long nr_segs, size_t to)
{
	unsigned long seg = 0;
	size_t len = 0;

	while (seg < nr_segs) {
		seg++;
		if (len + iov->iov_len >= to) {
			iov->iov_len = to - len;
			break;
		}
		len += iov->iov_len;
		iov++;
	}
	return seg;
}
EXPORT_SYMBOL(iov_shorten);

ssize_t do_sync_readv_writev(struct file *filp, const struct iovec *iov,
		unsigned long nr_segs, size_t len, loff_t *ppos, iov_fn_t fn)
{
	struct kiocb kiocb;
	ssize_t ret;

	init_sync_kiocb(&kiocb, filp);
	kiocb.ki_pos = *ppos;
	kiocb.ki_left = len;
	kiocb.ki_nbytes = len;

	for (;;) {
		ret = fn(&kiocb, iov, nr_segs, kiocb.ki_pos);
		if (ret != -EIOCBRETRY)
			break;
		wait_on_retry_sync_kiocb(&kiocb);
	}

	if (ret == -EIOCBQUEUED)
		ret = wait_on_sync_kiocb(&kiocb);
	*ppos = kiocb.ki_pos;
	return ret;
}

/* Do it by hand, with file-ops */
ssize_t do_loop_readv_writev(struct file *filp, struct iovec *iov,
		unsigned long nr_segs, loff_t *ppos, io_fn_t fn)
{
	struct iovec *vector = iov;
	ssize_t ret = 0;

	while (nr_segs > 0) {
		void __user *base;
		size_t len;
		ssize_t nr;

		base = vector->iov_base;
		len = vector->iov_len;
		vector++;
		nr_segs--;

		nr = fn(filp, base, len, ppos);

		if (nr < 0) {
			if (!ret)
				ret = nr;
			break;
		}
		ret += nr;
		if (nr != len)
			break;
	}

	return ret;
}

/* A write operation does a read from user space and vice versa */
#define vrfy_dir(type) ((type) == READ ? VERIFY_WRITE : VERIFY_READ)

ssize_t rw_copy_check_uvector(int type, const struct iovec __user * uvector,
			      unsigned long nr_segs, unsigned long fast_segs,
			      struct iovec *fast_pointer,
			      struct iovec **ret_pointer)
{
	unsigned long seg;
	ssize_t ret;
	struct iovec *iov = fast_pointer;

	/*
	 * SuS says "The readv() function *may* fail if the iovcnt argument
	 * was less than or equal to 0, or greater than {IOV_MAX}.  Linux has
	 * traditionally returned zero for zero segments, so...
	 */
	if (nr_segs == 0) {
		ret = 0;
		goto out;
	}

	/*
	 * First get the "struct iovec" from user memory and
	 * verify all the pointers
	 */
	if (nr_segs > UIO_MAXIOV) {
		ret = -EINVAL;
		goto out;
	}
	if (nr_segs > fast_segs) {
		iov = kmalloc(nr_segs*sizeof(struct iovec), GFP_KERNEL);
		if (iov == NULL) {
			ret = -ENOMEM;
			goto out;
		}
	}
	if (copy_from_user(iov, uvector, nr_segs*sizeof(*uvector))) {
		ret = -EFAULT;
		goto out;
	}

	/*
	 * According to the Single Unix Specification we should return EINVAL
	 * if an element length is < 0 when cast to ssize_t or if the
	 * total length would overflow the ssize_t return value of the
	 * system call.
	 *
	 * Linux caps all read/write calls to MAX_RW_COUNT, and avoids the
	 * overflow case.
	 */
	ret = 0;
	for (seg = 0; seg < nr_segs; seg++) {
		void __user *buf = iov[seg].iov_base;
		ssize_t len = (ssize_t)iov[seg].iov_len;

		/* see if we we're about to use an invalid len or if
		 * it's about to overflow ssize_t */
		if (len < 0) {
			ret = -EINVAL;
			goto out;
		}
		if (unlikely(!access_ok(vrfy_dir(type), buf, len))) {
			ret = -EFAULT;
			goto out;
		}
		if (len > MAX_RW_COUNT - ret) {
			len = MAX_RW_COUNT - ret;
			iov[seg].iov_len = len;
		}
		ret += len;
	}
out:
	*ret_pointer = iov;
	return ret;
}

static ssize_t do_readv_writev(int type, struct file *file,
			       const struct iovec __user * uvector,
			       unsigned long nr_segs, loff_t *pos)
{
	size_t tot_len;
	struct iovec iovstack[UIO_FASTIOV];
	struct iovec *iov = iovstack;
	ssize_t ret;
	io_fn_t fn;
	iov_fn_t fnv;

	if (!file->f_op) {
		ret = -EINVAL;
		goto out;
	}

	ret = rw_copy_check_uvector(type, uvector, nr_segs,
			ARRAY_SIZE(iovstack), iovstack, &iov);
	if (ret <= 0)
		goto out;

	tot_len = ret;
	ret = rw_verify_area(type, file, pos, tot_len);
	if (ret < 0)
		goto out;

	fnv = NULL;
	if (type == READ) {
		fn = file->f_op->read;
		fnv = file->f_op->aio_read;
	} else {
		fn = (io_fn_t)file->f_op->write;
		fnv = file->f_op->aio_write;
	}

	if (fnv)
		ret = do_sync_readv_writev(file, iov, nr_segs, tot_len,
						pos, fnv);
	else
		ret = do_loop_readv_writev(file, iov, nr_segs, pos, fn);

out:
	if (iov != iovstack)
		kfree(iov);
	if ((ret + (type == READ)) > 0) {
		if (type == READ)
			fsnotify_access(file);
		else
			fsnotify_modify(file);
	}
	return ret;
}

ssize_t vfs_readv(struct file *file, const struct iovec __user *vec,
		  unsigned long vlen, loff_t *pos)
{
	if (!(file->f_mode & FMODE_READ))
		return -EBADF;
	if (!file->f_op || (!file->f_op->aio_read && !file->f_op->read))
		return -EINVAL;

	return do_readv_writev(READ, file, vec, vlen, pos);
}

EXPORT_SYMBOL(vfs_readv);

ssize_t vfs_writev(struct file *file, const struct iovec __user *vec,
		   unsigned long vlen, loff_t *pos)
{
	if (!(file->f_mode & FMODE_WRITE))
		return -EBADF;
	if (!file->f_op || (!file->f_op->aio_write && !file->f_op->write))
		return -EINVAL;

	return do_readv_writev(WRITE, file, vec, vlen, pos);
}

EXPORT_SYMBOL(vfs_writev);

SYSCALL_DEFINE3(readv, unsigned long, fd, const struct iovec __user *, vec,
		unsigned long, vlen)
{
	struct file *file;
	ssize_t ret = -EBADF;
	int fput_needed;

	file = fget_light(fd, &fput_needed);
	if (file) {
		loff_t pos = file_pos_read(file);
		ret = vfs_readv(file, vec, vlen, &pos);
		file_pos_write(file, pos);
		fput_light(file, fput_needed);
	}

	if (ret > 0)
		add_rchar(current, ret);
	inc_syscr(current);
	return ret;
}

SYSCALL_DEFINE3(writev, unsigned long, fd, const struct iovec __user *, vec,
		unsigned long, vlen)
{
	struct file *file;
	ssize_t ret = -EBADF;
	int fput_needed;

	file = fget_light(fd, &fput_needed);
	if (file) {
		loff_t pos = file_pos_read(file);
		ret = vfs_writev(file, vec, vlen, &pos);
		file_pos_write(file, pos);
		fput_light(file, fput_needed);
	}

	if (ret > 0)
		add_wchar(current, ret);
	inc_syscw(current);
	return ret;
}

static inline loff_t pos_from_hilo(unsigned long high, unsigned long low)
{
#define HALF_LONG_BITS (BITS_PER_LONG / 2)
	return (((loff_t)high << HALF_LONG_BITS) << HALF_LONG_BITS) | low;
}

SYSCALL_DEFINE5(preadv, unsigned long, fd, const struct iovec __user *, vec,
		unsigned long, vlen, unsigned long, pos_l, unsigned long, pos_h)
{
	loff_t pos = pos_from_hilo(pos_h, pos_l);
	struct file *file;
	ssize_t ret = -EBADF;
	int fput_needed;

	if (pos < 0)
		return -EINVAL;

	file = fget_light(fd, &fput_needed);
	if (file) {
		ret = -ESPIPE;
		if (file->f_mode & FMODE_PREAD)
			ret = vfs_readv(file, vec, vlen, &pos);
		fput_light(file, fput_needed);
	}

	if (ret > 0)
		add_rchar(current, ret);
	inc_syscr(current);
	return ret;
}

SYSCALL_DEFINE5(pwritev, unsigned long, fd, const struct iovec __user *, vec,
		unsigned long, vlen, unsigned long, pos_l, unsigned long, pos_h)
{
	loff_t pos = pos_from_hilo(pos_h, pos_l);
	struct file *file;
	ssize_t ret = -EBADF;
	int fput_needed;

	if (pos < 0)
		return -EINVAL;

	file = fget_light(fd, &fput_needed);
	if (file) {
		ret = -ESPIPE;
		if (file->f_mode & FMODE_PWRITE)
			ret = vfs_writev(file, vec, vlen, &pos);
		fput_light(file, fput_needed);
	}

	if (ret > 0)
		add_wchar(current, ret);
	inc_syscw(current);
	return ret;
}

static ssize_t do_sendfile(int out_fd, int in_fd, loff_t *ppos,
			   size_t count, loff_t max)
{
	struct file * in_file, * out_file;
	struct inode * in_inode, * out_inode;
	loff_t pos;
	ssize_t retval;
	int fput_needed_in, fput_needed_out, fl;

	/*
	 * Get input file, and verify that it is ok..
	 */
	retval = -EBADF;
	in_file = fget_light(in_fd, &fput_needed_in);
	if (!in_file)
		goto out;
	if (!(in_file->f_mode & FMODE_READ))
		goto fput_in;
	retval = -ESPIPE;
	if (!ppos)
		ppos = &in_file->f_pos;
	else
		if (!(in_file->f_mode & FMODE_PREAD))
			goto fput_in;
	retval = rw_verify_area(READ, in_file, ppos, count);
	if (retval < 0)
		goto fput_in;
	count = retval;

	/*
	 * Get output file, and verify that it is ok..
	 */
	retval = -EBADF;
	out_file = fget_light(out_fd, &fput_needed_out);
	if (!out_file)
		goto fput_in;
	if (!(out_file->f_mode & FMODE_WRITE))
		goto fput_out;
	retval = -EINVAL;
	in_inode = in_file->f_path.dentry->d_inode;
	out_inode = out_file->f_path.dentry->d_inode;
	retval = rw_verify_area(WRITE, out_file, &out_file->f_pos, count);
	if (retval < 0)
		goto fput_out;
	count = retval;

	if (!max)
		max = min(in_inode->i_sb->s_maxbytes, out_inode->i_sb->s_maxbytes);

	pos = *ppos;
	if (unlikely(pos + count > max)) {
		retval = -EOVERFLOW;
		if (pos >= max)
			goto fput_out;
		count = max - pos;
	}

	fl = 0;
#if 0
	/*
	 * We need to debate whether we can enable this or not. The
	 * man page documents EAGAIN return for the output at least,
	 * and the application is arguably buggy if it doesn't expect
	 * EAGAIN on a non-blocking file descriptor.
	 */
	if (in_file->f_flags & O_NONBLOCK)
		fl = SPLICE_F_NONBLOCK;
#endif
	retval = do_splice_direct(in_file, ppos, out_file, count, fl);

	if (retval > 0) {
		add_rchar(current, retval);
		add_wchar(current, retval);
	}

	inc_syscr(current);
	inc_syscw(current);
	if (*ppos > max)
		retval = -EOVERFLOW;

fput_out:
	fput_light(out_file, fput_needed_out);
fput_in:
	fput_light(in_file, fput_needed_in);
out:
	return retval;
}

SYSCALL_DEFINE4(sendfile, int, out_fd, int, in_fd, off_t __user *, offset, size_t, count)
{
	loff_t pos;
	off_t off;
	ssize_t ret;

	if (offset) {
		if (unlikely(get_user(off, offset)))
			return -EFAULT;
		pos = off;
		ret = do_sendfile(out_fd, in_fd, &pos, count, MAX_NON_LFS);
		if (unlikely(put_user(pos, offset)))
			return -EFAULT;
		return ret;
	}

	return do_sendfile(out_fd, in_fd, NULL, count, 0);
}

SYSCALL_DEFINE4(sendfile64, int, out_fd, int, in_fd, loff_t __user *, offset, size_t, count)
{
	loff_t pos;
	ssize_t ret;

	if (offset) {
		if (unlikely(copy_from_user(&pos, offset, sizeof(loff_t))))
			return -EFAULT;
		ret = do_sendfile(out_fd, in_fd, &pos, count, 0);
		if (unlikely(put_user(pos, offset)))
			return -EFAULT;
		return ret;
	}

	return do_sendfile(out_fd, in_fd, NULL, count, 0);
}<|MERGE_RESOLUTION|>--- conflicted
+++ resolved
@@ -30,24 +30,9 @@
 
 EXPORT_SYMBOL(generic_ro_fops);
 
-<<<<<<< HEAD
-static int
-__negative_fpos_check(struct file *file, loff_t pos, size_t count)
-{
-	/*
-	 * pos or pos+count is negative here, check overflow.
-	 * too big "count" will be caught in rw_verify_area().
-	 */
-	if ((pos < 0) && (pos + count < pos))
-		return -EOVERFLOW;
-	if (file->f_mode & FMODE_UNSIGNED_OFFSET)
-		return 0;
-	return -EINVAL;
-=======
 static inline int unsigned_offsets(struct file *file)
 {
 	return file->f_mode & FMODE_UNSIGNED_OFFSET;
->>>>>>> 3cbea436
 }
 
 /**
@@ -81,11 +66,7 @@
 		break;
 	}
 
-<<<<<<< HEAD
-	if (offset < 0 && __negative_fpos_check(file, offset, 0))
-=======
 	if (offset < 0 && !unsigned_offsets(file))
->>>>>>> 3cbea436
 		return -EINVAL;
 	if (offset > inode->i_sb->s_maxbytes)
 		return -EINVAL;
@@ -162,11 +143,7 @@
 			offset += file->f_pos;
 	}
 	retval = -EINVAL;
-<<<<<<< HEAD
-	if (offset >= 0 || !__negative_fpos_check(file, offset, 0)) {
-=======
 	if (offset >= 0 || unsigned_offsets(file)) {
->>>>>>> 3cbea436
 		if (offset != file->f_pos) {
 			file->f_pos = offset;
 			file->f_version = 0;
@@ -266,11 +243,6 @@
 	if (unlikely((ssize_t) count < 0))
 		return retval;
 	pos = *ppos;
-<<<<<<< HEAD
-	if (unlikely((pos < 0) || (loff_t) (pos + count) < 0)) {
-		retval = __negative_fpos_check(file, pos, count);
-		if (retval)
-=======
 	if (unlikely(pos < 0)) {
 		if (!unsigned_offsets(file))
 			return retval;
@@ -278,7 +250,6 @@
 			return -EOVERFLOW;
 	} else if (unlikely((loff_t) (pos + count) < 0)) {
 		if (!unsigned_offsets(file))
->>>>>>> 3cbea436
 			return retval;
 	}
 
