/*
 *  linux/fs/hfsplus/ioctl.c
 *
 * Copyright (C) 2003
 * Ethan Benson <erbenson@alaska.net>
 * partially derived from linux/fs/ext2/ioctl.c
 * Copyright (C) 1993, 1994, 1995
 * Remy Card (card@masi.ibp.fr)
 * Laboratoire MASI - Institut Blaise Pascal
 * Universite Pierre et Marie Curie (Paris VI)
 *
 * hfsplus ioctls
 */

#include <linux/capability.h>
#include <linux/fs.h>
#include <linux/mount.h>
#include <linux/sched.h>
#include <linux/xattr.h>
#include <asm/uaccess.h>
#include "hfsplus_fs.h"

static int hfsplus_ioctl_getflags(struct file *file, int __user *user_flags)
{
	struct inode *inode = file->f_path.dentry->d_inode;
	struct hfsplus_inode_info *hip = HFSPLUS_I(inode);
	unsigned int flags = 0;

	if (inode->i_flags & S_IMMUTABLE)
		flags |= FS_IMMUTABLE_FL;
<<<<<<< HEAD
	if (inode->i_flags |= S_APPEND)
=======
	if (inode->i_flags & S_APPEND)
>>>>>>> 3cbea436
		flags |= FS_APPEND_FL;
	if (hip->userflags & HFSPLUS_FLG_NODUMP)
		flags |= FS_NODUMP_FL;

	return put_user(flags, user_flags);
}

static int hfsplus_ioctl_setflags(struct file *file, int __user *user_flags)
{
	struct inode *inode = file->f_path.dentry->d_inode;
	struct hfsplus_inode_info *hip = HFSPLUS_I(inode);
	unsigned int flags;
	int err = 0;

	err = mnt_want_write(file->f_path.mnt);
	if (err)
		goto out;

	if (!is_owner_or_cap(inode)) {
		err = -EACCES;
		goto out_drop_write;
	}

	if (get_user(flags, user_flags)) {
		err = -EFAULT;
		goto out_drop_write;
	}

	mutex_lock(&inode->i_mutex);

	if ((flags & (FS_IMMUTABLE_FL|FS_APPEND_FL)) ||
	    inode->i_flags & (S_IMMUTABLE|S_APPEND)) {
		if (!capable(CAP_LINUX_IMMUTABLE)) {
			err = -EPERM;
			goto out_unlock_inode;
		}
	}

	/* don't silently ignore unsupported ext2 flags */
	if (flags & ~(FS_IMMUTABLE_FL|FS_APPEND_FL|FS_NODUMP_FL)) {
		err = -EOPNOTSUPP;
		goto out_unlock_inode;
	}

	if (flags & FS_IMMUTABLE_FL)
		inode->i_flags |= S_IMMUTABLE;
	else
		inode->i_flags &= ~S_IMMUTABLE;

	if (flags & FS_APPEND_FL)
		inode->i_flags |= S_APPEND;
	else
		inode->i_flags &= ~S_APPEND;

	if (flags & FS_NODUMP_FL)
		hip->userflags |= HFSPLUS_FLG_NODUMP;
	else
		hip->userflags &= ~HFSPLUS_FLG_NODUMP;

	inode->i_ctime = CURRENT_TIME_SEC;
	mark_inode_dirty(inode);

out_unlock_inode:
	mutex_unlock(&inode->i_mutex);
out_drop_write:
	mnt_drop_write(file->f_path.mnt);
out:
	return err;
}

long hfsplus_ioctl(struct file *file, unsigned int cmd, unsigned long arg)
{
	void __user *argp = (void __user *)arg;

	switch (cmd) {
	case HFSPLUS_IOC_EXT2_GETFLAGS:
		return hfsplus_ioctl_getflags(file, argp);
	case HFSPLUS_IOC_EXT2_SETFLAGS:
		return hfsplus_ioctl_setflags(file, argp);
	default:
		return -ENOTTY;
	}
}

int hfsplus_setxattr(struct dentry *dentry, const char *name,
		     const void *value, size_t size, int flags)
{
	struct inode *inode = dentry->d_inode;
	struct hfs_find_data fd;
	hfsplus_cat_entry entry;
	struct hfsplus_cat_file *file;
	int res;

	if (!S_ISREG(inode->i_mode) || HFSPLUS_IS_RSRC(inode))
		return -EOPNOTSUPP;

	res = hfs_find_init(HFSPLUS_SB(inode->i_sb)->cat_tree, &fd);
	if (res)
		return res;
	res = hfsplus_find_cat(inode->i_sb, inode->i_ino, &fd);
	if (res)
		goto out;
	hfs_bnode_read(fd.bnode, &entry, fd.entryoffset,
			sizeof(struct hfsplus_cat_file));
	file = &entry.file;

	if (!strcmp(name, "hfs.type")) {
		if (size == 4)
			memcpy(&file->user_info.fdType, value, 4);
		else
			res = -ERANGE;
	} else if (!strcmp(name, "hfs.creator")) {
		if (size == 4)
			memcpy(&file->user_info.fdCreator, value, 4);
		else
			res = -ERANGE;
	} else
		res = -EOPNOTSUPP;
	if (!res) {
		hfs_bnode_write(fd.bnode, &entry, fd.entryoffset,
				sizeof(struct hfsplus_cat_file));
		hfsplus_mark_inode_dirty(inode, HFSPLUS_I_CAT_DIRTY);
	}
out:
	hfs_find_exit(&fd);
	return res;
}

ssize_t hfsplus_getxattr(struct dentry *dentry, const char *name,
			 void *value, size_t size)
{
	struct inode *inode = dentry->d_inode;
	struct hfs_find_data fd;
	hfsplus_cat_entry entry;
	struct hfsplus_cat_file *file;
	ssize_t res = 0;

	if (!S_ISREG(inode->i_mode) || HFSPLUS_IS_RSRC(inode))
		return -EOPNOTSUPP;

	if (size) {
		res = hfs_find_init(HFSPLUS_SB(inode->i_sb)->cat_tree, &fd);
		if (res)
			return res;
		res = hfsplus_find_cat(inode->i_sb, inode->i_ino, &fd);
		if (res)
			goto out;
		hfs_bnode_read(fd.bnode, &entry, fd.entryoffset,
				sizeof(struct hfsplus_cat_file));
	}
	file = &entry.file;

	if (!strcmp(name, "hfs.type")) {
		if (size >= 4) {
			memcpy(value, &file->user_info.fdType, 4);
			res = 4;
		} else
			res = size ? -ERANGE : 4;
	} else if (!strcmp(name, "hfs.creator")) {
		if (size >= 4) {
			memcpy(value, &file->user_info.fdCreator, 4);
			res = 4;
		} else
			res = size ? -ERANGE : 4;
	} else
		res = -EOPNOTSUPP;
out:
	if (size)
		hfs_find_exit(&fd);
	return res;
}

#define HFSPLUS_ATTRLIST_SIZE (sizeof("hfs.creator")+sizeof("hfs.type"))

ssize_t hfsplus_listxattr(struct dentry *dentry, char *buffer, size_t size)
{
	struct inode *inode = dentry->d_inode;

	if (!S_ISREG(inode->i_mode) || HFSPLUS_IS_RSRC(inode))
		return -EOPNOTSUPP;

	if (!buffer || !size)
		return HFSPLUS_ATTRLIST_SIZE;
	if (size < HFSPLUS_ATTRLIST_SIZE)
		return -ERANGE;
	strcpy(buffer, "hfs.type");
	strcpy(buffer + sizeof("hfs.type"), "hfs.creator");

	return HFSPLUS_ATTRLIST_SIZE;
}<|MERGE_RESOLUTION|>--- conflicted
+++ resolved
@@ -28,11 +28,7 @@
 
 	if (inode->i_flags & S_IMMUTABLE)
 		flags |= FS_IMMUTABLE_FL;
-<<<<<<< HEAD
-	if (inode->i_flags |= S_APPEND)
-=======
 	if (inode->i_flags & S_APPEND)
->>>>>>> 3cbea436
 		flags |= FS_APPEND_FL;
 	if (hip->userflags & HFSPLUS_FLG_NODUMP)
 		flags |= FS_NODUMP_FL;
