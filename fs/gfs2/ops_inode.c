/*
 * Copyright (C) Sistina Software, Inc.  1997-2003 All rights reserved.
 * Copyright (C) 2004-2006 Red Hat, Inc.  All rights reserved.
 *
 * This copyrighted material is made available to anyone wishing to use,
 * modify, copy, or redistribute it subject to the terms and conditions
 * of the GNU General Public License version 2.
 */

#include <linux/slab.h>
#include <linux/spinlock.h>
#include <linux/completion.h>
#include <linux/buffer_head.h>
#include <linux/namei.h>
#include <linux/mm.h>
#include <linux/xattr.h>
#include <linux/posix_acl.h>
#include <linux/gfs2_ondisk.h>
#include <linux/crc32.h>
#include <linux/fiemap.h>
#include <linux/swap.h>
#include <linux/falloc.h>
#include <asm/uaccess.h>

#include "gfs2.h"
#include "incore.h"
#include "acl.h"
#include "bmap.h"
#include "dir.h"
#include "xattr.h"
#include "glock.h"
#include "inode.h"
#include "meta_io.h"
#include "quota.h"
#include "rgrp.h"
#include "trans.h"
#include "util.h"
#include "super.h"

/**
 * gfs2_create - Create a file
 * @dir: The directory in which to create the file
 * @dentry: The dentry of the new file
 * @mode: The mode of the new file
 *
 * Returns: errno
 */

static int gfs2_create(struct inode *dir, struct dentry *dentry,
		       int mode, struct nameidata *nd)
{
	struct gfs2_inode *dip = GFS2_I(dir);
	struct gfs2_sbd *sdp = GFS2_SB(dir);
	struct gfs2_holder ghs[2];
	struct inode *inode;

	gfs2_holder_init(dip->i_gl, 0, 0, ghs);

	for (;;) {
		inode = gfs2_createi(ghs, &dentry->d_name, S_IFREG | mode, 0);
		if (!IS_ERR(inode)) {
			gfs2_trans_end(sdp);
			if (dip->i_alloc->al_rgd)
				gfs2_inplace_release(dip);
			gfs2_quota_unlock(dip);
			gfs2_alloc_put(dip);
			gfs2_glock_dq_uninit_m(2, ghs);
			mark_inode_dirty(inode);
			break;
		} else if (PTR_ERR(inode) != -EEXIST ||
			   (nd && nd->flags & LOOKUP_EXCL)) {
			gfs2_holder_uninit(ghs);
			return PTR_ERR(inode);
		}

		inode = gfs2_lookupi(dir, &dentry->d_name, 0);
		if (inode) {
			if (!IS_ERR(inode)) {
				gfs2_holder_uninit(ghs);
				break;
			} else {
				gfs2_holder_uninit(ghs);
				return PTR_ERR(inode);
			}
		}
	}

	d_instantiate(dentry, inode);

	return 0;
}

/**
 * gfs2_lookup - Look up a filename in a directory and return its inode
 * @dir: The directory inode
 * @dentry: The dentry of the new inode
 * @nd: passed from Linux VFS, ignored by us
 *
 * Called by the VFS layer. Lock dir and call gfs2_lookupi()
 *
 * Returns: errno
 */

static struct dentry *gfs2_lookup(struct inode *dir, struct dentry *dentry,
				  struct nameidata *nd)
{
	struct inode *inode = NULL;

	inode = gfs2_lookupi(dir, &dentry->d_name, 0);
	if (inode && IS_ERR(inode))
		return ERR_CAST(inode);

	if (inode) {
		struct gfs2_glock *gl = GFS2_I(inode)->i_gl;
		struct gfs2_holder gh;
		int error;
		error = gfs2_glock_nq_init(gl, LM_ST_SHARED, LM_FLAG_ANY, &gh);
		if (error) {
			iput(inode);
			return ERR_PTR(error);
		}
		gfs2_glock_dq_uninit(&gh);
		return d_splice_alias(inode, dentry);
	}
	d_add(dentry, inode);

	return NULL;
}

/**
 * gfs2_link - Link to a file
 * @old_dentry: The inode to link
 * @dir: Add link to this directory
 * @dentry: The name of the link
 *
 * Link the inode in "old_dentry" into the directory "dir" with the
 * name in "dentry".
 *
 * Returns: errno
 */

static int gfs2_link(struct dentry *old_dentry, struct inode *dir,
		     struct dentry *dentry)
{
	struct gfs2_inode *dip = GFS2_I(dir);
	struct gfs2_sbd *sdp = GFS2_SB(dir);
	struct inode *inode = old_dentry->d_inode;
	struct gfs2_inode *ip = GFS2_I(inode);
	struct gfs2_holder ghs[2];
	int alloc_required;
	int error;

	if (S_ISDIR(inode->i_mode))
		return -EPERM;

	gfs2_holder_init(dip->i_gl, LM_ST_EXCLUSIVE, 0, ghs);
	gfs2_holder_init(ip->i_gl, LM_ST_EXCLUSIVE, 0, ghs + 1);

	error = gfs2_glock_nq(ghs); /* parent */
	if (error)
		goto out_parent;

	error = gfs2_glock_nq(ghs + 1); /* child */
	if (error)
		goto out_child;

	error = gfs2_permission(dir, MAY_WRITE | MAY_EXEC, 0);
	if (error)
		goto out_gunlock;

	error = gfs2_dir_check(dir, &dentry->d_name, NULL);
	switch (error) {
	case -ENOENT:
		break;
	case 0:
		error = -EEXIST;
	default:
		goto out_gunlock;
	}

	error = -EINVAL;
	if (!dip->i_inode.i_nlink)
		goto out_gunlock;
	error = -EFBIG;
	if (dip->i_entries == (u32)-1)
		goto out_gunlock;
	error = -EPERM;
	if (IS_IMMUTABLE(inode) || IS_APPEND(inode))
		goto out_gunlock;
	error = -EINVAL;
	if (!ip->i_inode.i_nlink)
		goto out_gunlock;
	error = -EMLINK;
	if (ip->i_inode.i_nlink == (u32)-1)
		goto out_gunlock;

	alloc_required = error = gfs2_diradd_alloc_required(dir, &dentry->d_name);
	if (error < 0)
		goto out_gunlock;
	error = 0;

	if (alloc_required) {
		struct gfs2_alloc *al = gfs2_alloc_get(dip);
		if (!al) {
			error = -ENOMEM;
			goto out_gunlock;
		}

		error = gfs2_quota_lock_check(dip);
		if (error)
			goto out_alloc;

		al->al_requested = sdp->sd_max_dirres;

		error = gfs2_inplace_reserve(dip);
		if (error)
			goto out_gunlock_q;

		error = gfs2_trans_begin(sdp, sdp->sd_max_dirres +
					 gfs2_rg_blocks(al) +
					 2 * RES_DINODE + RES_STATFS +
					 RES_QUOTA, 0);
		if (error)
			goto out_ipres;
	} else {
		error = gfs2_trans_begin(sdp, 2 * RES_DINODE + RES_LEAF, 0);
		if (error)
			goto out_ipres;
	}

	error = gfs2_dir_add(dir, &dentry->d_name, ip, IF2DT(inode->i_mode));
	if (error)
		goto out_end_trans;

	error = gfs2_change_nlink(ip, +1);

out_end_trans:
	gfs2_trans_end(sdp);
out_ipres:
	if (alloc_required)
		gfs2_inplace_release(dip);
out_gunlock_q:
	if (alloc_required)
		gfs2_quota_unlock(dip);
out_alloc:
	if (alloc_required)
		gfs2_alloc_put(dip);
out_gunlock:
	gfs2_glock_dq(ghs + 1);
out_child:
	gfs2_glock_dq(ghs);
out_parent:
	gfs2_holder_uninit(ghs);
	gfs2_holder_uninit(ghs + 1);
	if (!error) {
		ihold(inode);
		d_instantiate(dentry, inode);
		mark_inode_dirty(inode);
	}
	return error;
}

/*
 * gfs2_unlink_ok - check to see that a inode is still in a directory
 * @dip: the directory
 * @name: the name of the file
 * @ip: the inode
 *
 * Assumes that the lock on (at least) @dip is held.
 *
 * Returns: 0 if the parent/child relationship is correct, errno if it isn't
 */

static int gfs2_unlink_ok(struct gfs2_inode *dip, const struct qstr *name,
			  const struct gfs2_inode *ip)
{
	int error;

	if (IS_IMMUTABLE(&ip->i_inode) || IS_APPEND(&ip->i_inode))
		return -EPERM;

	if ((dip->i_inode.i_mode & S_ISVTX) &&
	    dip->i_inode.i_uid != current_fsuid() &&
	    ip->i_inode.i_uid != current_fsuid() && !capable(CAP_FOWNER))
		return -EPERM;

	if (IS_APPEND(&dip->i_inode))
		return -EPERM;

	error = gfs2_permission(&dip->i_inode, MAY_WRITE | MAY_EXEC, 0);
	if (error)
		return error;

	error = gfs2_dir_check(&dip->i_inode, name, ip);
	if (error)
		return error;

	return 0;
}

/**
 * gfs2_unlink - Unlink a file
 * @dir: The inode of the directory containing the file to unlink
 * @dentry: The file itself
 *
 * Unlink a file.  Call gfs2_unlinki()
 *
 * Returns: errno
 */

static int gfs2_unlink(struct inode *dir, struct dentry *dentry)
{
	struct gfs2_inode *dip = GFS2_I(dir);
	struct gfs2_sbd *sdp = GFS2_SB(dir);
	struct gfs2_inode *ip = GFS2_I(dentry->d_inode);
	struct gfs2_holder ghs[3];
	struct gfs2_rgrpd *rgd;
	struct gfs2_holder ri_gh;
	int error;

	error = gfs2_rindex_hold(sdp, &ri_gh);
	if (error)
		return error;

	gfs2_holder_init(dip->i_gl, LM_ST_EXCLUSIVE, 0, ghs);
	gfs2_holder_init(ip->i_gl,  LM_ST_EXCLUSIVE, 0, ghs + 1);

	rgd = gfs2_blk2rgrpd(sdp, ip->i_no_addr);
	gfs2_holder_init(rgd->rd_gl, LM_ST_EXCLUSIVE, 0, ghs + 2);


	error = gfs2_glock_nq(ghs); /* parent */
	if (error)
		goto out_parent;

	error = gfs2_glock_nq(ghs + 1); /* child */
	if (error)
		goto out_child;

	error = gfs2_glock_nq(ghs + 2); /* rgrp */
	if (error)
		goto out_rgrp;

	error = gfs2_unlink_ok(dip, &dentry->d_name, ip);
	if (error)
		goto out_gunlock;

	error = gfs2_trans_begin(sdp, 2*RES_DINODE + RES_LEAF + RES_RG_BIT, 0);
	if (error)
		goto out_gunlock;

	error = gfs2_dir_del(dip, &dentry->d_name);
        if (error)
                goto out_end_trans;

	error = gfs2_change_nlink(ip, -1);

out_end_trans:
	gfs2_trans_end(sdp);
out_gunlock:
	gfs2_glock_dq(ghs + 2);
out_rgrp:
	gfs2_holder_uninit(ghs + 2);
	gfs2_glock_dq(ghs + 1);
out_child:
	gfs2_holder_uninit(ghs + 1);
	gfs2_glock_dq(ghs);
out_parent:
	gfs2_holder_uninit(ghs);
	gfs2_glock_dq_uninit(&ri_gh);
	return error;
}

/**
 * gfs2_symlink - Create a symlink
 * @dir: The directory to create the symlink in
 * @dentry: The dentry to put the symlink in
 * @symname: The thing which the link points to
 *
 * Returns: errno
 */

static int gfs2_symlink(struct inode *dir, struct dentry *dentry,
			const char *symname)
{
	struct gfs2_inode *dip = GFS2_I(dir), *ip;
	struct gfs2_sbd *sdp = GFS2_SB(dir);
	struct gfs2_holder ghs[2];
	struct inode *inode;
	struct buffer_head *dibh;
	int size;
	int error;

	/* Must be stuffed with a null terminator for gfs2_follow_link() */
	size = strlen(symname);
	if (size > sdp->sd_sb.sb_bsize - sizeof(struct gfs2_dinode) - 1)
		return -ENAMETOOLONG;

	gfs2_holder_init(dip->i_gl, 0, 0, ghs);

	inode = gfs2_createi(ghs, &dentry->d_name, S_IFLNK | S_IRWXUGO, 0);
	if (IS_ERR(inode)) {
		gfs2_holder_uninit(ghs);
		return PTR_ERR(inode);
	}

	ip = ghs[1].gh_gl->gl_object;

	i_size_write(inode, size);

	error = gfs2_meta_inode_buffer(ip, &dibh);

	if (!gfs2_assert_withdraw(sdp, !error)) {
		gfs2_dinode_out(ip, dibh->b_data);
		memcpy(dibh->b_data + sizeof(struct gfs2_dinode), symname,
		       size);
		brelse(dibh);
	}

	gfs2_trans_end(sdp);
	if (dip->i_alloc->al_rgd)
		gfs2_inplace_release(dip);
	gfs2_quota_unlock(dip);
	gfs2_alloc_put(dip);

	gfs2_glock_dq_uninit_m(2, ghs);

	d_instantiate(dentry, inode);
	mark_inode_dirty(inode);

	return 0;
}

/**
 * gfs2_mkdir - Make a directory
 * @dir: The parent directory of the new one
 * @dentry: The dentry of the new directory
 * @mode: The mode of the new directory
 *
 * Returns: errno
 */

static int gfs2_mkdir(struct inode *dir, struct dentry *dentry, int mode)
{
	struct gfs2_inode *dip = GFS2_I(dir), *ip;
	struct gfs2_sbd *sdp = GFS2_SB(dir);
	struct gfs2_holder ghs[2];
	struct inode *inode;
	struct buffer_head *dibh;
	int error;

	gfs2_holder_init(dip->i_gl, 0, 0, ghs);

	inode = gfs2_createi(ghs, &dentry->d_name, S_IFDIR | mode, 0);
	if (IS_ERR(inode)) {
		gfs2_holder_uninit(ghs);
		return PTR_ERR(inode);
	}

	ip = ghs[1].gh_gl->gl_object;

	ip->i_inode.i_nlink = 2;
	i_size_write(inode, sdp->sd_sb.sb_bsize - sizeof(struct gfs2_dinode));
	ip->i_diskflags |= GFS2_DIF_JDATA;
	ip->i_entries = 2;

	error = gfs2_meta_inode_buffer(ip, &dibh);

	if (!gfs2_assert_withdraw(sdp, !error)) {
		struct gfs2_dinode *di = (struct gfs2_dinode *)dibh->b_data;
		struct gfs2_dirent *dent = (struct gfs2_dirent *)(di+1);

		gfs2_trans_add_bh(ip->i_gl, dibh, 1);
		gfs2_qstr2dirent(&gfs2_qdot, GFS2_DIRENT_SIZE(gfs2_qdot.len), dent);
		dent->de_inum = di->di_num; /* already GFS2 endian */
		dent->de_type = cpu_to_be16(DT_DIR);
		di->di_entries = cpu_to_be32(1);

		dent = (struct gfs2_dirent *)((char*)dent + GFS2_DIRENT_SIZE(1));
		gfs2_qstr2dirent(&gfs2_qdotdot, dibh->b_size - GFS2_DIRENT_SIZE(1) - sizeof(struct gfs2_dinode), dent);

		gfs2_inum_out(dip, dent);
		dent->de_type = cpu_to_be16(DT_DIR);

		gfs2_dinode_out(ip, di);

		brelse(dibh);
	}

	error = gfs2_change_nlink(dip, +1);
	gfs2_assert_withdraw(sdp, !error); /* dip already pinned */

	gfs2_trans_end(sdp);
	if (dip->i_alloc->al_rgd)
		gfs2_inplace_release(dip);
	gfs2_quota_unlock(dip);
	gfs2_alloc_put(dip);

	gfs2_glock_dq_uninit_m(2, ghs);

	d_instantiate(dentry, inode);
	mark_inode_dirty(inode);

	return 0;
}

/**
 * gfs2_rmdiri - Remove a directory
 * @dip: The parent directory of the directory to be removed
 * @name: The name of the directory to be removed
 * @ip: The GFS2 inode of the directory to be removed
 *
 * Assumes Glocks on dip and ip are held
 *
 * Returns: errno
 */

static int gfs2_rmdiri(struct gfs2_inode *dip, const struct qstr *name,
		       struct gfs2_inode *ip)
{
	int error;

	if (ip->i_entries != 2) {
		if (gfs2_consist_inode(ip))
			gfs2_dinode_print(ip);
		return -EIO;
	}

	error = gfs2_dir_del(dip, name);
	if (error)
		return error;

	error = gfs2_change_nlink(dip, -1);
	if (error)
		return error;

	error = gfs2_dir_del(ip, &gfs2_qdot);
	if (error)
		return error;

	error = gfs2_dir_del(ip, &gfs2_qdotdot);
	if (error)
		return error;

	/* It looks odd, but it really should be done twice */
	error = gfs2_change_nlink(ip, -1);
	if (error)
		return error;

	error = gfs2_change_nlink(ip, -1);
	if (error)
		return error;

	return error;
}

/**
 * gfs2_rmdir - Remove a directory
 * @dir: The parent directory of the directory to be removed
 * @dentry: The dentry of the directory to remove
 *
 * Remove a directory. Call gfs2_rmdiri()
 *
 * Returns: errno
 */

static int gfs2_rmdir(struct inode *dir, struct dentry *dentry)
{
	struct gfs2_inode *dip = GFS2_I(dir);
	struct gfs2_sbd *sdp = GFS2_SB(dir);
	struct gfs2_inode *ip = GFS2_I(dentry->d_inode);
	struct gfs2_holder ghs[3];
	struct gfs2_rgrpd *rgd;
	struct gfs2_holder ri_gh;
	int error;

	error = gfs2_rindex_hold(sdp, &ri_gh);
	if (error)
		return error;
	gfs2_holder_init(dip->i_gl, LM_ST_EXCLUSIVE, 0, ghs);
	gfs2_holder_init(ip->i_gl, LM_ST_EXCLUSIVE, 0, ghs + 1);

	rgd = gfs2_blk2rgrpd(sdp, ip->i_no_addr);
	gfs2_holder_init(rgd->rd_gl, LM_ST_EXCLUSIVE, 0, ghs + 2);

	error = gfs2_glock_nq(ghs); /* parent */
	if (error)
		goto out_parent;

	error = gfs2_glock_nq(ghs + 1); /* child */
	if (error)
		goto out_child;

	error = gfs2_glock_nq(ghs + 2); /* rgrp */
	if (error)
		goto out_rgrp;

	error = gfs2_unlink_ok(dip, &dentry->d_name, ip);
	if (error)
		goto out_gunlock;

	if (ip->i_entries < 2) {
		if (gfs2_consist_inode(ip))
			gfs2_dinode_print(ip);
		error = -EIO;
		goto out_gunlock;
	}
	if (ip->i_entries > 2) {
		error = -ENOTEMPTY;
		goto out_gunlock;
	}

	error = gfs2_trans_begin(sdp, 2 * RES_DINODE + 3 * RES_LEAF + RES_RG_BIT, 0);
	if (error)
		goto out_gunlock;

	error = gfs2_rmdiri(dip, &dentry->d_name, ip);

	gfs2_trans_end(sdp);

out_gunlock:
	gfs2_glock_dq(ghs + 2);
out_rgrp:
	gfs2_holder_uninit(ghs + 2);
	gfs2_glock_dq(ghs + 1);
out_child:
	gfs2_holder_uninit(ghs + 1);
	gfs2_glock_dq(ghs);
out_parent:
	gfs2_holder_uninit(ghs);
	gfs2_glock_dq_uninit(&ri_gh);
	return error;
}

/**
 * gfs2_mknod - Make a special file
 * @dir: The directory in which the special file will reside
 * @dentry: The dentry of the special file
 * @mode: The mode of the special file
 * @rdev: The device specification of the special file
 *
 */

static int gfs2_mknod(struct inode *dir, struct dentry *dentry, int mode,
		      dev_t dev)
{
	struct gfs2_inode *dip = GFS2_I(dir);
	struct gfs2_sbd *sdp = GFS2_SB(dir);
	struct gfs2_holder ghs[2];
	struct inode *inode;

	gfs2_holder_init(dip->i_gl, 0, 0, ghs);

	inode = gfs2_createi(ghs, &dentry->d_name, mode, dev);
	if (IS_ERR(inode)) {
		gfs2_holder_uninit(ghs);
		return PTR_ERR(inode);
	}

	gfs2_trans_end(sdp);
	if (dip->i_alloc->al_rgd)
		gfs2_inplace_release(dip);
	gfs2_quota_unlock(dip);
	gfs2_alloc_put(dip);

	gfs2_glock_dq_uninit_m(2, ghs);

	d_instantiate(dentry, inode);
	mark_inode_dirty(inode);

	return 0;
}

/*
 * gfs2_ok_to_move - check if it's ok to move a directory to another directory
 * @this: move this
 * @to: to here
 *
 * Follow @to back to the root and make sure we don't encounter @this
 * Assumes we already hold the rename lock.
 *
 * Returns: errno
 */

static int gfs2_ok_to_move(struct gfs2_inode *this, struct gfs2_inode *to)
{
	struct inode *dir = &to->i_inode;
	struct super_block *sb = dir->i_sb;
	struct inode *tmp;
	int error = 0;

	igrab(dir);

	for (;;) {
		if (dir == &this->i_inode) {
			error = -EINVAL;
			break;
		}
		if (dir == sb->s_root->d_inode) {
			error = 0;
			break;
		}

		tmp = gfs2_lookupi(dir, &gfs2_qdotdot, 1);
		if (IS_ERR(tmp)) {
			error = PTR_ERR(tmp);
			break;
		}

		iput(dir);
		dir = tmp;
	}

	iput(dir);

	return error;
}

/**
 * gfs2_rename - Rename a file
 * @odir: Parent directory of old file name
 * @odentry: The old dentry of the file
 * @ndir: Parent directory of new file name
 * @ndentry: The new dentry of the file
 *
 * Returns: errno
 */

static int gfs2_rename(struct inode *odir, struct dentry *odentry,
		       struct inode *ndir, struct dentry *ndentry)
{
	struct gfs2_inode *odip = GFS2_I(odir);
	struct gfs2_inode *ndip = GFS2_I(ndir);
	struct gfs2_inode *ip = GFS2_I(odentry->d_inode);
	struct gfs2_inode *nip = NULL;
	struct gfs2_sbd *sdp = GFS2_SB(odir);
	struct gfs2_holder ghs[5], r_gh = { .gh_gl = NULL, }, ri_gh;
	struct gfs2_rgrpd *nrgd;
	unsigned int num_gh;
	int dir_rename = 0;
	int alloc_required = 0;
	unsigned int x;
	int error;

	if (ndentry->d_inode) {
		nip = GFS2_I(ndentry->d_inode);
		if (ip == nip)
			return 0;
	}

	error = gfs2_rindex_hold(sdp, &ri_gh);
	if (error)
		return error;

	if (odip != ndip) {
		error = gfs2_glock_nq_init(sdp->sd_rename_gl, LM_ST_EXCLUSIVE,
					   0, &r_gh);
		if (error)
			goto out;

		if (S_ISDIR(ip->i_inode.i_mode)) {
			dir_rename = 1;
			/* don't move a dirctory into it's subdir */
			error = gfs2_ok_to_move(ip, ndip);
			if (error)
				goto out_gunlock_r;
		}
	}

	num_gh = 1;
	gfs2_holder_init(odip->i_gl, LM_ST_EXCLUSIVE, 0, ghs);
	if (odip != ndip) {
		gfs2_holder_init(ndip->i_gl, LM_ST_EXCLUSIVE, 0, ghs + num_gh);
		num_gh++;
	}
	gfs2_holder_init(ip->i_gl, LM_ST_EXCLUSIVE, 0, ghs + num_gh);
	num_gh++;

	if (nip) {
		gfs2_holder_init(nip->i_gl, LM_ST_EXCLUSIVE, 0, ghs + num_gh);
		num_gh++;
		/* grab the resource lock for unlink flag twiddling 
		 * this is the case of the target file already existing
		 * so we unlink before doing the rename
		 */
		nrgd = gfs2_blk2rgrpd(sdp, nip->i_no_addr);
		if (nrgd)
			gfs2_holder_init(nrgd->rd_gl, LM_ST_EXCLUSIVE, 0, ghs + num_gh++);
	}

	for (x = 0; x < num_gh; x++) {
		error = gfs2_glock_nq(ghs + x);
		if (error)
			goto out_gunlock;
	}

	/* Check out the old directory */

	error = gfs2_unlink_ok(odip, &odentry->d_name, ip);
	if (error)
		goto out_gunlock;

	/* Check out the new directory */

	if (nip) {
		error = gfs2_unlink_ok(ndip, &ndentry->d_name, nip);
		if (error)
			goto out_gunlock;

		if (S_ISDIR(nip->i_inode.i_mode)) {
			if (nip->i_entries < 2) {
				if (gfs2_consist_inode(nip))
					gfs2_dinode_print(nip);
				error = -EIO;
				goto out_gunlock;
			}
			if (nip->i_entries > 2) {
				error = -ENOTEMPTY;
				goto out_gunlock;
			}
		}
	} else {
		error = gfs2_permission(ndir, MAY_WRITE | MAY_EXEC, 0);
		if (error)
			goto out_gunlock;

		error = gfs2_dir_check(ndir, &ndentry->d_name, NULL);
		switch (error) {
		case -ENOENT:
			error = 0;
			break;
		case 0:
			error = -EEXIST;
		default:
			goto out_gunlock;
		};

		if (odip != ndip) {
			if (!ndip->i_inode.i_nlink) {
				error = -EINVAL;
				goto out_gunlock;
			}
			if (ndip->i_entries == (u32)-1) {
				error = -EFBIG;
				goto out_gunlock;
			}
			if (S_ISDIR(ip->i_inode.i_mode) &&
			    ndip->i_inode.i_nlink == (u32)-1) {
				error = -EMLINK;
				goto out_gunlock;
			}
		}
	}

	/* Check out the dir to be renamed */

	if (dir_rename) {
		error = gfs2_permission(odentry->d_inode, MAY_WRITE, 0);
		if (error)
			goto out_gunlock;
	}

	if (nip == NULL)
		alloc_required = gfs2_diradd_alloc_required(ndir, &ndentry->d_name);
	error = alloc_required;
	if (error < 0)
		goto out_gunlock;
	error = 0;

	if (alloc_required) {
		struct gfs2_alloc *al = gfs2_alloc_get(ndip);
		if (!al) {
			error = -ENOMEM;
			goto out_gunlock;
		}

		error = gfs2_quota_lock_check(ndip);
		if (error)
			goto out_alloc;

		al->al_requested = sdp->sd_max_dirres;

		error = gfs2_inplace_reserve_ri(ndip);
		if (error)
			goto out_gunlock_q;

		error = gfs2_trans_begin(sdp, sdp->sd_max_dirres +
					 gfs2_rg_blocks(al) +
					 4 * RES_DINODE + 4 * RES_LEAF +
					 RES_STATFS + RES_QUOTA + 4, 0);
		if (error)
			goto out_ipreserv;
	} else {
		error = gfs2_trans_begin(sdp, 4 * RES_DINODE +
					 5 * RES_LEAF + 4, 0);
		if (error)
			goto out_gunlock;
	}

	/* Remove the target file, if it exists */

	if (nip) {
		if (S_ISDIR(nip->i_inode.i_mode))
			error = gfs2_rmdiri(ndip, &ndentry->d_name, nip);
		else {
			error = gfs2_dir_del(ndip, &ndentry->d_name);
			if (error)
				goto out_end_trans;
			error = gfs2_change_nlink(nip, -1);
		}
		if (error)
			goto out_end_trans;
	}

	if (dir_rename) {
		error = gfs2_change_nlink(ndip, +1);
		if (error)
			goto out_end_trans;
		error = gfs2_change_nlink(odip, -1);
		if (error)
			goto out_end_trans;

		error = gfs2_dir_mvino(ip, &gfs2_qdotdot, ndip, DT_DIR);
		if (error)
			goto out_end_trans;
	} else {
		struct buffer_head *dibh;
		error = gfs2_meta_inode_buffer(ip, &dibh);
		if (error)
			goto out_end_trans;
		ip->i_inode.i_ctime = CURRENT_TIME;
		gfs2_trans_add_bh(ip->i_gl, dibh, 1);
		gfs2_dinode_out(ip, dibh->b_data);
		brelse(dibh);
	}

	error = gfs2_dir_del(odip, &odentry->d_name);
	if (error)
		goto out_end_trans;

	error = gfs2_dir_add(ndir, &ndentry->d_name, ip, IF2DT(ip->i_inode.i_mode));
	if (error)
		goto out_end_trans;

out_end_trans:
	gfs2_trans_end(sdp);
out_ipreserv:
	if (alloc_required)
		gfs2_inplace_release(ndip);
out_gunlock_q:
	if (alloc_required)
		gfs2_quota_unlock(ndip);
out_alloc:
	if (alloc_required)
		gfs2_alloc_put(ndip);
out_gunlock:
	while (x--) {
		gfs2_glock_dq(ghs + x);
		gfs2_holder_uninit(ghs + x);
	}
out_gunlock_r:
	if (r_gh.gh_gl)
		gfs2_glock_dq_uninit(&r_gh);
out:
	gfs2_glock_dq_uninit(&ri_gh);
	return error;
}

/**
 * gfs2_follow_link - Follow a symbolic link
 * @dentry: The dentry of the link
 * @nd: Data that we pass to vfs_follow_link()
 *
 * This can handle symlinks of any size.
 *
 * Returns: 0 on success or error code
 */

static void *gfs2_follow_link(struct dentry *dentry, struct nameidata *nd)
{
	struct gfs2_inode *ip = GFS2_I(dentry->d_inode);
	struct gfs2_holder i_gh;
	struct buffer_head *dibh;
	unsigned int x, size;
	char *buf;
	int error;

	gfs2_holder_init(ip->i_gl, LM_ST_SHARED, 0, &i_gh);
	error = gfs2_glock_nq(&i_gh);
	if (error) {
		gfs2_holder_uninit(&i_gh);
		nd_set_link(nd, ERR_PTR(error));
		return NULL;
	}

	size = (unsigned int)i_size_read(&ip->i_inode);
	if (size == 0) {
		gfs2_consist_inode(ip);
		buf = ERR_PTR(-EIO);
		goto out;
	}

	error = gfs2_meta_inode_buffer(ip, &dibh);
	if (error) {
		buf = ERR_PTR(error);
		goto out;
	}

	x = size + 1;
	buf = kmalloc(x, GFP_NOFS);
	if (!buf)
		buf = ERR_PTR(-ENOMEM);
	else
		memcpy(buf, dibh->b_data + sizeof(struct gfs2_dinode), x);
	brelse(dibh);
out:
	gfs2_glock_dq_uninit(&i_gh);
	nd_set_link(nd, buf);
	return NULL;
}

static void gfs2_put_link(struct dentry *dentry, struct nameidata *nd, void *p)
{
	char *s = nd_get_link(nd);
	if (!IS_ERR(s))
		kfree(s);
}

/**
 * gfs2_permission -
 * @inode:
 * @mask:
 * @nd: passed from Linux VFS, ignored by us
 *
 * This may be called from the VFS directly, or from within GFS2 with the
 * inode locked, so we look to see if the glock is already locked and only
 * lock the glock if its not already been done.
 *
 * Returns: errno
 */

int gfs2_permission(struct inode *inode, int mask, unsigned int flags)
{
	struct gfs2_inode *ip;
	struct gfs2_holder i_gh;
	int error;
	int unlock = 0;

	if (flags & IPERM_FLAG_RCU)
		return -ECHILD;

	ip = GFS2_I(inode);
	if (gfs2_glock_is_locked_by_me(ip->i_gl) == NULL) {
		error = gfs2_glock_nq_init(ip->i_gl, LM_ST_SHARED, LM_FLAG_ANY, &i_gh);
		if (error)
			return error;
		unlock = 1;
	}

	if ((mask & MAY_WRITE) && IS_IMMUTABLE(inode))
		error = -EACCES;
	else
		error = generic_permission(inode, mask, flags, gfs2_check_acl);
	if (unlock)
		gfs2_glock_dq_uninit(&i_gh);

	return error;
}

static int setattr_chown(struct inode *inode, struct iattr *attr)
{
	struct gfs2_inode *ip = GFS2_I(inode);
	struct gfs2_sbd *sdp = GFS2_SB(inode);
	u32 ouid, ogid, nuid, ngid;
	int error;

	ouid = inode->i_uid;
	ogid = inode->i_gid;
	nuid = attr->ia_uid;
	ngid = attr->ia_gid;

	if (!(attr->ia_valid & ATTR_UID) || ouid == nuid)
		ouid = nuid = NO_QUOTA_CHANGE;
	if (!(attr->ia_valid & ATTR_GID) || ogid == ngid)
		ogid = ngid = NO_QUOTA_CHANGE;

	if (!gfs2_alloc_get(ip))
		return -ENOMEM;

	error = gfs2_quota_lock(ip, nuid, ngid);
	if (error)
		goto out_alloc;

	if (ouid != NO_QUOTA_CHANGE || ogid != NO_QUOTA_CHANGE) {
		error = gfs2_quota_check(ip, nuid, ngid);
		if (error)
			goto out_gunlock_q;
	}

	error = gfs2_trans_begin(sdp, RES_DINODE + 2 * RES_QUOTA, 0);
	if (error)
		goto out_gunlock_q;

	error = gfs2_setattr_simple(ip, attr);
	if (error)
		goto out_end_trans;

<<<<<<< HEAD
	if ((attr->ia_valid & ATTR_SIZE) &&
	    attr->ia_size != i_size_read(inode)) {
		int error;

		error = vmtruncate(inode, attr->ia_size);
		gfs2_assert_warn(sdp, !error);
	}

	setattr_copy(inode, attr);
	mark_inode_dirty(inode);

	gfs2_trans_add_bh(ip->i_gl, dibh, 1);
	gfs2_dinode_out(ip, dibh->b_data);
	brelse(dibh);

=======
>>>>>>> 3cbea436
	if (ouid != NO_QUOTA_CHANGE || ogid != NO_QUOTA_CHANGE) {
		u64 blocks = gfs2_get_inode_blocks(&ip->i_inode);
		gfs2_quota_change(ip, -blocks, ouid, ogid);
		gfs2_quota_change(ip, blocks, nuid, ngid);
	}

out_end_trans:
	gfs2_trans_end(sdp);
out_gunlock_q:
	gfs2_quota_unlock(ip);
out_alloc:
	gfs2_alloc_put(ip);
	return error;
}

/**
 * gfs2_setattr - Change attributes on an inode
 * @dentry: The dentry which is changing
 * @attr: The structure describing the change
 *
 * The VFS layer wants to change one or more of an inodes attributes.  Write
 * that change out to disk.
 *
 * Returns: errno
 */

static int gfs2_setattr(struct dentry *dentry, struct iattr *attr)
{
	struct inode *inode = dentry->d_inode;
	struct gfs2_inode *ip = GFS2_I(inode);
	struct gfs2_holder i_gh;
	int error;

	error = gfs2_glock_nq_init(ip->i_gl, LM_ST_EXCLUSIVE, 0, &i_gh);
	if (error)
		return error;

	error = -EPERM;
	if (IS_IMMUTABLE(inode) || IS_APPEND(inode))
		goto out;

	error = inode_change_ok(inode, attr);
	if (error)
		goto out;

	if (attr->ia_valid & ATTR_SIZE)
		error = gfs2_setattr_size(inode, attr->ia_size);
	else if (attr->ia_valid & (ATTR_UID | ATTR_GID))
		error = setattr_chown(inode, attr);
	else if ((attr->ia_valid & ATTR_MODE) && IS_POSIXACL(inode))
		error = gfs2_acl_chmod(ip, attr);
	else
		error = gfs2_setattr_simple(ip, attr);

out:
	gfs2_glock_dq_uninit(&i_gh);
	if (!error)
		mark_inode_dirty(inode);
	return error;
}

/**
 * gfs2_getattr - Read out an inode's attributes
 * @mnt: The vfsmount the inode is being accessed from
 * @dentry: The dentry to stat
 * @stat: The inode's stats
 *
 * This may be called from the VFS directly, or from within GFS2 with the
 * inode locked, so we look to see if the glock is already locked and only
 * lock the glock if its not already been done. Note that its the NFS
 * readdirplus operation which causes this to be called (from filldir)
 * with the glock already held.
 *
 * Returns: errno
 */

static int gfs2_getattr(struct vfsmount *mnt, struct dentry *dentry,
			struct kstat *stat)
{
	struct inode *inode = dentry->d_inode;
	struct gfs2_inode *ip = GFS2_I(inode);
	struct gfs2_holder gh;
	int error;
	int unlock = 0;

	if (gfs2_glock_is_locked_by_me(ip->i_gl) == NULL) {
		error = gfs2_glock_nq_init(ip->i_gl, LM_ST_SHARED, LM_FLAG_ANY, &gh);
		if (error)
			return error;
		unlock = 1;
	}

	generic_fillattr(inode, stat);
	if (unlock)
		gfs2_glock_dq_uninit(&gh);

	return 0;
}

static int gfs2_setxattr(struct dentry *dentry, const char *name,
			 const void *data, size_t size, int flags)
{
	struct inode *inode = dentry->d_inode;
	struct gfs2_inode *ip = GFS2_I(inode);
	struct gfs2_holder gh;
	int ret;

	gfs2_holder_init(ip->i_gl, LM_ST_EXCLUSIVE, 0, &gh);
	ret = gfs2_glock_nq(&gh);
	if (ret == 0) {
		ret = generic_setxattr(dentry, name, data, size, flags);
		gfs2_glock_dq(&gh);
	}
	gfs2_holder_uninit(&gh);
	return ret;
}

static ssize_t gfs2_getxattr(struct dentry *dentry, const char *name,
			     void *data, size_t size)
{
	struct inode *inode = dentry->d_inode;
	struct gfs2_inode *ip = GFS2_I(inode);
	struct gfs2_holder gh;
	int ret;

	gfs2_holder_init(ip->i_gl, LM_ST_SHARED, LM_FLAG_ANY, &gh);
	ret = gfs2_glock_nq(&gh);
	if (ret == 0) {
		ret = generic_getxattr(dentry, name, data, size);
		gfs2_glock_dq(&gh);
	}
	gfs2_holder_uninit(&gh);
	return ret;
}

static int gfs2_removexattr(struct dentry *dentry, const char *name)
{
	struct inode *inode = dentry->d_inode;
	struct gfs2_inode *ip = GFS2_I(inode);
	struct gfs2_holder gh;
	int ret;

	gfs2_holder_init(ip->i_gl, LM_ST_EXCLUSIVE, 0, &gh);
	ret = gfs2_glock_nq(&gh);
	if (ret == 0) {
		ret = generic_removexattr(dentry, name);
		gfs2_glock_dq(&gh);
	}
	gfs2_holder_uninit(&gh);
	return ret;
}

static void empty_write_end(struct page *page, unsigned from,
			   unsigned to)
{
	struct gfs2_inode *ip = GFS2_I(page->mapping->host);

	page_zero_new_buffers(page, from, to);
	flush_dcache_page(page);
	mark_page_accessed(page);

	if (!gfs2_is_writeback(ip))
		gfs2_page_add_databufs(ip, page, from, to);

	block_commit_write(page, from, to);
}


static int write_empty_blocks(struct page *page, unsigned from, unsigned to)
{
	unsigned start, end, next;
	struct buffer_head *bh, *head;
	int error;

	if (!page_has_buffers(page)) {
		error = __block_write_begin(page, from, to - from, gfs2_block_map);
		if (unlikely(error))
			return error;

		empty_write_end(page, from, to);
		return 0;
	}

	bh = head = page_buffers(page);
	next = end = 0;
	while (next < from) {
		next += bh->b_size;
		bh = bh->b_this_page;
	}
	start = next;
	do {
		next += bh->b_size;
		if (buffer_mapped(bh)) {
			if (end) {
				error = __block_write_begin(page, start, end - start,
							    gfs2_block_map);
				if (unlikely(error))
					return error;
				empty_write_end(page, start, end);
				end = 0;
			}
			start = next;
		}
		else
			end = next;
		bh = bh->b_this_page;
	} while (next < to);

	if (end) {
		error = __block_write_begin(page, start, end - start, gfs2_block_map);
		if (unlikely(error))
			return error;
		empty_write_end(page, start, end);
	}

	return 0;
}

static int fallocate_chunk(struct inode *inode, loff_t offset, loff_t len,
			   int mode)
{
	struct gfs2_inode *ip = GFS2_I(inode);
	struct buffer_head *dibh;
	int error;
	u64 start = offset >> PAGE_CACHE_SHIFT;
	unsigned int start_offset = offset & ~PAGE_CACHE_MASK;
	u64 end = (offset + len - 1) >> PAGE_CACHE_SHIFT;
	pgoff_t curr;
	struct page *page;
	unsigned int end_offset = (offset + len) & ~PAGE_CACHE_MASK;
	unsigned int from, to;

	if (!end_offset)
		end_offset = PAGE_CACHE_SIZE;

	error = gfs2_meta_inode_buffer(ip, &dibh);
	if (unlikely(error))
		goto out;

	gfs2_trans_add_bh(ip->i_gl, dibh, 1);

	if (gfs2_is_stuffed(ip)) {
		error = gfs2_unstuff_dinode(ip, NULL);
		if (unlikely(error))
			goto out;
	}

	curr = start;
	offset = start << PAGE_CACHE_SHIFT;
	from = start_offset;
	to = PAGE_CACHE_SIZE;
	while (curr <= end) {
		page = grab_cache_page_write_begin(inode->i_mapping, curr,
						   AOP_FLAG_NOFS);
		if (unlikely(!page)) {
			error = -ENOMEM;
			goto out;
		}

		if (curr == end)
			to = end_offset;
		error = write_empty_blocks(page, from, to);
		if (!error && offset + to > inode->i_size &&
		    !(mode & FALLOC_FL_KEEP_SIZE)) {
			i_size_write(inode, offset + to);
		}
		unlock_page(page);
		page_cache_release(page);
		if (error)
			goto out;
		curr++;
		offset += PAGE_CACHE_SIZE;
		from = 0;
	}

	gfs2_dinode_out(ip, dibh->b_data);
	mark_inode_dirty(inode);

	brelse(dibh);

out:
	return error;
}

static void calc_max_reserv(struct gfs2_inode *ip, loff_t max, loff_t *len,
			    unsigned int *data_blocks, unsigned int *ind_blocks)
{
	const struct gfs2_sbd *sdp = GFS2_SB(&ip->i_inode);
	unsigned int max_blocks = ip->i_alloc->al_rgd->rd_free_clone;
	unsigned int tmp, max_data = max_blocks - 3 * (sdp->sd_max_height - 1);

	for (tmp = max_data; tmp > sdp->sd_diptrs;) {
		tmp = DIV_ROUND_UP(tmp, sdp->sd_inptrs);
		max_data -= tmp;
	}
	/* This calculation isn't the exact reverse of gfs2_write_calc_reserve,
	   so it might end up with fewer data blocks */
	if (max_data <= *data_blocks)
		return;
	*data_blocks = max_data;
	*ind_blocks = max_blocks - max_data;
	*len = ((loff_t)max_data - 3) << sdp->sd_sb.sb_bsize_shift;
	if (*len > max) {
		*len = max;
		gfs2_write_calc_reserv(ip, max, data_blocks, ind_blocks);
	}
}

static long gfs2_fallocate(struct inode *inode, int mode, loff_t offset,
			   loff_t len)
{
	struct gfs2_sbd *sdp = GFS2_SB(inode);
	struct gfs2_inode *ip = GFS2_I(inode);
	unsigned int data_blocks = 0, ind_blocks = 0, rblocks;
	loff_t bytes, max_bytes;
	struct gfs2_alloc *al;
	int error;
	loff_t next = (offset + len - 1) >> sdp->sd_sb.sb_bsize_shift;
	next = (next + 1) << sdp->sd_sb.sb_bsize_shift;

	offset = (offset >> sdp->sd_sb.sb_bsize_shift) <<
		 sdp->sd_sb.sb_bsize_shift;

	len = next - offset;
	bytes = sdp->sd_max_rg_data * sdp->sd_sb.sb_bsize / 2;
	if (!bytes)
		bytes = UINT_MAX;

	gfs2_holder_init(ip->i_gl, LM_ST_EXCLUSIVE, 0, &ip->i_gh);
	error = gfs2_glock_nq(&ip->i_gh);
	if (unlikely(error))
		goto out_uninit;

	if (!gfs2_write_alloc_required(ip, offset, len))
		goto out_unlock;

	while (len > 0) {
		if (len < bytes)
			bytes = len;
		al = gfs2_alloc_get(ip);
		if (!al) {
			error = -ENOMEM;
			goto out_unlock;
		}

		error = gfs2_quota_lock_check(ip);
		if (error)
			goto out_alloc_put;

retry:
		gfs2_write_calc_reserv(ip, bytes, &data_blocks, &ind_blocks);

		al->al_requested = data_blocks + ind_blocks;
		error = gfs2_inplace_reserve(ip);
		if (error) {
			if (error == -ENOSPC && bytes > sdp->sd_sb.sb_bsize) {
				bytes >>= 1;
				goto retry;
			}
			goto out_qunlock;
		}
		max_bytes = bytes;
		calc_max_reserv(ip, len, &max_bytes, &data_blocks, &ind_blocks);
		al->al_requested = data_blocks + ind_blocks;

		rblocks = RES_DINODE + ind_blocks + RES_STATFS + RES_QUOTA +
			  RES_RG_HDR + gfs2_rg_blocks(al);
		if (gfs2_is_jdata(ip))
			rblocks += data_blocks ? data_blocks : 1;

		error = gfs2_trans_begin(sdp, rblocks,
					 PAGE_CACHE_SIZE/sdp->sd_sb.sb_bsize);
		if (error)
			goto out_trans_fail;

		error = fallocate_chunk(inode, offset, max_bytes, mode);
		gfs2_trans_end(sdp);

		if (error)
			goto out_trans_fail;

		len -= max_bytes;
		offset += max_bytes;
		gfs2_inplace_release(ip);
		gfs2_quota_unlock(ip);
		gfs2_alloc_put(ip);
	}
	goto out_unlock;

out_trans_fail:
	gfs2_inplace_release(ip);
out_qunlock:
	gfs2_quota_unlock(ip);
out_alloc_put:
	gfs2_alloc_put(ip);
out_unlock:
	gfs2_glock_dq(&ip->i_gh);
out_uninit:
	gfs2_holder_uninit(&ip->i_gh);
	return error;
}


static int gfs2_fiemap(struct inode *inode, struct fiemap_extent_info *fieinfo,
		       u64 start, u64 len)
{
	struct gfs2_inode *ip = GFS2_I(inode);
	struct gfs2_holder gh;
	int ret;

	ret = fiemap_check_flags(fieinfo, FIEMAP_FLAG_SYNC);
	if (ret)
		return ret;

	mutex_lock(&inode->i_mutex);

	ret = gfs2_glock_nq_init(ip->i_gl, LM_ST_SHARED, 0, &gh);
	if (ret)
		goto out;

	if (gfs2_is_stuffed(ip)) {
		u64 phys = ip->i_no_addr << inode->i_blkbits;
		u64 size = i_size_read(inode);
		u32 flags = FIEMAP_EXTENT_LAST|FIEMAP_EXTENT_NOT_ALIGNED|
			    FIEMAP_EXTENT_DATA_INLINE;
		phys += sizeof(struct gfs2_dinode);
		phys += start;
		if (start + len > size)
			len = size - start;
		if (start < size)
			ret = fiemap_fill_next_extent(fieinfo, start, phys,
						      len, flags);
		if (ret == 1)
			ret = 0;
	} else {
		ret = __generic_block_fiemap(inode, fieinfo, start, len,
					     gfs2_block_map);
	}

	gfs2_glock_dq_uninit(&gh);
out:
	mutex_unlock(&inode->i_mutex);
	return ret;
}

const struct inode_operations gfs2_file_iops = {
	.permission = gfs2_permission,
	.setattr = gfs2_setattr,
	.getattr = gfs2_getattr,
	.setxattr = gfs2_setxattr,
	.getxattr = gfs2_getxattr,
	.listxattr = gfs2_listxattr,
	.removexattr = gfs2_removexattr,
	.fallocate = gfs2_fallocate,
	.fiemap = gfs2_fiemap,
};

const struct inode_operations gfs2_dir_iops = {
	.create = gfs2_create,
	.lookup = gfs2_lookup,
	.link = gfs2_link,
	.unlink = gfs2_unlink,
	.symlink = gfs2_symlink,
	.mkdir = gfs2_mkdir,
	.rmdir = gfs2_rmdir,
	.mknod = gfs2_mknod,
	.rename = gfs2_rename,
	.permission = gfs2_permission,
	.setattr = gfs2_setattr,
	.getattr = gfs2_getattr,
	.setxattr = gfs2_setxattr,
	.getxattr = gfs2_getxattr,
	.listxattr = gfs2_listxattr,
	.removexattr = gfs2_removexattr,
	.fiemap = gfs2_fiemap,
};

const struct inode_operations gfs2_symlink_iops = {
	.readlink = generic_readlink,
	.follow_link = gfs2_follow_link,
	.put_link = gfs2_put_link,
	.permission = gfs2_permission,
	.setattr = gfs2_setattr,
	.getattr = gfs2_getattr,
	.setxattr = gfs2_setxattr,
	.getxattr = gfs2_getxattr,
	.listxattr = gfs2_listxattr,
	.removexattr = gfs2_removexattr,
	.fiemap = gfs2_fiemap,
};
<|MERGE_RESOLUTION|>--- conflicted
+++ resolved
@@ -18,8 +18,6 @@
 #include <linux/gfs2_ondisk.h>
 #include <linux/crc32.h>
 #include <linux/fiemap.h>
-#include <linux/swap.h>
-#include <linux/falloc.h>
 #include <asm/uaccess.h>
 
 #include "gfs2.h"
@@ -1105,24 +1103,6 @@
 	if (error)
 		goto out_end_trans;
 
-<<<<<<< HEAD
-	if ((attr->ia_valid & ATTR_SIZE) &&
-	    attr->ia_size != i_size_read(inode)) {
-		int error;
-
-		error = vmtruncate(inode, attr->ia_size);
-		gfs2_assert_warn(sdp, !error);
-	}
-
-	setattr_copy(inode, attr);
-	mark_inode_dirty(inode);
-
-	gfs2_trans_add_bh(ip->i_gl, dibh, 1);
-	gfs2_dinode_out(ip, dibh->b_data);
-	brelse(dibh);
-
-=======
->>>>>>> 3cbea436
 	if (ouid != NO_QUOTA_CHANGE || ogid != NO_QUOTA_CHANGE) {
 		u64 blocks = gfs2_get_inode_blocks(&ip->i_inode);
 		gfs2_quota_change(ip, -blocks, ouid, ogid);
@@ -1274,257 +1254,6 @@
 	gfs2_holder_uninit(&gh);
 	return ret;
 }
-
-static void empty_write_end(struct page *page, unsigned from,
-			   unsigned to)
-{
-	struct gfs2_inode *ip = GFS2_I(page->mapping->host);
-
-	page_zero_new_buffers(page, from, to);
-	flush_dcache_page(page);
-	mark_page_accessed(page);
-
-	if (!gfs2_is_writeback(ip))
-		gfs2_page_add_databufs(ip, page, from, to);
-
-	block_commit_write(page, from, to);
-}
-
-
-static int write_empty_blocks(struct page *page, unsigned from, unsigned to)
-{
-	unsigned start, end, next;
-	struct buffer_head *bh, *head;
-	int error;
-
-	if (!page_has_buffers(page)) {
-		error = __block_write_begin(page, from, to - from, gfs2_block_map);
-		if (unlikely(error))
-			return error;
-
-		empty_write_end(page, from, to);
-		return 0;
-	}
-
-	bh = head = page_buffers(page);
-	next = end = 0;
-	while (next < from) {
-		next += bh->b_size;
-		bh = bh->b_this_page;
-	}
-	start = next;
-	do {
-		next += bh->b_size;
-		if (buffer_mapped(bh)) {
-			if (end) {
-				error = __block_write_begin(page, start, end - start,
-							    gfs2_block_map);
-				if (unlikely(error))
-					return error;
-				empty_write_end(page, start, end);
-				end = 0;
-			}
-			start = next;
-		}
-		else
-			end = next;
-		bh = bh->b_this_page;
-	} while (next < to);
-
-	if (end) {
-		error = __block_write_begin(page, start, end - start, gfs2_block_map);
-		if (unlikely(error))
-			return error;
-		empty_write_end(page, start, end);
-	}
-
-	return 0;
-}
-
-static int fallocate_chunk(struct inode *inode, loff_t offset, loff_t len,
-			   int mode)
-{
-	struct gfs2_inode *ip = GFS2_I(inode);
-	struct buffer_head *dibh;
-	int error;
-	u64 start = offset >> PAGE_CACHE_SHIFT;
-	unsigned int start_offset = offset & ~PAGE_CACHE_MASK;
-	u64 end = (offset + len - 1) >> PAGE_CACHE_SHIFT;
-	pgoff_t curr;
-	struct page *page;
-	unsigned int end_offset = (offset + len) & ~PAGE_CACHE_MASK;
-	unsigned int from, to;
-
-	if (!end_offset)
-		end_offset = PAGE_CACHE_SIZE;
-
-	error = gfs2_meta_inode_buffer(ip, &dibh);
-	if (unlikely(error))
-		goto out;
-
-	gfs2_trans_add_bh(ip->i_gl, dibh, 1);
-
-	if (gfs2_is_stuffed(ip)) {
-		error = gfs2_unstuff_dinode(ip, NULL);
-		if (unlikely(error))
-			goto out;
-	}
-
-	curr = start;
-	offset = start << PAGE_CACHE_SHIFT;
-	from = start_offset;
-	to = PAGE_CACHE_SIZE;
-	while (curr <= end) {
-		page = grab_cache_page_write_begin(inode->i_mapping, curr,
-						   AOP_FLAG_NOFS);
-		if (unlikely(!page)) {
-			error = -ENOMEM;
-			goto out;
-		}
-
-		if (curr == end)
-			to = end_offset;
-		error = write_empty_blocks(page, from, to);
-		if (!error && offset + to > inode->i_size &&
-		    !(mode & FALLOC_FL_KEEP_SIZE)) {
-			i_size_write(inode, offset + to);
-		}
-		unlock_page(page);
-		page_cache_release(page);
-		if (error)
-			goto out;
-		curr++;
-		offset += PAGE_CACHE_SIZE;
-		from = 0;
-	}
-
-	gfs2_dinode_out(ip, dibh->b_data);
-	mark_inode_dirty(inode);
-
-	brelse(dibh);
-
-out:
-	return error;
-}
-
-static void calc_max_reserv(struct gfs2_inode *ip, loff_t max, loff_t *len,
-			    unsigned int *data_blocks, unsigned int *ind_blocks)
-{
-	const struct gfs2_sbd *sdp = GFS2_SB(&ip->i_inode);
-	unsigned int max_blocks = ip->i_alloc->al_rgd->rd_free_clone;
-	unsigned int tmp, max_data = max_blocks - 3 * (sdp->sd_max_height - 1);
-
-	for (tmp = max_data; tmp > sdp->sd_diptrs;) {
-		tmp = DIV_ROUND_UP(tmp, sdp->sd_inptrs);
-		max_data -= tmp;
-	}
-	/* This calculation isn't the exact reverse of gfs2_write_calc_reserve,
-	   so it might end up with fewer data blocks */
-	if (max_data <= *data_blocks)
-		return;
-	*data_blocks = max_data;
-	*ind_blocks = max_blocks - max_data;
-	*len = ((loff_t)max_data - 3) << sdp->sd_sb.sb_bsize_shift;
-	if (*len > max) {
-		*len = max;
-		gfs2_write_calc_reserv(ip, max, data_blocks, ind_blocks);
-	}
-}
-
-static long gfs2_fallocate(struct inode *inode, int mode, loff_t offset,
-			   loff_t len)
-{
-	struct gfs2_sbd *sdp = GFS2_SB(inode);
-	struct gfs2_inode *ip = GFS2_I(inode);
-	unsigned int data_blocks = 0, ind_blocks = 0, rblocks;
-	loff_t bytes, max_bytes;
-	struct gfs2_alloc *al;
-	int error;
-	loff_t next = (offset + len - 1) >> sdp->sd_sb.sb_bsize_shift;
-	next = (next + 1) << sdp->sd_sb.sb_bsize_shift;
-
-	offset = (offset >> sdp->sd_sb.sb_bsize_shift) <<
-		 sdp->sd_sb.sb_bsize_shift;
-
-	len = next - offset;
-	bytes = sdp->sd_max_rg_data * sdp->sd_sb.sb_bsize / 2;
-	if (!bytes)
-		bytes = UINT_MAX;
-
-	gfs2_holder_init(ip->i_gl, LM_ST_EXCLUSIVE, 0, &ip->i_gh);
-	error = gfs2_glock_nq(&ip->i_gh);
-	if (unlikely(error))
-		goto out_uninit;
-
-	if (!gfs2_write_alloc_required(ip, offset, len))
-		goto out_unlock;
-
-	while (len > 0) {
-		if (len < bytes)
-			bytes = len;
-		al = gfs2_alloc_get(ip);
-		if (!al) {
-			error = -ENOMEM;
-			goto out_unlock;
-		}
-
-		error = gfs2_quota_lock_check(ip);
-		if (error)
-			goto out_alloc_put;
-
-retry:
-		gfs2_write_calc_reserv(ip, bytes, &data_blocks, &ind_blocks);
-
-		al->al_requested = data_blocks + ind_blocks;
-		error = gfs2_inplace_reserve(ip);
-		if (error) {
-			if (error == -ENOSPC && bytes > sdp->sd_sb.sb_bsize) {
-				bytes >>= 1;
-				goto retry;
-			}
-			goto out_qunlock;
-		}
-		max_bytes = bytes;
-		calc_max_reserv(ip, len, &max_bytes, &data_blocks, &ind_blocks);
-		al->al_requested = data_blocks + ind_blocks;
-
-		rblocks = RES_DINODE + ind_blocks + RES_STATFS + RES_QUOTA +
-			  RES_RG_HDR + gfs2_rg_blocks(al);
-		if (gfs2_is_jdata(ip))
-			rblocks += data_blocks ? data_blocks : 1;
-
-		error = gfs2_trans_begin(sdp, rblocks,
-					 PAGE_CACHE_SIZE/sdp->sd_sb.sb_bsize);
-		if (error)
-			goto out_trans_fail;
-
-		error = fallocate_chunk(inode, offset, max_bytes, mode);
-		gfs2_trans_end(sdp);
-
-		if (error)
-			goto out_trans_fail;
-
-		len -= max_bytes;
-		offset += max_bytes;
-		gfs2_inplace_release(ip);
-		gfs2_quota_unlock(ip);
-		gfs2_alloc_put(ip);
-	}
-	goto out_unlock;
-
-out_trans_fail:
-	gfs2_inplace_release(ip);
-out_qunlock:
-	gfs2_quota_unlock(ip);
-out_alloc_put:
-	gfs2_alloc_put(ip);
-out_unlock:
-	gfs2_glock_dq(&ip->i_gh);
-out_uninit:
-	gfs2_holder_uninit(&ip->i_gh);
-	return error;
-}
-
 
 static int gfs2_fiemap(struct inode *inode, struct fiemap_extent_info *fieinfo,
 		       u64 start, u64 len)
@@ -1576,7 +1305,6 @@
 	.getxattr = gfs2_getxattr,
 	.listxattr = gfs2_listxattr,
 	.removexattr = gfs2_removexattr,
-	.fallocate = gfs2_fallocate,
 	.fiemap = gfs2_fiemap,
 };
 
