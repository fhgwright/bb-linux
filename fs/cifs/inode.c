--- conflicted
+++ resolved
@@ -170,17 +170,6 @@
 	if (fattr->cf_flags & CIFS_FATTR_DFS_REFERRAL)
 		inode->i_flags |= S_AUTOMOUNT;
 	cifs_set_ops(inode);
-}
-
-void
-cifs_fill_uniqueid(struct super_block *sb, struct cifs_fattr *fattr)
-{
-	struct cifs_sb_info *cifs_sb = CIFS_SB(sb);
-
-	if (cifs_sb->mnt_cifs_flags & CIFS_MOUNT_SERVER_INUM)
-		return;
-
-	fattr->cf_uniqueid = iunique(sb, ROOT_I);
 }
 
 void
@@ -476,21 +465,12 @@
 	__u32 mode;
 	struct tcon_link *tlink;
 	struct cifsTconInfo *tcon;
-<<<<<<< HEAD
 
 	tlink = cifs_sb_tlink(cifs_sb);
 	if (IS_ERR(tlink))
 		return PTR_ERR(tlink);
 	tcon = tlink_tcon(tlink);
 
-=======
-
-	tlink = cifs_sb_tlink(cifs_sb);
-	if (IS_ERR(tlink))
-		return PTR_ERR(tlink);
-	tcon = tlink_tcon(tlink);
-
->>>>>>> 3cbea436
 	rc = CIFSSMBQAllEAs(xid, tcon, path, "SETFILEBITS",
 			    ea_value, 4 /* size of buf */, cifs_sb->local_nls,
 			    cifs_sb->mnt_cifs_flags &
@@ -712,10 +692,6 @@
 #ifdef CONFIG_CIFS_ACL
 	/* fill in 0777 bits from ACL */
 	if (cifs_sb->mnt_cifs_flags & CIFS_MOUNT_CIFS_ACL) {
-<<<<<<< HEAD
-		cFYI(1, "Getting mode bits from ACL");
-		cifs_acl_to_fattr(cifs_sb, &fattr, *pinode, full_path, pfid);
-=======
 		rc = cifs_acl_to_fattr(cifs_sb, &fattr, *pinode, full_path,
 						pfid);
 		if (rc) {
@@ -723,7 +699,6 @@
 				__func__, rc);
 			goto cgii_exit;
 		}
->>>>>>> 3cbea436
 	}
 #endif /* CONFIG_CIFS_ACL */
 
@@ -762,7 +737,6 @@
 	int pplen = cifs_sb->prepathlen;
 	int dfsplen;
 	char *full_path = NULL;
-	struct cifsTconInfo *tcon = cifs_sb_master_tcon(cifs_sb);
 
 	/* if no prefix path, simply set path to the root of share to "" */
 	if (pplen == 0) {
@@ -808,13 +782,10 @@
 	if (CIFS_I(inode)->uniqueid != fattr->cf_uniqueid)
 		return 0;
 
-<<<<<<< HEAD
-=======
 	/* use createtime like an i_generation field */
 	if (CIFS_I(inode)->createtime != fattr->cf_createtime)
 		return 0;
 
->>>>>>> 3cbea436
 	/* don't match inode of different type */
 	if ((inode->i_mode & S_IFMT) != (fattr->cf_mode & S_IFMT))
 		return 0;
@@ -846,16 +817,6 @@
 {
 	struct dentry *dentry;
 
-<<<<<<< HEAD
-	spin_lock(&dcache_lock);
-	list_for_each_entry(dentry, &inode->i_dentry, d_alias) {
-		if (!d_unhashed(dentry) || IS_ROOT(dentry)) {
-			spin_unlock(&dcache_lock);
-			return true;
-		}
-	}
-	spin_unlock(&dcache_lock);
-=======
 	spin_lock(&inode->i_lock);
 	list_for_each_entry(dentry, &inode->i_dentry, d_alias) {
 		if (!d_unhashed(dentry) || IS_ROOT(dentry)) {
@@ -864,7 +825,6 @@
 		}
 	}
 	spin_unlock(&inode->i_lock);
->>>>>>> 3cbea436
 	return false;
 }
 
@@ -923,11 +883,7 @@
 	char *full_path;
 	struct cifsTconInfo *tcon = cifs_sb_master_tcon(cifs_sb);
 
-<<<<<<< HEAD
-	full_path = cifs_build_path_to_root(cifs_sb);
-=======
 	full_path = cifs_build_path_to_root(cifs_sb, tcon);
->>>>>>> 3cbea436
 	if (full_path == NULL)
 		return ERR_PTR(-ENOMEM);
 
@@ -938,27 +894,16 @@
 		rc = cifs_get_inode_info(&inode, full_path, NULL, sb,
 						xid, NULL);
 
-<<<<<<< HEAD
-	if (!inode)
-		return ERR_PTR(rc);
+	if (!inode) {
+		inode = ERR_PTR(rc);
+		goto out;
+	}
 
 #ifdef CONFIG_CIFS_FSCACHE
 	/* populate tcon->resource_id */
 	tcon->resource_id = CIFS_I(inode)->uniqueid;
 #endif
 
-=======
-	if (!inode) {
-		inode = ERR_PTR(rc);
-		goto out;
-	}
-
-#ifdef CONFIG_CIFS_FSCACHE
-	/* populate tcon->resource_id */
-	tcon->resource_id = CIFS_I(inode)->uniqueid;
-#endif
-
->>>>>>> 3cbea436
 	if (rc && tcon->ipc) {
 		cFYI(1, "ipc connection - fake read inode");
 		inode->i_mode |= S_IFDIR;
@@ -1518,18 +1463,7 @@
 	if (full_path == NULL) {
 		rc = -ENOMEM;
 		goto rmdir_exit;
-<<<<<<< HEAD
-	}
-
-	cifs_sb = CIFS_SB(inode->i_sb);
-	tlink = cifs_sb_tlink(cifs_sb);
-	if (IS_ERR(tlink)) {
-		rc = PTR_ERR(tlink);
-		goto rmdir_exit;
-=======
->>>>>>> 3cbea436
-	}
-	pTcon = tlink_tcon(tlink);
+	}
 
 	cifs_sb = CIFS_SB(inode->i_sb);
 	tlink = cifs_sb_tlink(cifs_sb);
@@ -1719,10 +1653,7 @@
 cifs_inode_needs_reval(struct inode *inode)
 {
 	struct cifsInodeInfo *cifs_i = CIFS_I(inode);
-<<<<<<< HEAD
-=======
 	struct cifs_sb_info *cifs_sb = CIFS_SB(inode->i_sb);
->>>>>>> 3cbea436
 
 	if (cifs_i->clientCanCacheRead)
 		return false;
@@ -1733,34 +1664,21 @@
 	if (cifs_i->time == 0)
 		return true;
 
-<<<<<<< HEAD
-	/* FIXME: the actimeo should be tunable */
-	if (time_after_eq(jiffies, cifs_i->time + HZ))
-		return true;
-
-	/* hardlinked files w/ noserverino get "special" treatment */
-	if (!(CIFS_SB(inode->i_sb)->mnt_cifs_flags & CIFS_MOUNT_SERVER_INUM) &&
-=======
 	if (!time_in_range(jiffies, cifs_i->time,
 				cifs_i->time + cifs_sb->actimeo))
 		return true;
 
 	/* hardlinked files w/ noserverino get "special" treatment */
 	if (!(cifs_sb->mnt_cifs_flags & CIFS_MOUNT_SERVER_INUM) &&
->>>>>>> 3cbea436
 	    S_ISREG(inode->i_mode) && inode->i_nlink != 1)
 		return true;
 
 	return false;
 }
 
-<<<<<<< HEAD
-/* check invalid_mapping flag and zap the cache if it's set */
-=======
 /*
  * Zap the cache. Called when invalid_mapping flag is set.
  */
->>>>>>> 3cbea436
 static void
 cifs_invalidate_mapping(struct inode *inode)
 {
@@ -1823,19 +1741,11 @@
 		rc = -ENOMEM;
 		goto check_inval;
 	}
-<<<<<<< HEAD
 
 	cFYI(1, "Revalidate: %s inode 0x%p count %d dentry: 0x%p d_time %ld "
 		 "jiffies %ld", full_path, inode, inode->i_count.counter,
 		 dentry, dentry->d_time, jiffies);
 
-=======
-
-	cFYI(1, "Revalidate: %s inode 0x%p count %d dentry: 0x%p d_time %ld "
-		 "jiffies %ld", full_path, inode, inode->i_count.counter,
-		 dentry, dentry->d_time, jiffies);
-
->>>>>>> 3cbea436
 	if (cifs_sb_master_tcon(CIFS_SB(sb))->unix_ext)
 		rc = cifs_get_inode_info_unix(&inode, full_path, sb, xid);
 	else
