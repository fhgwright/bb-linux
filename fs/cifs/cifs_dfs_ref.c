--- conflicted
+++ resolved
@@ -275,20 +275,6 @@
 	struct cifsSesInfo *ses;
 	char *full_path;
 	int xid, i;
-<<<<<<< HEAD
-	int rc = 0;
-	struct vfsmount *mnt = ERR_PTR(-ENOENT);
-	struct tcon_link *tlink;
-
-	cFYI(1, "in %s", __func__);
-	BUG_ON(IS_ROOT(dentry));
-
-	xid = GetXid();
-
-	dput(nd->path.dentry);
-	nd->path.dentry = dget(dentry);
-
-=======
 	int rc;
 	struct vfsmount *mnt;
 	struct tcon_link *tlink;
@@ -298,7 +284,6 @@
 
 	xid = GetXid();
 
->>>>>>> 3cbea436
 	/*
 	 * The MSDFS spec states that paths in DFS referral requests and
 	 * responses must be prefixed by a single '\' character instead of
@@ -319,27 +304,13 @@
 	}
 	ses = tlink_tcon(tlink)->ses;
 
-<<<<<<< HEAD
-	cifs_sb = CIFS_SB(dentry->d_inode->i_sb);
-	tlink = cifs_sb_tlink(cifs_sb);
-	if (IS_ERR(tlink)) {
-		rc = PTR_ERR(tlink);
-		goto out_err;
-	}
-	ses = tlink_tcon(tlink)->ses;
-
-=======
->>>>>>> 3cbea436
 	rc = get_dfs_path(xid, ses, full_path + 1, cifs_sb->local_nls,
 		&num_referrals, &referrals,
 		cifs_sb->mnt_cifs_flags & CIFS_MOUNT_MAP_SPECIAL_CHR);
 
 	cifs_put_tlink(tlink);
 
-<<<<<<< HEAD
-=======
 	mnt = ERR_PTR(-ENOENT);
->>>>>>> 3cbea436
 	for (i = 0; i < num_referrals; i++) {
 		int len;
 		dump_referral(referrals + i);
@@ -348,23 +319,13 @@
 		if (len < 2) {
 			cERROR(1, "%s: Net Address path too short: %s",
 					__func__, referrals[i].node_name);
-<<<<<<< HEAD
-			rc = -EINVAL;
-			goto out_err;
-=======
 			mnt = ERR_PTR(-EINVAL);
 			break;
->>>>>>> 3cbea436
 		}
 		mnt = cifs_dfs_do_refmount(cifs_sb,
 				full_path, referrals + i);
 		cFYI(1, "%s: cifs_dfs_do_refmount:%s , mnt:%p", __func__,
 					referrals[i].node_name, mnt);
-<<<<<<< HEAD
-
-		/* complete mount procedure if we accured submount */
-=======
->>>>>>> 3cbea436
 		if (!IS_ERR(mnt))
 			goto success;
 	}
@@ -378,13 +339,6 @@
 	free_dfs_info_array(referrals, num_referrals);
 free_full_path:
 	kfree(full_path);
-<<<<<<< HEAD
-	cFYI(1, "leaving %s" , __func__);
-	return ERR_PTR(rc);
-out_err:
-	path_put(&nd->path);
-	goto out;
-=======
 free_xid:
 	FreeXid(xid);
 	cFYI(1, "leaving %s" , __func__);
@@ -412,7 +366,6 @@
 			      cifs_dfs_mountpoint_expiry_timeout);
 	cFYI(1, "leaving %s [ok]" , __func__);
 	return newmnt;
->>>>>>> 3cbea436
 }
 
 const struct inode_operations cifs_dfs_referral_inode_operations = {
