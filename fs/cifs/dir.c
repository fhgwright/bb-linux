--- conflicted
+++ resolved
@@ -455,7 +455,6 @@
 		setup_cifs_dentry(tcon, direntry, newinode);
 	else
 		cFYI(1, "Create worked, get_inode_info failed rc = %d", rc);
-<<<<<<< HEAD
 
 	if (newinode && nd && (nd->flags & LOOKUP_OPEN)) {
 		struct cifsFileInfo *pfile_info;
@@ -468,20 +467,6 @@
 			goto cifs_create_out;
 		}
 
-=======
-
-	if (newinode && nd && (nd->flags & LOOKUP_OPEN)) {
-		struct cifsFileInfo *pfile_info;
-		struct file *filp;
-
-		filp = lookup_instantiate_filp(nd, direntry, generic_file_open);
-		if (IS_ERR(filp)) {
-			rc = PTR_ERR(filp);
-			CIFSSMBClose(xid, tcon, fileHandle);
-			goto cifs_create_out;
-		}
-
->>>>>>> 062c1825
 		pfile_info = cifs_new_fileinfo(newinode, fileHandle, filp,
 					       nd->path.mnt, oflags);
 		if (pfile_info == NULL) {
@@ -558,14 +543,10 @@
 		else
 			direntry->d_op = &cifs_dentry_ops;
 
-<<<<<<< HEAD
-			cFYI(1, "sfu compat create special file");
-=======
 		if (rc == 0)
 			d_instantiate(direntry, newinode);
 		goto mknod_out;
 	}
->>>>>>> 062c1825
 
 	if (!(cifs_sb->mnt_cifs_flags & CIFS_MOUNT_UNX_EMUL))
 		goto mknod_out;
