--- conflicted
+++ resolved
@@ -101,15 +101,6 @@
 	select CRYPTO_BLKCIPHER2
 	select CRYPTO_PCOMP2
 
-<<<<<<< HEAD
-config CRYPTO_MANAGER_TESTS
-	bool "Run algolithms' self-tests"
-	default y
-	depends on CRYPTO_MANAGER2
-	help
-	  Run cryptomanager's tests for the new crypto algorithms being
-	  registered.
-=======
 config CRYPTO_MANAGER_DISABLE_TESTS
 	bool "Disable run-time self tests"
 	default y
@@ -117,7 +108,6 @@
 	help
 	  Disable run-time self tests that normally take place at
 	  algorithm registration.
->>>>>>> 062c1825
 
 config CRYPTO_GF128MUL
 	tristate "GF(2^128) multiplication functions (EXPERIMENTAL)"
